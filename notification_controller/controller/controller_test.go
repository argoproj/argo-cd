package controller

import (
	"context"
	"testing"
	"time"

	"github.com/argoproj/argo-cd/v2/pkg/apis/application/v1alpha1"
	"github.com/sirupsen/logrus/hooks/test"
	"github.com/stretchr/testify/assert"
	"k8s.io/apimachinery/pkg/apis/meta/v1/unstructured"
	"k8s.io/apimachinery/pkg/runtime"
	"k8s.io/client-go/dynamic/fake"
	k8sfake "k8s.io/client-go/kubernetes/fake"
	"k8s.io/client-go/tools/cache"
)

func TestIsAppSyncStatusRefreshed(t *testing.T) {
	logger, _ := test.NewNullLogger()
	logEntry := logger.WithField("", "")

	tests := []struct {
		name          string
		app           *unstructured.Unstructured
		expectedValue bool
	}{
		{
			name: "No OperationState",
			app: &unstructured.Unstructured{
				Object: map[string]interface{}{
					"status": map[string]interface{}{},
				},
			},
			expectedValue: true,
		},
		{
			name: "No FinishedAt, Completed Phase",
			app: &unstructured.Unstructured{
				Object: map[string]interface{}{
					"status": map[string]interface{}{
						"operationState": map[string]interface{}{
							"phase": "Succeeded",
						},
					},
				},
			},
			expectedValue: false,
		},
		{
			name: "FinishedAt After ReconciledAt & ObservedAt",
			app: &unstructured.Unstructured{
				Object: map[string]interface{}{
					"status": map[string]interface{}{
						"operationState": map[string]interface{}{
							"finishedAt": "2021-01-01T01:05:00Z",
							"phase":      "Succeeded",
						},
						"reconciledAt": "2021-01-01T01:02:00Z",
						"observedAt":   "2021-01-01T01:04:00Z",
					},
				},
			},
			expectedValue: false,
		},
		{
			name: "FinishedAt Before ReconciledAt & ObservedAt",
			app: &unstructured.Unstructured{
				Object: map[string]interface{}{
					"status": map[string]interface{}{
						"operationState": map[string]interface{}{
							"finishedAt": "2021-01-01T01:02:00Z",
							"phase":      "Succeeded",
						},
						"reconciledAt": "2021-01-01T01:04:00Z",
						"observedAt":   "2021-01-01T01:06:00Z",
					},
				},
			},
			expectedValue: true,
		},
	}

	for _, test := range tests {
		t.Run(test.name, func(t *testing.T) {
			actualValue := isAppSyncStatusRefreshed(test.app, logEntry)
			assert.Equal(t, test.expectedValue, actualValue)
		})
	}
}

func TestGetAppProj_invalidProjectNestedString(t *testing.T) {
	app := &unstructured.Unstructured{
		Object: map[string]interface{}{
			"spec": map[string]interface{}{},
		},
	}
	informer := cache.NewSharedIndexInformer(nil, nil, 0, nil)
	proj := getAppProj(app, informer)

	assert.Nil(t, proj)
}

func TestInit(t *testing.T) {
	scheme := runtime.NewScheme()
	err := v1alpha1.SchemeBuilder.AddToScheme(scheme)
	if err != nil {
		t.Fatalf("Error registering the resource: %v", err)
	}
	dynamicClient := fake.NewSimpleDynamicClient(scheme)
	k8sClient := k8sfake.NewSimpleClientset()
	appLabelSelector := "app=test"

<<<<<<< HEAD
	nc := NewController(
		k8sClient,
		dynamicClient,
		nil,
		"default",
		[]string{},
		appLabelSelector,
		nil,
		"my-secret",
		"my-configmap",
	)

	assert.NotNil(t, nc)

	ctx, cancel := context.WithTimeout(context.Background(), 10*time.Second)
	defer cancel()

	err = nc.Init(ctx)

	assert.NoError(t, err)
=======
	selfServiceNotificationEnabledFlags := []bool{false, true}
	for _, selfServiceNotificationEnabled := range selfServiceNotificationEnabledFlags {
		nc := NewController(
			k8sClient,
			dynamicClient,
			nil,
			"default",
			[]string{},
			appLabelSelector,
			nil,
			"my-secret",
			"my-configmap",
			selfServiceNotificationEnabled,
		)

		assert.NotNil(t, nc)

		ctx, cancel := context.WithTimeout(context.Background(), 10*time.Second)
		defer cancel()

		err = nc.Init(ctx)

		assert.NoError(t, err)
	}
>>>>>>> f5d63a5c
}

func TestInitTimeout(t *testing.T) {
	scheme := runtime.NewScheme()
	err := v1alpha1.SchemeBuilder.AddToScheme(scheme)
	if err != nil {
		t.Fatalf("Error registering the resource: %v", err)
	}
	dynamicClient := fake.NewSimpleDynamicClient(scheme)
	k8sClient := k8sfake.NewSimpleClientset()
	appLabelSelector := "app=test"

	nc := NewController(
		k8sClient,
		dynamicClient,
		nil,
		"default",
		[]string{},
		appLabelSelector,
		nil,
		"my-secret",
		"my-configmap",
		false,
	)

	assert.NotNil(t, nc)

	// Use a short timeout to simulate a timeout during cache synchronization
	ctx, cancel := context.WithTimeout(context.Background(), 1*time.Millisecond)
	defer cancel()

	err = nc.Init(ctx)

	// Expect an error & add assertion for the error message
	assert.Error(t, err)
	assert.Equal(t, "Timed out waiting for caches to sync", err.Error())
}

func TestCheckAppNotInAdditionalNamespaces(t *testing.T) {
	app := &unstructured.Unstructured{
		Object: map[string]interface{}{
			"spec": map[string]interface{}{},
		},
	}
	namespace := "argocd"
	var applicationNamespaces []string
	applicationNamespaces = append(applicationNamespaces, "namespace1")
	applicationNamespaces = append(applicationNamespaces, "namespace2")

	// app is in same namespace as controller's namespace
	app.SetNamespace(namespace)
	assert.False(t, checkAppNotInAdditionalNamespaces(app, namespace, applicationNamespaces))

	// app is not in the namespace as controller's namespace, but it is in one of the applicationNamespaces
	app.SetNamespace("namespace2")
	assert.False(t, checkAppNotInAdditionalNamespaces(app, "", applicationNamespaces))

	// app is not in the namespace as controller's namespace, and it is not in any of the applicationNamespaces
	app.SetNamespace("namespace3")
	assert.True(t, checkAppNotInAdditionalNamespaces(app, "", applicationNamespaces))
}<|MERGE_RESOLUTION|>--- conflicted
+++ resolved
@@ -110,28 +110,6 @@
 	k8sClient := k8sfake.NewSimpleClientset()
 	appLabelSelector := "app=test"
 
-<<<<<<< HEAD
-	nc := NewController(
-		k8sClient,
-		dynamicClient,
-		nil,
-		"default",
-		[]string{},
-		appLabelSelector,
-		nil,
-		"my-secret",
-		"my-configmap",
-	)
-
-	assert.NotNil(t, nc)
-
-	ctx, cancel := context.WithTimeout(context.Background(), 10*time.Second)
-	defer cancel()
-
-	err = nc.Init(ctx)
-
-	assert.NoError(t, err)
-=======
 	selfServiceNotificationEnabledFlags := []bool{false, true}
 	for _, selfServiceNotificationEnabled := range selfServiceNotificationEnabledFlags {
 		nc := NewController(
@@ -156,7 +134,6 @@
 
 		assert.NoError(t, err)
 	}
->>>>>>> f5d63a5c
 }
 
 func TestInitTimeout(t *testing.T) {
