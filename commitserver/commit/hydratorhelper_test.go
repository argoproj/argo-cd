package commit

import (
	"crypto/rand"
	"crypto/sha256"
	"encoding/hex"
	"encoding/json"
	"fmt"
	"os"
	"os/exec"
	"path"
	"path/filepath"
	"strings"
	"testing"
	"time"

	"github.com/stretchr/testify/assert"
	"github.com/stretchr/testify/require"
	metav1 "k8s.io/apimachinery/pkg/apis/meta/v1"

	"github.com/argoproj/argo-cd/v3/commitserver/apiclient"
	appsv1 "github.com/argoproj/argo-cd/v3/pkg/apis/application/v1alpha1"
	"github.com/argoproj/argo-cd/v3/util/git"
	"github.com/argoproj/argo-cd/v3/util/hydrator"
)

// tempRoot creates a temporary directory and returns an os.Root object for it.
// We use this instead of t.TempDir() because OSX does weird things with temp directories, and it triggers
// the os.Root protections.
func tempRoot(t *testing.T) *os.Root {
	t.Helper()

	dir, err := os.MkdirTemp(".", "")
	require.NoError(t, err)
	t.Cleanup(func() {
		err := os.RemoveAll(dir)
		require.NoError(t, err)
	})
	root, err := os.OpenRoot(dir)
	require.NoError(t, err)
	t.Cleanup(func() {
		err := root.Close()
		require.NoError(t, err)
	})
	return root
}

// setupGitRepos creates two git repositories: a bare "origin" repo and a "clone" repo.
// The clone is configured to push/pull from the origin using file:// URLs.
// Returns: originPath, clonePath
func setupGitRepos(t *testing.T) (string, string) {
	t.Helper()
	ctx := t.Context()

	// Create origin bare repository
	originPath := t.TempDir()

	cmd := exec.CommandContext(ctx, "git", "init", "--bare", "--initial-branch=main", originPath)
	require.NoError(t, cmd.Run())

	// Create clone repository
	clonePath := t.TempDir()

	cmd = exec.CommandContext(ctx, "git", "init", "--initial-branch=main")
	cmd.Dir = clonePath
	require.NoError(t, cmd.Run())

	// Configure git user for the clone
	cmd = exec.CommandContext(ctx, "git", "config", "user.name", "Test User")
	cmd.Dir = clonePath
	require.NoError(t, cmd.Run())

	cmd = exec.CommandContext(ctx, "git", "config", "user.email", "test@example.com")
	cmd.Dir = clonePath
	require.NoError(t, cmd.Run())

	// Add remote pointing to origin using file:// URL
	originURL := "file://" + originPath
	cmd = exec.CommandContext(ctx, "git", "remote", "add", "origin", originURL)
	cmd.Dir = clonePath
	require.NoError(t, cmd.Run())

	// Create initial commit in clone
	cmd = exec.CommandContext(ctx, "git", "commit", "--allow-empty", "-m", "Initial commit")
	cmd.Dir = clonePath
	require.NoError(t, cmd.Run())

	// Push to origin to establish main branch
	cmd = exec.CommandContext(ctx, "git", "push", "-u", "origin", "main")
	cmd.Dir = clonePath
	require.NoError(t, cmd.Run())

	// Configure git notes push
	cmd = exec.CommandContext(ctx, "git", "config", "--add", "remote.origin.push", "refs/notes/*:refs/notes/*")
	cmd.Dir = clonePath
	require.NoError(t, cmd.Run())

	return originPath, clonePath
}

// createGitClient creates a git.Client pointing to the specified repository.
// The client will operate on the clonePath directory.
func createGitClient(t *testing.T, repoURL, clonePath string) git.Client {
	t.Helper()

	client, err := git.NewClientExt(repoURL, clonePath, git.NopCreds{}, true, false, "", "")
	require.NoError(t, err)

	err = client.Init()
	require.NoError(t, err)

	err = client.Fetch("", 0)
	require.NoError(t, err)

	return client
}

// commitFile writes a file to the repository, stages it, and commits it.
// Returns the commit SHA.
func commitFile(t *testing.T, repoPath, filename, content string) string {
	t.Helper()
	ctx := t.Context()

	// Write the file
	fullPath := filepath.Join(repoPath, filename)
	err := os.MkdirAll(filepath.Dir(fullPath), 0o755)
	require.NoError(t, err)
	err = os.WriteFile(fullPath, []byte(content), 0o644)
	require.NoError(t, err)

	// Stage the file
	cmd := exec.CommandContext(ctx, "git", "add", filename)
	cmd.Dir = repoPath
	require.NoError(t, cmd.Run())

	// Commit the file
	cmd = exec.CommandContext(ctx, "git", "commit", "-m", "Add "+filename)
	cmd.Dir = repoPath
	require.NoError(t, cmd.Run())

	// Get commit SHA
	cmd = exec.CommandContext(ctx, "git", "rev-parse", "HEAD")
	cmd.Dir = repoPath
	output, err := cmd.Output()
	require.NoError(t, err)

	return strings.TrimSpace(string(output))
}

// verifyGitNote verifies that a git note exists with the expected content.
func verifyGitNote(t *testing.T, repoPath, commitSHA, namespace, expectedContent string) {
	t.Helper()
	ctx := t.Context()

	cmd := exec.CommandContext(ctx, "git", "notes", "--ref="+namespace, "show", commitSHA)
	cmd.Dir = repoPath
	output, err := cmd.Output()
	require.NoError(t, err)

	actualContent := strings.TrimSpace(string(output))
	assert.Equal(t, expectedContent, actualContent)
}

// TestWriteForPaths is an integration test that uses git repositories
// to validate manifest writing and change detection.
func TestWriteForPaths(t *testing.T) {
	originPath, clonePath := setupGitRepos(t)

	repoURL := "file://" + originPath
	gitClient := createGitClient(t, repoURL, clonePath)

	// Open the clone directory as a root for WriteForPaths
	root, err := os.OpenRoot(clonePath)
	require.NoError(t, err)
	defer root.Close()

	drySha := "abc123"
	paths := []*apiclient.PathDetails{
		{
			Path: "path1",
			Manifests: []*apiclient.HydratedManifestDetails{
				{ManifestJSON: `{"kind":"Pod","apiVersion":"v1"}`},
			},
			Commands: []string{"command1", "command2"},
		},
		{
			Path: "path2",
			Manifests: []*apiclient.HydratedManifestDetails{
				{ManifestJSON: `{"kind":"Service","apiVersion":"v1"}`},
			},
			Commands: []string{"command3"},
		},
		{
			Path: "path3/nested",
			Manifests: []*apiclient.HydratedManifestDetails{
				{ManifestJSON: `{"kind":"Deployment","apiVersion":"apps/v1"}`},
			},
			Commands: []string{"command4"},
		},
	}

	now := metav1.NewTime(time.Now())
	metadata := &appsv1.RevisionMetadata{
		Author: "test-author",
		Date:   &now,
		Message: `test-message

Signed-off-by: Test User <test@example.com>
Argocd-reference-commit-sha: abc123
`,
		References: []appsv1.RevisionReference{
			{
				Commit: &appsv1.CommitMetadata{
					Author:  "test-code-author <test-email-author@example.com>",
					Date:    now.Format(time.RFC3339),
					Subject: "test-code-subject",
					SHA:     "test-code-sha",
					RepoURL: "https://example.com/test/repo.git",
				},
			},
		},
	}

	// Call WriteForPaths with real git client - manifests don't exist yet so all should be new
	shouldCommit, err := WriteForPaths(root, repoURL, drySha, metadata, paths, gitClient)
	require.NoError(t, err)
	require.True(t, shouldCommit, "shouldCommit should be true since all manifests are new")

	// Check if the top-level hydrator.metadata exists and contains the repo URL and dry SHA
	topMetadataPath := filepath.Join(clonePath, "hydrator.metadata")
	topMetadataBytes, err := os.ReadFile(topMetadataPath)
	require.NoError(t, err)

	var topMetadata hydratorMetadataFile
	err = json.Unmarshal(topMetadataBytes, &topMetadata)
	require.NoError(t, err)
	assert.Equal(t, repoURL, topMetadata.RepoURL)
	assert.Equal(t, drySha, topMetadata.DrySHA)
	assert.Equal(t, metadata.Author, topMetadata.Author)
	assert.Equal(t, "test-message", topMetadata.Subject)
	// The body should exclude the Argocd- trailers.
	assert.Equal(t, "Signed-off-by: Test User <test@example.com>\n", topMetadata.Body)
	assert.Equal(t, metadata.Date.Format(time.RFC3339), topMetadata.Date)
	assert.Equal(t, metadata.References, topMetadata.References)

	for _, p := range paths {
		fullHydratePath := filepath.Join(clonePath, p.Path)

		// Check if each path directory exists
		assert.DirExists(t, fullHydratePath)

		// Check if each path contains a hydrator.metadata file and contains the repo URL
		metadataPath := path.Join(fullHydratePath, "hydrator.metadata")
		metadataBytes, err := os.ReadFile(metadataPath)
		require.NoError(t, err)

		var readMetadata hydratorMetadataFile
		err = json.Unmarshal(metadataBytes, &readMetadata)
		require.NoError(t, err)
		assert.Equal(t, repoURL, readMetadata.RepoURL)

		// Check if each path contains a README.md file and contains the repo URL
		readmePath := path.Join(fullHydratePath, "README.md")
		readmeBytes, err := os.ReadFile(readmePath)
		require.NoError(t, err)
		assert.Contains(t, string(readmeBytes), repoURL)

		// Check if each path contains a manifest.yaml file and contains the word kind
		manifestPath := path.Join(fullHydratePath, "manifest.yaml")
		manifestBytes, err := os.ReadFile(manifestPath)
		require.NoError(t, err)
		assert.Contains(t, string(manifestBytes), "kind")

		// Verify git detects the file as changed
		changed, err := gitClient.HasFileChanged(filepath.Join(p.Path, "manifest.yaml"))
		require.NoError(t, err)
		assert.True(t, changed, "manifest.yaml should be detected as changed by git")
	}
}

// TestWriteForPaths_WithOneManifestMatchesExisting is an integration test that validates
// WriteForPaths correctly detects which manifests have changed using git operations.
func TestWriteForPaths_WithOneManifestMatchesExisting(t *testing.T) {
	originPath, clonePath := setupGitRepos(t)

	repoURL := "file://" + originPath

	// Pre-populate the repo with existing manifests
	// For path1 and path2, we'll commit DIFFERENT content from what WriteForPaths will write
	// For path3/nested, we'll commit the SAME content that WriteForPaths will write
	commitFile(t, clonePath, "path1/manifest.yaml", "apiVersion: v1\nkind: ConfigMap\n")
	commitFile(t, clonePath, "path2/manifest.yaml", "apiVersion: v1\nkind: Secret\n")
	// This matches what WriteForPaths will write for path3/nested
	commitFile(t, clonePath, "path3/nested/manifest.yaml", "apiVersion: apps/v1\nkind: Deployment\n")

	// Push the commits to origin
	ctx := t.Context()
	cmd := exec.CommandContext(ctx, "git", "push", "origin", "main")
	cmd.Dir = clonePath
	require.NoError(t, cmd.Run())

	gitClient := createGitClient(t, repoURL, clonePath)

	root, err := os.OpenRoot(clonePath)
	require.NoError(t, err)
	defer root.Close()

	drySha := "abc123"
	paths := []*apiclient.PathDetails{
		{
			Path: "path1",
			Manifests: []*apiclient.HydratedManifestDetails{
				{ManifestJSON: `{"kind":"Pod","apiVersion":"v1"}`},
			},
			Commands: []string{"command1", "command2"},
		},
		{
			Path: "path2",
			Manifests: []*apiclient.HydratedManifestDetails{
				{ManifestJSON: `{"kind":"Service","apiVersion":"v1"}`},
			},
			Commands: []string{"command3"},
		},
		{
			Path: "path3/nested",
			Manifests: []*apiclient.HydratedManifestDetails{
				{ManifestJSON: `{"kind":"Deployment","apiVersion":"apps/v1"}`},
			},
			Commands: []string{"command4"},
		},
	}

	now := metav1.NewTime(time.Now())
	metadata := &appsv1.RevisionMetadata{
		Author: "test-author",
		Date:   &now,
		Message: `test-message

Signed-off-by: Test User <test@example.com>
Argocd-reference-commit-sha: abc123
`,
		References: []appsv1.RevisionReference{
			{
				Commit: &appsv1.CommitMetadata{
					Author:  "test-code-author <test-email-author@example.com>",
					Date:    now.Format(time.RFC3339),
					Subject: "test-code-subject",
					SHA:     "test-code-sha",
					RepoURL: "https://example.com/test/repo.git",
				},
			},
		},
	}

	// Call WriteForPaths - should detect path1 and path2 changed, path3/nested unchanged
	shouldCommit, err := WriteForPaths(root, repoURL, drySha, metadata, paths, gitClient)
	require.NoError(t, err)
	require.True(t, shouldCommit, "shouldCommit should be true since path1 and path2 changed")

	// Verify that path1 and path2 changed, path3/nested did not
	changed1, err := gitClient.HasFileChanged("path1/manifest.yaml")
	require.NoError(t, err)
	assert.True(t, changed1, "path1/manifest.yaml should be detected as changed")

	changed2, err := gitClient.HasFileChanged("path2/manifest.yaml")
	require.NoError(t, err)
	assert.True(t, changed2, "path2/manifest.yaml should be detected as changed")

	changed3, err := gitClient.HasFileChanged("path3/nested/manifest.yaml")
	require.NoError(t, err)
	assert.False(t, changed3, "path3/nested/manifest.yaml should NOT be detected as changed")

	// Check if the top-level hydrator.metadata exists and contains the repo URL and dry SHA
	topMetadataPath := filepath.Join(clonePath, "hydrator.metadata")
	topMetadataBytes, err := os.ReadFile(topMetadataPath)
	require.NoError(t, err)

	var topMetadata hydratorMetadataFile
	err = json.Unmarshal(topMetadataBytes, &topMetadata)
	require.NoError(t, err)
	assert.Equal(t, repoURL, topMetadata.RepoURL)
	assert.Equal(t, drySha, topMetadata.DrySHA)
	assert.Equal(t, metadata.Author, topMetadata.Author)
	assert.Equal(t, "test-message", topMetadata.Subject)
	// The body should exclude the Argocd- trailers.
	assert.Equal(t, "Signed-off-by: Test User <test@example.com>\n", topMetadata.Body)
	assert.Equal(t, metadata.Date.Format(time.RFC3339), topMetadata.Date)
	assert.Equal(t, metadata.References, topMetadata.References)

	for _, p := range paths {
		fullHydratePath := filepath.Join(clonePath, p.Path)
		if p.Path == "path3/nested" {
			assert.DirExists(t, fullHydratePath)
			manifestPath := path.Join(fullHydratePath, "manifest.yaml")
			_, err := os.ReadFile(manifestPath)
			require.NoError(t, err)
			// For path3/nested, metadata and README should NOT have been written since manifest didn't change
			metadataPath := path.Join(fullHydratePath, "hydrator.metadata")
			_, err = os.ReadFile(metadataPath)
			require.Error(t, err, "hydrator.metadata should not exist for unchanged path3/nested")
			continue
		}
		// Check if each path directory exists
		assert.DirExists(t, fullHydratePath)

		// Check if each path contains a hydrator.metadata file and contains the repo URL
		metadataPath := path.Join(fullHydratePath, "hydrator.metadata")
		metadataBytes, err := os.ReadFile(metadataPath)
		require.NoError(t, err)

		var readMetadata hydratorMetadataFile
		err = json.Unmarshal(metadataBytes, &readMetadata)
		require.NoError(t, err)
		assert.Equal(t, repoURL, readMetadata.RepoURL)

		// Check if each path contains a README.md file and contains the repo URL
		readmePath := path.Join(fullHydratePath, "README.md")
		readmeBytes, err := os.ReadFile(readmePath)
		require.NoError(t, err)
		assert.Contains(t, string(readmeBytes), repoURL)

		// Check if each path contains a manifest.yaml file and contains the word kind
		manifestPath := path.Join(fullHydratePath, "manifest.yaml")
		manifestBytes, err := os.ReadFile(manifestPath)
		require.NoError(t, err)
		assert.Contains(t, string(manifestBytes), "kind")
	}
}

func TestWriteMetadata(t *testing.T) {
	root := tempRoot(t)

	metadata := hydrator.HydratorCommitMetadata{
		RepoURL: "https://github.com/example/repo",
		DrySHA:  "abc123",
	}

	err := writeMetadata(root, "", metadata)
	require.NoError(t, err)

	metadataPath := filepath.Join(root.Name(), "hydrator.metadata")
	metadataBytes, err := os.ReadFile(metadataPath)
	require.NoError(t, err)

	var readMetadata hydrator.HydratorCommitMetadata
	err = json.Unmarshal(metadataBytes, &readMetadata)
	require.NoError(t, err)
	assert.Equal(t, metadata, readMetadata)
}

func TestWriteReadme(t *testing.T) {
	root := tempRoot(t)

	randomData := make([]byte, 32)
	_, err := rand.Read(randomData)
	require.NoError(t, err)
	hash := sha256.Sum256(randomData)
	sha := hex.EncodeToString(hash[:])

	metadata := hydrator.HydratorCommitMetadata{
		RepoURL: "https://github.com/example/repo",
		DrySHA:  "abc123",
		References: []appsv1.RevisionReference{
			{
				Commit: &appsv1.CommitMetadata{
					Author:  "test-code-author <test@example.com>",
					Date:    time.Now().Format(time.RFC3339),
					Subject: "test-code-subject",
					SHA:     sha,
					RepoURL: "https://example.com/test/repo.git",
				},
			},
		},
	}

	err = writeReadme(root, "", metadata)
	require.NoError(t, err)

	readmePath := filepath.Join(root.Name(), "README.md")
	readmeBytes, err := os.ReadFile(readmePath)
	require.NoError(t, err)
	assert.Equal(t, `# Manifest Hydration

To hydrate the manifests in this repository, run the following commands:

`+"```shell"+`
git clone https://github.com/example/repo
# cd into the cloned directory
git checkout abc123
`+"```"+fmt.Sprintf(`
## References

* [%s](https://example.com/test/repo.git): test-code-subject (test-code-author <test@example.com>)
`, sha[:7]), string(readmeBytes))
}

func TestWriteManifests(t *testing.T) {
	root := tempRoot(t)

	manifests := []*apiclient.HydratedManifestDetails{
		{ManifestJSON: `{"kind":"Pod","apiVersion":"v1"}`},
	}

	err := writeManifests(root, "", manifests)
	require.NoError(t, err)

	manifestPath := path.Join(root.Name(), "manifest.yaml")
	manifestBytes, err := os.ReadFile(manifestPath)
	require.NoError(t, err)
	assert.Contains(t, string(manifestBytes), "kind")
}

func TestWriteGitAttributes(t *testing.T) {
	root := tempRoot(t)

	err := writeGitAttributes(root)
	require.NoError(t, err)

	gitAttributesPath := filepath.Join(root.Name(), ".gitattributes")
	gitAttributesBytes, err := os.ReadFile(gitAttributesPath)
	require.NoError(t, err)
	assert.Contains(t, string(gitAttributesBytes), "*/README.md linguist-generated=true")
	assert.Contains(t, string(gitAttributesBytes), "*/hydrator.metadata linguist-generated=true")
}

// TestIsHydrated is an integration test that validates git note operations
// for tracking hydration state using git repositories.
func TestIsHydrated(t *testing.T) {
	originPath, clonePath := setupGitRepos(t)

	repoURL := "file://" + originPath
	gitClient := createGitClient(t, repoURL, clonePath)
	ctx := t.Context()

	drySha := "abc123"

	t.Run("existing note with matching drySha", func(t *testing.T) {
		// Create a commit with a note containing the matching drySha
		commitSha := commitFile(t, clonePath, "test1.txt", "test content 1")

		// Add a git note with matching drySha
		noteContent := `{"drySha":"abc123"}`
		cmd := exec.CommandContext(ctx, "git", "notes", "--ref="+NoteNamespace, "add", "-m", noteContent, commitSha)
		cmd.Dir = clonePath
		require.NoError(t, cmd.Run())

		// Test IsHydrated - should return true
		isHydrated, err := IsHydrated(gitClient, drySha, commitSha)
		require.NoError(t, err)
		assert.True(t, isHydrated, "should be hydrated when note exists with matching drySha")
	})

	t.Run("no note found", func(t *testing.T) {
		// Create a commit without any note
		commitShaNoNote := commitFile(t, clonePath, "test2.txt", "test content 2")

		// Test IsHydrated - should return false with no error
		isHydrated, err := IsHydrated(gitClient, drySha, commitShaNoNote)
		require.NoError(t, err)
		assert.False(t, isHydrated, "should not be hydrated when no note exists")
	})

	t.Run("existing note with different drySha", func(t *testing.T) {
		// Create a commit with a note containing a different drySha
		commitShaDifferent := commitFile(t, clonePath, "test3.txt", "test content 3")

		// Add a git note with different drySha
		noteContent := `{"drySha":"different-sha"}`
		cmd := exec.CommandContext(ctx, "git", "notes", "--ref="+NoteNamespace, "add", "-m", noteContent, commitShaDifferent)
		cmd.Dir = clonePath
		require.NoError(t, cmd.Run())

		// Test IsHydrated - should return false (drySha doesn't match)
		isHydrated, err := IsHydrated(gitClient, drySha, commitShaDifferent)
		require.NoError(t, err)
		assert.False(t, isHydrated, "should not be hydrated when note exists with different drySha")
	})

	t.Run("malformed JSON in note", func(t *testing.T) {
		// Create a commit with malformed JSON in the note
		commitShaMalformed := commitFile(t, clonePath, "test4.txt", "test content 4")

		// Add a git note with invalid JSON
		cmd := exec.CommandContext(ctx, "git", "notes", "--ref="+NoteNamespace, "add", "-m", "invalid json content", commitShaMalformed)
		cmd.Dir = clonePath
		require.NoError(t, cmd.Run())

		// Test IsHydrated - should return error due to malformed JSON
		isHydrated, err := IsHydrated(gitClient, drySha, commitShaMalformed)
		require.Error(t, err, "should return error when note contains invalid JSON")
		assert.False(t, isHydrated)
		assert.Contains(t, err.Error(), "json unmarshal failed")
	})
}

// TestAddNote is an integration test that validates git note creation and
// push operations using git repositories.
func TestAddNote(t *testing.T) {
	originPath, clonePath := setupGitRepos(t)

	repoURL := "file://" + originPath
	gitClient := createGitClient(t, repoURL, clonePath)

	drySha := "abc123"

<<<<<<< HEAD
	// failure
	err = AddNote(mockGitClient, drySha, commitShaErr)
	require.Error(t, err)
}

// TestWriteForPaths_NoOpScenario tests that when manifests don't change between two hydrations,
// shouldCommit returns false. This reproduces the bug where a new DRY commit that doesn't affect
// manifests should not create a new hydrated commit.
func TestWriteForPaths_NoOpScenario(t *testing.T) {
	root := tempRoot(t)

	repoURL := "https://github.com/example/repo"
	drySha1 := "abc123"
	drySha2 := "def456" // Different dry SHA
	paths := []*apiclient.PathDetails{
		{
			Path: "guestbook",
			Manifests: []*apiclient.HydratedManifestDetails{
				{ManifestJSON: `{"apiVersion":"v1","kind":"Service","metadata":{"name":"guestbook-ui"}}`},
				{ManifestJSON: `{"apiVersion":"apps/v1","kind":"Deployment","metadata":{"name":"guestbook-ui"}}`},
			},
			Commands: []string{"kustomize build ."},
		},
	}

	now1 := metav1.NewTime(time.Now())
	metadata1 := &appsv1.RevisionMetadata{
		Author:  "test-author",
		Date:    &now1,
		Message: "Initial commit",
	}

	// First hydration - manifests are new, so HasFileChanged should return true
	mockGitClient1 := gitmocks.NewClient(t)
	mockGitClient1.On("HasFileChanged", "guestbook/manifest.yaml").Return(true, nil).Once()

	shouldCommit1, err := WriteForPaths(root, repoURL, drySha1, metadata1, paths, mockGitClient1)
	require.NoError(t, err)
	require.True(t, shouldCommit1, "First hydration should commit because manifests are new")

	// Second hydration - same manifest content but different dry SHA and metadata
	// Simulate adding a README.md to the dry source (which doesn't affect manifests)
	now2 := metav1.NewTime(time.Now().Add(1 * time.Hour)) // Different timestamp
	metadata2 := &appsv1.RevisionMetadata{
		Author:  "test-author",
		Date:    &now2,
		Message: "Add README.md", // Different commit message
	}

	// The manifests are identical, so HasFileChanged should return false
	mockGitClient2 := gitmocks.NewClient(t)
	mockGitClient2.On("HasFileChanged", "guestbook/manifest.yaml").Return(false, nil).Once()

	shouldCommit2, err := WriteForPaths(root, repoURL, drySha2, metadata2, paths, mockGitClient2)
	require.NoError(t, err)
	require.False(t, shouldCommit2, "Second hydration should NOT commit because manifests didn't change")

	// Verify that the root-level metadata WAS updated (even though we're not committing)
	// The files get written to the working directory, but since shouldCommit is false, they won't be committed
	topMetadataPath := filepath.Join(root.Name(), "hydrator.metadata")
	topMetadataBytes, err := os.ReadFile(topMetadataPath)
	require.NoError(t, err)

	var topMetadata hydratorMetadataFile
	err = json.Unmarshal(topMetadataBytes, &topMetadata)
	require.NoError(t, err)
	// The top-level metadata should have the NEW dry SHA (files are written, just not committed)
	assert.Equal(t, drySha2, topMetadata.DrySHA)
	assert.Equal(t, metadata2.Date.Format(time.RFC3339), topMetadata.Date)
=======
	t.Run("successfully add and push note", func(t *testing.T) {
		// Create a commit
		commitSha := commitFile(t, clonePath, "test-note.txt", "test content")

		// Call AddNote to add a note with the drySha
		err := AddNote(gitClient, drySha, commitSha)
		require.NoError(t, err)

		// Verify note was added locally using git command
		expectedNoteJSON := fmt.Sprintf(`{"drySha":%q}`, drySha)
		verifyGitNote(t, clonePath, commitSha, NoteNamespace, expectedNoteJSON)

		// Verify note was pushed to origin
		verifyGitNote(t, originPath, commitSha, NoteNamespace, expectedNoteJSON)

		// Parse and verify the note content
		var note CommitNote
		err = json.Unmarshal([]byte(expectedNoteJSON), &note)
		require.NoError(t, err)
		assert.Equal(t, drySha, note.DrySHA)
	})

	t.Run("error when push fails", func(t *testing.T) {
		// Create a new set of repos for this test to avoid interference
		originPath2, clonePath2 := setupGitRepos(t)

		repoURL2 := "file://" + originPath2
		gitClient2 := createGitClient(t, repoURL2, clonePath2)

		// Create a commit in the new clone
		commitSha := commitFile(t, clonePath2, "test-fail.txt", "fail test content")

		// Make origin directory read-only to cause push to fail
		err := os.Chmod(originPath2, 0o444)
		require.NoError(t, err)
		// Restore permissions in cleanup
		defer func() {
			_ = os.Chmod(originPath2, 0o755)
		}()

		// Call AddNote - should fail because push will fail due to read-only origin
		err = AddNote(gitClient2, drySha, commitSha)
		require.Error(t, err, "AddNote should fail when push fails")
		assert.Contains(t, err.Error(), "failed to add commit note")
	})
>>>>>>> c517e9fa
}<|MERGE_RESOLUTION|>--- conflicted
+++ resolved
@@ -603,10 +603,51 @@
 
 	drySha := "abc123"
 
-<<<<<<< HEAD
-	// failure
-	err = AddNote(mockGitClient, drySha, commitShaErr)
-	require.Error(t, err)
+	t.Run("successfully add and push note", func(t *testing.T) {
+		// Create a commit
+		commitSha := commitFile(t, clonePath, "test-note.txt", "test content")
+
+		// Call AddNote to add a note with the drySha
+		err := AddNote(gitClient, drySha, commitSha)
+		require.NoError(t, err)
+
+		// Verify note was added locally using git command
+		expectedNoteJSON := fmt.Sprintf(`{"drySha":%q}`, drySha)
+		verifyGitNote(t, clonePath, commitSha, NoteNamespace, expectedNoteJSON)
+
+		// Verify note was pushed to origin
+		verifyGitNote(t, originPath, commitSha, NoteNamespace, expectedNoteJSON)
+
+		// Parse and verify the note content
+		var note CommitNote
+		err = json.Unmarshal([]byte(expectedNoteJSON), &note)
+		require.NoError(t, err)
+		assert.Equal(t, drySha, note.DrySHA)
+	})
+
+	t.Run("error when push fails", func(t *testing.T) {
+		// Create a new set of repos for this test to avoid interference
+		originPath2, clonePath2 := setupGitRepos(t)
+
+		repoURL2 := "file://" + originPath2
+		gitClient2 := createGitClient(t, repoURL2, clonePath2)
+
+		// Create a commit in the new clone
+		commitSha := commitFile(t, clonePath2, "test-fail.txt", "fail test content")
+
+		// Make origin directory read-only to cause push to fail
+		err := os.Chmod(originPath2, 0o444)
+		require.NoError(t, err)
+		// Restore permissions in cleanup
+		defer func() {
+			_ = os.Chmod(originPath2, 0o755)
+		}()
+
+		// Call AddNote - should fail because push will fail due to read-only origin
+		err = AddNote(gitClient2, drySha, commitSha)
+		require.Error(t, err, "AddNote should fail when push fails")
+		assert.Contains(t, err.Error(), "failed to add commit note")
+	})
 }
 
 // TestWriteForPaths_NoOpScenario tests that when manifests don't change between two hydrations,
@@ -673,51 +714,4 @@
 	// The top-level metadata should have the NEW dry SHA (files are written, just not committed)
 	assert.Equal(t, drySha2, topMetadata.DrySHA)
 	assert.Equal(t, metadata2.Date.Format(time.RFC3339), topMetadata.Date)
-=======
-	t.Run("successfully add and push note", func(t *testing.T) {
-		// Create a commit
-		commitSha := commitFile(t, clonePath, "test-note.txt", "test content")
-
-		// Call AddNote to add a note with the drySha
-		err := AddNote(gitClient, drySha, commitSha)
-		require.NoError(t, err)
-
-		// Verify note was added locally using git command
-		expectedNoteJSON := fmt.Sprintf(`{"drySha":%q}`, drySha)
-		verifyGitNote(t, clonePath, commitSha, NoteNamespace, expectedNoteJSON)
-
-		// Verify note was pushed to origin
-		verifyGitNote(t, originPath, commitSha, NoteNamespace, expectedNoteJSON)
-
-		// Parse and verify the note content
-		var note CommitNote
-		err = json.Unmarshal([]byte(expectedNoteJSON), &note)
-		require.NoError(t, err)
-		assert.Equal(t, drySha, note.DrySHA)
-	})
-
-	t.Run("error when push fails", func(t *testing.T) {
-		// Create a new set of repos for this test to avoid interference
-		originPath2, clonePath2 := setupGitRepos(t)
-
-		repoURL2 := "file://" + originPath2
-		gitClient2 := createGitClient(t, repoURL2, clonePath2)
-
-		// Create a commit in the new clone
-		commitSha := commitFile(t, clonePath2, "test-fail.txt", "fail test content")
-
-		// Make origin directory read-only to cause push to fail
-		err := os.Chmod(originPath2, 0o444)
-		require.NoError(t, err)
-		// Restore permissions in cleanup
-		defer func() {
-			_ = os.Chmod(originPath2, 0o755)
-		}()
-
-		// Call AddNote - should fail because push will fail due to read-only origin
-		err = AddNote(gitClient2, drySha, commitSha)
-		require.Error(t, err, "AddNote should fail when push fails")
-		assert.Contains(t, err.Error(), "failed to add commit note")
-	})
->>>>>>> c517e9fa
 }