package controller

import (
	"context"
	"encoding/json"
	"fmt"
	"os"
	"strconv"
	"sync/atomic"
	"time"

	cdcommon "github.com/argoproj/argo-cd/v2/common"

	"github.com/argoproj/gitops-engine/pkg/sync"
	"github.com/argoproj/gitops-engine/pkg/sync/common"
	"github.com/argoproj/gitops-engine/pkg/utils/kube"
	jsonpatch "github.com/evanphx/json-patch"
	log "github.com/sirupsen/logrus"
	v1 "k8s.io/apimachinery/pkg/apis/meta/v1"
	"k8s.io/apimachinery/pkg/apis/meta/v1/unstructured"
	"k8s.io/apimachinery/pkg/runtime/schema"
	"k8s.io/apimachinery/pkg/util/managedfields"
	"k8s.io/kubectl/pkg/util/openapi"

	"github.com/argoproj/argo-cd/v2/controller/metrics"
	"github.com/argoproj/argo-cd/v2/pkg/apis/application/v1alpha1"
	listersv1alpha1 "github.com/argoproj/argo-cd/v2/pkg/client/listers/application/v1alpha1"
	"github.com/argoproj/argo-cd/v2/util/argo"
	"github.com/argoproj/argo-cd/v2/util/argo/diff"
	logutils "github.com/argoproj/argo-cd/v2/util/log"
	"github.com/argoproj/argo-cd/v2/util/lua"
	"github.com/argoproj/argo-cd/v2/util/rand"
)

var syncIdPrefix uint64 = 0

const (
	// EnvVarSyncWaveDelay is an environment variable which controls the delay in seconds between
	// each sync-wave
	EnvVarSyncWaveDelay = "ARGOCD_SYNC_WAVE_DELAY"
)

func (m *appStateManager) getOpenAPISchema(server string) (openapi.Resources, error) {
	cluster, err := m.liveStateCache.GetClusterCache(server)
	if err != nil {
		return nil, err
	}
	return cluster.GetOpenAPISchema(), nil
}

func (m *appStateManager) getGVKParser(server string) (*managedfields.GvkParser, error) {
	cluster, err := m.liveStateCache.GetClusterCache(server)
	if err != nil {
		return nil, err
	}
	return cluster.GetGVKParser(), nil
}

func (m *appStateManager) SyncAppState(app *v1alpha1.Application, state *v1alpha1.OperationState) {
	// Sync requests might be requested with ambiguous revisions (e.g. master, HEAD, v1.2.3).
	// This can change meaning when resuming operations (e.g a hook sync). After calculating a
	// concrete git commit SHA, the SHA is remembered in the status.operationState.syncResult field.
	// This ensures that when resuming an operation, we sync to the same revision that we initially
	// started with.
	var revision string
	var syncOp v1alpha1.SyncOperation
	var syncRes *v1alpha1.SyncOperationResult
	var source v1alpha1.ApplicationSource
	var sources []v1alpha1.ApplicationSource
	revisions := make([]string, 0)

	if state.Operation.Sync == nil {
		state.Phase = common.OperationFailed
		state.Message = "Invalid operation request: no operation specified"
		return
	}
	syncOp = *state.Operation.Sync

	// validates if it should fail the sync if it finds shared resources
	hasSharedResource, sharedResourceMessage := hasSharedResourceCondition(app)
	if syncOp.SyncOptions.HasOption("FailOnSharedResource=true") &&
		hasSharedResource {
		state.Phase = common.OperationFailed
		state.Message = fmt.Sprintf("Shared resouce found: %s", sharedResourceMessage)
		return
	}

	if syncOp.Source == nil || (syncOp.Sources != nil && len(syncOp.Sources) > 0) {
		// normal sync case (where source is taken from app.spec.sources)
		if app.Spec.HasMultipleSources() {
			sources = app.Spec.Sources
		} else {
			// normal sync case (where source is taken from app.spec.source)
			source = app.Spec.GetSource()
			sources = make([]v1alpha1.ApplicationSource, 0)
		}
	} else {
		// rollback case
		if app.Spec.HasMultipleSources() {
			sources = state.Operation.Sync.Sources
		} else {
			source = *state.Operation.Sync.Source
			sources = make([]v1alpha1.ApplicationSource, 0)
		}
	}

	if state.SyncResult != nil {
		syncRes = state.SyncResult
		revision = state.SyncResult.Revision
		revisions = append(revisions, state.SyncResult.Revisions...)
	} else {
		syncRes = &v1alpha1.SyncOperationResult{}
		// status.operationState.syncResult.source. must be set properly since auto-sync relies
		// on this information to decide if it should sync (if source is different than the last
		// sync attempt)
		if app.Spec.HasMultipleSources() {
			syncRes.Sources = sources
		} else {
			syncRes.Source = source
		}
		state.SyncResult = syncRes
	}

	// if we get here, it means we did not remember a commit SHA which we should be syncing to.
	// This typically indicates we are just about to begin a brand new sync/rollback operation.
	// Take the value in the requested operation. We will resolve this to a SHA later.
	if app.Spec.HasMultipleSources() {
		if len(revisions) != len(sources) {
			revisions = syncOp.Revisions
		}
	} else {
		if revision == "" {
			revision = syncOp.Revision
		}
	}

	proj, err := argo.GetAppProject(app, listersv1alpha1.NewAppProjectLister(m.projInformer.GetIndexer()), m.namespace, m.settingsMgr, m.db, context.TODO())
	if err != nil {
		state.Phase = common.OperationError
		state.Message = fmt.Sprintf("Failed to load application project: %v", err)
		return
	}

	if app.Spec.HasMultipleSources() {
		revisions = syncRes.Revisions
	} else {
		revisions = append(revisions, revision)
	}

	if !app.Spec.HasMultipleSources() {
		sources = []v1alpha1.ApplicationSource{source}
		revisions = []string{revision}
	}

	compareResult := m.CompareAppState(app, proj, revisions, sources, false, true, syncOp.Manifests, app.Spec.HasMultipleSources())
	// We now have a concrete commit SHA. Save this in the sync result revision so that we remember
	// what we should be syncing to when resuming operations.

	syncRes.Revision = compareResult.syncStatus.Revision
	syncRes.Revisions = compareResult.syncStatus.Revisions

	// If there are any comparison or spec errors error conditions do not perform the operation
	if errConditions := app.Status.GetConditions(map[v1alpha1.ApplicationConditionType]bool{
		v1alpha1.ApplicationConditionComparisonError:  true,
		v1alpha1.ApplicationConditionInvalidSpecError: true,
	}); len(errConditions) > 0 {
		state.Phase = common.OperationError
		state.Message = argo.FormatAppConditions(errConditions)
		return
	}

	clst, err := m.db.GetCluster(context.Background(), app.Spec.Destination.Server)
	if err != nil {
		state.Phase = common.OperationError
		state.Message = err.Error()
		return
	}

	rawConfig := clst.RawRestConfig()
	restConfig := metrics.AddMetricsTransportWrapper(m.metricsServer, app, clst.RESTConfig())

	resourceOverrides, err := m.settingsMgr.GetResourceOverrides()
	if err != nil {
		state.Phase = common.OperationError
		state.Message = fmt.Sprintf("Failed to load resource overrides: %v", err)
		return
	}

	atomic.AddUint64(&syncIdPrefix, 1)
	randSuffix, err := rand.String(5)
	if err != nil {
		state.Phase = common.OperationError
		state.Message = fmt.Sprintf("Failed generate random sync ID: %v", err)
		return
	}
	syncId := fmt.Sprintf("%05d-%s", syncIdPrefix, randSuffix)

	logEntry := log.WithFields(log.Fields{"application": app.QualifiedName(), "syncId": syncId})
	initialResourcesRes := make([]common.ResourceSyncResult, 0)
	for i, res := range syncRes.Resources {
		key := kube.ResourceKey{Group: res.Group, Kind: res.Kind, Namespace: res.Namespace, Name: res.Name}
		initialResourcesRes = append(initialResourcesRes, common.ResourceSyncResult{
			ResourceKey: key,
			Message:     res.Message,
			Status:      res.Status,
			HookPhase:   res.HookPhase,
			HookType:    res.HookType,
			SyncPhase:   res.SyncPhase,
			Version:     res.Version,
			Order:       i + 1,
		})
	}

	prunePropagationPolicy := v1.DeletePropagationForeground
	switch {
	case syncOp.SyncOptions.HasOption("PrunePropagationPolicy=background"):
		prunePropagationPolicy = v1.DeletePropagationBackground
	case syncOp.SyncOptions.HasOption("PrunePropagationPolicy=foreground"):
		prunePropagationPolicy = v1.DeletePropagationForeground
	case syncOp.SyncOptions.HasOption("PrunePropagationPolicy=orphan"):
		prunePropagationPolicy = v1.DeletePropagationOrphan
	}

	openAPISchema, err := m.getOpenAPISchema(clst.Server)
	if err != nil {
		state.Phase = common.OperationError
		state.Message = fmt.Sprintf("failed to load openAPISchema: %v", err)
		return
	}

	reconciliationResult := compareResult.reconciliationResult

	// if RespectIgnoreDifferences is enabled, it should normalize the target
	// resources which in this case applies the live values in the configured
	// ignore differences fields.
	if syncOp.SyncOptions.HasOption("RespectIgnoreDifferences=true") {
		patchedTargets, err := normalizeTargetResources(compareResult)
		if err != nil {
			state.Phase = common.OperationError
			state.Message = fmt.Sprintf("Failed to normalize target resources: %s", err)
			return
		}
		reconciliationResult.Target = patchedTargets
	}

	appLabelKey, err := m.settingsMgr.GetAppInstanceLabelKey()
	if err != nil {
		log.Errorf("Could not get appInstanceLabelKey: %v", err)
		return
	}
	trackingMethod := argo.GetTrackingMethod(m.settingsMgr)

	opts := []sync.SyncOpt{
		sync.WithLogr(logutils.NewLogrusLogger(logEntry)),
		sync.WithHealthOverride(lua.ResourceHealthOverrides(resourceOverrides)),
		sync.WithPermissionValidator(func(un *unstructured.Unstructured, res *v1.APIResource) error {
			if !proj.IsGroupKindPermitted(un.GroupVersionKind().GroupKind(), res.Namespaced) {
				return fmt.Errorf("resource %s:%s is not permitted in project %s", un.GroupVersionKind().Group, un.GroupVersionKind().Kind, proj.Name)
			}
			if res.Namespaced {
				permitted, err := proj.IsDestinationPermitted(v1alpha1.ApplicationDestination{Namespace: un.GetNamespace(), Server: app.Spec.Destination.Server, Name: app.Spec.Destination.Name}, func(project string) ([]*v1alpha1.Cluster, error) {
					return m.db.GetProjectClusters(context.TODO(), project)
				})

				if err != nil {
					return err
				}

				if !permitted {
					return fmt.Errorf("namespace %v is not permitted in project '%s'", un.GetNamespace(), proj.Name)
				}
			}
			return nil
		}),
		sync.WithOperationSettings(syncOp.DryRun, syncOp.Prune, syncOp.SyncStrategy.Force(), syncOp.IsApplyStrategy() || len(syncOp.Resources) > 0),
		sync.WithInitialState(state.Phase, state.Message, initialResourcesRes, state.StartedAt),
		sync.WithResourcesFilter(func(key kube.ResourceKey, target *unstructured.Unstructured, live *unstructured.Unstructured) bool {
			return (len(syncOp.Resources) == 0 ||
				argo.ContainsSyncResource(key.Name, key.Namespace, schema.GroupVersionKind{Kind: key.Kind, Group: key.Group}, syncOp.Resources)) &&
				m.isSelfReferencedObj(live, target, app.GetName(), appLabelKey, trackingMethod)
		}),
		sync.WithManifestValidation(!syncOp.SyncOptions.HasOption(common.SyncOptionsDisableValidation)),
		sync.WithSyncWaveHook(delayBetweenSyncWaves),
		sync.WithPruneLast(syncOp.SyncOptions.HasOption(common.SyncOptionPruneLast)),
		sync.WithResourceModificationChecker(syncOp.SyncOptions.HasOption("ApplyOutOfSyncOnly=true"), compareResult.diffResultList),
		sync.WithPrunePropagationPolicy(&prunePropagationPolicy),
		sync.WithReplace(syncOp.SyncOptions.HasOption(common.SyncOptionReplace)),
		sync.WithServerSideApply(syncOp.SyncOptions.HasOption(common.SyncOptionServerSideApply)),
		sync.WithServerSideApplyManager(cdcommon.ArgoCDSSAManager),
	}

	if syncOp.SyncOptions.HasOption("CreateNamespace=true") {
		opts = append(opts, sync.WithNamespaceModifier(syncNamespace(m.resourceTracking, appLabelKey, trackingMethod, app.Name, app.Spec.SyncPolicy)))
	}

	syncCtx, cleanup, err := sync.NewSyncContext(
		compareResult.syncStatus.Revision,
		reconciliationResult,
		restConfig,
		rawConfig,
		m.kubectl,
		app.Spec.Destination.Namespace,
		openAPISchema,
		opts...,
	)

	if err != nil {
		state.Phase = common.OperationError
		state.Message = fmt.Sprintf("failed to initialize sync context: %v", err)
		return
	}

	defer cleanup()

	start := time.Now()

	if state.Phase == common.OperationTerminating {
		syncCtx.Terminate()
	} else {
		syncCtx.Sync()
	}
	var resState []common.ResourceSyncResult
	state.Phase, state.Message, resState = syncCtx.GetState()
	state.SyncResult.Resources = nil

<<<<<<< HEAD
	m.FixWrongKubectlMessage(resState, state, compareResult)
=======
	var apiVersion []kube.APIResourceInfo
	for _, res := range resState {
		augmentedMsg, err := argo.AugmentSyncMsg(res, func() ([]kube.APIResourceInfo, error) {
			if apiVersion == nil {
				_, apiVersion, err = m.liveStateCache.GetVersionsInfo(app.Spec.Destination.Server)
				if err != nil {
					return nil, fmt.Errorf("failed to get version info from the target cluster %q", app.Spec.Destination.Server)
				}
			}
			return apiVersion, nil
		})

		if err != nil {
			log.Errorf("using the original message since: %v", err)
		} else {
			res.Message = augmentedMsg
		}

		state.SyncResult.Resources = append(state.SyncResult.Resources, &v1alpha1.ResourceResult{
			HookType:  res.HookType,
			Group:     res.ResourceKey.Group,
			Kind:      res.ResourceKey.Kind,
			Namespace: res.ResourceKey.Namespace,
			Name:      res.ResourceKey.Name,
			Version:   res.Version,
			SyncPhase: res.SyncPhase,
			HookPhase: res.HookPhase,
			Status:    res.Status,
			Message:   res.Message,
		})
	}
>>>>>>> ecbb7aa0

	logEntry.WithField("duration", time.Since(start)).Info("sync/terminate complete")

	if !syncOp.DryRun && len(syncOp.Resources) == 0 && state.Phase.Successful() {
		err := m.persistRevisionHistory(app, compareResult.syncStatus.Revision, source, compareResult.syncStatus.Revisions, compareResult.syncStatus.ComparedTo.Sources, app.Spec.HasMultipleSources(), state.StartedAt)
		if err != nil {
			state.Phase = common.OperationError
			state.Message = fmt.Sprintf("failed to record sync to history: %v", err)
		}
	}
}

// normalizeTargetResources will apply the diff normalization in all live and target resources.
// Then it calculates the merge patch between the normalized live and the current live resources.
// Finally it applies the merge patch in the normalized target resources. This is done to ensure
// that target resources have the same ignored diff fields values from live ones to avoid them to
// be applied in the cluster. Returns the list of normalized target resources.
func normalizeTargetResources(cr *comparisonResult) ([]*unstructured.Unstructured, error) {
	// normalize live and target resources
	normalized, err := diff.Normalize(cr.reconciliationResult.Live, cr.reconciliationResult.Target, cr.diffConfig)
	if err != nil {
		return nil, err
	}
	patchedTargets := []*unstructured.Unstructured{}
	for idx, live := range cr.reconciliationResult.Live {
		normalizedTarget := normalized.Targets[idx]
		if normalizedTarget == nil {
			patchedTargets = append(patchedTargets, nil)
			continue
		}
		originalTarget := cr.reconciliationResult.Target[idx]
		if live == nil {
			patchedTargets = append(patchedTargets, originalTarget)
			continue
		}
		// calculate targetPatch between normalized and target resource
		targetPatch, err := getMergePatch(normalizedTarget, originalTarget)
		if err != nil {
			return nil, err
		}

		// check if there is a patch to apply. An empty patch is identified by a '{}' string.
		if len(targetPatch) > 2 {
			livePatch, err := getMergePatch(normalized.Lives[idx], live)
			if err != nil {
				return nil, err
			}
			// generate a minimal patch that uses the fields from targetPatch (template)
			// with livePatch values
			patch, err := compilePatch(targetPatch, livePatch)
			if err != nil {
				return nil, err
			}
			normalizedTarget, err = applyMergePatch(normalizedTarget, patch)
			if err != nil {
				return nil, err
			}
		} else {
			// if there is no patch just use the original target
			normalizedTarget = originalTarget
		}
		patchedTargets = append(patchedTargets, normalizedTarget)
	}
	return patchedTargets, nil
}

// compilePatch will generate a patch using the fields from templatePatch with
// the values from valuePatch.
func compilePatch(templatePatch, valuePatch []byte) ([]byte, error) {
	templateMap := make(map[string]interface{})
	err := json.Unmarshal(templatePatch, &templateMap)
	if err != nil {
		return nil, err
	}
	valueMap := make(map[string]interface{})
	err = json.Unmarshal(valuePatch, &valueMap)
	if err != nil {
		return nil, err
	}
	resultMap := intersectMap(templateMap, valueMap)
	return json.Marshal(resultMap)
}

// intersectMap will return map with the fields intersection from the 2 provided
// maps populated with the valueMap values.
func intersectMap(templateMap, valueMap map[string]interface{}) map[string]interface{} {
	result := make(map[string]interface{})
	for k, v := range templateMap {
		if innerTMap, ok := v.(map[string]interface{}); ok {
			if innerVMap, ok := valueMap[k].(map[string]interface{}); ok {
				result[k] = intersectMap(innerTMap, innerVMap)
			}
		} else if innerTSlice, ok := v.([]interface{}); ok {
			if innerVSlice, ok := valueMap[k].([]interface{}); ok {
				items := []interface{}{}
				for idx, innerTSliceValue := range innerTSlice {
					if idx < len(innerVSlice) {
						if tSliceValueMap, ok := innerTSliceValue.(map[string]interface{}); ok {
							if vSliceValueMap, ok := innerVSlice[idx].(map[string]interface{}); ok {
								item := intersectMap(tSliceValueMap, vSliceValueMap)
								items = append(items, item)
							}
						} else {
							items = append(items, innerVSlice[idx])
						}
					}
				}
				if len(items) > 0 {
					result[k] = items
				}
			}
		} else {
			if _, ok := valueMap[k]; ok {
				result[k] = valueMap[k]
			}
		}
	}
	return result
}

// getMergePatch calculates and returns the patch between the original and the
// modified unstructures.
func getMergePatch(original, modified *unstructured.Unstructured) ([]byte, error) {
	originalJSON, err := original.MarshalJSON()
	if err != nil {
		return nil, err
	}
	modifiedJSON, err := modified.MarshalJSON()
	if err != nil {
		return nil, err
	}
	return jsonpatch.CreateMergePatch(originalJSON, modifiedJSON)
}

// applyMergePatch will apply the given patch in the obj and return the patched
// unstructure.
func applyMergePatch(obj *unstructured.Unstructured, patch []byte) (*unstructured.Unstructured, error) {
	originalJSON, err := obj.MarshalJSON()
	if err != nil {
		return nil, err
	}
	patchedJSON, err := jsonpatch.MergePatch(originalJSON, patch)
	if err != nil {
		return nil, err
	}
	patchedObj := &unstructured.Unstructured{}
	_, _, err = unstructured.UnstructuredJSONScheme.Decode(patchedJSON, nil, patchedObj)
	if err != nil {
		return nil, err
	}
	return patchedObj, nil
}

// hasSharedResourceCondition will check if the Application has any resource that has already
// been synced by another Application. If the resource is found in another Application it returns
// true along with a human readable message of which specific resource has this condition.
func hasSharedResourceCondition(app *v1alpha1.Application) (bool, string) {
	for _, condition := range app.Status.Conditions {
		if condition.Type == v1alpha1.ApplicationConditionSharedResourceWarning {
			return true, condition.Message
		}
	}
	return false, ""
}

// delayBetweenSyncWaves is a gitops-engine SyncWaveHook which introduces an artificial delay
// between each sync wave. We introduce an artificial delay in order give other controllers a
// _chance_ to react to the spec change that we just applied. This is important because without
// this, Argo CD will likely assess resource health too quickly (against the stale object), causing
// hooks to fire prematurely. See: https://github.com/argoproj/argo-cd/issues/4669.
// Note, this is not foolproof, since a proper fix would require the CRD record
// status.observedGeneration coupled with a health.lua that verifies
// status.observedGeneration == metadata.generation
func delayBetweenSyncWaves(phase common.SyncPhase, wave int, finalWave bool) error {
	if !finalWave {
		delaySec := 2
		if delaySecStr := os.Getenv(EnvVarSyncWaveDelay); delaySecStr != "" {
			if val, err := strconv.Atoi(delaySecStr); err == nil {
				delaySec = val
			}
		}
		duration := time.Duration(delaySec) * time.Second
		time.Sleep(duration)
	}
	return nil
}<|MERGE_RESOLUTION|>--- conflicted
+++ resolved
@@ -323,9 +323,6 @@
 	state.Phase, state.Message, resState = syncCtx.GetState()
 	state.SyncResult.Resources = nil
 
-<<<<<<< HEAD
-	m.FixWrongKubectlMessage(resState, state, compareResult)
-=======
 	var apiVersion []kube.APIResourceInfo
 	for _, res := range resState {
 		augmentedMsg, err := argo.AugmentSyncMsg(res, func() ([]kube.APIResourceInfo, error) {
@@ -357,7 +354,8 @@
 			Message:   res.Message,
 		})
 	}
->>>>>>> ecbb7aa0
+
+	m.FixWrongKubectlMessage(resState, state, compareResult)
 
 	logEntry.WithField("duration", time.Since(start)).Info("sync/terminate complete")
 
