package controller

import (
	"context"
	stderrors "errors"
	"fmt"
	"os"
	"strconv"
	"strings"
	"time"

	"k8s.io/apimachinery/pkg/util/strategicpatch"

	cdcommon "github.com/argoproj/argo-cd/v3/common"

	gitopsDiff "github.com/argoproj/gitops-engine/pkg/diff"
	"github.com/argoproj/gitops-engine/pkg/sync"
	"github.com/argoproj/gitops-engine/pkg/sync/common"
	"github.com/argoproj/gitops-engine/pkg/utils/kube"
	jsonpatch "github.com/evanphx/json-patch"
	log "github.com/sirupsen/logrus"
	metav1 "k8s.io/apimachinery/pkg/apis/meta/v1"
	"k8s.io/apimachinery/pkg/apis/meta/v1/unstructured"
	"k8s.io/apimachinery/pkg/runtime/schema"
	"k8s.io/apimachinery/pkg/util/managedfields"
	"k8s.io/client-go/kubernetes/scheme"
	"k8s.io/client-go/rest"
	"k8s.io/kubectl/pkg/util/openapi"

	"github.com/argoproj/argo-cd/v3/controller/metrics"
	"github.com/argoproj/argo-cd/v3/controller/syncid"
	"github.com/argoproj/argo-cd/v3/pkg/apis/application/v1alpha1"
	applog "github.com/argoproj/argo-cd/v3/util/app/log"
	"github.com/argoproj/argo-cd/v3/util/argo"
	"github.com/argoproj/argo-cd/v3/util/argo/diff"
	"github.com/argoproj/argo-cd/v3/util/glob"
	kubeutil "github.com/argoproj/argo-cd/v3/util/kube"
	logutils "github.com/argoproj/argo-cd/v3/util/log"
	"github.com/argoproj/argo-cd/v3/util/lua"
)

const (
	// EnvVarSyncWaveDelay is an environment variable which controls the delay in seconds between
	// each sync-wave
	EnvVarSyncWaveDelay = "ARGOCD_SYNC_WAVE_DELAY"

	// serviceAccountDisallowedCharSet contains the characters that are not allowed to be present
	// in a DefaultServiceAccount configured for a DestinationServiceAccount
	serviceAccountDisallowedCharSet = "!*[]{}\\/"
)

func (m *appStateManager) getOpenAPISchema(server *v1alpha1.Cluster) (openapi.Resources, error) {
	cluster, err := m.liveStateCache.GetClusterCache(server)
	if err != nil {
		return nil, err
	}
	return cluster.GetOpenAPISchema(), nil
}

func (m *appStateManager) getGVKParser(server *v1alpha1.Cluster) (*managedfields.GvkParser, error) {
	cluster, err := m.liveStateCache.GetClusterCache(server)
	if err != nil {
		return nil, err
	}
	return cluster.GetGVKParser(), nil
}

// getServerSideDiffDryRunApplier will return the kubectl implementation of the KubeApplier
// interface that provides functionality to dry run apply kubernetes resources. Returns a
// cleanup function that must be called to remove the generated kube config for this
// server.
func (m *appStateManager) getServerSideDiffDryRunApplier(cluster *v1alpha1.Cluster) (gitopsDiff.KubeApplier, func(), error) {
	clusterCache, err := m.liveStateCache.GetClusterCache(cluster)
	if err != nil {
		return nil, nil, fmt.Errorf("error getting cluster cache: %w", err)
	}

	rawConfig, err := cluster.RawRestConfig()
	if err != nil {
		return nil, nil, fmt.Errorf("error getting cluster REST config: %w", err)
	}
	ops, cleanup, err := kubeutil.ManageServerSideDiffDryRuns(rawConfig, clusterCache.GetOpenAPISchema(), m.onKubectlRun)
	if err != nil {
		return nil, nil, fmt.Errorf("error creating kubectl ResourceOperations: %w", err)
	}
	return ops, cleanup, nil
}

func (m *appStateManager) SyncAppState(app *v1alpha1.Application, project *v1alpha1.AppProject, state *v1alpha1.OperationState) {
	// Sync requests might be requested with ambiguous revisions (e.g. master, HEAD, v1.2.3).
	// This can change meaning when resuming operations (e.g a hook sync). After calculating a
	// concrete git commit SHA, the SHA is remembered in the status.operationState.syncResult field.
	// This ensures that when resuming an operation, we sync to the same revision that we initially
	// started with.
	syncId, err := syncid.Generate()
	if err != nil {
		state.Phase = common.OperationError
		state.Message = fmt.Sprintf("Failed to generate sync ID: %v", err)
		return
	}
	logEntry := log.WithFields(applog.GetAppLogFields(app)).WithField("syncId", syncId)

	var revision string
	var syncOp v1alpha1.SyncOperation
	var syncRes *v1alpha1.SyncOperationResult
	var source v1alpha1.ApplicationSource
	var sources []v1alpha1.ApplicationSource
	revisions := make([]string, 0)

	if state.Operation.Sync == nil {
		state.Phase = common.OperationFailed
		state.Message = "Invalid operation request: no operation specified"
		return
	}
	syncOp = *state.Operation.Sync

	isMultiSourceRevision := app.Spec.HasMultipleSources()
	rollback := len(syncOp.Sources) > 0 || syncOp.Source != nil
	if rollback {
		// rollback case
		if len(state.Operation.Sync.Sources) > 0 {
			sources = state.Operation.Sync.Sources
			isMultiSourceRevision = true
		} else {
			source = *state.Operation.Sync.Source
			sources = make([]v1alpha1.ApplicationSource, 0)
			isMultiSourceRevision = false
		}
	} else {
		// normal sync case (where source is taken from app.spec.sources)
		if app.Spec.HasMultipleSources() {
			sources = app.Spec.Sources
		} else {
			// normal sync case (where source is taken from app.spec.source)
			source = app.Spec.GetSource()
			sources = make([]v1alpha1.ApplicationSource, 0)
		}
	}

	if state.SyncResult != nil {
		syncRes = state.SyncResult
		revision = state.SyncResult.Revision
		revisions = append(revisions, state.SyncResult.Revisions...)
	} else {
		syncRes = &v1alpha1.SyncOperationResult{}
		// status.operationState.syncResult.source. must be set properly since auto-sync relies
		// on this information to decide if it should sync (if source is different than the last
		// sync attempt)
		if isMultiSourceRevision {
			syncRes.Sources = sources
		} else {
			syncRes.Source = source
		}
		state.SyncResult = syncRes
	}

	// if we get here, it means we did not remember a commit SHA which we should be syncing to.
	// This typically indicates we are just about to begin a brand new sync/rollback operation.
	// Take the value in the requested operation. We will resolve this to a SHA later.
	if isMultiSourceRevision {
		if len(revisions) != len(sources) {
			revisions = syncOp.Revisions
		}
	} else {
		if revision == "" {
			revision = syncOp.Revision
		}
	}

	isBlocked, err := syncWindowPreventsSync(app, project)
	if isBlocked {
		// If the operation is currently running, simply let the user know the sync is blocked by a current sync window
		if state.Phase == common.OperationRunning {
			state.Message = "Sync operation blocked by sync window"
			if err != nil {
				state.Message = fmt.Sprintf("%s: %v", state.Message, err)
			}
		}
		return
	}

	if !isMultiSourceRevision {
		sources = []v1alpha1.ApplicationSource{source}
		revisions = []string{revision}
	}

	// ignore error if CompareStateRepoError, this shouldn't happen as noRevisionCache is true
<<<<<<< HEAD
	compareResult, err := m.CompareAppState(app, project, revisions, sources, false, true, syncOp.Manifests, isMultiSourceRevision, rollback)
=======
	compareResult, err := m.CompareAppState(app, proj, revisions, sources, false, true, syncOp.Manifests, isMultiSourceRevision)
>>>>>>> 0864f1ac
	if err != nil && !stderrors.Is(err, ErrCompareStateRepo) {
		state.Phase = common.OperationError
		state.Message = err.Error()
		return
	}
	// We now have a concrete commit SHA. Save this in the sync result revision so that we remember
	// what we should be syncing to when resuming operations.

	syncRes.Revision = compareResult.syncStatus.Revision
	syncRes.Revisions = compareResult.syncStatus.Revisions

	// validates if it should fail the sync if it finds shared resources
	hasSharedResource, sharedResourceMessage := hasSharedResourceCondition(app)
	if syncOp.SyncOptions.HasOption("FailOnSharedResource=true") &&
		hasSharedResource {
		state.Phase = common.OperationFailed
		state.Message = "Shared resource found: %s" + sharedResourceMessage
		return
	}

	// If there are any comparison or spec errors error conditions do not perform the operation
	if errConditions := app.Status.GetConditions(map[v1alpha1.ApplicationConditionType]bool{
		v1alpha1.ApplicationConditionComparisonError:  true,
		v1alpha1.ApplicationConditionInvalidSpecError: true,
	}); len(errConditions) > 0 {
		state.Phase = common.OperationError
		state.Message = argo.FormatAppConditions(errConditions)
		return
	}

	destCluster, err := argo.GetDestinationCluster(context.Background(), app.Spec.Destination, m.db)
	if err != nil {
		state.Phase = common.OperationError
		state.Message = fmt.Sprintf("Failed to get destination cluster: %v", err)
		return
	}

	rawConfig, err := destCluster.RawRestConfig()
	if err != nil {
		state.Phase = common.OperationError
		state.Message = err.Error()
		return
	}

	clusterRESTConfig, err := destCluster.RESTConfig()
	if err != nil {
		state.Phase = common.OperationError
		state.Message = err.Error()
		return
	}
	restConfig := metrics.AddMetricsTransportWrapper(m.metricsServer, app, clusterRESTConfig)

	resourceOverrides, err := m.settingsMgr.GetResourceOverrides()
	if err != nil {
		state.Phase = common.OperationError
		state.Message = fmt.Sprintf("Failed to load resource overrides: %v", err)
		return
	}

	initialResourcesRes := make([]common.ResourceSyncResult, len(syncRes.Resources))
	for i, res := range syncRes.Resources {
		key := kube.ResourceKey{Group: res.Group, Kind: res.Kind, Namespace: res.Namespace, Name: res.Name}
		initialResourcesRes[i] = common.ResourceSyncResult{
			ResourceKey: key,
			Message:     res.Message,
			Status:      res.Status,
			HookPhase:   res.HookPhase,
			HookType:    res.HookType,
			SyncPhase:   res.SyncPhase,
			Version:     res.Version,
			Images:      res.Images,
			Order:       i + 1,
		}
	}

	prunePropagationPolicy := metav1.DeletePropagationForeground
	switch {
	case syncOp.SyncOptions.HasOption("PrunePropagationPolicy=background"):
		prunePropagationPolicy = metav1.DeletePropagationBackground
	case syncOp.SyncOptions.HasOption("PrunePropagationPolicy=foreground"):
		prunePropagationPolicy = metav1.DeletePropagationForeground
	case syncOp.SyncOptions.HasOption("PrunePropagationPolicy=orphan"):
		prunePropagationPolicy = metav1.DeletePropagationOrphan
	}

	clientSideApplyManager := common.DefaultClientSideApplyMigrationManager
	// Check for custom field manager from application annotation
	if managerValue := app.GetAnnotation(cdcommon.AnnotationClientSideApplyMigrationManager); managerValue != "" {
		clientSideApplyManager = managerValue
	}

	openAPISchema, err := m.getOpenAPISchema(destCluster)
	if err != nil {
		state.Phase = common.OperationError
		state.Message = fmt.Sprintf("failed to load openAPISchema: %v", err)
		return
	}

	reconciliationResult := compareResult.reconciliationResult

	// if RespectIgnoreDifferences is enabled, it should normalize the target
	// resources which in this case applies the live values in the configured
	// ignore differences fields.
	if syncOp.SyncOptions.HasOption("RespectIgnoreDifferences=true") {
		patchedTargets, err := normalizeTargetResources(compareResult)
		if err != nil {
			state.Phase = common.OperationError
			state.Message = fmt.Sprintf("Failed to normalize target resources: %s", err)
			return
		}
		reconciliationResult.Target = patchedTargets
	}

	installationID, err := m.settingsMgr.GetInstallationID()
	if err != nil {
		log.Errorf("Could not get installation ID: %v", err)
		return
	}
	trackingMethod, err := m.settingsMgr.GetTrackingMethod()
	if err != nil {
		log.Errorf("Could not get trackingMethod: %v", err)
		return
	}

	impersonationEnabled, err := m.settingsMgr.IsImpersonationEnabled()
	if err != nil {
		log.Errorf("could not get impersonation feature flag: %v", err)
		return
	}
	if impersonationEnabled {
		serviceAccountToImpersonate, err := deriveServiceAccountToImpersonate(project, app, destCluster)
		if err != nil {
			state.Phase = common.OperationError
			state.Message = fmt.Sprintf("failed to find a matching service account to impersonate: %v", err)
			return
		}
		logEntry = logEntry.WithFields(log.Fields{"impersonationEnabled": "true", "serviceAccount": serviceAccountToImpersonate})
		// set the impersonation headers.
		rawConfig.Impersonate = rest.ImpersonationConfig{
			UserName: serviceAccountToImpersonate,
		}
		restConfig.Impersonate = rest.ImpersonationConfig{
			UserName: serviceAccountToImpersonate,
		}
	}

	opts := []sync.SyncOpt{
		sync.WithLogr(logutils.NewLogrusLogger(logEntry)),
		sync.WithHealthOverride(lua.ResourceHealthOverrides(resourceOverrides)),
		sync.WithPermissionValidator(func(un *unstructured.Unstructured, res *metav1.APIResource) error {
			if !project.IsGroupKindPermitted(un.GroupVersionKind().GroupKind(), res.Namespaced) {
				return fmt.Errorf("resource %s:%s is not permitted in project %s", un.GroupVersionKind().Group, un.GroupVersionKind().Kind, project.Name)
			}
			if res.Namespaced {
				permitted, err := project.IsDestinationPermitted(destCluster, un.GetNamespace(), func(project string) ([]*v1alpha1.Cluster, error) {
					return m.db.GetProjectClusters(context.TODO(), project)
				})
				if err != nil {
					return err
				}

				if !permitted {
					return fmt.Errorf("namespace %v is not permitted in project '%s'", un.GetNamespace(), project.Name)
				}
			}
			return nil
		}),
		sync.WithOperationSettings(syncOp.DryRun, syncOp.Prune, syncOp.SyncStrategy.Force(), syncOp.IsApplyStrategy() || len(syncOp.Resources) > 0),
		sync.WithInitialState(state.Phase, state.Message, initialResourcesRes, state.StartedAt),
		sync.WithResourcesFilter(func(key kube.ResourceKey, target *unstructured.Unstructured, live *unstructured.Unstructured) bool {
			return (len(syncOp.Resources) == 0 ||
				isPostDeleteHook(target) ||
				argo.ContainsSyncResource(key.Name, key.Namespace, schema.GroupVersionKind{Kind: key.Kind, Group: key.Group}, syncOp.Resources)) &&
				m.isSelfReferencedObj(live, target, app.GetName(), v1alpha1.TrackingMethod(trackingMethod), installationID)
		}),
		sync.WithManifestValidation(!syncOp.SyncOptions.HasOption(common.SyncOptionsDisableValidation)),
		sync.WithSyncWaveHook(delayBetweenSyncWaves),
		sync.WithPruneLast(syncOp.SyncOptions.HasOption(common.SyncOptionPruneLast)),
		sync.WithResourceModificationChecker(syncOp.SyncOptions.HasOption("ApplyOutOfSyncOnly=true"), compareResult.diffResultList),
		sync.WithPrunePropagationPolicy(&prunePropagationPolicy),
		sync.WithReplace(syncOp.SyncOptions.HasOption(common.SyncOptionReplace)),
		sync.WithServerSideApply(syncOp.SyncOptions.HasOption(common.SyncOptionServerSideApply)),
		sync.WithServerSideApplyManager(cdcommon.ArgoCDSSAManager),
		sync.WithClientSideApplyMigration(
			!syncOp.SyncOptions.HasOption(common.SyncOptionDisableClientSideApplyMigration),
			clientSideApplyManager,
		),
		sync.WithPruneConfirmed(app.IsDeletionConfirmed(state.StartedAt.Time)),
		sync.WithSkipDryRunOnMissingResource(syncOp.SyncOptions.HasOption(common.SyncOptionSkipDryRunOnMissingResource)),
	}

	if syncOp.SyncOptions.HasOption("CreateNamespace=true") {
		opts = append(opts, sync.WithNamespaceModifier(syncNamespace(app.Spec.SyncPolicy)))
	}

	syncCtx, cleanup, err := sync.NewSyncContext(
		compareResult.syncStatus.Revision,
		reconciliationResult,
		restConfig,
		rawConfig,
		m.kubectl,
		app.Spec.Destination.Namespace,
		openAPISchema,
		opts...,
	)
	if err != nil {
		state.Phase = common.OperationError
		state.Message = fmt.Sprintf("failed to initialize sync context: %v", err)
		return
	}

	defer cleanup()

	start := time.Now()

	if state.Phase == common.OperationTerminating {
		syncCtx.Terminate()
	} else {
		syncCtx.Sync()
	}
	var resState []common.ResourceSyncResult
	state.Phase, state.Message, resState = syncCtx.GetState()
	state.SyncResult.Resources = nil

	if app.Spec.SyncPolicy != nil {
		state.SyncResult.ManagedNamespaceMetadata = app.Spec.SyncPolicy.ManagedNamespaceMetadata
	}

	var apiVersion []kube.APIResourceInfo
	for _, res := range resState {
		augmentedMsg, err := argo.AugmentSyncMsg(res, func() ([]kube.APIResourceInfo, error) {
			if apiVersion == nil {
				_, apiVersion, err = m.liveStateCache.GetVersionsInfo(destCluster)
				if err != nil {
					return nil, fmt.Errorf("failed to get version info from the target cluster %q", destCluster.Server)
				}
			}
			return apiVersion, nil
		})

		if err != nil {
			log.Errorf("using the original message since: %v", err)
		} else {
			res.Message = augmentedMsg
		}

		state.SyncResult.Resources = append(state.SyncResult.Resources, &v1alpha1.ResourceResult{
			HookType:  res.HookType,
			Group:     res.ResourceKey.Group,
			Kind:      res.ResourceKey.Kind,
			Namespace: res.ResourceKey.Namespace,
			Name:      res.ResourceKey.Name,
			Version:   res.Version,
			SyncPhase: res.SyncPhase,
			HookPhase: res.HookPhase,
			Status:    res.Status,
			Message:   res.Message,
			Images:    res.Images,
		})
	}

	logEntry.WithField("duration", time.Since(start)).Info("sync/terminate complete")

	if !syncOp.DryRun && len(syncOp.Resources) == 0 && state.Phase.Successful() {
		err := m.persistRevisionHistory(app, compareResult.syncStatus.Revision, source, compareResult.syncStatus.Revisions, compareResult.syncStatus.ComparedTo.Sources, isMultiSourceRevision, state.StartedAt, state.Operation.InitiatedBy)
		if err != nil {
			state.Phase = common.OperationError
			state.Message = fmt.Sprintf("failed to record sync to history: %v", err)
		}
	}
}

// normalizeTargetResources modifies target resources to ensure ignored fields are not touched during synchronization:
//   - applies normalization to the target resources based on the live resources
//   - copies ignored fields from the matching live resources: apply normalizer to the live resource,
//     calculates the patch performed by normalizer and applies the patch to the target resource
func normalizeTargetResources(cr *comparisonResult) ([]*unstructured.Unstructured, error) {
	// normalize live and target resources
	normalized, err := diff.Normalize(cr.reconciliationResult.Live, cr.reconciliationResult.Target, cr.diffConfig)
	if err != nil {
		return nil, err
	}
	patchedTargets := []*unstructured.Unstructured{}
	for idx, live := range cr.reconciliationResult.Live {
		normalizedTarget := normalized.Targets[idx]
		if normalizedTarget == nil {
			patchedTargets = append(patchedTargets, nil)
			continue
		}
		originalTarget := cr.reconciliationResult.Target[idx]
		if live == nil {
			patchedTargets = append(patchedTargets, originalTarget)
			continue
		}

		var lookupPatchMeta *strategicpatch.PatchMetaFromStruct
		versionedObject, err := scheme.Scheme.New(normalizedTarget.GroupVersionKind())
		if err == nil {
			meta, err := strategicpatch.NewPatchMetaFromStruct(versionedObject)
			if err != nil {
				return nil, err
			}
			lookupPatchMeta = &meta
		}

		livePatch, err := getMergePatch(normalized.Lives[idx], live, lookupPatchMeta)
		if err != nil {
			return nil, err
		}

		normalizedTarget, err = applyMergePatch(normalizedTarget, livePatch, versionedObject)
		if err != nil {
			return nil, err
		}

		patchedTargets = append(patchedTargets, normalizedTarget)
	}
	return patchedTargets, nil
}

// getMergePatch calculates and returns the patch between the original and the
// modified unstructures.
func getMergePatch(original, modified *unstructured.Unstructured, lookupPatchMeta *strategicpatch.PatchMetaFromStruct) ([]byte, error) {
	originalJSON, err := original.MarshalJSON()
	if err != nil {
		return nil, err
	}
	modifiedJSON, err := modified.MarshalJSON()
	if err != nil {
		return nil, err
	}
	if lookupPatchMeta != nil {
		return strategicpatch.CreateThreeWayMergePatch(modifiedJSON, modifiedJSON, originalJSON, lookupPatchMeta, true)
	}

	return jsonpatch.CreateMergePatch(originalJSON, modifiedJSON)
}

// applyMergePatch will apply the given patch in the obj and return the patched
// unstructure.
func applyMergePatch(obj *unstructured.Unstructured, patch []byte, versionedObject any) (*unstructured.Unstructured, error) {
	originalJSON, err := obj.MarshalJSON()
	if err != nil {
		return nil, err
	}
	var patchedJSON []byte
	if versionedObject == nil {
		patchedJSON, err = jsonpatch.MergePatch(originalJSON, patch)
	} else {
		patchedJSON, err = strategicpatch.StrategicMergePatch(originalJSON, patch, versionedObject)
	}
	if err != nil {
		return nil, err
	}

	patchedObj := &unstructured.Unstructured{}
	_, _, err = unstructured.UnstructuredJSONScheme.Decode(patchedJSON, nil, patchedObj)
	if err != nil {
		return nil, err
	}
	return patchedObj, nil
}

// hasSharedResourceCondition will check if the Application has any resource that has already
// been synced by another Application. If the resource is found in another Application it returns
// true along with a human readable message of which specific resource has this condition.
func hasSharedResourceCondition(app *v1alpha1.Application) (bool, string) {
	for _, condition := range app.Status.Conditions {
		if condition.Type == v1alpha1.ApplicationConditionSharedResourceWarning {
			return true, condition.Message
		}
	}
	return false, ""
}

// delayBetweenSyncWaves is a gitops-engine SyncWaveHook which introduces an artificial delay
// between each sync wave. We introduce an artificial delay in order give other controllers a
// _chance_ to react to the spec change that we just applied. This is important because without
// this, Argo CD will likely assess resource health too quickly (against the stale object), causing
// hooks to fire prematurely. See: https://github.com/argoproj/argo-cd/issues/4669.
// Note, this is not foolproof, since a proper fix would require the CRD record
// status.observedGeneration coupled with a health.lua that verifies
// status.observedGeneration == metadata.generation
func delayBetweenSyncWaves(_ common.SyncPhase, _ int, finalWave bool) error {
	if !finalWave {
		delaySec := 2
		if delaySecStr := os.Getenv(EnvVarSyncWaveDelay); delaySecStr != "" {
			if val, err := strconv.Atoi(delaySecStr); err == nil {
				delaySec = val
			}
		}
		duration := time.Duration(delaySec) * time.Second
		time.Sleep(duration)
	}
	return nil
}

func syncWindowPreventsSync(app *v1alpha1.Application, proj *v1alpha1.AppProject) (bool, error) {
	window := proj.Spec.SyncWindows.Matches(app)
	isManual := false
	if app.Status.OperationState != nil {
		isManual = !app.Status.OperationState.Operation.InitiatedBy.Automated
	}
	canSync, err := window.CanSync(isManual)
	if err != nil {
		// prevents sync because sync window has an error
		return true, err
	}
	return !canSync, nil
}

// deriveServiceAccountToImpersonate determines the service account to be used for impersonation for the sync operation.
// The returned service account will be fully qualified including namespace and the service account name in the format system:serviceaccount:<namespace>:<service_account>
func deriveServiceAccountToImpersonate(project *v1alpha1.AppProject, application *v1alpha1.Application, destCluster *v1alpha1.Cluster) (string, error) {
	// spec.Destination.Namespace is optional. If not specified, use the Application's
	// namespace
	serviceAccountNamespace := application.Spec.Destination.Namespace
	if serviceAccountNamespace == "" {
		serviceAccountNamespace = application.Namespace
	}
	// Loop through the destinationServiceAccounts and see if there is any destination that is a candidate.
	// if so, return the service account specified for that destination.
	for _, item := range project.Spec.DestinationServiceAccounts {
		dstServerMatched, err := glob.MatchWithError(item.Server, destCluster.Server)
		if err != nil {
			return "", fmt.Errorf("invalid glob pattern for destination server: %w", err)
		}
		dstNamespaceMatched, err := glob.MatchWithError(item.Namespace, application.Spec.Destination.Namespace)
		if err != nil {
			return "", fmt.Errorf("invalid glob pattern for destination namespace: %w", err)
		}
		if dstServerMatched && dstNamespaceMatched {
			if strings.Trim(item.DefaultServiceAccount, " ") == "" || strings.ContainsAny(item.DefaultServiceAccount, serviceAccountDisallowedCharSet) {
				return "", fmt.Errorf("default service account contains invalid chars '%s'", item.DefaultServiceAccount)
			} else if strings.Contains(item.DefaultServiceAccount, ":") {
				// service account is specified along with its namespace.
				return "system:serviceaccount:" + item.DefaultServiceAccount, nil
			}
			// service account needs to be prefixed with a namespace
			return fmt.Sprintf("system:serviceaccount:%s:%s", serviceAccountNamespace, item.DefaultServiceAccount), nil
		}
	}
	// if there is no match found in the AppProject.Spec.DestinationServiceAccounts, use the default service account of the destination namespace.
	return "", fmt.Errorf("no matching service account found for destination server %s and namespace %s", application.Spec.Destination.Server, serviceAccountNamespace)
}<|MERGE_RESOLUTION|>--- conflicted
+++ resolved
@@ -185,11 +185,7 @@
 	}
 
 	// ignore error if CompareStateRepoError, this shouldn't happen as noRevisionCache is true
-<<<<<<< HEAD
-	compareResult, err := m.CompareAppState(app, project, revisions, sources, false, true, syncOp.Manifests, isMultiSourceRevision, rollback)
-=======
-	compareResult, err := m.CompareAppState(app, proj, revisions, sources, false, true, syncOp.Manifests, isMultiSourceRevision)
->>>>>>> 0864f1ac
+	compareResult, err := m.CompareAppState(app, project, revisions, sources, false, true, syncOp.Manifests, isMultiSourceRevision)
 	if err != nil && !stderrors.Is(err, ErrCompareStateRepo) {
 		state.Phase = common.OperationError
 		state.Message = err.Error()
