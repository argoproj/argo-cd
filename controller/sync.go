--- conflicted
+++ resolved
@@ -86,7 +86,6 @@
 	return ops, cleanup, nil
 }
 
-<<<<<<< HEAD
 func NewOperationState(operation v1alpha1.Operation) v1alpha1.OperationState {
 	return v1alpha1.OperationState{
 		Phase:     common.OperationRunning,
@@ -110,9 +109,6 @@
 		syncRes.Source = app.Spec.GetSource()
 	}
 
-=======
-func (m *appStateManager) SyncAppState(app *v1alpha1.Application, project *v1alpha1.AppProject, state *v1alpha1.OperationState) {
->>>>>>> 733350ce
 	// Sync requests might be requested with ambiguous revisions (e.g. master, HEAD, v1.2.3).
 	// This can change meaning when resuming operations (e.g a hook sync). After calculating a
 	// concrete git commit SHA, the revision of the SyncOperationResult will be updated with the SHA
@@ -122,21 +118,20 @@
 }
 
 func (m *appStateManager) SyncAppState(app *v1alpha1.Application, project *v1alpha1.AppProject, state *v1alpha1.OperationState) {
-  syncId, err := syncid.Generate()
+	syncId, err := syncid.Generate()
 	if err != nil {
 		state.Phase = common.OperationError
 		state.Message = fmt.Sprintf("Failed to generate sync ID: %v", err)
 		return
 	}
 	logEntry := log.WithFields(applog.GetAppLogFields(app)).WithField("syncId", syncId)
-  
+
 	if state.Operation.Sync == nil {
 		state.Phase = common.OperationError
 		state.Message = "Invalid operation request: no operation specified"
 		return
 	}
 
-<<<<<<< HEAD
 	syncOp := *state.Operation.Sync
 
 	if state.SyncResult == nil {
@@ -144,63 +139,6 @@
 	}
 
 	if isBlocked, err := syncWindowPreventsSync(app, project); isBlocked {
-=======
-	isMultiSourceRevision := app.Spec.HasMultipleSources()
-	rollback := len(syncOp.Sources) > 0 || syncOp.Source != nil
-	if rollback {
-		// rollback case
-		if len(state.Operation.Sync.Sources) > 0 {
-			sources = state.Operation.Sync.Sources
-			isMultiSourceRevision = true
-		} else {
-			source = *state.Operation.Sync.Source
-			sources = make([]v1alpha1.ApplicationSource, 0)
-			isMultiSourceRevision = false
-		}
-	} else {
-		// normal sync case (where source is taken from app.spec.sources)
-		if app.Spec.HasMultipleSources() {
-			sources = app.Spec.Sources
-		} else {
-			// normal sync case (where source is taken from app.spec.source)
-			source = app.Spec.GetSource()
-			sources = make([]v1alpha1.ApplicationSource, 0)
-		}
-	}
-
-	if state.SyncResult != nil {
-		syncRes = state.SyncResult
-		revision = state.SyncResult.Revision
-		revisions = append(revisions, state.SyncResult.Revisions...)
-	} else {
-		syncRes = &v1alpha1.SyncOperationResult{}
-		// status.operationState.syncResult.source. must be set properly since auto-sync relies
-		// on this information to decide if it should sync (if source is different than the last
-		// sync attempt)
-		if isMultiSourceRevision {
-			syncRes.Sources = sources
-		} else {
-			syncRes.Source = source
-		}
-		state.SyncResult = syncRes
-	}
-
-	// if we get here, it means we did not remember a commit SHA which we should be syncing to.
-	// This typically indicates we are just about to begin a brand new sync/rollback operation.
-	// Take the value in the requested operation. We will resolve this to a SHA later.
-	if isMultiSourceRevision {
-		if len(revisions) != len(sources) {
-			revisions = syncOp.Revisions
-		}
-	} else {
-		if revision == "" {
-			revision = syncOp.Revision
-		}
-	}
-
-	isBlocked, err := syncWindowPreventsSync(app, project)
-	if isBlocked {
->>>>>>> 733350ce
 		// If the operation is currently running, simply let the user know the sync is blocked by a current sync window
 		if state.Phase == common.OperationRunning {
 			state.Message = "Sync operation blocked by sync window"
@@ -220,11 +158,7 @@
 	}
 
 	// ignore error if CompareStateRepoError, this shouldn't happen as noRevisionCache is true
-<<<<<<< HEAD
 	compareResult, err := m.CompareAppState(app, project, revisions, sources, false, true, syncOp.Manifests, isMultiSourceSync)
-=======
-	compareResult, err := m.CompareAppState(app, project, revisions, sources, false, true, syncOp.Manifests, isMultiSourceRevision)
->>>>>>> 733350ce
 	if err != nil && !stderrors.Is(err, ErrCompareStateRepo) {
 		state.Phase = common.OperationError
 		state.Message = err.Error()
