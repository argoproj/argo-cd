--- conflicted
+++ resolved
@@ -86,39 +86,11 @@
 	return ops, cleanup, nil
 }
 
-<<<<<<< HEAD
 func NewOperationState(operation v1alpha1.Operation) v1alpha1.OperationState {
 	return v1alpha1.OperationState{
 		Phase:     common.OperationRunning,
 		Operation: operation,
 		StartedAt: metav1.Now(),
-=======
-func (m *appStateManager) SyncAppState(app *v1alpha1.Application, state *v1alpha1.OperationState) {
-	// Sync requests might be requested with ambiguous revisions (e.g. master, HEAD, v1.2.3).
-	// This can change meaning when resuming operations (e.g a hook sync). After calculating a
-	// concrete git commit SHA, the SHA is remembered in the status.operationState.syncResult field.
-	// This ensures that when resuming an operation, we sync to the same revision that we initially
-	// started with.
-	syncId, err := syncid.Generate()
-	if err != nil {
-		state.Phase = common.OperationError
-		state.Message = fmt.Sprintf("Failed to generate sync ID: %v", err)
-		return
-	}
-	logEntry := log.WithFields(applog.GetAppLogFields(app)).WithField("syncId", syncId)
-
-	var revision string
-	var syncOp v1alpha1.SyncOperation
-	var syncRes *v1alpha1.SyncOperationResult
-	var source v1alpha1.ApplicationSource
-	var sources []v1alpha1.ApplicationSource
-	revisions := make([]string, 0)
-
-	if state.Operation.Sync == nil {
-		state.Phase = common.OperationFailed
-		state.Message = "Invalid operation request: no operation specified"
-		return
->>>>>>> 986e1f85
 	}
 }
 
@@ -146,6 +118,14 @@
 }
 
 func (m *appStateManager) SyncAppState(app *v1alpha1.Application, project *v1alpha1.AppProject, state *v1alpha1.OperationState) {
+  syncId, err := syncid.Generate()
+	if err != nil {
+		state.Phase = common.OperationError
+		state.Message = fmt.Sprintf("Failed to generate sync ID: %v", err)
+		return
+	}
+	logEntry := log.WithFields(applog.GetAppLogFields(app)).WithField("syncId", syncId)
+  
 	if state.Operation.Sync == nil {
 		state.Phase = common.OperationError
 		state.Message = "Invalid operation request: no operation specified"
@@ -237,23 +217,8 @@
 		return
 	}
 
-<<<<<<< HEAD
-	atomic.AddUint64(&syncIdPrefix, 1)
-	randSuffix, err := rand.String(5)
-	if err != nil {
-		state.Phase = common.OperationError
-		state.Message = fmt.Sprintf("Failed generate random sync ID: %v", err)
-		return
-	}
-	syncId := fmt.Sprintf("%05d-%s", syncIdPrefix, randSuffix)
-
-	logEntry := log.WithFields(applog.GetAppLogFields(app)).WithField("syncId", syncId)
 	initialResourcesRes := make([]common.ResourceSyncResult, len(state.SyncResult.Resources))
 	for i, res := range state.SyncResult.Resources {
-=======
-	initialResourcesRes := make([]common.ResourceSyncResult, len(syncRes.Resources))
-	for i, res := range syncRes.Resources {
->>>>>>> 986e1f85
 		key := kube.ResourceKey{Group: res.Group, Kind: res.Kind, Namespace: res.Namespace, Name: res.Name}
 		initialResourcesRes[i] = common.ResourceSyncResult{
 			ResourceKey: key,
@@ -323,11 +288,7 @@
 		return
 	}
 	if impersonationEnabled {
-<<<<<<< HEAD
-		serviceAccountToImpersonate, err := deriveServiceAccountToImpersonate(project, app)
-=======
-		serviceAccountToImpersonate, err := deriveServiceAccountToImpersonate(proj, app, destCluster)
->>>>>>> 986e1f85
+		serviceAccountToImpersonate, err := deriveServiceAccountToImpersonate(project, app, destCluster)
 		if err != nil {
 			state.Phase = common.OperationError
 			state.Message = fmt.Sprintf("failed to find a matching service account to impersonate: %v", err)
