--- conflicted
+++ resolved
@@ -596,11 +596,7 @@
 			}
 		}
 
-<<<<<<< HEAD
-		targetObjs, manifestInfos, revisionsMayHaveChanges, err = m.GetRepoObjs(app, sources, appLabelKey, revisions, noCache, noRevisionCache, verifySignature, project, rollback, true)
-=======
-		targetObjs, manifestInfos, revisionUpdated, err = m.GetRepoObjs(app, sources, appLabelKey, revisions, noCache, noRevisionCache, verifySignature, project, true)
->>>>>>> 0864f1ac
+		targetObjs, manifestInfos, revisionsMayHaveChanges, err = m.GetRepoObjs(app, sources, appLabelKey, revisions, noCache, noRevisionCache, verifySignature, project, true)
 		if err != nil {
 			targetObjs = make([]*unstructured.Unstructured, 0)
 			msg := "Failed to load target state: " + err.Error()
