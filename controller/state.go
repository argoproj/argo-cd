package controller

import (
	"context"
	"encoding/json"
	"fmt"
	"time"

	log "github.com/sirupsen/logrus"
	"github.com/yudai/gojsondiff"
	metav1 "k8s.io/apimachinery/pkg/apis/meta/v1"
	"k8s.io/apimachinery/pkg/apis/meta/v1/unstructured"
	"k8s.io/apimachinery/pkg/runtime/schema"
	"k8s.io/apimachinery/pkg/types"
	"k8s.io/client-go/tools/cache"

	"github.com/argoproj/argo-cd/common"
	statecache "github.com/argoproj/argo-cd/controller/cache"
	"github.com/argoproj/argo-cd/controller/metrics"
	"github.com/argoproj/argo-cd/pkg/apis/application/v1alpha1"
	appv1 "github.com/argoproj/argo-cd/pkg/apis/application/v1alpha1"
	appclientset "github.com/argoproj/argo-cd/pkg/client/clientset/versioned"
	"github.com/argoproj/argo-cd/reposerver/apiclient"
	"github.com/argoproj/argo-cd/util"
	"github.com/argoproj/argo-cd/util/argo"
	"github.com/argoproj/argo-cd/util/db"
	"github.com/argoproj/argo-cd/util/diff"
	"github.com/argoproj/argo-cd/util/gpg"
	"github.com/argoproj/argo-cd/util/health"
	hookutil "github.com/argoproj/argo-cd/util/hook"
	kubeutil "github.com/argoproj/argo-cd/util/kube"
	"github.com/argoproj/argo-cd/util/resource"
	"github.com/argoproj/argo-cd/util/resource/ignore"
	"github.com/argoproj/argo-cd/util/settings"
	"github.com/argoproj/argo-cd/util/stats"
)

type managedResource struct {
	Target    *unstructured.Unstructured
	Live      *unstructured.Unstructured
	Diff      diff.DiffResult
	Group     string
	Version   string
	Kind      string
	Namespace string
	Name      string
	Hook      bool
}

func GetLiveObjs(res []managedResource) []*unstructured.Unstructured {
	objs := make([]*unstructured.Unstructured, len(res))
	for i := range res {
		objs[i] = res[i].Live
	}
	return objs
}

type ResourceInfoProvider interface {
	IsNamespaced(server string, gk schema.GroupKind) (bool, error)
}

// AppStateManager defines methods which allow to compare application spec and actual application state.
type AppStateManager interface {
	CompareAppState(app *v1alpha1.Application, project *appv1.AppProject, revision string, source v1alpha1.ApplicationSource, noCache bool, localObjects []string) *comparisonResult
	SyncAppState(app *v1alpha1.Application, state *v1alpha1.OperationState)
}

type comparisonResult struct {
	syncStatus       *v1alpha1.SyncStatus
	healthStatus     *v1alpha1.HealthStatus
	resources        []v1alpha1.ResourceStatus
	managedResources []managedResource
	hooks            []*unstructured.Unstructured
	diffNormalizer   diff.Normalizer
	appSourceType    v1alpha1.ApplicationSourceType
	// timings maps phases of comparison to the duration it took to complete (for statistical purposes)
	timings map[string]time.Duration
}

func (cr *comparisonResult) targetObjs() []*unstructured.Unstructured {
	objs := cr.hooks
	for _, r := range cr.managedResources {
		if r.Target != nil {
			objs = append(objs, r.Target)
		}
	}
	return objs
}

// appStateManager allows to compare applications to git
type appStateManager struct {
	metricsServer  *metrics.MetricsServer
	db             db.ArgoDB
	settingsMgr    *settings.SettingsManager
	appclientset   appclientset.Interface
	projInformer   cache.SharedIndexInformer
	kubectl        kubeutil.Kubectl
	repoClientset  apiclient.Clientset
	liveStateCache statecache.LiveStateCache
	namespace      string
}

func (m *appStateManager) getRepoObjs(app *v1alpha1.Application, source v1alpha1.ApplicationSource, appLabelKey, revision string, noCache, verifySignature bool) ([]*unstructured.Unstructured, []*unstructured.Unstructured, *apiclient.ManifestResponse, error) {
	ts := stats.NewTimingStats()
	helmRepos, err := m.db.ListHelmRepositories(context.Background())
	if err != nil {
		return nil, nil, nil, err
	}
	ts.AddCheckpoint("helm_ms")
	repo, err := m.db.GetRepository(context.Background(), source.RepoURL)
	if err != nil {
		return nil, nil, nil, err
	}
	ts.AddCheckpoint("repo_ms")
	conn, repoClient, err := m.repoClientset.NewRepoServerClient()
	if err != nil {
		return nil, nil, nil, err
	}
	defer util.Close(conn)

	if revision == "" {
		revision = source.TargetRevision
	}

	plugins, err := m.settingsMgr.GetConfigManagementPlugins()
	if err != nil {
		return nil, nil, nil, err
	}
	ts.AddCheckpoint("plugins_ms")
	tools := make([]*appv1.ConfigManagementPlugin, len(plugins))
	for i := range plugins {
		tools[i] = &plugins[i]
	}

	buildOptions, err := m.settingsMgr.GetKustomizeBuildOptions()
	if err != nil {
		return nil, nil, nil, err
	}
	ts.AddCheckpoint("build_options_ms")
	serverVersion, apiGroups, err := m.liveStateCache.GetVersionsInfo(app.Spec.Destination.Server)
	if err != nil {
		return nil, nil, nil, err
	}
	var apiVersions []string
	for _, g := range apiGroups {
		for _, v := range g.Versions {
			apiVersions = append(apiVersions, v.GroupVersion)
		}
	}
	ts.AddCheckpoint("version_ms")
	manifestInfo, err := repoClient.GenerateManifest(context.Background(), &apiclient.ManifestRequest{
		Repo:              repo,
		Repos:             helmRepos,
		Revision:          revision,
		NoCache:           noCache,
		AppLabelKey:       appLabelKey,
		AppLabelValue:     app.Name,
		Namespace:         app.Spec.Destination.Namespace,
		ApplicationSource: &source,
		Plugins:           tools,
		KustomizeOptions: &appv1.KustomizeOptions{
			BuildOptions: buildOptions,
		},
<<<<<<< HEAD
		KubeVersion:     serverVersion,
		VerifySignature: verifySignature,
=======
		KubeVersion: serverVersion,
		ApiVersions: apiVersions,
>>>>>>> ab80a812
	})
	if err != nil {
		return nil, nil, nil, err
	}
	ts.AddCheckpoint("manifests_ms")
	targetObjs, hooks, err := unmarshalManifests(manifestInfo.Manifests)
	if err != nil {
		return nil, nil, nil, err
	}
	ts.AddCheckpoint("unmarshal_ms")
	logCtx := log.WithField("application", app.Name)
	for k, v := range ts.Timings() {
		logCtx = logCtx.WithField(k, v.Milliseconds())
	}
	logCtx = logCtx.WithField("time_ms", time.Since(ts.StartTime).Milliseconds())
	logCtx.Info("getRepoObjs stats")
	return targetObjs, hooks, manifestInfo, nil
}

func unmarshalManifests(manifests []string) ([]*unstructured.Unstructured, []*unstructured.Unstructured, error) {
	targetObjs := make([]*unstructured.Unstructured, 0)
	hooks := make([]*unstructured.Unstructured, 0)
	for _, manifest := range manifests {
		obj, err := v1alpha1.UnmarshalToUnstructured(manifest)
		if err != nil {
			return nil, nil, err
		}
		if obj == nil || ignore.Ignore(obj) {
			continue
		}
		if hookutil.IsHook(obj) {
			hooks = append(hooks, obj)
		} else {
			targetObjs = append(targetObjs, obj)
		}
	}
	return targetObjs, hooks, nil
}

func DeduplicateTargetObjects(
	server string,
	namespace string,
	objs []*unstructured.Unstructured,
	infoProvider ResourceInfoProvider,
) ([]*unstructured.Unstructured, []v1alpha1.ApplicationCondition, error) {

	targetByKey := make(map[kubeutil.ResourceKey][]*unstructured.Unstructured)
	for i := range objs {
		obj := objs[i]
		isNamespaced, err := infoProvider.IsNamespaced(server, obj.GroupVersionKind().GroupKind())
		if err != nil {
			return objs, nil, err
		}
		if !isNamespaced {
			obj.SetNamespace("")
		} else if obj.GetNamespace() == "" {
			obj.SetNamespace(namespace)
		}
		key := kubeutil.GetResourceKey(obj)
		targetByKey[key] = append(targetByKey[key], obj)
	}
	conditions := make([]v1alpha1.ApplicationCondition, 0)
	result := make([]*unstructured.Unstructured, 0)
	for key, targets := range targetByKey {
		if len(targets) > 1 {
			now := metav1.Now()
			conditions = append(conditions, appv1.ApplicationCondition{
				Type:               appv1.ApplicationConditionRepeatedResourceWarning,
				Message:            fmt.Sprintf("Resource %s appeared %d times among application resources.", key.String(), len(targets)),
				LastTransitionTime: &now,
			})
		}
		result = append(result, targets[len(targets)-1])
	}

	return result, conditions, nil
}

// dedupLiveResources handles removes live resource duplicates with the same UID. Duplicates are created in a separate resource groups.
// E.g. apps/Deployment produces duplicate in extensions/Deployment, authorization.openshift.io/ClusterRole produces duplicate in rbac.authorization.k8s.io/ClusterRole etc.
// The method removes such duplicates unless it was defined in git ( exists in target resources list ). At least one duplicate stays.
// If non of duplicates are in git at random one stays
func dedupLiveResources(targetObjs []*unstructured.Unstructured, liveObjsByKey map[kubeutil.ResourceKey]*unstructured.Unstructured) {
	targetObjByKey := make(map[kubeutil.ResourceKey]*unstructured.Unstructured)
	for i := range targetObjs {
		targetObjByKey[kubeutil.GetResourceKey(targetObjs[i])] = targetObjs[i]
	}
	liveObjsById := make(map[types.UID][]*unstructured.Unstructured)
	for k := range liveObjsByKey {
		obj := liveObjsByKey[k]
		if obj != nil {
			liveObjsById[obj.GetUID()] = append(liveObjsById[obj.GetUID()], obj)
		}
	}
	for id := range liveObjsById {
		objs := liveObjsById[id]

		if len(objs) > 1 {
			duplicatesLeft := len(objs)
			for i := range objs {
				obj := objs[i]
				resourceKey := kubeutil.GetResourceKey(obj)
				if _, ok := targetObjByKey[resourceKey]; !ok {
					delete(liveObjsByKey, resourceKey)
					duplicatesLeft--
					if duplicatesLeft == 1 {
						break
					}
				}
			}
		}
	}
}

func (m *appStateManager) getComparisonSettings(app *appv1.Application) (string, map[string]v1alpha1.ResourceOverride, diff.Normalizer, *settings.ResourcesFilter, error) {
	resourceOverrides, err := m.settingsMgr.GetResourceOverrides()
	if err != nil {
		return "", nil, nil, nil, err
	}
	appLabelKey, err := m.settingsMgr.GetAppInstanceLabelKey()
	if err != nil {
		return "", nil, nil, nil, err
	}
	diffNormalizer, err := argo.NewDiffNormalizer(app.Spec.IgnoreDifferences, resourceOverrides)
	if err != nil {
		return "", nil, nil, nil, err
	}
	resFilter, err := m.settingsMgr.GetResourcesFilter()
	if err != nil {
		return "", nil, nil, nil, err
	}
	return appLabelKey, resourceOverrides, diffNormalizer, resFilter, nil
}

// CompareAppState compares application git state to the live app state, using the specified
// revision and supplied source. If revision or overrides are empty, then compares against
// revision and overrides in the app spec.
func (m *appStateManager) CompareAppState(app *v1alpha1.Application, project *appv1.AppProject, revision string, source v1alpha1.ApplicationSource, noCache bool, localManifests []string) *comparisonResult {
	ts := stats.NewTimingStats()
	appLabelKey, resourceOverrides, diffNormalizer, resFilter, err := m.getComparisonSettings(app)
	ts.AddCheckpoint("settings_ms")

	// return unknown comparison result if basic comparison settings cannot be loaded
	if err != nil {
		return &comparisonResult{
			syncStatus: &v1alpha1.SyncStatus{
				ComparedTo: appv1.ComparedTo{Source: source, Destination: app.Spec.Destination},
				Status:     appv1.SyncStatusCodeUnknown,
			},
			healthStatus: &appv1.HealthStatus{Status: appv1.HealthStatusUnknown},
		}
	}

	// When signature keys are defined in the project spec, we need to verify the signature on the Git revision
	verifySignature := false
	if project.Spec.SignatureKeys != nil && len(project.Spec.SignatureKeys) > 0 {
		verifySignature = true
	}

	// do best effort loading live and target state to present as much information about app state as possible
	failedToLoadObjs := false
	conditions := make([]v1alpha1.ApplicationCondition, 0)

	logCtx := log.WithField("application", app.Name)
	logCtx.Infof("Comparing app state (cluster: %s, namespace: %s)", app.Spec.Destination.Server, app.Spec.Destination.Namespace)

	var targetObjs []*unstructured.Unstructured
	var hooks []*unstructured.Unstructured
	var manifestInfo *apiclient.ManifestResponse
	now := metav1.Now()

	if len(localManifests) == 0 {
		targetObjs, hooks, manifestInfo, err = m.getRepoObjs(app, source, appLabelKey, revision, noCache, verifySignature)
		if err != nil {
			targetObjs = make([]*unstructured.Unstructured, 0)
			conditions = append(conditions, v1alpha1.ApplicationCondition{Type: v1alpha1.ApplicationConditionComparisonError, Message: err.Error(), LastTransitionTime: &now})
			failedToLoadObjs = true
		}
	} else {
		// Prevent applying local manifests for now when signature verification is enabled
		// This is also enforced on API level, but as a last resort, we also enforce it here
		if gpg.IsGPGEnabled() && verifySignature {
			msg := "Cannot use local manifests when signature verification is required"
			targetObjs = make([]*unstructured.Unstructured, 0)
			conditions = append(conditions, v1alpha1.ApplicationCondition{Type: v1alpha1.ApplicationConditionComparisonError, Message: msg, LastTransitionTime: &now})
			failedToLoadObjs = true
		} else {
			targetObjs, hooks, err = unmarshalManifests(localManifests)
			if err != nil {
				targetObjs = make([]*unstructured.Unstructured, 0)
				conditions = append(conditions, v1alpha1.ApplicationCondition{Type: v1alpha1.ApplicationConditionComparisonError, Message: err.Error(), LastTransitionTime: &now})
				failedToLoadObjs = true
			}
		}
		manifestInfo = nil
	}
	ts.AddCheckpoint("git_ms")

	targetObjs, dedupConditions, err := DeduplicateTargetObjects(app.Spec.Destination.Server, app.Spec.Destination.Namespace, targetObjs, m.liveStateCache)
	if err != nil {
		conditions = append(conditions, v1alpha1.ApplicationCondition{Type: v1alpha1.ApplicationConditionComparisonError, Message: err.Error(), LastTransitionTime: &now})
	}
	conditions = append(conditions, dedupConditions...)
	for i := len(targetObjs) - 1; i >= 0; i-- {
		targetObj := targetObjs[i]
		gvk := targetObj.GroupVersionKind()
		if resFilter.IsExcludedResource(gvk.Group, gvk.Kind, app.Spec.Destination.Server) {
			targetObjs = append(targetObjs[:i], targetObjs[i+1:]...)
			conditions = append(conditions, v1alpha1.ApplicationCondition{
				Type:               v1alpha1.ApplicationConditionExcludedResourceWarning,
				Message:            fmt.Sprintf("Resource %s/%s %s is excluded in the settings", gvk.Group, gvk.Kind, targetObj.GetName()),
				LastTransitionTime: &now,
			})
		}
	}
	ts.AddCheckpoint("dedup_ms")

	liveObjByKey, err := m.liveStateCache.GetManagedLiveObjs(app, targetObjs)
	if err != nil {
		liveObjByKey = make(map[kubeutil.ResourceKey]*unstructured.Unstructured)
		conditions = append(conditions, v1alpha1.ApplicationCondition{Type: v1alpha1.ApplicationConditionComparisonError, Message: err.Error(), LastTransitionTime: &now})
		failedToLoadObjs = true
	}
	dedupLiveResources(targetObjs, liveObjByKey)
	// filter out all resources which are not permitted in the application project
	for k, v := range liveObjByKey {
		if !project.IsLiveResourcePermitted(v, app.Spec.Destination.Server) {
			delete(liveObjByKey, k)
		}
	}

	for _, liveObj := range liveObjByKey {
		if liveObj != nil {
			appInstanceName := kubeutil.GetAppInstanceLabel(liveObj, appLabelKey)
			if appInstanceName != "" && appInstanceName != app.Name {
				conditions = append(conditions, v1alpha1.ApplicationCondition{
					Type:               v1alpha1.ApplicationConditionSharedResourceWarning,
					Message:            fmt.Sprintf("%s/%s is part of a different application: %s", liveObj.GetKind(), liveObj.GetName(), appInstanceName),
					LastTransitionTime: &now,
				})
			}
		}
	}

	managedLiveObj := make([]*unstructured.Unstructured, len(targetObjs))
	for i, obj := range targetObjs {
		gvk := obj.GroupVersionKind()
		ns := util.FirstNonEmpty(obj.GetNamespace(), app.Spec.Destination.Namespace)
		if namespaced, err := m.liveStateCache.IsNamespaced(app.Spec.Destination.Server, obj.GroupVersionKind().GroupKind()); err == nil && !namespaced {
			ns = ""
		}
		key := kubeutil.NewResourceKey(gvk.Group, gvk.Kind, ns, obj.GetName())
		if liveObj, ok := liveObjByKey[key]; ok {
			managedLiveObj[i] = liveObj
			delete(liveObjByKey, key)
		} else {
			managedLiveObj[i] = nil
		}
	}
	ts.AddCheckpoint("live_ms")

	// Everything remaining in liveObjByKey are "extra" resources that aren't tracked in git.
	// The following adds all the extras to the managedLiveObj list and backfills the targetObj
	// list with nils, so that the lists are of equal lengths for comparison purposes.
	for _, obj := range liveObjByKey {
		targetObjs = append(targetObjs, nil)
		managedLiveObj = append(managedLiveObj, obj)
	}

	// Do the actual comparison
	diffResults, err := diff.DiffArray(targetObjs, managedLiveObj, diffNormalizer)
	if err != nil {
		diffResults = &diff.DiffResultList{}
		failedToLoadObjs = true
		conditions = append(conditions, v1alpha1.ApplicationCondition{Type: v1alpha1.ApplicationConditionComparisonError, Message: err.Error(), LastTransitionTime: &now})
	}
	ts.AddCheckpoint("diff_ms")

	syncCode := v1alpha1.SyncStatusCodeSynced
	managedResources := make([]managedResource, len(targetObjs))
	resourceSummaries := make([]v1alpha1.ResourceStatus, len(targetObjs))
	for i, targetObj := range targetObjs {
		liveObj := managedLiveObj[i]
		obj := liveObj
		if obj == nil {
			obj = targetObj
		}
		if obj == nil {
			continue
		}
		gvk := obj.GroupVersionKind()

		resState := v1alpha1.ResourceStatus{
			Namespace:       obj.GetNamespace(),
			Name:            obj.GetName(),
			Kind:            gvk.Kind,
			Version:         gvk.Version,
			Group:           gvk.Group,
			Hook:            hookutil.IsHook(obj),
			RequiresPruning: targetObj == nil && liveObj != nil,
		}

		var diffResult diff.DiffResult
		if i < len(diffResults.Diffs) {
			diffResult = diffResults.Diffs[i]
		} else {
			diffResult = diff.DiffResult{
				Diff:           gojsondiff.New().CompareObjects(map[string]interface{}{}, map[string]interface{}{}),
				Modified:       false,
				NormalizedLive: []byte("{}"),
				PredictedLive:  []byte("{}"),
			}
		}
		if resState.Hook || ignore.Ignore(obj) {
			// For resource hooks, don't store sync status, and do not affect overall sync status
		} else if diffResult.Modified || targetObj == nil || liveObj == nil {
			// Set resource state to OutOfSync since one of the following is true:
			// * target and live resource are different
			// * target resource not defined and live resource is extra
			// * target resource present but live resource is missing
			resState.Status = v1alpha1.SyncStatusCodeOutOfSync
			// we ignore the status if the obj needs pruning AND we have the annotation
			needsPruning := targetObj == nil && liveObj != nil
			if !(needsPruning && resource.HasAnnotationOption(obj, common.AnnotationCompareOptions, "IgnoreExtraneous")) {
				syncCode = v1alpha1.SyncStatusCodeOutOfSync
			}
		} else {
			resState.Status = v1alpha1.SyncStatusCodeSynced
		}
		// set unknown status to all resource that are not permitted in the app project
		isNamespaced, err := m.liveStateCache.IsNamespaced(app.Spec.Destination.Server, gvk.GroupKind())
		if !project.IsGroupKindPermitted(gvk.GroupKind(), isNamespaced && err == nil) {
			resState.Status = v1alpha1.SyncStatusCodeUnknown
		}

		// we can't say anything about the status if we were unable to get the target objects
		if failedToLoadObjs {
			resState.Status = v1alpha1.SyncStatusCodeUnknown
		}
		managedResources[i] = managedResource{
			Name:      resState.Name,
			Namespace: resState.Namespace,
			Group:     resState.Group,
			Kind:      resState.Kind,
			Version:   resState.Version,
			Live:      liveObj,
			Target:    targetObj,
			Diff:      diffResult,
			Hook:      resState.Hook,
		}
		resourceSummaries[i] = resState
	}

	if failedToLoadObjs {
		syncCode = v1alpha1.SyncStatusCodeUnknown
	}
	syncStatus := v1alpha1.SyncStatus{
		ComparedTo: appv1.ComparedTo{
			Source:      source,
			Destination: app.Spec.Destination,
		},
		Status: syncCode,
	}
	if manifestInfo != nil {
		syncStatus.Revision = manifestInfo.Revision
	}
	ts.AddCheckpoint("sync_ms")

	healthStatus, err := health.SetApplicationHealth(resourceSummaries, GetLiveObjs(managedResources), resourceOverrides, func(obj *unstructured.Unstructured) bool {
		return !isSelfReferencedApp(app, kubeutil.GetObjectRef(obj))
	})

	if err != nil {
		conditions = append(conditions, appv1.ApplicationCondition{Type: v1alpha1.ApplicationConditionComparisonError, Message: err.Error(), LastTransitionTime: &now})
	}

	// Git has already performed the signature verification via its GPG interface, and the result is available
	// in the manifest info received from the repository server. We now need to form our oppinion about the result
	// and stop processing if we do not agree about the outcome.
	if gpg.IsGPGEnabled() && verifySignature && manifestInfo != nil {
		// We need to have some data in the verificatin result to parse, otherwise there was no signature
		if manifestInfo.VerifyResult != "" {
			verifyResult, err := gpg.ParseGitCommitVerification(manifestInfo.VerifyResult)
			if err != nil {
				conditions = append(conditions, v1alpha1.ApplicationCondition{Type: v1alpha1.ApplicationConditionComparisonError, Message: err.Error(), LastTransitionTime: &now})
				log.Errorf("Error while verifying git commit for revision %s: %s", revision, err.Error())
			} else {
				switch verifyResult.Result {
				case gpg.VerifyResultGood:
					// This is the only case we allow to sync to, but we need to make sure signing key is allowed
					validKey := false
					for _, k := range project.Spec.SignatureKeys {
						if gpg.KeyID(k.KeyID) == gpg.KeyID(verifyResult.KeyID) && gpg.KeyID(k.KeyID) != "" {
							validKey = true
							break
						}
					}
					if !validKey {
						msg := fmt.Sprintf("Found good signature made with %s key %s, but this key is not allowed in AppProject",
							verifyResult.Cipher, verifyResult.KeyID)
						conditions = append(conditions, v1alpha1.ApplicationCondition{Type: v1alpha1.ApplicationConditionComparisonError, Message: msg, LastTransitionTime: &now})
					}
				case gpg.VerifyResultInvalid:
					msg := fmt.Sprintf("Found signature made with %s key %s, but verification result was invalid: '%s'",
						verifyResult.Cipher, verifyResult.KeyID, verifyResult.Message)
					conditions = append(conditions, v1alpha1.ApplicationCondition{Type: v1alpha1.ApplicationConditionComparisonError, Message: msg, LastTransitionTime: &now})
				default:
					msg := fmt.Sprintf("Could not verify commit signature on revision '%s', check logs for more information.", revision)
					conditions = append(conditions, v1alpha1.ApplicationCondition{Type: v1alpha1.ApplicationConditionComparisonError, Message: msg, LastTransitionTime: &now})
				}
			}
		} else {
			msg := fmt.Sprintf("Target revision %s in Git is not signed, but a signature is required", revision)
			conditions = append(conditions, v1alpha1.ApplicationCondition{Type: v1alpha1.ApplicationConditionComparisonError, Message: msg, LastTransitionTime: &now})
		}
	}

	compRes := comparisonResult{
		syncStatus:       &syncStatus,
		healthStatus:     healthStatus,
		resources:        resourceSummaries,
		managedResources: managedResources,
		hooks:            hooks,
		diffNormalizer:   diffNormalizer,
	}
	if manifestInfo != nil {
		compRes.appSourceType = v1alpha1.ApplicationSourceType(manifestInfo.SourceType)
	}
	app.Status.SetConditions(conditions, map[appv1.ApplicationConditionType]bool{
		appv1.ApplicationConditionComparisonError:         true,
		appv1.ApplicationConditionSharedResourceWarning:   true,
		appv1.ApplicationConditionRepeatedResourceWarning: true,
		appv1.ApplicationConditionExcludedResourceWarning: true,
	})
	ts.AddCheckpoint("health_ms")
	compRes.timings = ts.Timings()
	return &compRes
}

func (m *appStateManager) persistRevisionHistory(app *v1alpha1.Application, revision string, source v1alpha1.ApplicationSource) error {
	var nextID int64
	if len(app.Status.History) > 0 {
		nextID = app.Status.History[len(app.Status.History)-1].ID + 1
	}
	app.Status.History = append(app.Status.History, v1alpha1.RevisionHistory{
		Revision:   revision,
		DeployedAt: metav1.NewTime(time.Now().UTC()),
		ID:         nextID,
		Source:     source,
	})

	app.Status.History = app.Status.History.Trunc(app.Spec.GetRevisionHistoryLimit())

	patch, err := json.Marshal(map[string]map[string][]v1alpha1.RevisionHistory{
		"status": {
			"history": app.Status.History,
		},
	})
	if err != nil {
		return err
	}
	_, err = m.appclientset.ArgoprojV1alpha1().Applications(m.namespace).Patch(app.Name, types.MergePatchType, patch)
	return err
}

// NewAppStateManager creates new instance of Ksonnet app comparator
func NewAppStateManager(
	db db.ArgoDB,
	appclientset appclientset.Interface,
	repoClientset apiclient.Clientset,
	namespace string,
	kubectl kubeutil.Kubectl,
	settingsMgr *settings.SettingsManager,
	liveStateCache statecache.LiveStateCache,
	projInformer cache.SharedIndexInformer,
	metricsServer *metrics.MetricsServer,
) AppStateManager {
	return &appStateManager{
		liveStateCache: liveStateCache,
		db:             db,
		appclientset:   appclientset,
		kubectl:        kubectl,
		repoClientset:  repoClientset,
		namespace:      namespace,
		settingsMgr:    settingsMgr,
		projInformer:   projInformer,
		metricsServer:  metricsServer,
	}
}<|MERGE_RESOLUTION|>--- conflicted
+++ resolved
@@ -161,13 +161,9 @@
 		KustomizeOptions: &appv1.KustomizeOptions{
 			BuildOptions: buildOptions,
 		},
-<<<<<<< HEAD
 		KubeVersion:     serverVersion,
+		ApiVersions:     apiVersions,
 		VerifySignature: verifySignature,
-=======
-		KubeVersion: serverVersion,
-		ApiVersions: apiVersions,
->>>>>>> ab80a812
 	})
 	if err != nil {
 		return nil, nil, nil, err
