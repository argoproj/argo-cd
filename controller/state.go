--- conflicted
+++ resolved
@@ -129,15 +129,7 @@
 	if err != nil {
 		return nil, nil, nil, err
 	}
-<<<<<<< HEAD
-	cluster, err := m.db.GetCluster(ctx, app.Spec.Destination.Server)
-	if err != nil {
-		return nil, nil, nil, err
-	}
-	cluster.ServerVersion, err = m.kubectl.GetServerVersion(ctx, cluster.RESTConfig())
-=======
-	serverVersion, err := m.liveStateCache.GetServerVersion(app.Spec.Destination.Server)
->>>>>>> 9b679ffa
+	serverVersion, err := m.liveStateCache.GetServerVersion(ctx, app.Spec.Destination.Server)
 	if err != nil {
 		return nil, nil, nil, err
 	}
