package controller

import (
	"context"
	"encoding/json"
	stderrors "errors"
	"fmt"
	"math"
	"math/rand"
	"net/http"
	"reflect"
	"runtime/debug"
	"sort"
	"strconv"
	"strings"
	"sync"
	"time"

	clustercache "github.com/argoproj/gitops-engine/pkg/cache"
	"github.com/argoproj/gitops-engine/pkg/diff"
	"github.com/argoproj/gitops-engine/pkg/health"
	synccommon "github.com/argoproj/gitops-engine/pkg/sync/common"
	resourceutil "github.com/argoproj/gitops-engine/pkg/sync/resource"
	"github.com/argoproj/gitops-engine/pkg/utils/kube"
	jsonpatch "github.com/evanphx/json-patch"
	log "github.com/sirupsen/logrus"
	"golang.org/x/sync/semaphore"
	corev1 "k8s.io/api/core/v1"
	apierrors "k8s.io/apimachinery/pkg/api/errors"
	metav1 "k8s.io/apimachinery/pkg/apis/meta/v1"
	"k8s.io/apimachinery/pkg/apis/meta/v1/unstructured"
	"k8s.io/apimachinery/pkg/labels"
	apiruntime "k8s.io/apimachinery/pkg/runtime"
	"k8s.io/apimachinery/pkg/runtime/schema"
	"k8s.io/apimachinery/pkg/types"
	"k8s.io/apimachinery/pkg/util/runtime"
	"k8s.io/apimachinery/pkg/util/wait"
	"k8s.io/apimachinery/pkg/watch"
	"k8s.io/client-go/informers"
	informerv1 "k8s.io/client-go/informers/apps/v1"
	"k8s.io/client-go/kubernetes"
	"k8s.io/client-go/tools/cache"
	"k8s.io/client-go/util/workqueue"

	commitclient "github.com/argoproj/argo-cd/v2/commitserver/apiclient"
	"github.com/argoproj/argo-cd/v2/common"
	statecache "github.com/argoproj/argo-cd/v2/controller/cache"
	"github.com/argoproj/argo-cd/v2/controller/hydrator"
	"github.com/argoproj/argo-cd/v2/controller/metrics"
	"github.com/argoproj/argo-cd/v2/controller/sharding"
	"github.com/argoproj/argo-cd/v2/pkg/apis/application"
	appv1 "github.com/argoproj/argo-cd/v2/pkg/apis/application/v1alpha1"
	appclientset "github.com/argoproj/argo-cd/v2/pkg/client/clientset/versioned"
	"github.com/argoproj/argo-cd/v2/pkg/client/informers/externalversions/application/v1alpha1"
	applisters "github.com/argoproj/argo-cd/v2/pkg/client/listers/application/v1alpha1"
	"github.com/argoproj/argo-cd/v2/reposerver/apiclient"
	"github.com/argoproj/argo-cd/v2/util/argo"
	argodiff "github.com/argoproj/argo-cd/v2/util/argo/diff"
	"github.com/argoproj/argo-cd/v2/util/argo/normalizers"
	"github.com/argoproj/argo-cd/v2/util/env"
	"github.com/argoproj/argo-cd/v2/util/stats"

	"github.com/argoproj/argo-cd/v2/pkg/ratelimiter"
	appstatecache "github.com/argoproj/argo-cd/v2/util/cache/appstate"
	"github.com/argoproj/argo-cd/v2/util/db"
	"github.com/argoproj/argo-cd/v2/util/errors"
	"github.com/argoproj/argo-cd/v2/util/glob"
	"github.com/argoproj/argo-cd/v2/util/helm"
	logutils "github.com/argoproj/argo-cd/v2/util/log"
	settings_util "github.com/argoproj/argo-cd/v2/util/settings"
)

const (
	updateOperationStateTimeout             = 1 * time.Second
	defaultDeploymentInformerResyncDuration = 10 * time.Second
	// orphanedIndex contains application which monitor orphaned resources by namespace
	orphanedIndex = "orphaned"
)

type CompareWith int

const (
	// Compare live application state against state defined in latest git revision with no resolved revision caching.
	CompareWithLatestForceResolve CompareWith = 3
	// Compare live application state against state defined in latest git revision.
	CompareWithLatest CompareWith = 2
	// Compare live application state against state defined using revision of most recent comparison.
	CompareWithRecent CompareWith = 1
	// Skip comparison and only refresh application resources tree
	ComparisonWithNothing CompareWith = 0
)

func (a CompareWith) Max(b CompareWith) CompareWith {
	return CompareWith(math.Max(float64(a), float64(b)))
}

func (a CompareWith) Pointer() *CompareWith {
	return &a
}

func getAppLog(app *appv1.Application) *log.Entry {
	return log.WithFields(log.Fields{
		"application":        app.Name,
		"app-namespace":      app.Namespace,
		"app-qualified-name": app.QualifiedName(),
		"project":            app.Spec.Project,
	})
}

// ApplicationController is the controller for application resources.
type ApplicationController struct {
	cache                *appstatecache.Cache
	namespace            string
	kubeClientset        kubernetes.Interface
	kubectl              kube.Kubectl
	applicationClientset appclientset.Interface
	auditLogger          *argo.AuditLogger
	// queue contains app namespace/name
	appRefreshQueue workqueue.TypedRateLimitingInterface[string]
	// queue contains app namespace/name/comparisonType and used to request app refresh with the predefined comparison type
	appComparisonTypeRefreshQueue workqueue.TypedRateLimitingInterface[string]
	appOperationQueue             workqueue.TypedRateLimitingInterface[string]
	projectRefreshQueue           workqueue.TypedRateLimitingInterface[string]
	appHydrateQueue               workqueue.TypedRateLimitingInterface[string]
	hydrationQueue                workqueue.TypedRateLimitingInterface[hydrator.HydrationQueueKey]
	appInformer                   cache.SharedIndexInformer
	appLister                     applisters.ApplicationLister
	projInformer                  cache.SharedIndexInformer
	appStateManager               AppStateManager
	stateCache                    statecache.LiveStateCache
	statusRefreshTimeout          time.Duration
	statusHardRefreshTimeout      time.Duration
	statusRefreshJitter           time.Duration
	selfHealTimeout               time.Duration
	selfHealBackOff               *wait.Backoff
	syncTimeout                   time.Duration
	db                            db.ArgoDB
	settingsMgr                   *settings_util.SettingsManager
	refreshRequestedApps          map[string]CompareWith
	refreshRequestedAppsMutex     *sync.Mutex
	metricsServer                 *metrics.MetricsServer
	kubectlSemaphore              *semaphore.Weighted
	clusterSharding               sharding.ClusterShardingCache
	projByNameCache               sync.Map
	applicationNamespaces         []string
	ignoreNormalizerOpts          normalizers.IgnoreNormalizerOpts

	// dynamicClusterDistributionEnabled if disabled deploymentInformer is never initialized
	dynamicClusterDistributionEnabled bool
	deploymentInformer                informerv1.DeploymentInformer

	hydrator *hydrator.Hydrator
}

// NewApplicationController creates new instance of ApplicationController.
func NewApplicationController(
	namespace string,
	settingsMgr *settings_util.SettingsManager,
	kubeClientset kubernetes.Interface,
	applicationClientset appclientset.Interface,
	repoClientset apiclient.Clientset,
	commitClientset commitclient.Clientset,
	argoCache *appstatecache.Cache,
	kubectl kube.Kubectl,
	appResyncPeriod time.Duration,
	appHardResyncPeriod time.Duration,
	appResyncJitter time.Duration,
	selfHealTimeout time.Duration,
	selfHealBackoff *wait.Backoff,
	syncTimeout time.Duration,
	repoErrorGracePeriod time.Duration,
	metricsPort int,
	metricsCacheExpiration time.Duration,
	metricsApplicationLabels []string,
	metricsApplicationConditions []string,
	kubectlParallelismLimit int64,
	persistResourceHealth bool,
	clusterSharding sharding.ClusterShardingCache,
	applicationNamespaces []string,
	rateLimiterConfig *ratelimiter.AppControllerRateLimiterConfig,
	serverSideDiff bool,
	dynamicClusterDistributionEnabled bool,
	ignoreNormalizerOpts normalizers.IgnoreNormalizerOpts,
	enableK8sEvent []string,
	hydratorEnabled bool,
) (*ApplicationController, error) {
	log.Infof("appResyncPeriod=%v, appHardResyncPeriod=%v, appResyncJitter=%v", appResyncPeriod, appHardResyncPeriod, appResyncJitter)
	db := db.NewDB(namespace, settingsMgr, kubeClientset)
	if rateLimiterConfig == nil {
		rateLimiterConfig = ratelimiter.GetDefaultAppRateLimiterConfig()
		log.Info("Using default workqueue rate limiter config")
	}
	ctrl := ApplicationController{
		cache:                             argoCache,
		namespace:                         namespace,
		kubeClientset:                     kubeClientset,
		kubectl:                           kubectl,
		applicationClientset:              applicationClientset,
		appRefreshQueue:                   workqueue.NewTypedRateLimitingQueueWithConfig(ratelimiter.NewCustomAppControllerRateLimiter[string](rateLimiterConfig), workqueue.TypedRateLimitingQueueConfig[string]{Name: "app_reconciliation_queue"}),
		appOperationQueue:                 workqueue.NewTypedRateLimitingQueueWithConfig(ratelimiter.NewCustomAppControllerRateLimiter[string](rateLimiterConfig), workqueue.TypedRateLimitingQueueConfig[string]{Name: "app_operation_processing_queue"}),
		projectRefreshQueue:               workqueue.NewTypedRateLimitingQueueWithConfig(ratelimiter.NewCustomAppControllerRateLimiter[string](rateLimiterConfig), workqueue.TypedRateLimitingQueueConfig[string]{Name: "project_reconciliation_queue"}),
		appComparisonTypeRefreshQueue:     workqueue.NewTypedRateLimitingQueue(ratelimiter.NewCustomAppControllerRateLimiter[string](rateLimiterConfig)),
		appHydrateQueue:                   workqueue.NewTypedRateLimitingQueueWithConfig(ratelimiter.NewCustomAppControllerRateLimiter[string](rateLimiterConfig), workqueue.TypedRateLimitingQueueConfig[string]{Name: "app_hydration_queue"}),
		hydrationQueue:                    workqueue.NewTypedRateLimitingQueueWithConfig(ratelimiter.NewCustomAppControllerRateLimiter[hydrator.HydrationQueueKey](rateLimiterConfig), workqueue.TypedRateLimitingQueueConfig[hydrator.HydrationQueueKey]{Name: "manifest_hydration_queue"}),
		db:                                db,
		statusRefreshTimeout:              appResyncPeriod,
		statusHardRefreshTimeout:          appHardResyncPeriod,
		statusRefreshJitter:               appResyncJitter,
		refreshRequestedApps:              make(map[string]CompareWith),
		refreshRequestedAppsMutex:         &sync.Mutex{},
		auditLogger:                       argo.NewAuditLogger(namespace, kubeClientset, common.ApplicationController, enableK8sEvent),
		settingsMgr:                       settingsMgr,
		selfHealTimeout:                   selfHealTimeout,
		selfHealBackOff:                   selfHealBackoff,
		syncTimeout:                       syncTimeout,
		clusterSharding:                   clusterSharding,
		projByNameCache:                   sync.Map{},
		applicationNamespaces:             applicationNamespaces,
		dynamicClusterDistributionEnabled: dynamicClusterDistributionEnabled,
		ignoreNormalizerOpts:              ignoreNormalizerOpts,
	}
	if hydratorEnabled {
		ctrl.hydrator = hydrator.NewHydrator(&ctrl, appResyncPeriod, commitClientset)
	}
	if kubectlParallelismLimit > 0 {
		ctrl.kubectlSemaphore = semaphore.NewWeighted(kubectlParallelismLimit)
	}
	kubectl.SetOnKubectlRun(ctrl.onKubectlRun)
	appInformer, appLister := ctrl.newApplicationInformerAndLister()
	indexers := cache.Indexers{cache.NamespaceIndex: cache.MetaNamespaceIndexFunc}
	projInformer := v1alpha1.NewAppProjectInformer(applicationClientset, namespace, appResyncPeriod, indexers)
	var err error
	_, err = projInformer.AddEventHandler(cache.ResourceEventHandlerFuncs{
		AddFunc: func(obj any) {
			if key, err := cache.MetaNamespaceKeyFunc(obj); err == nil {
				ctrl.projectRefreshQueue.AddRateLimited(key)
				if projMeta, ok := obj.(metav1.Object); ok {
					ctrl.InvalidateProjectsCache(projMeta.GetName())
				}
			}
		},
		UpdateFunc: func(_, new any) {
			if key, err := cache.MetaNamespaceKeyFunc(new); err == nil {
				ctrl.projectRefreshQueue.AddRateLimited(key)
				if projMeta, ok := new.(metav1.Object); ok {
					ctrl.InvalidateProjectsCache(projMeta.GetName())
				}
			}
		},
		DeleteFunc: func(obj any) {
			if key, err := cache.DeletionHandlingMetaNamespaceKeyFunc(obj); err == nil {
				// immediately push to queue for deletes
				ctrl.projectRefreshQueue.Add(key)
				if projMeta, ok := obj.(metav1.Object); ok {
					ctrl.InvalidateProjectsCache(projMeta.GetName())
				}
			}
		},
	})
	if err != nil {
		return nil, err
	}

	factory := informers.NewSharedInformerFactoryWithOptions(ctrl.kubeClientset, defaultDeploymentInformerResyncDuration, informers.WithNamespace(settingsMgr.GetNamespace()))

	var deploymentInformer informerv1.DeploymentInformer

	// only initialize deployment informer if dynamic distribution is enabled
	if dynamicClusterDistributionEnabled {
		deploymentInformer = factory.Apps().V1().Deployments()
	}

	readinessHealthCheck := func(_ *http.Request) error {
		if dynamicClusterDistributionEnabled {
			applicationControllerName := env.StringFromEnv(common.EnvAppControllerName, common.DefaultApplicationControllerName)
			appControllerDeployment, err := deploymentInformer.Lister().Deployments(settingsMgr.GetNamespace()).Get(applicationControllerName)
			if err != nil {
				if apierrors.IsNotFound(err) {
					appControllerDeployment = nil
				} else {
					return fmt.Errorf("error retrieving Application Controller Deployment: %w", err)
				}
			}
			if appControllerDeployment != nil {
				if appControllerDeployment.Spec.Replicas != nil && int(*appControllerDeployment.Spec.Replicas) <= 0 {
					return fmt.Errorf("application controller deployment replicas is not set or is less than 0, replicas: %d", appControllerDeployment.Spec.Replicas)
				}
				shard := env.ParseNumFromEnv(common.EnvControllerShard, -1, -math.MaxInt32, math.MaxInt32)
				if _, err := sharding.GetOrUpdateShardFromConfigMap(kubeClientset.(*kubernetes.Clientset), settingsMgr, int(*appControllerDeployment.Spec.Replicas), shard); err != nil {
					return fmt.Errorf("error while updating the heartbeat for to the Shard Mapping ConfigMap: %w", err)
				}
			}
		}
		return nil
	}

	metricsAddr := fmt.Sprintf("0.0.0.0:%d", metricsPort)

	ctrl.metricsServer, err = metrics.NewMetricsServer(metricsAddr, appLister, ctrl.canProcessApp, readinessHealthCheck, metricsApplicationLabels, metricsApplicationConditions)
	if err != nil {
		return nil, err
	}
	if metricsCacheExpiration.Seconds() != 0 {
		err = ctrl.metricsServer.SetExpiration(metricsCacheExpiration)
		if err != nil {
			return nil, err
		}
	}
	stateCache := statecache.NewLiveStateCache(db, appInformer, ctrl.settingsMgr, kubectl, ctrl.metricsServer, ctrl.handleObjectUpdated, clusterSharding, argo.NewResourceTracking())
	appStateManager := NewAppStateManager(db, applicationClientset, repoClientset, namespace, kubectl, ctrl.settingsMgr, stateCache, projInformer, ctrl.metricsServer, argoCache, ctrl.statusRefreshTimeout, argo.NewResourceTracking(), persistResourceHealth, repoErrorGracePeriod, serverSideDiff, ignoreNormalizerOpts)
	ctrl.appInformer = appInformer
	ctrl.appLister = appLister
	ctrl.projInformer = projInformer
	ctrl.deploymentInformer = deploymentInformer
	ctrl.appStateManager = appStateManager
	ctrl.stateCache = stateCache

	return &ctrl, nil
}

func (ctrl *ApplicationController) InvalidateProjectsCache(names ...string) {
	if len(names) > 0 {
		for _, name := range names {
			ctrl.projByNameCache.Delete(name)
		}
	} else if ctrl != nil {
		ctrl.projByNameCache.Range(func(key, _ any) bool {
			ctrl.projByNameCache.Delete(key)
			return true
		})
	}
}

func (ctrl *ApplicationController) GetMetricsServer() *metrics.MetricsServer {
	return ctrl.metricsServer
}

func (ctrl *ApplicationController) onKubectlRun(command string) (kube.CleanupFunc, error) {
	ctrl.metricsServer.IncKubectlExec(command)
	if ctrl.kubectlSemaphore != nil {
		if err := ctrl.kubectlSemaphore.Acquire(context.Background(), 1); err != nil {
			return nil, err
		}
		ctrl.metricsServer.IncKubectlExecPending(command)
	}
	return func() {
		if ctrl.kubectlSemaphore != nil {
			ctrl.kubectlSemaphore.Release(1)
			ctrl.metricsServer.DecKubectlExecPending(command)
		}
	}, nil
}

func isSelfReferencedApp(app *appv1.Application, ref corev1.ObjectReference) bool {
	gvk := ref.GroupVersionKind()
	return ref.UID == app.UID &&
		ref.Name == app.Name &&
		ref.Namespace == app.Namespace &&
		gvk.Group == application.Group &&
		gvk.Kind == application.ApplicationKind
}

func (ctrl *ApplicationController) newAppProjCache(name string) *appProjCache {
	return &appProjCache{name: name, ctrl: ctrl}
}

type appProjCache struct {
	name string
	ctrl *ApplicationController

	lock    sync.Mutex
	appProj *appv1.AppProject
}

// GetAppProject gets an AppProject from the cache. If the AppProject is not
// yet cached, retrieves the AppProject from the K8s control plane and stores
// in the cache.
func (projCache *appProjCache) GetAppProject(ctx context.Context) (*appv1.AppProject, error) {
	projCache.lock.Lock()
	defer projCache.lock.Unlock()
	if projCache.appProj != nil {
		return projCache.appProj, nil
	}
	proj, err := argo.GetAppProjectByName(ctx, projCache.name, applisters.NewAppProjectLister(projCache.ctrl.projInformer.GetIndexer()), projCache.ctrl.namespace, projCache.ctrl.settingsMgr, projCache.ctrl.db)
	if err != nil {
		return nil, err
	}
	projCache.appProj = proj
	return projCache.appProj, nil
}

// getAppProj gets the AppProject for the given Application app.
func (ctrl *ApplicationController) getAppProj(app *appv1.Application) (*appv1.AppProject, error) {
	projCache, _ := ctrl.projByNameCache.Load(app.Spec.GetProject())
	if projCache == nil {
		projCache = ctrl.newAppProjCache(app.Spec.GetProject())
		ctrl.projByNameCache.Store(app.Spec.GetProject(), projCache)
	}
	proj, err := projCache.(*appProjCache).GetAppProject(context.TODO())
	if err != nil {
		if apierrors.IsNotFound(err) {
			return nil, err
		}
		return nil, fmt.Errorf("could not retrieve AppProject '%s' from cache: %w", app.Spec.Project, err)
	}
	if !proj.IsAppNamespacePermitted(app, ctrl.namespace) {
		return nil, argo.ErrProjectNotPermitted(app.GetName(), app.GetNamespace(), proj.GetName())
	}
	return proj, nil
}

func (ctrl *ApplicationController) handleObjectUpdated(managedByApp map[string]bool, ref corev1.ObjectReference) {
	// if namespaced resource is not managed by any app it might be orphaned resource of some other apps
	if len(managedByApp) == 0 && ref.Namespace != "" {
		// retrieve applications which monitor orphaned resources in the same namespace and refresh them unless resource is denied in app project
		if objs, err := ctrl.appInformer.GetIndexer().ByIndex(orphanedIndex, ref.Namespace); err == nil {
			for i := range objs {
				app, ok := objs[i].(*appv1.Application)
				if !ok {
					continue
				}

				managedByApp[app.InstanceName(ctrl.namespace)] = true
			}
		}
	}
	for appName, isManagedResource := range managedByApp {
		// The appName is given as <namespace>_<name>, but the indexer needs it
		// format <namespace>/<name>
		appKey := ctrl.toAppKey(appName)
		obj, exists, err := ctrl.appInformer.GetIndexer().GetByKey(appKey)
		app, ok := obj.(*appv1.Application)
		if exists && err == nil && ok && isSelfReferencedApp(app, ref) {
			// Don't force refresh app if related resource is application itself. This prevents infinite reconciliation loop.
			continue
		}

		if !ctrl.canProcessApp(obj) {
			// Don't force refresh app if app belongs to a different controller shard or is outside the allowed namespaces.
			continue
		}

		logCtx := getAppLog(app)
		// Enforce application's permission for the source namespace
		_, err = ctrl.getAppProj(app)
		if err != nil {
			logCtx.Errorf("Unable to determine project for app '%s': %v", app.QualifiedName(), err)
			continue
		}

		level := ComparisonWithNothing
		if isManagedResource {
			level = CompareWithRecent
		}

		namespace := ref.Namespace
		if ref.Namespace == "" {
			namespace = "(cluster-scoped)"
		}
		logCtx.WithFields(log.Fields{
			"comparison-level": level,
			"namespace":        namespace,
			"name":             ref.Name,
			"api-version":      ref.APIVersion,
			"kind":             ref.Kind,
			"server":           app.Spec.Destination.Server,
			"cluster-name":     app.Spec.Destination.Name,
		}).Debug("Requesting app refresh caused by object update")

		ctrl.requestAppRefresh(app.QualifiedName(), &level, nil)
	}
}

// setAppManagedResources will build a list of ResourceDiff based on the provided comparisonResult
// and persist app resources related data in the cache. Will return the persisted ApplicationTree.
func (ctrl *ApplicationController) setAppManagedResources(destCluster *appv1.Cluster, a *appv1.Application, comparisonResult *comparisonResult) (*appv1.ApplicationTree, error) {
	ts := stats.NewTimingStats()
	defer func() {
		logCtx := getAppLog(a)
		for k, v := range ts.Timings() {
			logCtx = logCtx.WithField(k, v.Milliseconds())
		}
		logCtx = logCtx.WithField("time_ms", time.Since(ts.StartTime).Milliseconds())
		logCtx.Debug("Finished setting app managed resources")
	}()
	managedResources, err := ctrl.hideSecretData(destCluster, a, comparisonResult)
	ts.AddCheckpoint("hide_secret_data_ms")
	if err != nil {
		return nil, fmt.Errorf("error getting managed resources: %w", err)
	}
	tree, err := ctrl.getResourceTree(destCluster, a, managedResources)
	ts.AddCheckpoint("get_resource_tree_ms")
	if err != nil {
		return nil, fmt.Errorf("error getting resource tree: %w", err)
	}
	err = ctrl.cache.SetAppResourcesTree(a.InstanceName(ctrl.namespace), tree)
	ts.AddCheckpoint("set_app_resources_tree_ms")
	if err != nil {
		return nil, fmt.Errorf("error setting app resource tree: %w", err)
	}
	err = ctrl.cache.SetAppManagedResources(a.InstanceName(ctrl.namespace), managedResources)
	ts.AddCheckpoint("set_app_managed_resources_ms")
	if err != nil {
		return nil, fmt.Errorf("error setting app managed resources: %w", err)
	}
	return tree, nil
}

// returns true of given resources exist in the namespace by default and not managed by the user
func isKnownOrphanedResourceExclusion(key kube.ResourceKey, proj *appv1.AppProject) bool {
	if key.Namespace == "default" && key.Group == "" && key.Kind == kube.ServiceKind && key.Name == "kubernetes" {
		return true
	}
	if key.Group == "" && key.Kind == kube.ServiceAccountKind && key.Name == "default" {
		return true
	}
	if key.Group == "" && key.Kind == "ConfigMap" && key.Name == "kube-root-ca.crt" {
		return true
	}
	list := proj.Spec.OrphanedResources.Ignore
	for _, item := range list {
		if item.Kind == "" || glob.Match(item.Kind, key.Kind) {
			if glob.Match(item.Group, key.Group) {
				if item.Name == "" || glob.Match(item.Name, key.Name) {
					return true
				}
			}
		}
	}
	return false
}

func (ctrl *ApplicationController) getResourceTree(destCluster *appv1.Cluster, a *appv1.Application, managedResources []*appv1.ResourceDiff) (*appv1.ApplicationTree, error) {
	ts := stats.NewTimingStats()
	defer func() {
		logCtx := getAppLog(a)
		for k, v := range ts.Timings() {
			logCtx = logCtx.WithField(k, v.Milliseconds())
		}
		logCtx = logCtx.WithField("time_ms", time.Since(ts.StartTime).Milliseconds())
		logCtx.Debug("Finished getting resource tree")
	}()
	nodes := make([]appv1.ResourceNode, 0)
	proj, err := ctrl.getAppProj(a)
	ts.AddCheckpoint("get_app_proj_ms")
	if err != nil {
		return nil, fmt.Errorf("failed to get project: %w", err)
	}

	orphanedNodesMap := make(map[kube.ResourceKey]appv1.ResourceNode)
	warnOrphaned := true
	if proj.Spec.OrphanedResources != nil {
		orphanedNodesMap, err = ctrl.stateCache.GetNamespaceTopLevelResources(destCluster, a.Spec.Destination.Namespace)
		if err != nil {
			return nil, fmt.Errorf("failed to get namespace top-level resources: %w", err)
		}
		warnOrphaned = proj.Spec.OrphanedResources.IsWarn()
	}
	ts.AddCheckpoint("get_orphaned_resources_ms")
	managedResourcesKeys := make([]kube.ResourceKey, 0)
	for i := range managedResources {
		managedResource := managedResources[i]
		delete(orphanedNodesMap, kube.NewResourceKey(managedResource.Group, managedResource.Kind, managedResource.Namespace, managedResource.Name))
		live := &unstructured.Unstructured{}
		err := json.Unmarshal([]byte(managedResource.LiveState), &live)
		if err != nil {
			return nil, fmt.Errorf("failed to unmarshal live state of managed resources: %w", err)
		}

		if live == nil {
			target := &unstructured.Unstructured{}
			err = json.Unmarshal([]byte(managedResource.TargetState), &target)
			if err != nil {
				return nil, fmt.Errorf("failed to unmarshal target state of managed resources: %w", err)
			}
			nodes = append(nodes, appv1.ResourceNode{
				ResourceRef: appv1.ResourceRef{
					Version:   target.GroupVersionKind().Version,
					Name:      managedResource.Name,
					Kind:      managedResource.Kind,
					Group:     managedResource.Group,
					Namespace: managedResource.Namespace,
				},
			})
		} else {
			managedResourcesKeys = append(managedResourcesKeys, kube.GetResourceKey(live))
		}
	}
<<<<<<< HEAD
	err = ctrl.stateCache.IterateHierarchyV2(destCluster, managedResourcesKeys, func(child appv1.ResourceNode, appName string) bool {
		permitted, _ := proj.IsResourcePermitted(schema.GroupKind{Group: child.ResourceRef.Group, Kind: child.ResourceRef.Kind}, child.Namespace, destCluster, func(project string) ([]*appv1.Cluster, error) {
=======
	err = ctrl.stateCache.IterateHierarchyV2(a.Spec.Destination.Server, managedResourcesKeys, func(child appv1.ResourceNode, _ string) bool {
		permitted, _ := proj.IsResourcePermitted(schema.GroupKind{Group: child.ResourceRef.Group, Kind: child.ResourceRef.Kind}, child.Namespace, a.Spec.Destination, func(project string) ([]*appv1.Cluster, error) {
>>>>>>> 947a7b84
			clusters, err := ctrl.db.GetProjectClusters(context.TODO(), project)
			if err != nil {
				return nil, fmt.Errorf("failed to get project clusters: %w", err)
			}
			return clusters, nil
		})
		if !permitted {
			return false
		}
		nodes = append(nodes, child)
		return true
	})
	if err != nil {
		return nil, fmt.Errorf("failed to iterate resource hierarchy v2: %w", err)
	}
	ts.AddCheckpoint("process_managed_resources_ms")
	orphanedNodes := make([]appv1.ResourceNode, 0)
	orphanedNodesKeys := make([]kube.ResourceKey, 0)
	for k := range orphanedNodesMap {
		if k.Namespace != "" && proj.IsGroupKindPermitted(k.GroupKind(), true) && !isKnownOrphanedResourceExclusion(k, proj) {
			orphanedNodesKeys = append(orphanedNodesKeys, k)
		}
	}
	err = ctrl.stateCache.IterateHierarchyV2(destCluster, orphanedNodesKeys, func(child appv1.ResourceNode, appName string) bool {
		belongToAnotherApp := false
		if appName != "" {
			appKey := ctrl.toAppKey(appName)
			if _, exists, err := ctrl.appInformer.GetIndexer().GetByKey(appKey); exists && err == nil {
				belongToAnotherApp = true
			}
		}

		if belongToAnotherApp {
			return false
		}

		permitted, _ := proj.IsResourcePermitted(schema.GroupKind{Group: child.ResourceRef.Group, Kind: child.ResourceRef.Kind}, child.Namespace, destCluster, func(project string) ([]*appv1.Cluster, error) {
			return ctrl.db.GetProjectClusters(context.TODO(), project)
		})

		if !permitted {
			return false
		}
		orphanedNodes = append(orphanedNodes, child)
		return true
	})
	if err != nil {
		return nil, err
	}

	var conditions []appv1.ApplicationCondition
	if len(orphanedNodes) > 0 && warnOrphaned {
		conditions = []appv1.ApplicationCondition{{
			Type:    appv1.ApplicationConditionOrphanedResourceWarning,
			Message: fmt.Sprintf("Application has %d orphaned resources", len(orphanedNodes)),
		}}
	}
	ctrl.metricsServer.SetOrphanedResourcesMetric(a, len(orphanedNodes))
	a.Status.SetConditions(conditions, map[appv1.ApplicationConditionType]bool{appv1.ApplicationConditionOrphanedResourceWarning: true})
	sort.Slice(orphanedNodes, func(i, j int) bool {
		return orphanedNodes[i].ResourceRef.String() < orphanedNodes[j].ResourceRef.String()
	})
	ts.AddCheckpoint("process_orphaned_resources_ms")

	hosts, err := ctrl.getAppHosts(destCluster, a, nodes)
	if err != nil {
		return nil, fmt.Errorf("failed to get app hosts: %w", err)
	}
	ts.AddCheckpoint("get_app_hosts_ms")
	return &appv1.ApplicationTree{Nodes: nodes, OrphanedNodes: orphanedNodes, Hosts: hosts}, nil
}

func (ctrl *ApplicationController) getAppHosts(destCluster *appv1.Cluster, a *appv1.Application, appNodes []appv1.ResourceNode) ([]appv1.HostInfo, error) {
	ts := stats.NewTimingStats()
	defer func() {
		logCtx := getAppLog(a)
		for k, v := range ts.Timings() {
			logCtx = logCtx.WithField(k, v.Milliseconds())
		}
		logCtx = logCtx.WithField("time_ms", time.Since(ts.StartTime).Milliseconds())
		logCtx.Debug("Finished getting app hosts")
	}()
	supportedResourceNames := map[corev1.ResourceName]bool{
		corev1.ResourceCPU:     true,
		corev1.ResourceStorage: true,
		corev1.ResourceMemory:  true,
	}
	appPods := map[kube.ResourceKey]bool{}
	for _, node := range appNodes {
		if node.Group == "" && node.Kind == kube.PodKind {
			appPods[kube.NewResourceKey(node.Group, node.Kind, node.Namespace, node.Name)] = true
		}
	}

	allNodesInfo := map[string]statecache.NodeInfo{}
	allPodsByNode := map[string][]statecache.PodInfo{}
	appPodsByNode := map[string][]statecache.PodInfo{}
	err := ctrl.stateCache.IterateResources(destCluster, func(res *clustercache.Resource, info *statecache.ResourceInfo) {
		key := res.ResourceKey()

		switch {
		case info.NodeInfo != nil && key.Group == "" && key.Kind == "Node":
			allNodesInfo[key.Name] = *info.NodeInfo
		case info.PodInfo != nil && key.Group == "" && key.Kind == kube.PodKind:
			if appPods[key] {
				appPodsByNode[info.PodInfo.NodeName] = append(appPodsByNode[info.PodInfo.NodeName], *info.PodInfo)
			} else {
				allPodsByNode[info.PodInfo.NodeName] = append(allPodsByNode[info.PodInfo.NodeName], *info.PodInfo)
			}
		}
	})
	ts.AddCheckpoint("iterate_resources_ms")
	if err != nil {
		return nil, err
	}

	var hosts []appv1.HostInfo
	for nodeName, appPods := range appPodsByNode {
		node, ok := allNodesInfo[nodeName]
		if !ok {
			continue
		}

		neighbors := allPodsByNode[nodeName]

		resources := map[corev1.ResourceName]appv1.HostResourceInfo{}
		for name, resource := range node.Capacity {
			info := resources[name]
			info.ResourceName = name
			info.Capacity += resource.MilliValue()
			resources[name] = info
		}

		for _, pod := range appPods {
			for name, resource := range pod.ResourceRequests {
				if !supportedResourceNames[name] {
					continue
				}

				info := resources[name]
				info.RequestedByApp += resource.MilliValue()
				resources[name] = info
			}
		}

		for _, pod := range neighbors {
			for name, resource := range pod.ResourceRequests {
				if !supportedResourceNames[name] || pod.Phase == corev1.PodSucceeded || pod.Phase == corev1.PodFailed {
					continue
				}
				info := resources[name]
				info.RequestedByNeighbors += resource.MilliValue()
				resources[name] = info
			}
		}

		var resourcesInfo []appv1.HostResourceInfo
		for _, info := range resources {
			if supportedResourceNames[info.ResourceName] && info.Capacity > 0 {
				resourcesInfo = append(resourcesInfo, info)
			}
		}
		sort.Slice(resourcesInfo, func(i, j int) bool {
			return resourcesInfo[i].ResourceName < resourcesInfo[j].ResourceName
		})
		hosts = append(hosts, appv1.HostInfo{Name: nodeName, SystemInfo: node.SystemInfo, ResourcesInfo: resourcesInfo})
	}
	ts.AddCheckpoint("process_app_pods_by_node_ms")
	return hosts, nil
}

func (ctrl *ApplicationController) hideSecretData(destCluster *appv1.Cluster, app *appv1.Application, comparisonResult *comparisonResult) ([]*appv1.ResourceDiff, error) {
	items := make([]*appv1.ResourceDiff, len(comparisonResult.managedResources))
	for i := range comparisonResult.managedResources {
		res := comparisonResult.managedResources[i]
		item := appv1.ResourceDiff{
			Namespace:       res.Namespace,
			Name:            res.Name,
			Group:           res.Group,
			Kind:            res.Kind,
			Hook:            res.Hook,
			ResourceVersion: res.ResourceVersion,
		}

		target := res.Target
		live := res.Live
		resDiff := res.Diff
		if res.Kind == kube.SecretKind && res.Group == "" {
			var err error
			target, live, err = diff.HideSecretData(res.Target, res.Live, ctrl.settingsMgr.GetSensitiveAnnotations())
			if err != nil {
				return nil, fmt.Errorf("error hiding secret data: %w", err)
			}
			compareOptions, err := ctrl.settingsMgr.GetResourceCompareOptions()
			if err != nil {
				return nil, fmt.Errorf("error getting resource compare options: %w", err)
			}
			resourceOverrides, err := ctrl.settingsMgr.GetResourceOverrides()
			if err != nil {
				return nil, fmt.Errorf("error getting resource overrides: %w", err)
			}
			appLabelKey, err := ctrl.settingsMgr.GetAppInstanceLabelKey()
			if err != nil {
				return nil, fmt.Errorf("error getting app instance label key: %w", err)
			}
			trackingMethod, err := ctrl.settingsMgr.GetTrackingMethod()
			if err != nil {
				return nil, fmt.Errorf("error getting tracking method: %w", err)
			}

			clusterCache, err := ctrl.stateCache.GetClusterCache(destCluster)
			if err != nil {
				return nil, fmt.Errorf("error getting cluster cache: %w", err)
			}
			diffConfig, err := argodiff.NewDiffConfigBuilder().
				WithDiffSettings(app.Spec.IgnoreDifferences, resourceOverrides, compareOptions.IgnoreAggregatedRoles, ctrl.ignoreNormalizerOpts).
				WithTracking(appLabelKey, trackingMethod).
				WithNoCache().
				WithLogger(logutils.NewLogrusLogger(logutils.NewWithCurrentConfig())).
				WithGVKParser(clusterCache.GetGVKParser()).
				Build()
			if err != nil {
				return nil, fmt.Errorf("appcontroller error building diff config: %w", err)
			}

			diffResult, err := argodiff.StateDiff(live, target, diffConfig)
			if err != nil {
				return nil, fmt.Errorf("error applying diff: %w", err)
			}
			resDiff = diffResult
		}

		if live != nil {
			data, err := json.Marshal(live)
			if err != nil {
				return nil, fmt.Errorf("error marshaling live json: %w", err)
			}
			item.LiveState = string(data)
		} else {
			item.LiveState = "null"
		}

		if target != nil {
			data, err := json.Marshal(target)
			if err != nil {
				return nil, fmt.Errorf("error marshaling target json: %w", err)
			}
			item.TargetState = string(data)
		} else {
			item.TargetState = "null"
		}
		item.PredictedLiveState = string(resDiff.PredictedLive)
		item.NormalizedLiveState = string(resDiff.NormalizedLive)
		item.Modified = resDiff.Modified

		items[i] = &item
	}
	return items, nil
}

// Run starts the Application CRD controller.
func (ctrl *ApplicationController) Run(ctx context.Context, statusProcessors int, operationProcessors int) {
	defer runtime.HandleCrash()
	defer ctrl.appRefreshQueue.ShutDown()
	defer ctrl.appComparisonTypeRefreshQueue.ShutDown()
	defer ctrl.appOperationQueue.ShutDown()
	defer ctrl.projectRefreshQueue.ShutDown()
	defer ctrl.appHydrateQueue.ShutDown()
	defer ctrl.hydrationQueue.ShutDown()

	ctrl.metricsServer.RegisterClustersInfoSource(ctx, ctrl.stateCache)
	ctrl.RegisterClusterSecretUpdater(ctx)

	go ctrl.appInformer.Run(ctx.Done())
	go ctrl.projInformer.Run(ctx.Done())

	if ctrl.dynamicClusterDistributionEnabled {
		// only start deployment informer if dynamic distribution is enabled
		go ctrl.deploymentInformer.Informer().Run(ctx.Done())
	}

	clusters, err := ctrl.db.ListClusters(ctx)
	if err != nil {
		log.Warnf("Cannot init sharding. Error while querying clusters list from database: %v", err)
	} else {
		appItems, err := ctrl.getAppList(metav1.ListOptions{})

		if err != nil {
			log.Warnf("Cannot init sharding. Error while querying application list from database: %v", err)
		} else {
			ctrl.clusterSharding.Init(clusters, appItems)
		}
	}

	errors.CheckError(ctrl.stateCache.Init())

	if !cache.WaitForCacheSync(ctx.Done(), ctrl.appInformer.HasSynced, ctrl.projInformer.HasSynced) {
		log.Error("Timed out waiting for caches to sync")
		return
	}

	go func() { errors.CheckError(ctrl.stateCache.Run(ctx)) }()
	go func() { errors.CheckError(ctrl.metricsServer.ListenAndServe()) }()

	for i := 0; i < statusProcessors; i++ {
		go wait.Until(func() {
			for ctrl.processAppRefreshQueueItem() {
			}
		}, time.Second, ctx.Done())
	}

	for i := 0; i < operationProcessors; i++ {
		go wait.Until(func() {
			for ctrl.processAppOperationQueueItem() {
			}
		}, time.Second, ctx.Done())
	}

	go wait.Until(func() {
		for ctrl.processAppComparisonTypeQueueItem() {
		}
	}, time.Second, ctx.Done())

	go wait.Until(func() {
		for ctrl.processProjectQueueItem() {
		}
	}, time.Second, ctx.Done())

	if ctrl.hydrator != nil {
		go wait.Until(func() {
			for ctrl.processAppHydrateQueueItem() {
			}
		}, time.Second, ctx.Done())

		go wait.Until(func() {
			for ctrl.processHydrationQueueItem() {
			}
		}, time.Second, ctx.Done())
	}

	<-ctx.Done()
}

// requestAppRefresh adds a request for given app to the refresh queue. appName
// needs to be the qualified name of the application, i.e. <namespace>/<name>.
func (ctrl *ApplicationController) requestAppRefresh(appName string, compareWith *CompareWith, after *time.Duration) {
	key := ctrl.toAppKey(appName)

	if compareWith != nil && after != nil {
		ctrl.appComparisonTypeRefreshQueue.AddAfter(fmt.Sprintf("%s/%d", key, compareWith), *after)
	} else {
		if compareWith != nil {
			ctrl.refreshRequestedAppsMutex.Lock()
			ctrl.refreshRequestedApps[key] = compareWith.Max(ctrl.refreshRequestedApps[key])
			ctrl.refreshRequestedAppsMutex.Unlock()
		}
		if after != nil {
			ctrl.appRefreshQueue.AddAfter(key, *after)
		} else {
			ctrl.appRefreshQueue.AddRateLimited(key)
		}
	}
}

func (ctrl *ApplicationController) isRefreshRequested(appName string) (bool, CompareWith) {
	ctrl.refreshRequestedAppsMutex.Lock()
	defer ctrl.refreshRequestedAppsMutex.Unlock()
	level, ok := ctrl.refreshRequestedApps[appName]
	if ok {
		delete(ctrl.refreshRequestedApps, appName)
	}
	return ok, level
}

func (ctrl *ApplicationController) processAppOperationQueueItem() (processNext bool) {
	appKey, shutdown := ctrl.appOperationQueue.Get()
	if shutdown {
		processNext = false
		return
	}
	processNext = true
	defer func() {
		if r := recover(); r != nil {
			log.Errorf("Recovered from panic: %+v\n%s", r, debug.Stack())
		}
		ctrl.appOperationQueue.Done(appKey)
	}()

	obj, exists, err := ctrl.appInformer.GetIndexer().GetByKey(appKey)
	if err != nil {
		log.Errorf("Failed to get application '%s' from informer index: %+v", appKey, err)
		return
	}
	if !exists {
		// This happens after app was deleted, but the work queue still had an entry for it.
		return
	}
	origApp, ok := obj.(*appv1.Application)
	if !ok {
		log.Warnf("Key '%s' in index is not an application", appKey)
		return
	}
	app := origApp.DeepCopy()
	logCtx := getAppLog(app)
	ts := stats.NewTimingStats()
	defer func() {
		for k, v := range ts.Timings() {
			logCtx = logCtx.WithField(k, v.Milliseconds())
		}
		logCtx = logCtx.WithField("time_ms", time.Since(ts.StartTime).Milliseconds())
		logCtx.Debug("Finished processing app operation queue item")
	}()

	if app.Operation != nil {
		// If we get here, we are about to process an operation, but we cannot rely on informer since it might have stale data.
		// So always retrieve the latest version to ensure it is not stale to avoid unnecessary syncing.
		// We cannot rely on informer since applications might be updated by both application controller and api server.
		freshApp, err := ctrl.applicationClientset.ArgoprojV1alpha1().Applications(app.ObjectMeta.Namespace).Get(context.Background(), app.ObjectMeta.Name, metav1.GetOptions{})
		if err != nil {
			logCtx.Errorf("Failed to retrieve latest application state: %v", err)
			return
		}
		app = freshApp
	}
	ts.AddCheckpoint("get_fresh_app_ms")

	if app.Operation != nil {
		ctrl.processRequestedAppOperation(app)
		ts.AddCheckpoint("process_requested_app_operation_ms")
	} else if app.DeletionTimestamp != nil {
		if err = ctrl.finalizeApplicationDeletion(app, func(project string) ([]*appv1.Cluster, error) {
			return ctrl.db.GetProjectClusters(context.Background(), project)
		}); err != nil {
			ctrl.setAppCondition(app, appv1.ApplicationCondition{
				Type:    appv1.ApplicationConditionDeletionError,
				Message: err.Error(),
			})
			message := fmt.Sprintf("Unable to delete application resources: %v", err.Error())
			ctrl.logAppEvent(context.TODO(), app, argo.EventInfo{Reason: argo.EventReasonStatusRefreshed, Type: corev1.EventTypeWarning}, message)
		}
		ts.AddCheckpoint("finalize_application_deletion_ms")
	}
	return
}

func (ctrl *ApplicationController) processAppComparisonTypeQueueItem() (processNext bool) {
	key, shutdown := ctrl.appComparisonTypeRefreshQueue.Get()
	processNext = true

	defer func() {
		if r := recover(); r != nil {
			log.Errorf("Recovered from panic: %+v\n%s", r, debug.Stack())
		}
		ctrl.appComparisonTypeRefreshQueue.Done(key)
	}()
	if shutdown {
		processNext = false
		return
	}

	if parts := strings.Split(key, "/"); len(parts) != 3 {
		log.Warnf("Unexpected key format in appComparisonTypeRefreshTypeQueue. Key should consists of namespace/name/comparisonType but got: %s", key)
	} else {
		compareWith, err := strconv.Atoi(parts[2])
		if err != nil {
			log.Warnf("Unable to parse comparison type: %v", err)
			return
		}
		ctrl.requestAppRefresh(ctrl.toAppQualifiedName(parts[1], parts[0]), CompareWith(compareWith).Pointer(), nil)
	}
	return
}

func (ctrl *ApplicationController) processProjectQueueItem() (processNext bool) {
	key, shutdown := ctrl.projectRefreshQueue.Get()
	processNext = true

	defer func() {
		if r := recover(); r != nil {
			log.Errorf("Recovered from panic: %+v\n%s", r, debug.Stack())
		}
		ctrl.projectRefreshQueue.Done(key)
	}()
	if shutdown {
		processNext = false
		return
	}
	obj, exists, err := ctrl.projInformer.GetIndexer().GetByKey(key)
	if err != nil {
		log.Errorf("Failed to get project '%s' from informer index: %+v", key, err)
		return
	}
	if !exists {
		// This happens after appproj was deleted, but the work queue still had an entry for it.
		return
	}
	origProj, ok := obj.(*appv1.AppProject)
	if !ok {
		log.Warnf("Key '%s' in index is not an appproject", key)
		return
	}

	if origProj.DeletionTimestamp != nil && origProj.HasFinalizer() {
		if err := ctrl.finalizeProjectDeletion(origProj.DeepCopy()); err != nil {
			log.Warnf("Failed to finalize project deletion: %v", err)
		}
	}
	return
}

func (ctrl *ApplicationController) finalizeProjectDeletion(proj *appv1.AppProject) error {
	apps, err := ctrl.appLister.Applications(ctrl.namespace).List(labels.Everything())
	if err != nil {
		return fmt.Errorf("error listing applications: %w", err)
	}
	appsCount := 0
	for i := range apps {
		if apps[i].Spec.GetProject() == proj.Name {
			appsCount++
		}
	}
	if appsCount == 0 {
		return ctrl.removeProjectFinalizer(proj)
	}
	log.Infof("Cannot remove project '%s' finalizer as is referenced by %d applications", proj.Name, appsCount)
	return nil
}

func (ctrl *ApplicationController) removeProjectFinalizer(proj *appv1.AppProject) error {
	proj.RemoveFinalizer()
	var patch []byte
	patch, _ = json.Marshal(map[string]any{
		"metadata": map[string]any{
			"finalizers": proj.Finalizers,
		},
	})
	_, err := ctrl.applicationClientset.ArgoprojV1alpha1().AppProjects(ctrl.namespace).Patch(context.Background(), proj.Name, types.MergePatchType, patch, metav1.PatchOptions{})
	return err
}

// shouldBeDeleted returns whether a given resource obj should be deleted on cascade delete of application app
func (ctrl *ApplicationController) shouldBeDeleted(app *appv1.Application, obj *unstructured.Unstructured) bool {
	return !kube.IsCRD(obj) && !isSelfReferencedApp(app, kube.GetObjectRef(obj)) &&
		!resourceutil.HasAnnotationOption(obj, synccommon.AnnotationSyncOptions, synccommon.SyncOptionDisableDeletion) &&
		!resourceutil.HasAnnotationOption(obj, helm.ResourcePolicyAnnotation, helm.ResourcePolicyKeep)
}

func (ctrl *ApplicationController) getPermittedAppLiveObjects(destCluster *appv1.Cluster, app *appv1.Application, proj *appv1.AppProject, projectClusters func(project string) ([]*appv1.Cluster, error)) (map[kube.ResourceKey]*unstructured.Unstructured, error) {
	objsMap, err := ctrl.stateCache.GetManagedLiveObjs(destCluster, app, []*unstructured.Unstructured{})
	if err != nil {
		return nil, err
	}
	// Don't delete live resources which are not permitted in the app project
	for k, v := range objsMap {
		permitted, err := proj.IsLiveResourcePermitted(v, destCluster, projectClusters)
		if err != nil {
			return nil, err
		}

		if !permitted {
			delete(objsMap, k)
		}
	}
	return objsMap, nil
}

func (ctrl *ApplicationController) finalizeApplicationDeletion(app *appv1.Application, projectClusters func(project string) ([]*appv1.Cluster, error)) error {
	logCtx := getAppLog(app)
	// Get refreshed application info, since informer app copy might be stale
	app, err := ctrl.applicationClientset.ArgoprojV1alpha1().Applications(app.Namespace).Get(context.Background(), app.Name, metav1.GetOptions{})
	if err != nil {
		if !apierrors.IsNotFound(err) {
			logCtx.Errorf("Unable to get refreshed application info prior deleting resources: %v", err)
		}
		return nil
	}
	proj, err := ctrl.getAppProj(app)
	if err != nil {
		return err
	}
	destCluster, err := argo.GetDestinationCluster(context.Background(), app.Spec.Destination, ctrl.db)
	if err != nil {
		logCtx.Warnf("Unable to get destination cluster: %v", err)
		app.UnSetCascadedDeletion()
		app.UnSetPostDeleteFinalizer()
		if err := ctrl.updateFinalizers(app); err != nil {
			return err
		}
		logCtx.Infof("Resource entries removed from undefined cluster")
		return nil
	}
	clusterRESTConfig, err := destCluster.RESTConfig()
	if err != nil {
		return err
	}
	config := metrics.AddMetricsTransportWrapper(ctrl.metricsServer, app, clusterRESTConfig)

	if app.CascadedDeletion() {
		deletionApproved := app.IsDeletionConfirmed(app.DeletionTimestamp.Time)

		logCtx.Infof("Deleting resources")
		// ApplicationDestination points to a valid cluster, so we may clean up the live objects
		objs := make([]*unstructured.Unstructured, 0)
		objsMap, err := ctrl.getPermittedAppLiveObjects(destCluster, app, proj, projectClusters)
		if err != nil {
			return err
		}

		for k := range objsMap {
			// Wait for objects pending deletion to complete before proceeding with next sync wave
			if objsMap[k].GetDeletionTimestamp() != nil {
				logCtx.Infof("%d objects remaining for deletion", len(objsMap))
				return nil
			}

			if ctrl.shouldBeDeleted(app, objsMap[k]) {
				objs = append(objs, objsMap[k])
				if res, ok := app.Status.FindResource(k); ok && res.RequiresDeletionConfirmation && !deletionApproved {
					logCtx.Infof("Resource %v requires manual confirmation to delete", k)
					return nil
				}
			}
		}

		filteredObjs := FilterObjectsForDeletion(objs)

		propagationPolicy := metav1.DeletePropagationForeground
		if app.GetPropagationPolicy() == appv1.BackgroundPropagationPolicyFinalizer {
			propagationPolicy = metav1.DeletePropagationBackground
		}
		logCtx.Infof("Deleting application's resources with %s propagation policy", propagationPolicy)

		err = kube.RunAllAsync(len(filteredObjs), func(i int) error {
			obj := filteredObjs[i]
			return ctrl.kubectl.DeleteResource(context.Background(), config, obj.GroupVersionKind(), obj.GetName(), obj.GetNamespace(), metav1.DeleteOptions{PropagationPolicy: &propagationPolicy})
		})
		if err != nil {
			return err
		}

		objsMap, err = ctrl.getPermittedAppLiveObjects(destCluster, app, proj, projectClusters)
		if err != nil {
			return err
		}

		for k, obj := range objsMap {
			if !ctrl.shouldBeDeleted(app, obj) {
				delete(objsMap, k)
			}
		}
		if len(objsMap) > 0 {
			logCtx.Infof("%d objects remaining for deletion", len(objsMap))
			return nil
		}
		logCtx.Infof("Successfully deleted %d resources", len(objs))
		app.UnSetCascadedDeletion()
		return ctrl.updateFinalizers(app)
	}

	if app.HasPostDeleteFinalizer() {
		objsMap, err := ctrl.getPermittedAppLiveObjects(destCluster, app, proj, projectClusters)
		if err != nil {
			return err
		}

		done, err := ctrl.executePostDeleteHooks(app, proj, objsMap, config, logCtx)
		if err != nil {
			return err
		}
		if !done {
			return nil
		}
		app.UnSetPostDeleteFinalizer()
		return ctrl.updateFinalizers(app)
	}

	if app.HasPostDeleteFinalizer("cleanup") {
		objsMap, err := ctrl.getPermittedAppLiveObjects(destCluster, app, proj, projectClusters)
		if err != nil {
			return err
		}

		done, err := ctrl.cleanupPostDeleteHooks(objsMap, config, logCtx)
		if err != nil {
			return err
		}
		if !done {
			return nil
		}
		app.UnSetPostDeleteFinalizer("cleanup")
		return ctrl.updateFinalizers(app)
	}

	if !app.CascadedDeletion() && !app.HasPostDeleteFinalizer() {
		if err := ctrl.cache.SetAppManagedResources(app.Name, nil); err != nil {
			return err
		}

		if err := ctrl.cache.SetAppResourcesTree(app.Name, nil); err != nil {
			return err
		}
		ctrl.projectRefreshQueue.Add(fmt.Sprintf("%s/%s", ctrl.namespace, app.Spec.GetProject()))
	}

	return nil
}

func (ctrl *ApplicationController) updateFinalizers(app *appv1.Application) error {
	_, err := ctrl.getAppProj(app)
	if err != nil {
		return fmt.Errorf("error getting project: %w", err)
	}

	var patch []byte
	patch, _ = json.Marshal(map[string]any{
		"metadata": map[string]any{
			"finalizers": app.Finalizers,
		},
	})

	_, err = ctrl.applicationClientset.ArgoprojV1alpha1().Applications(app.Namespace).Patch(context.Background(), app.Name, types.MergePatchType, patch, metav1.PatchOptions{})
	return err
}

func (ctrl *ApplicationController) setAppCondition(app *appv1.Application, condition appv1.ApplicationCondition) {
	logCtx := getAppLog(app)
	// do nothing if app already has same condition
	for _, c := range app.Status.Conditions {
		if c.Message == condition.Message && c.Type == condition.Type {
			return
		}
	}

	app.Status.SetConditions([]appv1.ApplicationCondition{condition}, map[appv1.ApplicationConditionType]bool{condition.Type: true})

	var patch []byte
	patch, err := json.Marshal(map[string]any{
		"status": map[string]any{
			"conditions": app.Status.Conditions,
		},
	})
	if err == nil {
		_, err = ctrl.applicationClientset.ArgoprojV1alpha1().Applications(app.Namespace).Patch(context.Background(), app.Name, types.MergePatchType, patch, metav1.PatchOptions{})
	}
	if err != nil {
		logCtx.Errorf("Unable to set application condition: %v", err)
	}
}

func (ctrl *ApplicationController) processRequestedAppOperation(app *appv1.Application) {
	logCtx := getAppLog(app)
	var state *appv1.OperationState
	// Recover from any unexpected panics and automatically set the status to be failed
	defer func() {
		if r := recover(); r != nil {
			logCtx.Errorf("Recovered from panic: %+v\n%s", r, debug.Stack())
			state.Phase = synccommon.OperationError
			if rerr, ok := r.(error); ok {
				state.Message = rerr.Error()
			} else {
				state.Message = fmt.Sprintf("%v", r)
			}
			ctrl.setOperationState(app, state)
		}
	}()
	ts := stats.NewTimingStats()
	defer func() {
		for k, v := range ts.Timings() {
			logCtx = logCtx.WithField(k, v.Milliseconds())
		}
		logCtx = logCtx.WithField("time_ms", time.Since(ts.StartTime).Milliseconds())
		logCtx.Debug("Finished processing requested app operation")
	}()
	terminating := false
	if isOperationInProgress(app) {
		state = app.Status.OperationState.DeepCopy()
		terminating = state.Phase == synccommon.OperationTerminating
		// Failed  operation with retry strategy might have be in-progress and has completion time
		if state.FinishedAt != nil && !terminating {
			retryAt, err := app.Status.OperationState.Operation.Retry.NextRetryAt(state.FinishedAt.Time, state.RetryCount)
			if err != nil {
				state.Phase = synccommon.OperationFailed
				state.Message = err.Error()
				ctrl.setOperationState(app, state)
				return
			}
			retryAfter := time.Until(retryAt)
			if retryAfter > 0 {
				logCtx.Infof("Skipping retrying in-progress operation. Attempting again at: %s", retryAt.Format(time.RFC3339))
				ctrl.requestAppRefresh(app.QualifiedName(), CompareWithLatest.Pointer(), &retryAfter)
				return
			}
			// retrying operation. remove previous failure time in app since it is used as a trigger
			// that previous failed and operation should be retried
			state.FinishedAt = nil
			ctrl.setOperationState(app, state)
			// Get rid of sync results and null out previous operation completion time
			state.SyncResult = nil
		} else if ctrl.syncTimeout != time.Duration(0) && time.Now().After(state.StartedAt.Add(ctrl.syncTimeout)) && !terminating {
			state.Phase = synccommon.OperationTerminating
			state.Message = "operation is terminating due to timeout"
			ctrl.setOperationState(app, state)
			logCtx.Infof("Terminating in-progress operation due to timeout. Started at: %v, timeout: %v", state.StartedAt, ctrl.syncTimeout)
		} else {
			logCtx.Infof("Resuming in-progress operation. phase: %s, message: %s", state.Phase, state.Message)
		}
	} else {
		state = &appv1.OperationState{Phase: synccommon.OperationRunning, Operation: *app.Operation, StartedAt: metav1.Now()}
		ctrl.setOperationState(app, state)
		if ctrl.syncTimeout != time.Duration(0) {
			// Schedule a check during which the timeout would be checked.
			ctrl.appOperationQueue.AddAfter(ctrl.toAppKey(app.QualifiedName()), ctrl.syncTimeout)
		}
		logCtx.Infof("Initialized new operation: %v", *app.Operation)
	}
	ts.AddCheckpoint("initial_operation_stage_ms")

	// Call GetDestinationCluster to validate the destination cluster.
	if _, err := argo.GetDestinationCluster(context.Background(), app.Spec.Destination, ctrl.db); err != nil {
		state.Phase = synccommon.OperationFailed
		state.Message = err.Error()
	} else {
		ctrl.appStateManager.SyncAppState(app, state)
	}
	ts.AddCheckpoint("validate_and_sync_app_state_ms")

	// Check whether application is allowed to use project
	_, err := ctrl.getAppProj(app)
	ts.AddCheckpoint("get_app_proj_ms")
	if err != nil {
		state.Phase = synccommon.OperationError
		state.Message = err.Error()
	}

	if state.Phase == synccommon.OperationRunning {
		// It's possible for an app to be terminated while we were operating on it. We do not want
		// to clobber the Terminated state with Running. Get the latest app state to check for this.
		freshApp, err := ctrl.applicationClientset.ArgoprojV1alpha1().Applications(app.Namespace).Get(context.Background(), app.ObjectMeta.Name, metav1.GetOptions{})
		if err == nil {
			// App may have lost permissions to use the project meanwhile.
			_, err = ctrl.getAppProj(freshApp)
			if err != nil {
				state.Phase = synccommon.OperationFailed
				state.Message = fmt.Sprintf("operation not allowed: %v", err)
			}
			if freshApp.Status.OperationState != nil && freshApp.Status.OperationState.Phase == synccommon.OperationTerminating {
				state.Phase = synccommon.OperationTerminating
				state.Message = "operation is terminating"
				// after this, we will get requeued to the workqueue, but next time the
				// SyncAppState will operate in a Terminating phase, allowing the worker to perform
				// cleanup (e.g. delete jobs, workflows, etc...)
			}
		}
	} else if state.Phase == synccommon.OperationFailed || state.Phase == synccommon.OperationError {
		if !terminating && (state.RetryCount < state.Operation.Retry.Limit || state.Operation.Retry.Limit < 0) {
			now := metav1.Now()
			state.FinishedAt = &now
			if retryAt, err := state.Operation.Retry.NextRetryAt(now.Time, state.RetryCount); err != nil {
				state.Phase = synccommon.OperationFailed
				state.Message = fmt.Sprintf("%s (failed to retry: %v)", state.Message, err)
			} else {
				state.Phase = synccommon.OperationRunning
				state.RetryCount++
				state.Message = fmt.Sprintf("%s. Retrying attempt #%d at %s.", state.Message, state.RetryCount, retryAt.Format(time.Kitchen))
			}
		} else if state.RetryCount > 0 {
			state.Message = fmt.Sprintf("%s (retried %d times).", state.Message, state.RetryCount)
		}
	}

	ctrl.setOperationState(app, state)
	ts.AddCheckpoint("final_set_operation_state")
	if state.Phase.Completed() && (app.Operation.Sync != nil && !app.Operation.Sync.DryRun) {
		// if we just completed an operation, force a refresh so that UI will report up-to-date
		// sync/health information
		if _, err := cache.MetaNamespaceKeyFunc(app); err == nil {
			// force app refresh with using CompareWithLatest comparison type and trigger app reconciliation loop
			ctrl.requestAppRefresh(app.QualifiedName(), CompareWithLatestForceResolve.Pointer(), nil)
		} else {
			logCtx.Warnf("Fails to requeue application: %v", err)
		}
	}
	ts.AddCheckpoint("request_app_refresh_ms")
}

func (ctrl *ApplicationController) setOperationState(app *appv1.Application, state *appv1.OperationState) {
	logCtx := getAppLog(app)
	if state.Phase == "" {
		// expose any bugs where we neglect to set phase
		panic("no phase was set")
	}
	if state.Phase.Completed() {
		now := metav1.Now()
		state.FinishedAt = &now
	}
	patch := map[string]any{
		"status": map[string]any{
			"operationState": state,
		},
	}
	if state.Phase.Completed() {
		// If operation is completed, clear the operation field to indicate no operation is
		// in progress.
		patch["operation"] = nil
	}
	if reflect.DeepEqual(app.Status.OperationState, state) {
		logCtx.Infof("No operation updates necessary to '%s'. Skipping patch", app.QualifiedName())
		return
	}
	patchJSON, err := json.Marshal(patch)
	if err != nil {
		logCtx.Errorf("error marshaling json: %v", err)
		return
	}
	if app.Status.OperationState != nil && app.Status.OperationState.FinishedAt != nil && state.FinishedAt == nil {
		patchJSON, err = jsonpatch.MergeMergePatches(patchJSON, []byte(`{"status": {"operationState": {"finishedAt": null}}}`))
		if err != nil {
			logCtx.Errorf("error merging operation state patch: %v", err)
			return
		}
	}

	kube.RetryUntilSucceed(context.Background(), updateOperationStateTimeout, "Update application operation state", logutils.NewLogrusLogger(logutils.NewWithCurrentConfig()), func() error {
		_, err := ctrl.PatchAppWithWriteBack(context.Background(), app.Name, app.Namespace, types.MergePatchType, patchJSON, metav1.PatchOptions{})
		if err != nil {
			// Stop retrying updating deleted application
			if apierrors.IsNotFound(err) {
				return nil
			}
			// kube.RetryUntilSucceed logs failed attempts at "debug" level, but we want to know if this fails. Log a
			// warning.
			logCtx.Warnf("error patching application with operation state: %v", err)
			return fmt.Errorf("error patching application with operation state: %w", err)
		}
		return nil
	})

	logCtx.Infof("updated '%s' operation (phase: %s)", app.QualifiedName(), state.Phase)
	if state.Phase.Completed() {
		eventInfo := argo.EventInfo{Reason: argo.EventReasonOperationCompleted}
		var messages []string
		if state.Operation.Sync != nil && len(state.Operation.Sync.Resources) > 0 {
			messages = []string{"Partial sync operation"}
		} else {
			messages = []string{"Sync operation"}
		}
		if state.SyncResult != nil {
			messages = append(messages, "to", state.SyncResult.Revision)
		}
		if state.Phase.Successful() {
			eventInfo.Type = corev1.EventTypeNormal
			messages = append(messages, "succeeded")
		} else {
			eventInfo.Type = corev1.EventTypeWarning
			messages = append(messages, "failed:", state.Message)
		}
		ctrl.logAppEvent(context.TODO(), app, eventInfo, strings.Join(messages, " "))
		ctrl.metricsServer.IncSync(app, state)
	}
}

// writeBackToInformer writes a just recently updated App back into the informer cache.
// This prevents the situation where the controller operates on a stale app and repeats work
func (ctrl *ApplicationController) writeBackToInformer(app *appv1.Application) {
	logCtx := getAppLog(app).WithField("informer-writeBack", true)
	err := ctrl.appInformer.GetStore().Update(app)
	if err != nil {
		logCtx.Errorf("failed to update informer store: %v", err)
		return
	}
}

// PatchAppWithWriteBack patches an application and writes it back to the informer cache
func (ctrl *ApplicationController) PatchAppWithWriteBack(ctx context.Context, name, ns string, pt types.PatchType, data []byte, opts metav1.PatchOptions, subresources ...string) (result *appv1.Application, err error) {
	patchedApp, err := ctrl.applicationClientset.ArgoprojV1alpha1().Applications(ns).Patch(ctx, name, pt, data, opts, subresources...)
	if err != nil {
		return patchedApp, err
	}
	ctrl.writeBackToInformer(patchedApp)
	return patchedApp, err
}

func (ctrl *ApplicationController) processAppRefreshQueueItem() (processNext bool) {
	patchMs := time.Duration(0) // time spent in doing patch/update calls
	setOpMs := time.Duration(0) // time spent in doing Operation patch calls in autosync
	appKey, shutdown := ctrl.appRefreshQueue.Get()
	if shutdown {
		processNext = false
		return
	}
	processNext = true
	defer func() {
		if r := recover(); r != nil {
			log.Errorf("Recovered from panic: %+v\n%s", r, debug.Stack())
		}
		// We want to have app operation update happen after the sync, so there's no race condition
		// and app updates not proceeding. See https://github.com/argoproj/argo-cd/issues/18500.
		ctrl.appOperationQueue.AddRateLimited(appKey)
		ctrl.appRefreshQueue.Done(appKey)
	}()
	obj, exists, err := ctrl.appInformer.GetIndexer().GetByKey(appKey)
	if err != nil {
		log.Errorf("Failed to get application '%s' from informer index: %+v", appKey, err)
		return
	}
	if !exists {
		// This happens after app was deleted, but the work queue still had an entry for it.
		return
	}
	origApp, ok := obj.(*appv1.Application)
	if !ok {
		log.Warnf("Key '%s' in index is not an application", appKey)
		return
	}
	origApp = origApp.DeepCopy()
	needRefresh, refreshType, comparisonLevel := ctrl.needRefreshAppStatus(origApp, ctrl.statusRefreshTimeout, ctrl.statusHardRefreshTimeout)

	if !needRefresh {
		return
	}
	app := origApp.DeepCopy()
	logCtx := getAppLog(app).WithFields(log.Fields{
		"comparison-level": comparisonLevel,
		"dest-server":      origApp.Spec.Destination.Server,
		"dest-name":        origApp.Spec.Destination.Name,
		"dest-namespace":   origApp.Spec.Destination.Namespace,
	})

	startTime := time.Now()
	ts := stats.NewTimingStats()
	defer func() {
		reconcileDuration := time.Since(startTime)
		ctrl.metricsServer.IncReconcile(origApp, reconcileDuration)
		for k, v := range ts.Timings() {
			logCtx = logCtx.WithField(k, v.Milliseconds())
		}
		logCtx.WithFields(log.Fields{
			"time_ms":  reconcileDuration.Milliseconds(),
			"patch_ms": patchMs.Milliseconds(),
			"setop_ms": setOpMs.Milliseconds(),
		}).Info("Reconciliation completed")
	}()

	destCluster, err := argo.GetDestinationCluster(context.Background(), app.Spec.Destination, ctrl.db)
	if err != nil {
		logCtx.Errorf("Failed to get destination cluster: %v", err)
		return
	}

	if comparisonLevel == ComparisonWithNothing {
		managedResources := make([]*appv1.ResourceDiff, 0)
		if err := ctrl.cache.GetAppManagedResources(app.InstanceName(ctrl.namespace), &managedResources); err != nil {
			logCtx.Warnf("Failed to get cached managed resources for tree reconciliation, fall back to full reconciliation")
		} else {
			var tree *appv1.ApplicationTree
			if tree, err = ctrl.getResourceTree(destCluster, app, managedResources); err == nil {
				app.Status.Summary = tree.GetSummary(app)
				if err := ctrl.cache.SetAppResourcesTree(app.InstanceName(ctrl.namespace), tree); err != nil {
					logCtx.Errorf("Failed to cache resources tree: %v", err)
					return
				}
			}

			patchMs = ctrl.persistAppStatus(origApp, &app.Status)
			return
		}
	}
	ts.AddCheckpoint("comparison_with_nothing_ms")

	project, hasErrors := ctrl.refreshAppConditions(app)
	ts.AddCheckpoint("refresh_app_conditions_ms")
	now := metav1.Now()
	if hasErrors {
		app.Status.Sync.Status = appv1.SyncStatusCodeUnknown
		app.Status.Health.Status = health.HealthStatusUnknown
		app.Status.Health.LastTransitionTime = &now
		patchMs = ctrl.persistAppStatus(origApp, &app.Status)

		if err := ctrl.cache.SetAppResourcesTree(app.InstanceName(ctrl.namespace), &appv1.ApplicationTree{}); err != nil {
			logCtx.Warnf("failed to set app resource tree: %v", err)
		}
		if err := ctrl.cache.SetAppManagedResources(app.InstanceName(ctrl.namespace), nil); err != nil {
			logCtx.Warnf("failed to set app managed resources tree: %v", err)
		}
		ts.AddCheckpoint("process_refresh_app_conditions_errors_ms")
		return
	}

	var localManifests []string
	if opState := app.Status.OperationState; opState != nil && opState.Operation.Sync != nil {
		localManifests = opState.Operation.Sync.Manifests
	}

	revisions := make([]string, 0)
	sources := make([]appv1.ApplicationSource, 0)

	hasMultipleSources := app.Spec.HasMultipleSources()

	// If we have multiple sources, we use all the sources under `sources` field and ignore source under `source` field.
	// else we use the source under the source field.
	if hasMultipleSources {
		for _, source := range app.Spec.Sources {
			// We do not perform any filtering of duplicate sources.
			// Argo CD will apply and update the resources generated from the sources automatically
			// based on the order in which manifests were generated
			sources = append(sources, source)
			revisions = append(revisions, source.TargetRevision)
		}
		if comparisonLevel == CompareWithRecent {
			revisions = app.Status.Sync.Revisions
		}
	} else {
		revision := app.Spec.GetSource().TargetRevision
		if comparisonLevel == CompareWithRecent {
			revision = app.Status.Sync.Revision
		}
		revisions = append(revisions, revision)
		sources = append(sources, app.Spec.GetSource())
	}

	compareResult, err := ctrl.appStateManager.CompareAppState(app, project, revisions, sources, refreshType == appv1.RefreshTypeHard, comparisonLevel == CompareWithLatestForceResolve, localManifests, hasMultipleSources, false)

	ts.AddCheckpoint("compare_app_state_ms")

	if stderrors.Is(err, CompareStateRepoError) {
		logCtx.Warnf("Ignoring temporary failed attempt to compare app state against repo: %v", err)
		return // short circuit if git error is encountered
	}

	for k, v := range compareResult.timings {
		logCtx = logCtx.WithField(k, v.Milliseconds())
	}

	ctrl.normalizeApplication(origApp, app)
	ts.AddCheckpoint("normalize_application_ms")
	tree, err := ctrl.setAppManagedResources(destCluster, app, compareResult)
	ts.AddCheckpoint("set_app_managed_resources_ms")
	if err != nil {
		logCtx.Errorf("Failed to cache app resources: %v", err)
	} else {
		app.Status.Summary = tree.GetSummary(app)
	}

	canSync, _ := project.Spec.SyncWindows.Matches(app).CanSync(false)
	if canSync {
		syncErrCond, opMS := ctrl.autoSync(app, compareResult.syncStatus, compareResult.resources, compareResult.revisionUpdated)
		setOpMs = opMS
		if syncErrCond != nil {
			app.Status.SetConditions(
				[]appv1.ApplicationCondition{*syncErrCond},
				map[appv1.ApplicationConditionType]bool{appv1.ApplicationConditionSyncError: true},
			)
		} else {
			app.Status.SetConditions(
				[]appv1.ApplicationCondition{},
				map[appv1.ApplicationConditionType]bool{appv1.ApplicationConditionSyncError: true},
			)
		}
	} else {
		logCtx.Info("Sync prevented by sync window")
	}
	ts.AddCheckpoint("auto_sync_ms")

	if app.Status.ReconciledAt == nil || comparisonLevel >= CompareWithLatest {
		app.Status.ReconciledAt = &now
	}
	app.Status.Sync = *compareResult.syncStatus
	app.Status.Health = *compareResult.healthStatus
	app.Status.Resources = compareResult.resources
	sort.Slice(app.Status.Resources, func(i, j int) bool {
		return resourceStatusKey(app.Status.Resources[i]) < resourceStatusKey(app.Status.Resources[j])
	})
	app.Status.SourceType = compareResult.appSourceType
	app.Status.SourceTypes = compareResult.appSourceTypes
	app.Status.ControllerNamespace = ctrl.namespace
	ts.AddCheckpoint("app_status_update_ms")
	patchMs = ctrl.persistAppStatus(origApp, &app.Status)
	// This is a partly a duplicate of patch_ms, but more descriptive and allows to have measurement for the next step.
	ts.AddCheckpoint("persist_app_status_ms")
	if (compareResult.hasPostDeleteHooks != app.HasPostDeleteFinalizer() || compareResult.hasPostDeleteHooks != app.HasPostDeleteFinalizer("cleanup")) &&
		app.GetDeletionTimestamp() == nil {
		if compareResult.hasPostDeleteHooks {
			app.SetPostDeleteFinalizer()
			app.SetPostDeleteFinalizer("cleanup")
		} else {
			app.UnSetPostDeleteFinalizer()
			app.UnSetPostDeleteFinalizer("cleanup")
		}

		if err := ctrl.updateFinalizers(app); err != nil {
			logCtx.Errorf("Failed to update finalizers: %v", err)
		}
	}
	ts.AddCheckpoint("process_finalizers_ms")
	return
}

func (ctrl *ApplicationController) processAppHydrateQueueItem() (processNext bool) {
	appKey, shutdown := ctrl.appHydrateQueue.Get()
	if shutdown {
		processNext = false
		return
	}
	processNext = true
	defer func() {
		if r := recover(); r != nil {
			log.Errorf("Recovered from panic: %+v\n%s", r, debug.Stack())
		}
		ctrl.appHydrateQueue.Done(appKey)
	}()
	obj, exists, err := ctrl.appInformer.GetIndexer().GetByKey(appKey)
	if err != nil {
		log.Errorf("Failed to get application '%s' from informer index: %+v", appKey, err)
		return
	}
	if !exists {
		// This happens after app was deleted, but the work queue still had an entry for it.
		return
	}
	origApp, ok := obj.(*appv1.Application)
	if !ok {
		log.Warnf("Key '%s' in index is not an application", appKey)
		return
	}

	ctrl.hydrator.ProcessAppHydrateQueueItem(origApp)

	getAppLog(origApp).Debug("Successfully processed app hydrate queue item")
	return
}

func (ctrl *ApplicationController) processHydrationQueueItem() (processNext bool) {
	hydrationKey, shutdown := ctrl.hydrationQueue.Get()
	if shutdown {
		processNext = false
		return
	}
	processNext = true
	defer func() {
		if r := recover(); r != nil {
			log.Errorf("Recovered from panic: %+v\n%s", r, debug.Stack())
		}
		ctrl.hydrationQueue.Done(hydrationKey)
	}()

	logCtx := log.WithFields(log.Fields{
		"sourceRepoURL":        hydrationKey.SourceRepoURL,
		"sourceTargetRevision": hydrationKey.SourceTargetRevision,
		"destinationBranch":    hydrationKey.DestinationBranch,
	})

	logCtx.Debug("Processing hydration queue item")

	ctrl.hydrator.ProcessHydrationQueueItem(hydrationKey)

	logCtx.Debug("Successfully processed hydration queue item")
	return
}

func resourceStatusKey(res appv1.ResourceStatus) string {
	return strings.Join([]string{res.Group, res.Kind, res.Namespace, res.Name}, "/")
}

func currentSourceEqualsSyncedSource(app *appv1.Application) bool {
	if app.Spec.HasMultipleSources() {
		return app.Spec.Sources.Equals(app.Status.Sync.ComparedTo.Sources)
	}
	source := app.Spec.GetSource()
	return source.Equals(&app.Status.Sync.ComparedTo.Source)
}

// needRefreshAppStatus answers if application status needs to be refreshed.
// Returns true if application never been compared, has changed or comparison result has expired.
// Additionally, it returns whether full refresh was requested or not.
// If full refresh is requested then target and live state should be reconciled, else only live state tree should be updated.
func (ctrl *ApplicationController) needRefreshAppStatus(app *appv1.Application, statusRefreshTimeout, statusHardRefreshTimeout time.Duration) (bool, appv1.RefreshType, CompareWith) {
	logCtx := getAppLog(app)
	var reason string
	compareWith := CompareWithLatest
	refreshType := appv1.RefreshTypeNormal

	softExpired := app.Status.ReconciledAt == nil || app.Status.ReconciledAt.Add(statusRefreshTimeout).Before(time.Now().UTC())
	hardExpired := (app.Status.ReconciledAt == nil || app.Status.ReconciledAt.Add(statusHardRefreshTimeout).Before(time.Now().UTC())) && statusHardRefreshTimeout.Seconds() != 0

	if requestedType, ok := app.IsRefreshRequested(); ok {
		compareWith = CompareWithLatestForceResolve
		// user requested app refresh.
		refreshType = requestedType
		reason = fmt.Sprintf("%s refresh requested", refreshType)
	} else {
		if !currentSourceEqualsSyncedSource(app) {
			reason = "spec.source differs"
			compareWith = CompareWithLatestForceResolve
			if app.Spec.HasMultipleSources() {
				reason = "at least one of the spec.sources differs"
			}
		} else if hardExpired || softExpired {
			// The commented line below mysteriously crashes if app.Status.ReconciledAt is nil
			// reason = fmt.Sprintf("comparison expired. reconciledAt: %v, expiry: %v", app.Status.ReconciledAt, statusRefreshTimeout)
			// TODO: find existing Golang bug or create a new one
			reconciledAtStr := "never"
			if app.Status.ReconciledAt != nil {
				reconciledAtStr = app.Status.ReconciledAt.String()
			}
			reason = fmt.Sprintf("comparison expired, requesting refresh. reconciledAt: %v, expiry: %v", reconciledAtStr, statusRefreshTimeout)
			if hardExpired {
				reason = fmt.Sprintf("comparison expired, requesting hard refresh. reconciledAt: %v, expiry: %v", reconciledAtStr, statusHardRefreshTimeout)
				refreshType = appv1.RefreshTypeHard
			}
		} else if !reflect.DeepEqual(app.Spec.Destination, app.Status.Sync.ComparedTo.Destination) {
			reason = "spec.destination differs"
		} else if app.HasChangedManagedNamespaceMetadata() {
			reason = "spec.syncPolicy.managedNamespaceMetadata differs"
		} else if !app.Spec.IgnoreDifferences.Equals(app.Status.Sync.ComparedTo.IgnoreDifferences) {
			reason = "spec.ignoreDifferences differs"
		} else if requested, level := ctrl.isRefreshRequested(app.QualifiedName()); requested {
			compareWith = level
			reason = "controller refresh requested"
		}
	}

	if reason != "" {
		logCtx.Infof("Refreshing app status (%s), level (%d)", reason, compareWith)
		return true, refreshType, compareWith
	}
	return false, refreshType, compareWith
}

func (ctrl *ApplicationController) refreshAppConditions(app *appv1.Application) (*appv1.AppProject, bool) {
	errorConditions := make([]appv1.ApplicationCondition, 0)
	proj, err := ctrl.getAppProj(app)
	if err != nil {
		errorConditions = append(errorConditions, ctrl.projectErrorToCondition(err, app))
	} else {
		specConditions, err := argo.ValidatePermissions(context.Background(), &app.Spec, proj, ctrl.db)
		if err != nil {
			errorConditions = append(errorConditions, appv1.ApplicationCondition{
				Type:    appv1.ApplicationConditionUnknownError,
				Message: err.Error(),
			})
		} else {
			errorConditions = append(errorConditions, specConditions...)
		}
	}
	app.Status.SetConditions(errorConditions, map[appv1.ApplicationConditionType]bool{
		appv1.ApplicationConditionInvalidSpecError: true,
		appv1.ApplicationConditionUnknownError:     true,
	})
	return proj, len(errorConditions) > 0
}

// normalizeApplication normalizes an application.spec and additionally persists updates if it changed
func (ctrl *ApplicationController) normalizeApplication(orig, app *appv1.Application) {
	app.Spec = *argo.NormalizeApplicationSpec(&app.Spec)
	logCtx := getAppLog(app)

	patch, modified, err := diff.CreateTwoWayMergePatch(orig, app, appv1.Application{})

	if err != nil {
		logCtx.Errorf("error constructing app spec patch: %v", err)
	} else if modified {
		_, err := ctrl.PatchAppWithWriteBack(context.Background(), app.Name, app.Namespace, types.MergePatchType, patch, metav1.PatchOptions{})
		if err != nil {
			logCtx.Errorf("Error persisting normalized application spec: %v", err)
		} else {
			logCtx.Infof("Normalized app spec: %s", string(patch))
		}
	}
}

func createMergePatch(orig, new any) ([]byte, bool, error) {
	origBytes, err := json.Marshal(orig)
	if err != nil {
		return nil, false, err
	}
	newBytes, err := json.Marshal(new)
	if err != nil {
		return nil, false, err
	}
	patch, err := jsonpatch.CreateMergePatch(origBytes, newBytes)
	if err != nil {
		return nil, false, err
	}
	return patch, string(patch) != "{}", nil
}

// persistAppStatus persists updates to application status. If no changes were made, it is a no-op
func (ctrl *ApplicationController) persistAppStatus(orig *appv1.Application, newStatus *appv1.ApplicationStatus) (patchMs time.Duration) {
	logCtx := getAppLog(orig)
	if orig.Status.Sync.Status != newStatus.Sync.Status {
		message := fmt.Sprintf("Updated sync status: %s -> %s", orig.Status.Sync.Status, newStatus.Sync.Status)
		ctrl.logAppEvent(context.TODO(), orig, argo.EventInfo{Reason: argo.EventReasonResourceUpdated, Type: corev1.EventTypeNormal}, message)
	}
	if orig.Status.Health.Status != newStatus.Health.Status {
		message := fmt.Sprintf("Updated health status: %s -> %s", orig.Status.Health.Status, newStatus.Health.Status)
		ctrl.logAppEvent(context.TODO(), orig, argo.EventInfo{Reason: argo.EventReasonResourceUpdated, Type: corev1.EventTypeNormal}, message)
	}
	var newAnnotations map[string]string
	if orig.GetAnnotations() != nil {
		newAnnotations = make(map[string]string)
		for k, v := range orig.GetAnnotations() {
			newAnnotations[k] = v
		}
		delete(newAnnotations, appv1.AnnotationKeyRefresh)
		delete(newAnnotations, appv1.AnnotationKeyHydrate)
	}
	patch, modified, err := createMergePatch(
		&appv1.Application{ObjectMeta: metav1.ObjectMeta{Annotations: orig.GetAnnotations()}, Status: orig.Status},
		&appv1.Application{ObjectMeta: metav1.ObjectMeta{Annotations: newAnnotations}, Status: *newStatus})
	if err != nil {
		logCtx.Errorf("Error constructing app status patch: %v", err)
		return
	}
	if !modified {
		logCtx.Infof("No status changes. Skipping patch")
		return
	}
	// calculate time for path call
	start := time.Now()
	defer func() {
		patchMs = time.Since(start)
	}()
	_, err = ctrl.PatchAppWithWriteBack(context.Background(), orig.Name, orig.Namespace, types.MergePatchType, patch, metav1.PatchOptions{})
	if err != nil {
		logCtx.Warnf("Error updating application: %v", err)
	} else {
		logCtx.Infof("Update successful")
	}
	return patchMs
}

// autoSync will initiate a sync operation for an application configured with automated sync
func (ctrl *ApplicationController) autoSync(app *appv1.Application, syncStatus *appv1.SyncStatus, resources []appv1.ResourceStatus, revisionUpdated bool) (*appv1.ApplicationCondition, time.Duration) {
	logCtx := getAppLog(app)
	ts := stats.NewTimingStats()
	defer func() {
		for k, v := range ts.Timings() {
			logCtx = logCtx.WithField(k, v.Milliseconds())
		}
		logCtx = logCtx.WithField("time_ms", time.Since(ts.StartTime).Milliseconds())
		logCtx.Debug("Finished auto sync")
	}()
	if app.Spec.SyncPolicy == nil || app.Spec.SyncPolicy.Automated == nil {
		return nil, 0
	}

	if app.Operation != nil {
		logCtx.Infof("Skipping auto-sync: another operation is in progress")
		return nil, 0
	}
	if app.DeletionTimestamp != nil && !app.DeletionTimestamp.IsZero() {
		logCtx.Infof("Skipping auto-sync: deletion in progress")
		return nil, 0
	}

	// Only perform auto-sync if we detect OutOfSync status. This is to prevent us from attempting
	// a sync when application is already in a Synced or Unknown state
	if syncStatus.Status != appv1.SyncStatusCodeOutOfSync {
		logCtx.Infof("Skipping auto-sync: application status is %s", syncStatus.Status)
		return nil, 0
	}

	if !app.Spec.SyncPolicy.Automated.Prune {
		requirePruneOnly := true
		for _, r := range resources {
			if r.Status != appv1.SyncStatusCodeSynced && !r.RequiresPruning {
				requirePruneOnly = false
				break
			}
		}
		if requirePruneOnly {
			logCtx.Infof("Skipping auto-sync: need to prune extra resources only but automated prune is disabled")
			return nil, 0
		}
	}

	selfHeal := app.Spec.SyncPolicy.Automated.SelfHeal
	// Multi-Source Apps with selfHeal disabled should not trigger an autosync if
	// the last sync revision and the new sync revision is the same.
	if app.Spec.HasMultipleSources() && !selfHeal && reflect.DeepEqual(app.Status.Sync.Revisions, syncStatus.Revisions) {
		logCtx.Infof("Skipping auto-sync: selfHeal disabled and sync caused by object update")
		return nil, 0
	}

	desiredCommitSHA := syncStatus.Revision
	desiredCommitSHAsMS := syncStatus.Revisions
	alreadyAttempted, attemptPhase := alreadyAttemptedSync(app, desiredCommitSHA, desiredCommitSHAsMS, app.Spec.HasMultipleSources(), revisionUpdated)
	ts.AddCheckpoint("already_attempted_sync_ms")
	op := appv1.Operation{
		Sync: &appv1.SyncOperation{
			Revision:    desiredCommitSHA,
			Prune:       app.Spec.SyncPolicy.Automated.Prune,
			SyncOptions: app.Spec.SyncPolicy.SyncOptions,
			Revisions:   desiredCommitSHAsMS,
		},
		InitiatedBy: appv1.OperationInitiator{Automated: true},
		Retry:       appv1.RetryStrategy{Limit: 5},
	}
	if app.Status.OperationState != nil && app.Status.OperationState.Operation.Sync != nil {
		op.Sync.SelfHealAttemptsCount = app.Status.OperationState.Operation.Sync.SelfHealAttemptsCount
	}
	if app.Spec.SyncPolicy.Retry != nil {
		op.Retry = *app.Spec.SyncPolicy.Retry
	}
	// It is possible for manifests to remain OutOfSync even after a sync/kubectl apply (e.g.
	// auto-sync with pruning disabled). We need to ensure that we do not keep Syncing an
	// application in an infinite loop. To detect this, we only attempt the Sync if the revision
	// and parameter overrides are different from our most recent sync operation.
	if alreadyAttempted && (!selfHeal || !attemptPhase.Successful()) {
		if !attemptPhase.Successful() {
			logCtx.Warnf("Skipping auto-sync: failed previous sync attempt to %s", desiredCommitSHA)
			message := fmt.Sprintf("Failed sync attempt to %s: %s", desiredCommitSHA, app.Status.OperationState.Message)
			return &appv1.ApplicationCondition{Type: appv1.ApplicationConditionSyncError, Message: message}, 0
		}
		logCtx.Infof("Skipping auto-sync: most recent sync already to %s", desiredCommitSHA)
		return nil, 0
	} else if alreadyAttempted && selfHeal {
		if shouldSelfHeal, retryAfter := ctrl.shouldSelfHeal(app); shouldSelfHeal {
			op.Sync.SelfHealAttemptsCount++
			for _, resource := range resources {
				if resource.Status != appv1.SyncStatusCodeSynced {
					op.Sync.Resources = append(op.Sync.Resources, appv1.SyncOperationResource{
						Kind:  resource.Kind,
						Group: resource.Group,
						Name:  resource.Name,
					})
				}
			}
		} else {
			logCtx.Infof("Skipping auto-sync: already attempted sync to %s with timeout %v (retrying in %v)", desiredCommitSHA, ctrl.selfHealTimeout, retryAfter)
			ctrl.requestAppRefresh(app.QualifiedName(), CompareWithLatest.Pointer(), &retryAfter)
			return nil, 0
		}
	}
	ts.AddCheckpoint("already_attempted_check_ms")

	if app.Spec.SyncPolicy.Automated.Prune && !app.Spec.SyncPolicy.Automated.AllowEmpty {
		bAllNeedPrune := true
		for _, r := range resources {
			if !r.RequiresPruning {
				bAllNeedPrune = false
			}
		}
		if bAllNeedPrune {
			message := fmt.Sprintf("Skipping sync attempt to %s: auto-sync will wipe out all resources", desiredCommitSHA)
			logCtx.Warn(message)
			return &appv1.ApplicationCondition{Type: appv1.ApplicationConditionSyncError, Message: message}, 0
		}
	}

	appIf := ctrl.applicationClientset.ArgoprojV1alpha1().Applications(app.Namespace)
	ts.AddCheckpoint("get_applications_ms")
	start := time.Now()
	updatedApp, err := argo.SetAppOperation(appIf, app.Name, &op)
	ts.AddCheckpoint("set_app_operation_ms")
	setOpTime := time.Since(start)
	if err != nil {
		if stderrors.Is(err, argo.ErrAnotherOperationInProgress) {
			// skipping auto-sync because another operation is in progress and was not noticed due to stale data in informer
			// it is safe to skip auto-sync because it is already running
			logCtx.Warnf("Failed to initiate auto-sync to %s: %v", desiredCommitSHA, err)
			return nil, 0
		}

		logCtx.Errorf("Failed to initiate auto-sync to %s: %v", desiredCommitSHA, err)
		return &appv1.ApplicationCondition{Type: appv1.ApplicationConditionSyncError, Message: err.Error()}, setOpTime
	}
	ctrl.writeBackToInformer(updatedApp)
	ts.AddCheckpoint("write_back_to_informer_ms")

	var target string
	if updatedApp.Spec.HasMultipleSources() {
		target = strings.Join(desiredCommitSHAsMS, ", ")
	} else {
		target = desiredCommitSHA
	}
	message := fmt.Sprintf("Initiated automated sync to '%s'", target)
	ctrl.logAppEvent(context.TODO(), app, argo.EventInfo{Reason: argo.EventReasonOperationStarted, Type: corev1.EventTypeNormal}, message)
	logCtx.Info(message)
	return nil, setOpTime
}

// alreadyAttemptedSync returns whether the most recent sync was performed against the
// commitSHA and with the same app source config which are currently set in the app.
func alreadyAttemptedSync(app *appv1.Application, commitSHA string, commitSHAsMS []string, hasMultipleSources bool, revisionUpdated bool) (bool, synccommon.OperationPhase) {
	if app.Status.OperationState == nil || app.Status.OperationState.Operation.Sync == nil || app.Status.OperationState.SyncResult == nil {
		return false, ""
	}
	if hasMultipleSources {
		if revisionUpdated {
			if !reflect.DeepEqual(app.Status.OperationState.SyncResult.Revisions, commitSHAsMS) {
				return false, ""
			}
		} else {
			log.WithField("application", app.Name).Debugf("Skipping auto-sync: commitSHA %s has no changes", commitSHA)
		}
	} else {
		if revisionUpdated {
			log.WithField("application", app.Name).Infof("Executing compare of syncResult.Revision and commitSha because manifest changed: %v", commitSHA)
			if app.Status.OperationState.SyncResult.Revision != commitSHA {
				return false, ""
			}
		} else {
			log.WithField("application", app.Name).Debugf("Skipping auto-sync: commitSHA %s has no changes", commitSHA)
		}
	}

	if hasMultipleSources {
		return reflect.DeepEqual(app.Spec.Sources, app.Status.OperationState.SyncResult.Sources), app.Status.OperationState.Phase
	}
	return reflect.DeepEqual(app.Spec.GetSource(), app.Status.OperationState.SyncResult.Source), app.Status.OperationState.Phase
}

func (ctrl *ApplicationController) shouldSelfHeal(app *appv1.Application) (bool, time.Duration) {
	if app.Status.OperationState == nil {
		return true, time.Duration(0)
	}

	var retryAfter time.Duration
	if ctrl.selfHealBackOff == nil {
		if app.Status.OperationState.FinishedAt == nil {
			retryAfter = ctrl.selfHealTimeout
		} else {
			retryAfter = ctrl.selfHealTimeout - time.Since(app.Status.OperationState.FinishedAt.Time)
		}
	} else {
		backOff := *ctrl.selfHealBackOff
		backOff.Steps = int(app.Status.OperationState.Operation.Sync.SelfHealAttemptsCount)
		var delay time.Duration
		steps := backOff.Steps
		for i := 0; i < steps; i++ {
			delay = backOff.Step()
		}
		if app.Status.OperationState.FinishedAt == nil {
			retryAfter = delay
		} else {
			retryAfter = delay - time.Since(app.Status.OperationState.FinishedAt.Time)
		}
	}
	return retryAfter <= 0, retryAfter
}

// isAppNamespaceAllowed returns whether the application is allowed in the
// namespace it's residing in.
func (ctrl *ApplicationController) isAppNamespaceAllowed(app *appv1.Application) bool {
	return app.Namespace == ctrl.namespace || glob.MatchStringInList(ctrl.applicationNamespaces, app.Namespace, glob.REGEXP)
}

func (ctrl *ApplicationController) canProcessApp(obj any) bool {
	app, ok := obj.(*appv1.Application)
	if !ok {
		return false
	}

	// Only process given app if it exists in a watched namespace, or in the
	// control plane's namespace.
	if !ctrl.isAppNamespaceAllowed(app) {
		return false
	}

	if annotations := app.GetAnnotations(); annotations != nil {
		if skipVal, ok := annotations[common.AnnotationKeyAppSkipReconcile]; ok {
			logCtx := getAppLog(app)
			if skipReconcile, err := strconv.ParseBool(skipVal); err == nil {
				if skipReconcile {
					logCtx.Debugf("Skipping Application reconcile based on annotation %s", common.AnnotationKeyAppSkipReconcile)
					return false
				}
			} else {
				logCtx.Debugf("Unable to determine if Application should skip reconcile based on annotation %s: %v", common.AnnotationKeyAppSkipReconcile, err)
			}
		}
	}

	destCluster, err := argo.GetDestinationCluster(context.Background(), app.Spec.Destination, ctrl.db)
	if err != nil {
		return ctrl.clusterSharding.IsManagedCluster(nil)
	}
	return ctrl.clusterSharding.IsManagedCluster(destCluster)
}

func (ctrl *ApplicationController) newApplicationInformerAndLister() (cache.SharedIndexInformer, applisters.ApplicationLister) {
	watchNamespace := ctrl.namespace
	// If we have at least one additional namespace configured, we need to
	// watch on them all.
	if len(ctrl.applicationNamespaces) > 0 {
		watchNamespace = ""
	}
	refreshTimeout := ctrl.statusRefreshTimeout
	if ctrl.statusHardRefreshTimeout.Seconds() != 0 && (ctrl.statusHardRefreshTimeout < ctrl.statusRefreshTimeout) {
		refreshTimeout = ctrl.statusHardRefreshTimeout
	}
	informer := cache.NewSharedIndexInformer(
		&cache.ListWatch{
			ListFunc: func(options metav1.ListOptions) (apiruntime.Object, error) {
				// We are only interested in apps that exist in namespaces the
				// user wants to be enabled.
				appList, err := ctrl.applicationClientset.ArgoprojV1alpha1().Applications(watchNamespace).List(context.TODO(), options)
				if err != nil {
					return nil, err
				}
				newItems := []appv1.Application{}
				for _, app := range appList.Items {
					if ctrl.isAppNamespaceAllowed(&app) {
						newItems = append(newItems, app)
					}
				}
				appList.Items = newItems
				return appList, nil
			},
			WatchFunc: func(options metav1.ListOptions) (watch.Interface, error) {
				return ctrl.applicationClientset.ArgoprojV1alpha1().Applications(watchNamespace).Watch(context.TODO(), options)
			},
		},
		&appv1.Application{},
		refreshTimeout,
		cache.Indexers{
			cache.NamespaceIndex: func(obj any) ([]string, error) {
				app, ok := obj.(*appv1.Application)
				if ok {
					// We only generally work with applications that are in one
					// the allowed namespaces.
					if ctrl.isAppNamespaceAllowed(app) {
						// If the application is not allowed to use the project,
						// log an error.
						if _, err := ctrl.getAppProj(app); err != nil {
							ctrl.setAppCondition(app, ctrl.projectErrorToCondition(err, app))
						} else if _, err = argo.GetDestinationCluster(context.Background(), app.Spec.Destination, ctrl.db); err != nil {
							ctrl.setAppCondition(app, appv1.ApplicationCondition{Type: appv1.ApplicationConditionInvalidSpecError, Message: err.Error()})
						}
					}
				}

				return cache.MetaNamespaceIndexFunc(obj)
			},
			orphanedIndex: func(obj any) (i []string, e error) {
				app, ok := obj.(*appv1.Application)
				if !ok {
					return nil, nil
				}

				if !ctrl.isAppNamespaceAllowed(app) {
					return nil, nil
				}

				proj, err := ctrl.getAppProj(app)
				if err != nil {
					return nil, nil
				}
				if proj.Spec.OrphanedResources != nil {
					return []string{app.Spec.Destination.Namespace}, nil
				}
				return nil, nil
			},
		},
	)
	lister := applisters.NewApplicationLister(informer.GetIndexer())
	_, err := informer.AddEventHandler(
		cache.ResourceEventHandlerFuncs{
			AddFunc: func(obj any) {
				if !ctrl.canProcessApp(obj) {
					return
				}
				key, err := cache.MetaNamespaceKeyFunc(obj)
				if err == nil {
					ctrl.appRefreshQueue.AddRateLimited(key)
				}
				newApp, newOK := obj.(*appv1.Application)
				if err == nil && newOK {
					ctrl.clusterSharding.AddApp(newApp)
				}
			},
			UpdateFunc: func(old, new any) {
				if !ctrl.canProcessApp(new) {
					return
				}

				key, err := cache.MetaNamespaceKeyFunc(new)
				if err != nil {
					return
				}

				var compareWith *CompareWith
				var delay *time.Duration

				oldApp, oldOK := old.(*appv1.Application)
				newApp, newOK := new.(*appv1.Application)
				if oldOK && newOK {
					if automatedSyncEnabled(oldApp, newApp) {
						getAppLog(newApp).Info("Enabled automated sync")
						compareWith = CompareWithLatest.Pointer()
					}
					if ctrl.statusRefreshJitter != 0 && oldApp.ResourceVersion == newApp.ResourceVersion {
						// Handler is refreshing the apps, add a random jitter to spread the load and avoid spikes
						jitter := time.Duration(float64(ctrl.statusRefreshJitter) * rand.Float64())
						delay = &jitter
					}
				}

				ctrl.requestAppRefresh(newApp.QualifiedName(), compareWith, delay)
				if !newOK || (delay != nil && *delay != time.Duration(0)) {
					ctrl.appOperationQueue.AddRateLimited(key)
				}
				if ctrl.hydrator != nil {
					ctrl.appHydrateQueue.AddRateLimited(newApp.QualifiedName())
				}
				ctrl.clusterSharding.UpdateApp(newApp)
			},
			DeleteFunc: func(obj any) {
				if !ctrl.canProcessApp(obj) {
					return
				}
				// IndexerInformer uses a delta queue, therefore for deletes we have to use this
				// key function.
				key, err := cache.DeletionHandlingMetaNamespaceKeyFunc(obj)
				if err == nil {
					// for deletes, we immediately add to the refresh queue
					ctrl.appRefreshQueue.Add(key)
				}
				delApp, delOK := obj.(*appv1.Application)
				if err == nil && delOK {
					ctrl.clusterSharding.DeleteApp(delApp)
				}
			},
		},
	)
	if err != nil {
		return nil, nil
	}
	return informer, lister
}

func (ctrl *ApplicationController) projectErrorToCondition(err error, app *appv1.Application) appv1.ApplicationCondition {
	var condition appv1.ApplicationCondition
	if apierrors.IsNotFound(err) {
		condition = appv1.ApplicationCondition{
			Type:    appv1.ApplicationConditionInvalidSpecError,
			Message: fmt.Sprintf("Application referencing project %s which does not exist", app.Spec.Project),
		}
	} else {
		condition = appv1.ApplicationCondition{Type: appv1.ApplicationConditionUnknownError, Message: err.Error()}
	}
	return condition
}

func (ctrl *ApplicationController) RegisterClusterSecretUpdater(ctx context.Context) {
	updater := NewClusterInfoUpdater(ctrl.stateCache, ctrl.db, ctrl.appLister.Applications(""), ctrl.cache, ctrl.clusterSharding.IsManagedCluster, ctrl.getAppProj, ctrl.namespace)
	go updater.Run(ctx)
}

func isOperationInProgress(app *appv1.Application) bool {
	return app.Status.OperationState != nil && !app.Status.OperationState.Phase.Completed()
}

// automatedSyncEnabled tests if an app went from auto-sync disabled to enabled.
// if it was toggled to be enabled, the informer handler will force a refresh
func automatedSyncEnabled(oldApp *appv1.Application, newApp *appv1.Application) bool {
	oldEnabled := false
	oldSelfHealEnabled := false
	if oldApp.Spec.SyncPolicy != nil && oldApp.Spec.SyncPolicy.Automated != nil {
		oldEnabled = true
		oldSelfHealEnabled = oldApp.Spec.SyncPolicy.Automated.SelfHeal
	}

	newEnabled := false
	newSelfHealEnabled := false
	if newApp.Spec.SyncPolicy != nil && newApp.Spec.SyncPolicy.Automated != nil {
		newEnabled = true
		newSelfHealEnabled = newApp.Spec.SyncPolicy.Automated.SelfHeal
	}
	if !oldEnabled && newEnabled {
		return true
	}
	if !oldSelfHealEnabled && newSelfHealEnabled {
		return true
	}
	// nothing changed
	return false
}

// toAppKey returns the application key from a given appName, that is, it will
// replace underscores with forward-slashes to become a <namespace>/<name>
// format. If the appName is an unqualified name (such as, "app"), it will use
// the controller's namespace in the key.
func (ctrl *ApplicationController) toAppKey(appName string) string {
	if !strings.Contains(appName, "_") && !strings.Contains(appName, "/") {
		return ctrl.namespace + "/" + appName
	} else if strings.Contains(appName, "/") {
		return appName
	}
	return strings.ReplaceAll(appName, "_", "/")
}

func (ctrl *ApplicationController) toAppQualifiedName(appName, appNamespace string) string {
	return fmt.Sprintf("%s/%s", appNamespace, appName)
}

func (ctrl *ApplicationController) getAppList(options metav1.ListOptions) (*appv1.ApplicationList, error) {
	watchNamespace := ctrl.namespace
	// If we have at least one additional namespace configured, we need to
	// watch on them all.
	if len(ctrl.applicationNamespaces) > 0 {
		watchNamespace = ""
	}

	appList, err := ctrl.applicationClientset.ArgoprojV1alpha1().Applications(watchNamespace).List(context.TODO(), options)
	if err != nil {
		return nil, err
	}
	newItems := []appv1.Application{}
	for _, app := range appList.Items {
		if ctrl.isAppNamespaceAllowed(&app) {
			newItems = append(newItems, app)
		}
	}
	appList.Items = newItems
	return appList, nil
}

func (ctrl *ApplicationController) logAppEvent(ctx context.Context, a *appv1.Application, eventInfo argo.EventInfo, message string) {
	eventLabels := argo.GetAppEventLabels(ctx, a, applisters.NewAppProjectLister(ctrl.projInformer.GetIndexer()), ctrl.namespace, ctrl.settingsMgr, ctrl.db)
	ctrl.auditLogger.LogAppEvent(a, eventInfo, message, "", eventLabels)
}

type ClusterFilterFunction func(c *appv1.Cluster, distributionFunction sharding.DistributionFunction) bool<|MERGE_RESOLUTION|>--- conflicted
+++ resolved
@@ -586,13 +586,8 @@
 			managedResourcesKeys = append(managedResourcesKeys, kube.GetResourceKey(live))
 		}
 	}
-<<<<<<< HEAD
-	err = ctrl.stateCache.IterateHierarchyV2(destCluster, managedResourcesKeys, func(child appv1.ResourceNode, appName string) bool {
+	err = ctrl.stateCache.IterateHierarchyV2(destCluster, managedResourcesKeys, func(child appv1.ResourceNode, _ string) bool {
 		permitted, _ := proj.IsResourcePermitted(schema.GroupKind{Group: child.ResourceRef.Group, Kind: child.ResourceRef.Kind}, child.Namespace, destCluster, func(project string) ([]*appv1.Cluster, error) {
-=======
-	err = ctrl.stateCache.IterateHierarchyV2(a.Spec.Destination.Server, managedResourcesKeys, func(child appv1.ResourceNode, _ string) bool {
-		permitted, _ := proj.IsResourcePermitted(schema.GroupKind{Group: child.ResourceRef.Group, Kind: child.ResourceRef.Kind}, child.Namespace, a.Spec.Destination, func(project string) ([]*appv1.Cluster, error) {
->>>>>>> 947a7b84
 			clusters, err := ctrl.db.GetProjectClusters(context.TODO(), project)
 			if err != nil {
 				return nil, fmt.Errorf("failed to get project clusters: %w", err)
