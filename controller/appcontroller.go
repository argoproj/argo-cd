package controller

import (
	"context"
	"encoding/json"
	stderrors "errors"
	"fmt"
	"math"
	"math/rand"
	"net/http"
	"reflect"
	"runtime/debug"
	"sort"
	"strconv"
	"strings"
	"sync"
	"time"

	clustercache "github.com/argoproj/gitops-engine/pkg/cache"
	"github.com/argoproj/gitops-engine/pkg/diff"
	"github.com/argoproj/gitops-engine/pkg/health"
	synccommon "github.com/argoproj/gitops-engine/pkg/sync/common"
	resourceutil "github.com/argoproj/gitops-engine/pkg/sync/resource"
	"github.com/argoproj/gitops-engine/pkg/utils/kube"
	jsonpatch "github.com/evanphx/json-patch"
	log "github.com/sirupsen/logrus"
	"golang.org/x/sync/semaphore"
	corev1 "k8s.io/api/core/v1"
	apierrors "k8s.io/apimachinery/pkg/api/errors"
	metav1 "k8s.io/apimachinery/pkg/apis/meta/v1"
	"k8s.io/apimachinery/pkg/apis/meta/v1/unstructured"
	"k8s.io/apimachinery/pkg/labels"
	apiruntime "k8s.io/apimachinery/pkg/runtime"
	"k8s.io/apimachinery/pkg/runtime/schema"
	"k8s.io/apimachinery/pkg/types"
	"k8s.io/apimachinery/pkg/util/runtime"
	"k8s.io/apimachinery/pkg/util/wait"
	"k8s.io/apimachinery/pkg/watch"
	"k8s.io/client-go/informers"
	informerv1 "k8s.io/client-go/informers/apps/v1"
	"k8s.io/client-go/kubernetes"
	"k8s.io/client-go/rest"
	"k8s.io/client-go/tools/cache"
	"k8s.io/client-go/util/workqueue"
	"k8s.io/utils/ptr"

	commitclient "github.com/argoproj/argo-cd/v3/commitserver/apiclient"
	"github.com/argoproj/argo-cd/v3/common"
	statecache "github.com/argoproj/argo-cd/v3/controller/cache"
	"github.com/argoproj/argo-cd/v3/controller/hydrator"
	hydratortypes "github.com/argoproj/argo-cd/v3/controller/hydrator/types"
	"github.com/argoproj/argo-cd/v3/controller/metrics"
	"github.com/argoproj/argo-cd/v3/controller/sharding"
	"github.com/argoproj/argo-cd/v3/pkg/apis/application"
	appv1 "github.com/argoproj/argo-cd/v3/pkg/apis/application/v1alpha1"
	appclientset "github.com/argoproj/argo-cd/v3/pkg/client/clientset/versioned"
	"github.com/argoproj/argo-cd/v3/pkg/client/informers/externalversions/application/v1alpha1"
	applisters "github.com/argoproj/argo-cd/v3/pkg/client/listers/application/v1alpha1"
	"github.com/argoproj/argo-cd/v3/reposerver/apiclient"
	applog "github.com/argoproj/argo-cd/v3/util/app/log"
	"github.com/argoproj/argo-cd/v3/util/argo"
	argodiff "github.com/argoproj/argo-cd/v3/util/argo/diff"
	"github.com/argoproj/argo-cd/v3/util/argo/normalizers"
	"github.com/argoproj/argo-cd/v3/util/env"
	"github.com/argoproj/argo-cd/v3/util/stats"

	"github.com/argoproj/argo-cd/v3/pkg/ratelimiter"
	appstatecache "github.com/argoproj/argo-cd/v3/util/cache/appstate"
	"github.com/argoproj/argo-cd/v3/util/db"
	"github.com/argoproj/argo-cd/v3/util/errors"
	"github.com/argoproj/argo-cd/v3/util/glob"
	"github.com/argoproj/argo-cd/v3/util/helm"
	logutils "github.com/argoproj/argo-cd/v3/util/log"
	settings_util "github.com/argoproj/argo-cd/v3/util/settings"
)

const (
	updateOperationStateTimeout             = 1 * time.Second
	defaultDeploymentInformerResyncDuration = 10 * time.Second
	// orphanedIndex contains application which monitor orphaned resources by namespace
	orphanedIndex = "orphaned"
)

type CompareWith int

const (
	// Compare live application state against state defined in latest git revision with no resolved revision caching.
	CompareWithLatestForceResolve CompareWith = 3
	// Compare live application state against state defined in latest git revision.
	CompareWithLatest CompareWith = 2
	// Compare live application state against state defined using revision of most recent comparison.
	CompareWithRecent CompareWith = 1
	// Skip comparison and only refresh application resources tree
	ComparisonWithNothing CompareWith = 0
)

func (a CompareWith) Max(b CompareWith) CompareWith {
	return CompareWith(math.Max(float64(a), float64(b)))
}

func (a CompareWith) Pointer() *CompareWith {
	return &a
}

// ApplicationController is the controller for application resources.
type ApplicationController struct {
	cache                *appstatecache.Cache
	namespace            string
	kubeClientset        kubernetes.Interface
	kubectl              kube.Kubectl
	applicationClientset appclientset.Interface
	auditLogger          *argo.AuditLogger
	// queue contains app namespace/name
	appRefreshQueue workqueue.TypedRateLimitingInterface[string]
	// queue contains app namespace/name/comparisonType and used to request app refresh with the predefined comparison type
	appComparisonTypeRefreshQueue workqueue.TypedRateLimitingInterface[string]
	appOperationQueue             workqueue.TypedRateLimitingInterface[string]
	projectRefreshQueue           workqueue.TypedRateLimitingInterface[string]
	appHydrateQueue               workqueue.TypedRateLimitingInterface[string]
	hydrationQueue                workqueue.TypedRateLimitingInterface[hydratortypes.HydrationQueueKey]
	appInformer                   cache.SharedIndexInformer
	appLister                     applisters.ApplicationLister
	projInformer                  cache.SharedIndexInformer
	appStateManager               AppStateManager
	stateCache                    statecache.LiveStateCache
	statusRefreshTimeout          time.Duration
	statusHardRefreshTimeout      time.Duration
	statusRefreshJitter           time.Duration
	selfHealTimeout               time.Duration
	selfHealBackoff               *wait.Backoff
	selfHealBackoffCooldown       time.Duration
	syncTimeout                   time.Duration
	db                            db.ArgoDB
	settingsMgr                   *settings_util.SettingsManager
	refreshRequestedApps          map[string]CompareWith
	refreshRequestedAppsMutex     *sync.Mutex
	metricsServer                 *metrics.MetricsServer
	metricsClusterLabels          []string
	kubectlSemaphore              *semaphore.Weighted
	clusterSharding               sharding.ClusterShardingCache
	projByNameCache               sync.Map
	applicationNamespaces         []string
	ignoreNormalizerOpts          normalizers.IgnoreNormalizerOpts

	// dynamicClusterDistributionEnabled if disabled deploymentInformer is never initialized
	dynamicClusterDistributionEnabled bool
	deploymentInformer                informerv1.DeploymentInformer

	hydrator *hydrator.Hydrator
}

// NewApplicationController creates new instance of ApplicationController.
func NewApplicationController(
	namespace string,
	settingsMgr *settings_util.SettingsManager,
	kubeClientset kubernetes.Interface,
	applicationClientset appclientset.Interface,
	repoClientset apiclient.Clientset,
	commitClientset commitclient.Clientset,
	argoCache *appstatecache.Cache,
	kubectl kube.Kubectl,
	appResyncPeriod time.Duration,
	appHardResyncPeriod time.Duration,
	appResyncJitter time.Duration,
	selfHealTimeout time.Duration,
	selfHealBackoff *wait.Backoff,
	selfHealBackoffCooldown time.Duration,
	syncTimeout time.Duration,
	repoErrorGracePeriod time.Duration,
	metricsPort int,
	metricsCacheExpiration time.Duration,
	metricsApplicationLabels []string,
	metricsApplicationConditions []string,
	metricsClusterLabels []string,
	kubectlParallelismLimit int64,
	persistResourceHealth bool,
	clusterSharding sharding.ClusterShardingCache,
	applicationNamespaces []string,
	rateLimiterConfig *ratelimiter.AppControllerRateLimiterConfig,
	serverSideDiff bool,
	dynamicClusterDistributionEnabled bool,
	ignoreNormalizerOpts normalizers.IgnoreNormalizerOpts,
	enableK8sEvent []string,
	hydratorEnabled bool,
) (*ApplicationController, error) {
	log.Infof("appResyncPeriod=%v, appHardResyncPeriod=%v, appResyncJitter=%v", appResyncPeriod, appHardResyncPeriod, appResyncJitter)
	db := db.NewDB(namespace, settingsMgr, kubeClientset)
	if rateLimiterConfig == nil {
		rateLimiterConfig = ratelimiter.GetDefaultAppRateLimiterConfig()
		log.Info("Using default workqueue rate limiter config")
	}
	ctrl := ApplicationController{
		cache:                             argoCache,
		namespace:                         namespace,
		kubeClientset:                     kubeClientset,
		kubectl:                           kubectl,
		applicationClientset:              applicationClientset,
		appRefreshQueue:                   workqueue.NewTypedRateLimitingQueueWithConfig(ratelimiter.NewCustomAppControllerRateLimiter[string](rateLimiterConfig), workqueue.TypedRateLimitingQueueConfig[string]{Name: "app_reconciliation_queue"}),
		appOperationQueue:                 workqueue.NewTypedRateLimitingQueueWithConfig(ratelimiter.NewCustomAppControllerRateLimiter[string](rateLimiterConfig), workqueue.TypedRateLimitingQueueConfig[string]{Name: "app_operation_processing_queue"}),
		projectRefreshQueue:               workqueue.NewTypedRateLimitingQueueWithConfig(ratelimiter.NewCustomAppControllerRateLimiter[string](rateLimiterConfig), workqueue.TypedRateLimitingQueueConfig[string]{Name: "project_reconciliation_queue"}),
		appComparisonTypeRefreshQueue:     workqueue.NewTypedRateLimitingQueue(ratelimiter.NewCustomAppControllerRateLimiter[string](rateLimiterConfig)),
		appHydrateQueue:                   workqueue.NewTypedRateLimitingQueueWithConfig(ratelimiter.NewCustomAppControllerRateLimiter[string](rateLimiterConfig), workqueue.TypedRateLimitingQueueConfig[string]{Name: "app_hydration_queue"}),
		hydrationQueue:                    workqueue.NewTypedRateLimitingQueueWithConfig(ratelimiter.NewCustomAppControllerRateLimiter[hydratortypes.HydrationQueueKey](rateLimiterConfig), workqueue.TypedRateLimitingQueueConfig[hydratortypes.HydrationQueueKey]{Name: "manifest_hydration_queue"}),
		db:                                db,
		statusRefreshTimeout:              appResyncPeriod,
		statusHardRefreshTimeout:          appHardResyncPeriod,
		statusRefreshJitter:               appResyncJitter,
		refreshRequestedApps:              make(map[string]CompareWith),
		refreshRequestedAppsMutex:         &sync.Mutex{},
		auditLogger:                       argo.NewAuditLogger(kubeClientset, common.ApplicationController, enableK8sEvent),
		settingsMgr:                       settingsMgr,
		selfHealTimeout:                   selfHealTimeout,
		selfHealBackoff:                   selfHealBackoff,
		selfHealBackoffCooldown:           selfHealBackoffCooldown,
		syncTimeout:                       syncTimeout,
		clusterSharding:                   clusterSharding,
		projByNameCache:                   sync.Map{},
		applicationNamespaces:             applicationNamespaces,
		dynamicClusterDistributionEnabled: dynamicClusterDistributionEnabled,
		ignoreNormalizerOpts:              ignoreNormalizerOpts,
		metricsClusterLabels:              metricsClusterLabels,
	}
	if hydratorEnabled {
		ctrl.hydrator = hydrator.NewHydrator(&ctrl, appResyncPeriod, commitClientset, repoClientset, db)
	}
	if kubectlParallelismLimit > 0 {
		ctrl.kubectlSemaphore = semaphore.NewWeighted(kubectlParallelismLimit)
	}
	kubectl.SetOnKubectlRun(ctrl.onKubectlRun)
	appInformer, appLister := ctrl.newApplicationInformerAndLister()
	indexers := cache.Indexers{cache.NamespaceIndex: cache.MetaNamespaceIndexFunc}
	projInformer := v1alpha1.NewAppProjectInformer(applicationClientset, namespace, appResyncPeriod, indexers)
	var err error
	_, err = projInformer.AddEventHandler(cache.ResourceEventHandlerFuncs{
		AddFunc: func(obj any) {
			if key, err := cache.MetaNamespaceKeyFunc(obj); err == nil {
				ctrl.projectRefreshQueue.AddRateLimited(key)
				if projMeta, ok := obj.(metav1.Object); ok {
					ctrl.InvalidateProjectsCache(projMeta.GetName())
				}
			}
		},
		UpdateFunc: func(_, new any) {
			if key, err := cache.MetaNamespaceKeyFunc(new); err == nil {
				ctrl.projectRefreshQueue.AddRateLimited(key)
				if projMeta, ok := new.(metav1.Object); ok {
					ctrl.InvalidateProjectsCache(projMeta.GetName())
				}
			}
		},
		DeleteFunc: func(obj any) {
			if key, err := cache.DeletionHandlingMetaNamespaceKeyFunc(obj); err == nil {
				// immediately push to queue for deletes
				ctrl.projectRefreshQueue.Add(key)
				if projMeta, ok := obj.(metav1.Object); ok {
					ctrl.InvalidateProjectsCache(projMeta.GetName())
				}
			}
		},
	})
	if err != nil {
		return nil, err
	}

	factory := informers.NewSharedInformerFactoryWithOptions(ctrl.kubeClientset, defaultDeploymentInformerResyncDuration, informers.WithNamespace(settingsMgr.GetNamespace()))

	var deploymentInformer informerv1.DeploymentInformer

	// only initialize deployment informer if dynamic distribution is enabled
	if dynamicClusterDistributionEnabled {
		deploymentInformer = factory.Apps().V1().Deployments()
	}

	readinessHealthCheck := func(_ *http.Request) error {
		if dynamicClusterDistributionEnabled {
			applicationControllerName := env.StringFromEnv(common.EnvAppControllerName, common.DefaultApplicationControllerName)
			appControllerDeployment, err := deploymentInformer.Lister().Deployments(settingsMgr.GetNamespace()).Get(applicationControllerName)
			if err != nil {
				if !apierrors.IsNotFound(err) {
					return fmt.Errorf("error retrieving Application Controller Deployment: %w", err)
				}
				appControllerDeployment = nil
			}
			if appControllerDeployment != nil {
				if appControllerDeployment.Spec.Replicas != nil && int(*appControllerDeployment.Spec.Replicas) <= 0 {
					return fmt.Errorf("application controller deployment replicas is not set or is less than 0, replicas: %d", appControllerDeployment.Spec.Replicas)
				}
				shard := env.ParseNumFromEnv(common.EnvControllerShard, -1, -math.MaxInt32, math.MaxInt32)
				shard, err := sharding.GetOrUpdateShardFromConfigMap(kubeClientset.(*kubernetes.Clientset), settingsMgr, int(*appControllerDeployment.Spec.Replicas), shard)
				if err != nil {
					return fmt.Errorf("error while updating the heartbeat for to the Shard Mapping ConfigMap: %w", err)
				}

				// update the shard number in the clusterSharding, and resync all applications if the shard number is updated
				if ctrl.clusterSharding.UpdateShard(shard) {
					// update shard number in stateCache
					ctrl.stateCache.UpdateShard(shard)

					// resync all applications
					apps, err := ctrl.appLister.List(labels.Everything())
					if err != nil {
						return err
					}
					for _, app := range apps {
						if !ctrl.canProcessApp(app) {
							continue
						}
						key, err := cache.MetaNamespaceKeyFunc(app)
						if err == nil {
							ctrl.appRefreshQueue.AddRateLimited(key)
							ctrl.clusterSharding.AddApp(app)
						}
					}
				}
			}
		}
		return nil
	}

	metricsAddr := fmt.Sprintf("0.0.0.0:%d", metricsPort)

	ctrl.metricsServer, err = metrics.NewMetricsServer(metricsAddr, appLister, ctrl.canProcessApp, readinessHealthCheck, metricsApplicationLabels, metricsApplicationConditions, ctrl.db)
	if err != nil {
		return nil, err
	}
	if metricsCacheExpiration.Seconds() != 0 {
		err = ctrl.metricsServer.SetExpiration(metricsCacheExpiration)
		if err != nil {
			return nil, err
		}
	}
	stateCache := statecache.NewLiveStateCache(db, appInformer, ctrl.settingsMgr, ctrl.metricsServer, ctrl.handleObjectUpdated, clusterSharding, argo.NewResourceTracking())
	appStateManager := NewAppStateManager(db, applicationClientset, repoClientset, namespace, kubectl, ctrl.onKubectlRun, ctrl.settingsMgr, stateCache, ctrl.metricsServer, argoCache, ctrl.statusRefreshTimeout, argo.NewResourceTracking(), persistResourceHealth, repoErrorGracePeriod, serverSideDiff, ignoreNormalizerOpts)
	ctrl.appInformer = appInformer
	ctrl.appLister = appLister
	ctrl.projInformer = projInformer
	ctrl.deploymentInformer = deploymentInformer
	ctrl.appStateManager = appStateManager
	ctrl.stateCache = stateCache

	return &ctrl, nil
}

func (ctrl *ApplicationController) InvalidateProjectsCache(names ...string) {
	if len(names) > 0 {
		for _, name := range names {
			ctrl.projByNameCache.Delete(name)
		}
	} else if ctrl != nil {
		ctrl.projByNameCache.Range(func(key, _ any) bool {
			ctrl.projByNameCache.Delete(key)
			return true
		})
	}
}

func (ctrl *ApplicationController) GetMetricsServer() *metrics.MetricsServer {
	return ctrl.metricsServer
}

func (ctrl *ApplicationController) onKubectlRun(command string) (kube.CleanupFunc, error) {
	ctrl.metricsServer.IncKubectlExec(command)
	if ctrl.kubectlSemaphore != nil {
		if err := ctrl.kubectlSemaphore.Acquire(context.Background(), 1); err != nil {
			return nil, err
		}
		ctrl.metricsServer.IncKubectlExecPending(command)
	}
	return func() {
		if ctrl.kubectlSemaphore != nil {
			ctrl.kubectlSemaphore.Release(1)
			ctrl.metricsServer.DecKubectlExecPending(command)
		}
	}, nil
}

func isSelfReferencedApp(app *appv1.Application, ref corev1.ObjectReference) bool {
	gvk := ref.GroupVersionKind()
	return ref.UID == app.UID &&
		ref.Name == app.Name &&
		ref.Namespace == app.Namespace &&
		gvk.Group == application.Group &&
		gvk.Kind == application.ApplicationKind
}

func (ctrl *ApplicationController) newAppProjCache(name string) *appProjCache {
	return &appProjCache{name: name, ctrl: ctrl}
}

type appProjCache struct {
	name string
	ctrl *ApplicationController

	lock    sync.Mutex
	appProj *appv1.AppProject
}

// GetAppProject gets an AppProject from the cache. If the AppProject is not
// yet cached, retrieves the AppProject from the K8s control plane and stores
// in the cache.
func (projCache *appProjCache) GetAppProject(ctx context.Context) (*appv1.AppProject, error) {
	projCache.lock.Lock()
	defer projCache.lock.Unlock()
	if projCache.appProj != nil {
		return projCache.appProj, nil
	}
	proj, err := argo.GetAppProjectByName(ctx, projCache.name, applisters.NewAppProjectLister(projCache.ctrl.projInformer.GetIndexer()), projCache.ctrl.namespace, projCache.ctrl.settingsMgr, projCache.ctrl.db)
	if err != nil {
		return nil, err
	}
	projCache.appProj = proj
	return projCache.appProj, nil
}

// getAppProj gets the AppProject for the given Application app.
func (ctrl *ApplicationController) getAppProj(app *appv1.Application) (*appv1.AppProject, error) {
	projCache, _ := ctrl.projByNameCache.Load(app.Spec.GetProject())
	if projCache == nil {
		projCache = ctrl.newAppProjCache(app.Spec.GetProject())
		ctrl.projByNameCache.Store(app.Spec.GetProject(), projCache)
	}
	proj, err := projCache.(*appProjCache).GetAppProject(context.TODO())
	if err != nil {
		if apierrors.IsNotFound(err) {
			return nil, err
		}
		return nil, fmt.Errorf("could not retrieve AppProject '%s' from cache: %w", app.Spec.Project, err)
	}
	if !proj.IsAppNamespacePermitted(app, ctrl.namespace) {
		return nil, argo.ErrProjectNotPermitted(app.GetName(), app.GetNamespace(), proj.GetName())
	}
	return proj, nil
}

func (ctrl *ApplicationController) handleObjectUpdated(managedByApp map[string]bool, ref corev1.ObjectReference) {
	// if namespaced resource is not managed by any app it might be orphaned resource of some other apps
	if len(managedByApp) == 0 && ref.Namespace != "" {
		// retrieve applications which monitor orphaned resources in the same namespace and refresh them unless resource is denied in app project
		if objs, err := ctrl.appInformer.GetIndexer().ByIndex(orphanedIndex, ref.Namespace); err == nil {
			for i := range objs {
				app, ok := objs[i].(*appv1.Application)
				if !ok {
					continue
				}

				managedByApp[app.InstanceName(ctrl.namespace)] = true
			}
		}
	}
	for appName, isManagedResource := range managedByApp {
		// The appName is given as <namespace>_<name>, but the indexer needs it
		// format <namespace>/<name>
		appKey := ctrl.toAppKey(appName)
		obj, exists, err := ctrl.appInformer.GetIndexer().GetByKey(appKey)
		app, ok := obj.(*appv1.Application)
		if exists && err == nil && ok && isSelfReferencedApp(app, ref) {
			// Don't force refresh app if related resource is application itself. This prevents infinite reconciliation loop.
			continue
		}

		if !ctrl.canProcessApp(obj) {
			// Don't force refresh app if app belongs to a different controller shard or is outside the allowed namespaces.
			continue
		}

		logCtx := log.WithFields(applog.GetAppLogFields(app))
		// Enforce application's permission for the source namespace
		_, err = ctrl.getAppProj(app)
		if err != nil {
			logCtx.WithError(err).Errorf("Unable to determine project for app")
			continue
		}

		level := ComparisonWithNothing
		if isManagedResource {
			level = CompareWithRecent
		}

		namespace := ref.Namespace
		if ref.Namespace == "" {
			namespace = "(cluster-scoped)"
		}
		logCtx.WithFields(log.Fields{
			"comparison-level": level,
			"namespace":        namespace,
			"name":             ref.Name,
			"api-version":      ref.APIVersion,
			"kind":             ref.Kind,
			"server":           app.Spec.Destination.Server,
			"cluster-name":     app.Spec.Destination.Name,
		}).Debug("Requesting app refresh caused by object update")

		ctrl.requestAppRefresh(app.QualifiedName(), &level, nil)
	}
}

// setAppManagedResources will build a list of ResourceDiff based on the provided comparisonResult
// and persist app resources related data in the cache. Will return the persisted ApplicationTree.
func (ctrl *ApplicationController) setAppManagedResources(destCluster *appv1.Cluster, a *appv1.Application, comparisonResult *comparisonResult) (*appv1.ApplicationTree, error) {
	ts := stats.NewTimingStats()
	defer func() {
		logCtx := log.WithFields(applog.GetAppLogFields(a))
		for k, v := range ts.Timings() {
			logCtx = logCtx.WithField(k, v.Milliseconds())
		}
		logCtx = logCtx.WithField("time_ms", time.Since(ts.StartTime).Milliseconds())
		logCtx.Debug("Finished setting app managed resources")
	}()
	managedResources, err := ctrl.hideSecretData(destCluster, a, comparisonResult)
	ts.AddCheckpoint("hide_secret_data_ms")
	if err != nil {
		return nil, fmt.Errorf("error getting managed resources: %w", err)
	}
	tree, err := ctrl.getResourceTree(destCluster, a, managedResources)
	ts.AddCheckpoint("get_resource_tree_ms")
	if err != nil {
		return nil, fmt.Errorf("error getting resource tree: %w", err)
	}
	err = ctrl.cache.SetAppResourcesTree(a.InstanceName(ctrl.namespace), tree)
	ts.AddCheckpoint("set_app_resources_tree_ms")
	if err != nil {
		return nil, fmt.Errorf("error setting app resource tree: %w", err)
	}
	err = ctrl.cache.SetAppManagedResources(a.InstanceName(ctrl.namespace), managedResources)
	ts.AddCheckpoint("set_app_managed_resources_ms")
	if err != nil {
		return nil, fmt.Errorf("error setting app managed resources: %w", err)
	}
	return tree, nil
}

// returns true of given resources exist in the namespace by default and not managed by the user
func isKnownOrphanedResourceExclusion(key kube.ResourceKey, proj *appv1.AppProject) bool {
	if key.Namespace == "default" && key.Group == "" && key.Kind == kube.ServiceKind && key.Name == "kubernetes" {
		return true
	}
	if key.Group == "" && key.Kind == kube.ServiceAccountKind && key.Name == "default" {
		return true
	}
	if key.Group == "" && key.Kind == "ConfigMap" && key.Name == "kube-root-ca.crt" {
		return true
	}
	list := proj.Spec.OrphanedResources.Ignore
	for _, item := range list {
		if item.Kind == "" || glob.Match(item.Kind, key.Kind) {
			if glob.Match(item.Group, key.Group) {
				if item.Name == "" || glob.Match(item.Name, key.Name) {
					return true
				}
			}
		}
	}
	return false
}

func (ctrl *ApplicationController) getResourceTree(destCluster *appv1.Cluster, a *appv1.Application, managedResources []*appv1.ResourceDiff) (*appv1.ApplicationTree, error) {
	ts := stats.NewTimingStats()
	defer func() {
		logCtx := log.WithFields(applog.GetAppLogFields(a))
		for k, v := range ts.Timings() {
			logCtx = logCtx.WithField(k, v.Milliseconds())
		}
		logCtx = logCtx.WithField("time_ms", time.Since(ts.StartTime).Milliseconds())
		logCtx.Debug("Finished getting resource tree")
	}()
	nodes := make([]appv1.ResourceNode, 0)
	proj, err := ctrl.getAppProj(a)
	ts.AddCheckpoint("get_app_proj_ms")
	if err != nil {
		return nil, fmt.Errorf("failed to get project: %w", err)
	}

	orphanedNodesMap := make(map[kube.ResourceKey]appv1.ResourceNode)
	warnOrphaned := true
	if proj.Spec.OrphanedResources != nil {
		orphanedNodesMap, err = ctrl.stateCache.GetNamespaceTopLevelResources(destCluster, a.Spec.Destination.Namespace)
		if err != nil {
			return nil, fmt.Errorf("failed to get namespace top-level resources: %w", err)
		}
		warnOrphaned = proj.Spec.OrphanedResources.IsWarn()
	}
	ts.AddCheckpoint("get_orphaned_resources_ms")
	managedResourcesKeys := make([]kube.ResourceKey, 0)
	for i := range managedResources {
		managedResource := managedResources[i]
		delete(orphanedNodesMap, kube.NewResourceKey(managedResource.Group, managedResource.Kind, managedResource.Namespace, managedResource.Name))
		live := &unstructured.Unstructured{}
		err := json.Unmarshal([]byte(managedResource.LiveState), &live)
		if err != nil {
			return nil, fmt.Errorf("failed to unmarshal live state of managed resources: %w", err)
		}

		if live == nil {
			target := &unstructured.Unstructured{}
			err = json.Unmarshal([]byte(managedResource.TargetState), &target)
			if err != nil {
				return nil, fmt.Errorf("failed to unmarshal target state of managed resources: %w", err)
			}
			nodes = append(nodes, appv1.ResourceNode{
				ResourceRef: appv1.ResourceRef{
					Version:   target.GroupVersionKind().Version,
					Name:      managedResource.Name,
					Kind:      managedResource.Kind,
					Group:     managedResource.Group,
					Namespace: managedResource.Namespace,
				},
				Health: &appv1.HealthStatus{
					Status: health.HealthStatusMissing,
				},
			})
		} else {
			managedResourcesKeys = append(managedResourcesKeys, kube.GetResourceKey(live))
		}
	}
	err = ctrl.stateCache.IterateHierarchyV2(destCluster, managedResourcesKeys, func(child appv1.ResourceNode, _ string) bool {
		permitted, _ := proj.IsResourcePermitted(schema.GroupKind{Group: child.Group, Kind: child.Kind}, child.Namespace, destCluster, func(project string) ([]*appv1.Cluster, error) {
			clusters, err := ctrl.db.GetProjectClusters(context.TODO(), project)
			if err != nil {
				return nil, fmt.Errorf("failed to get project clusters: %w", err)
			}
			return clusters, nil
		})
		if !permitted {
			return false
		}
		nodes = append(nodes, child)
		return true
	})
	if err != nil {
		return nil, fmt.Errorf("failed to iterate resource hierarchy v2: %w", err)
	}
	ts.AddCheckpoint("process_managed_resources_ms")
	orphanedNodes := make([]appv1.ResourceNode, 0)
	orphanedNodesKeys := make([]kube.ResourceKey, 0)
	for k := range orphanedNodesMap {
		if k.Namespace != "" && proj.IsGroupKindPermitted(k.GroupKind(), true) && !isKnownOrphanedResourceExclusion(k, proj) {
			orphanedNodesKeys = append(orphanedNodesKeys, k)
		}
	}
	err = ctrl.stateCache.IterateHierarchyV2(destCluster, orphanedNodesKeys, func(child appv1.ResourceNode, appName string) bool {
		belongToAnotherApp := false
		if appName != "" {
			appKey := ctrl.toAppKey(appName)
			if _, exists, err := ctrl.appInformer.GetIndexer().GetByKey(appKey); exists && err == nil {
				belongToAnotherApp = true
			}
		}

		if belongToAnotherApp {
			return false
		}

		permitted, _ := proj.IsResourcePermitted(schema.GroupKind{Group: child.Group, Kind: child.Kind}, child.Namespace, destCluster, func(project string) ([]*appv1.Cluster, error) {
			return ctrl.db.GetProjectClusters(context.TODO(), project)
		})

		if !permitted {
			return false
		}
		orphanedNodes = append(orphanedNodes, child)
		return true
	})
	if err != nil {
		return nil, err
	}

	var conditions []appv1.ApplicationCondition
	if len(orphanedNodes) > 0 && warnOrphaned {
		conditions = []appv1.ApplicationCondition{{
			Type:    appv1.ApplicationConditionOrphanedResourceWarning,
			Message: fmt.Sprintf("Application has %d orphaned resources", len(orphanedNodes)),
		}}
	}
	ctrl.metricsServer.SetOrphanedResourcesMetric(a, len(orphanedNodes))
	a.Status.SetConditions(conditions, map[appv1.ApplicationConditionType]bool{appv1.ApplicationConditionOrphanedResourceWarning: true})
	sort.Slice(orphanedNodes, func(i, j int) bool {
		return orphanedNodes[i].ResourceRef.String() < orphanedNodes[j].ResourceRef.String()
	})
	ts.AddCheckpoint("process_orphaned_resources_ms")

	hosts, err := ctrl.getAppHosts(destCluster, a, nodes)
	if err != nil {
		return nil, fmt.Errorf("failed to get app hosts: %w", err)
	}
	ts.AddCheckpoint("get_app_hosts_ms")
	return &appv1.ApplicationTree{Nodes: nodes, OrphanedNodes: orphanedNodes, Hosts: hosts}, nil
}

func (ctrl *ApplicationController) getAppHosts(destCluster *appv1.Cluster, a *appv1.Application, appNodes []appv1.ResourceNode) ([]appv1.HostInfo, error) {
	ts := stats.NewTimingStats()
	defer func() {
		logCtx := log.WithFields(applog.GetAppLogFields(a))
		for k, v := range ts.Timings() {
			logCtx = logCtx.WithField(k, v.Milliseconds())
		}
		logCtx = logCtx.WithField("time_ms", time.Since(ts.StartTime).Milliseconds())
		logCtx.Debug("Finished getting app hosts")
	}()
	supportedResourceNames := map[corev1.ResourceName]bool{
		corev1.ResourceCPU:     true,
		corev1.ResourceStorage: true,
		corev1.ResourceMemory:  true,
	}
	appPods := map[kube.ResourceKey]bool{}
	for _, node := range appNodes {
		if node.Group == "" && node.Kind == kube.PodKind {
			appPods[kube.NewResourceKey(node.Group, node.Kind, node.Namespace, node.Name)] = true
		}
	}

	allNodesInfo := map[string]statecache.NodeInfo{}
	allPodsByNode := map[string][]statecache.PodInfo{}
	appPodsByNode := map[string][]statecache.PodInfo{}
	err := ctrl.stateCache.IterateResources(destCluster, func(res *clustercache.Resource, info *statecache.ResourceInfo) {
		key := res.ResourceKey()

		switch {
		case info.NodeInfo != nil && key.Group == "" && key.Kind == "Node":
			allNodesInfo[key.Name] = *info.NodeInfo
		case info.PodInfo != nil && key.Group == "" && key.Kind == kube.PodKind:
			if appPods[key] {
				appPodsByNode[info.PodInfo.NodeName] = append(appPodsByNode[info.PodInfo.NodeName], *info.PodInfo)
			} else {
				allPodsByNode[info.PodInfo.NodeName] = append(allPodsByNode[info.PodInfo.NodeName], *info.PodInfo)
			}
		}
	})
	ts.AddCheckpoint("iterate_resources_ms")
	if err != nil {
		return nil, err
	}

	var hosts []appv1.HostInfo
	for nodeName, appPods := range appPodsByNode {
		node, ok := allNodesInfo[nodeName]
		if !ok {
			continue
		}

		neighbors := allPodsByNode[nodeName]

		resources := map[corev1.ResourceName]appv1.HostResourceInfo{}
		for name, resource := range node.Capacity {
			info := resources[name]
			info.ResourceName = name
			info.Capacity += resource.MilliValue()
			resources[name] = info
		}

		for _, pod := range appPods {
			for name, resource := range pod.ResourceRequests {
				if !supportedResourceNames[name] {
					continue
				}

				info := resources[name]
				info.RequestedByApp += resource.MilliValue()
				resources[name] = info
			}
		}

		for _, pod := range neighbors {
			for name, resource := range pod.ResourceRequests {
				if !supportedResourceNames[name] || pod.Phase == corev1.PodSucceeded || pod.Phase == corev1.PodFailed {
					continue
				}
				info := resources[name]
				info.RequestedByNeighbors += resource.MilliValue()
				resources[name] = info
			}
		}

		var resourcesInfo []appv1.HostResourceInfo
		for _, info := range resources {
			if supportedResourceNames[info.ResourceName] && info.Capacity > 0 {
				resourcesInfo = append(resourcesInfo, info)
			}
		}
		sort.Slice(resourcesInfo, func(i, j int) bool {
			return resourcesInfo[i].ResourceName < resourcesInfo[j].ResourceName
		})

		allowedNodeLabels := ctrl.settingsMgr.GetAllowedNodeLabels()
		nodeLabels := make(map[string]string)
		for _, label := range allowedNodeLabels {
			if val, ok := node.Labels[label]; ok {
				nodeLabels[label] = val
			}
		}

		hosts = append(hosts, appv1.HostInfo{Name: nodeName, SystemInfo: node.SystemInfo, ResourcesInfo: resourcesInfo, Labels: nodeLabels})
	}
	ts.AddCheckpoint("process_app_pods_by_node_ms")
	return hosts, nil
}

func (ctrl *ApplicationController) hideSecretData(destCluster *appv1.Cluster, app *appv1.Application, comparisonResult *comparisonResult) ([]*appv1.ResourceDiff, error) {
	items := make([]*appv1.ResourceDiff, len(comparisonResult.managedResources))
	for i := range comparisonResult.managedResources {
		res := comparisonResult.managedResources[i]
		item := appv1.ResourceDiff{
			Namespace:       res.Namespace,
			Name:            res.Name,
			Group:           res.Group,
			Kind:            res.Kind,
			Hook:            res.Hook,
			ResourceVersion: res.ResourceVersion,
		}

		target := res.Target
		live := res.Live
		resDiff := res.Diff
		if res.Kind == kube.SecretKind && res.Group == "" {
			var err error
			target, live, err = diff.HideSecretData(res.Target, res.Live, ctrl.settingsMgr.GetSensitiveAnnotations())
			if err != nil {
				return nil, fmt.Errorf("error hiding secret data: %w", err)
			}
			compareOptions, err := ctrl.settingsMgr.GetResourceCompareOptions()
			if err != nil {
				return nil, fmt.Errorf("error getting resource compare options: %w", err)
			}
			resourceOverrides, err := ctrl.settingsMgr.GetResourceOverrides()
			if err != nil {
				return nil, fmt.Errorf("error getting resource overrides: %w", err)
			}
			appLabelKey, err := ctrl.settingsMgr.GetAppInstanceLabelKey()
			if err != nil {
				return nil, fmt.Errorf("error getting app instance label key: %w", err)
			}
			trackingMethod, err := ctrl.settingsMgr.GetTrackingMethod()
			if err != nil {
				return nil, fmt.Errorf("error getting tracking method: %w", err)
			}

			clusterCache, err := ctrl.stateCache.GetClusterCache(destCluster)
			if err != nil {
				return nil, fmt.Errorf("error getting cluster cache: %w", err)
			}
			diffConfig, err := argodiff.NewDiffConfigBuilder().
				WithDiffSettings(app.Spec.IgnoreDifferences, resourceOverrides, compareOptions.IgnoreAggregatedRoles, ctrl.ignoreNormalizerOpts).
				WithTracking(appLabelKey, trackingMethod).
				WithNoCache().
				WithLogger(logutils.NewLogrusLogger(logutils.NewWithCurrentConfig())).
				WithGVKParser(clusterCache.GetGVKParser()).
				Build()
			if err != nil {
				return nil, fmt.Errorf("appcontroller error building diff config: %w", err)
			}

			diffResult, err := argodiff.StateDiff(live, target, diffConfig)
			if err != nil {
				return nil, fmt.Errorf("error applying diff: %w", err)
			}
			resDiff = diffResult
		}

		if live != nil {
			data, err := json.Marshal(live)
			if err != nil {
				return nil, fmt.Errorf("error marshaling live json: %w", err)
			}
			item.LiveState = string(data)
		} else {
			item.LiveState = "null"
		}

		if target != nil {
			data, err := json.Marshal(target)
			if err != nil {
				return nil, fmt.Errorf("error marshaling target json: %w", err)
			}
			item.TargetState = string(data)
		} else {
			item.TargetState = "null"
		}
		item.PredictedLiveState = string(resDiff.PredictedLive)
		item.NormalizedLiveState = string(resDiff.NormalizedLive)
		item.Modified = resDiff.Modified

		items[i] = &item
	}
	return items, nil
}

// Run starts the Application CRD controller.
func (ctrl *ApplicationController) Run(ctx context.Context, statusProcessors int, operationProcessors int) {
	defer runtime.HandleCrash()
	defer ctrl.appRefreshQueue.ShutDown()
	defer ctrl.appComparisonTypeRefreshQueue.ShutDown()
	defer ctrl.appOperationQueue.ShutDown()
	defer ctrl.projectRefreshQueue.ShutDown()
	defer ctrl.appHydrateQueue.ShutDown()
	defer ctrl.hydrationQueue.ShutDown()

	ctrl.RegisterClusterSecretUpdater(ctx)
	ctrl.metricsServer.RegisterClustersInfoSource(ctx, ctrl.stateCache, ctrl.db, ctrl.metricsClusterLabels)

	if ctrl.dynamicClusterDistributionEnabled {
		// only start deployment informer if dynamic distribution is enabled
		go ctrl.deploymentInformer.Informer().Run(ctx.Done())
	}

	clusters, err := ctrl.db.ListClusters(ctx)
	if err != nil {
		log.WithError(err).Warn("Cannot init sharding. Error while querying clusters list from database")
	} else {
		appItems, err := ctrl.getAppList(metav1.ListOptions{})

		if err != nil {
			log.WithError(err).Warn("Cannot init sharding. Error while querying application list from database")
		} else {
			ctrl.clusterSharding.Init(clusters, appItems)
		}
	}

	go ctrl.appInformer.Run(ctx.Done())
	go ctrl.projInformer.Run(ctx.Done())

	errors.CheckError(ctrl.stateCache.Init())

	if !cache.WaitForCacheSync(ctx.Done(), ctrl.appInformer.HasSynced, ctrl.projInformer.HasSynced) {
		log.Error("Timed out waiting for caches to sync")
		return
	}

	go func() { errors.CheckError(ctrl.stateCache.Run(ctx)) }()
	go func() { errors.CheckError(ctrl.metricsServer.ListenAndServe()) }()

	for i := 0; i < statusProcessors; i++ {
		go wait.Until(func() {
			for ctrl.processAppRefreshQueueItem() {
			}
		}, time.Second, ctx.Done())
	}

	for i := 0; i < operationProcessors; i++ {
		go wait.Until(func() {
			for ctrl.processAppOperationQueueItem() {
			}
		}, time.Second, ctx.Done())
	}

	go wait.Until(func() {
		for ctrl.processAppComparisonTypeQueueItem() {
		}
	}, time.Second, ctx.Done())

	go wait.Until(func() {
		for ctrl.processProjectQueueItem() {
		}
	}, time.Second, ctx.Done())

	if ctrl.hydrator != nil {
		go wait.Until(func() {
			for ctrl.processAppHydrateQueueItem() {
			}
		}, time.Second, ctx.Done())

		go wait.Until(func() {
			for ctrl.processHydrationQueueItem() {
			}
		}, time.Second, ctx.Done())
	}

	<-ctx.Done()
}

// requestAppRefresh adds a request for given app to the refresh queue. appName
// needs to be the qualified name of the application, i.e. <namespace>/<name>.
func (ctrl *ApplicationController) requestAppRefresh(appName string, compareWith *CompareWith, after *time.Duration) {
	key := ctrl.toAppKey(appName)

	if compareWith != nil && after != nil {
		ctrl.appComparisonTypeRefreshQueue.AddAfter(fmt.Sprintf("%s/%d", key, *compareWith), *after)
	} else {
		if compareWith != nil {
			ctrl.refreshRequestedAppsMutex.Lock()
			ctrl.refreshRequestedApps[key] = compareWith.Max(ctrl.refreshRequestedApps[key])
			ctrl.refreshRequestedAppsMutex.Unlock()
		}
		if after != nil {
			ctrl.appRefreshQueue.AddAfter(key, *after)
		} else {
			ctrl.appRefreshQueue.AddRateLimited(key)
		}
	}
}

func (ctrl *ApplicationController) isRefreshRequested(appName string) (bool, CompareWith) {
	ctrl.refreshRequestedAppsMutex.Lock()
	defer ctrl.refreshRequestedAppsMutex.Unlock()
	level, ok := ctrl.refreshRequestedApps[appName]
	if ok {
		delete(ctrl.refreshRequestedApps, appName)
	}
	return ok, level
}

func (ctrl *ApplicationController) processAppOperationQueueItem() (processNext bool) {
	appKey, shutdown := ctrl.appOperationQueue.Get()
	if shutdown {
		processNext = false
		return processNext
	}
	processNext = true
	defer func() {
		if r := recover(); r != nil {
			log.WithField("appkey", appKey).Errorf("Recovered from panic: %+v\n%s", r, debug.Stack())
		}
		ctrl.appOperationQueue.Done(appKey)
	}()

	obj, exists, err := ctrl.appInformer.GetIndexer().GetByKey(appKey)
	if err != nil {
		log.WithField("appkey", appKey).WithError(err).Error("Failed to get application from informer index")
		return processNext
	}
	if !exists {
		// This happens after app was deleted, but the work queue still had an entry for it.
		return processNext
	}
	origApp, ok := obj.(*appv1.Application)
	if !ok {
		log.WithField("appkey", appKey).Warn("Key in index is not an application")
		return processNext
	}
	app := origApp.DeepCopy()
	logCtx := log.WithFields(applog.GetAppLogFields(app))
	ts := stats.NewTimingStats()
	defer func() {
		for k, v := range ts.Timings() {
			logCtx = logCtx.WithField(k, v.Milliseconds())
		}
		logCtx = logCtx.WithField("time_ms", time.Since(ts.StartTime).Milliseconds())
		logCtx.Debug("Finished processing app operation queue item")
	}()

	if app.Operation != nil {
		// If we get here, we are about to process an operation, but we cannot rely on informer since it might have stale data.
		// So always retrieve the latest version to ensure it is not stale to avoid unnecessary syncing.
		// We cannot rely on informer since applications might be updated by both application controller and api server.
		freshApp, err := ctrl.applicationClientset.ArgoprojV1alpha1().Applications(app.ObjectMeta.Namespace).Get(context.Background(), app.Name, metav1.GetOptions{})
		if err != nil {
			logCtx.WithError(err).Error("Failed to retrieve latest application state")
			return processNext
		}
		app = freshApp
	}
	ts.AddCheckpoint("get_fresh_app_ms")

	if app.Operation != nil {
		ctrl.processRequestedAppOperation(app)
		ts.AddCheckpoint("process_requested_app_operation_ms")
	} else if app.DeletionTimestamp != nil {
		if err = ctrl.finalizeApplicationDeletion(app, func(project string) ([]*appv1.Cluster, error) {
			return ctrl.db.GetProjectClusters(context.Background(), project)
		}); err != nil {
			ctrl.setAppCondition(app, appv1.ApplicationCondition{
				Type:    appv1.ApplicationConditionDeletionError,
				Message: err.Error(),
			})
			message := fmt.Sprintf("Unable to delete application resources: %v", err.Error())
			ctrl.logAppEvent(context.TODO(), app, argo.EventInfo{Reason: argo.EventReasonStatusRefreshed, Type: corev1.EventTypeWarning}, message)
		}
		ts.AddCheckpoint("finalize_application_deletion_ms")
	}
	return processNext
}

func (ctrl *ApplicationController) processAppComparisonTypeQueueItem() (processNext bool) {
	key, shutdown := ctrl.appComparisonTypeRefreshQueue.Get()
	processNext = true

	defer func() {
		if r := recover(); r != nil {
			log.WithField("appkey", key).Errorf("Recovered from panic: %+v\n%s", r, debug.Stack())
		}
		ctrl.appComparisonTypeRefreshQueue.Done(key)
	}()
	if shutdown {
		processNext = false
		return processNext
	}

	if parts := strings.Split(key, "/"); len(parts) != 3 {
		log.WithField("appkey", key).Warn("Unexpected key format in appComparisonTypeRefreshTypeQueue. Key should consist of namespace/name/comparisonType")
	} else {
		compareWith, err := strconv.Atoi(parts[2])
		if err != nil {
			log.WithField("appkey", key).WithError(err).Warn("Unable to parse comparison type")
			return processNext
		}
		ctrl.requestAppRefresh(ctrl.toAppQualifiedName(parts[1], parts[0]), CompareWith(compareWith).Pointer(), nil)
	}
	return processNext
}

func (ctrl *ApplicationController) processProjectQueueItem() (processNext bool) {
	key, shutdown := ctrl.projectRefreshQueue.Get()
	processNext = true

	defer func() {
		if r := recover(); r != nil {
			log.WithField("key", key).Errorf("Recovered from panic: %+v\n%s", r, debug.Stack())
		}
		ctrl.projectRefreshQueue.Done(key)
	}()
	if shutdown {
		processNext = false
		return processNext
	}
	obj, exists, err := ctrl.projInformer.GetIndexer().GetByKey(key)
	if err != nil {
		log.WithField("key", key).WithError(err).Error("Failed to get project from informer index")
		return processNext
	}
	if !exists {
		// This happens after appproj was deleted, but the work queue still had an entry for it.
		return processNext
	}
	origProj, ok := obj.(*appv1.AppProject)
	if !ok {
		log.WithField("key", key).Warnf("Key in index is not an appproject")
		return processNext
	}

	if origProj.DeletionTimestamp != nil && origProj.HasFinalizer() {
		if err := ctrl.finalizeProjectDeletion(origProj.DeepCopy()); err != nil {
			log.WithError(err).Warn("Failed to finalize project deletion")
		}
	}
	return processNext
}

func (ctrl *ApplicationController) finalizeProjectDeletion(proj *appv1.AppProject) error {
	apps, err := ctrl.appLister.Applications(ctrl.namespace).List(labels.Everything())
	if err != nil {
		return fmt.Errorf("error listing applications: %w", err)
	}
	appsCount := 0
	for i := range apps {
		if apps[i].Spec.GetProject() == proj.Name {
			appsCount++
		}
	}
	if appsCount == 0 {
		return ctrl.removeProjectFinalizer(proj)
	}
	log.Infof("Cannot remove project '%s' finalizer as is referenced by %d applications", proj.Name, appsCount)
	return nil
}

func (ctrl *ApplicationController) removeProjectFinalizer(proj *appv1.AppProject) error {
	proj.RemoveFinalizer()
	var patch []byte
	patch, _ = json.Marshal(map[string]any{
		"metadata": map[string]any{
			"finalizers": proj.Finalizers,
		},
	})
	_, err := ctrl.applicationClientset.ArgoprojV1alpha1().AppProjects(ctrl.namespace).Patch(context.Background(), proj.Name, types.MergePatchType, patch, metav1.PatchOptions{})
	return err
}

// shouldBeDeleted returns whether a given resource obj should be deleted on cascade delete of application app
func (ctrl *ApplicationController) shouldBeDeleted(app *appv1.Application, obj *unstructured.Unstructured) bool {
	return !kube.IsCRD(obj) && !isSelfReferencedApp(app, kube.GetObjectRef(obj)) &&
		!resourceutil.HasAnnotationOption(obj, synccommon.AnnotationSyncOptions, synccommon.SyncOptionDisableDeletion) &&
		!resourceutil.HasAnnotationOption(obj, helm.ResourcePolicyAnnotation, helm.ResourcePolicyKeep)
}

func (ctrl *ApplicationController) getPermittedAppLiveObjects(destCluster *appv1.Cluster, app *appv1.Application, proj *appv1.AppProject, projectClusters func(project string) ([]*appv1.Cluster, error)) (map[kube.ResourceKey]*unstructured.Unstructured, error) {
	objsMap, err := ctrl.stateCache.GetManagedLiveObjs(destCluster, app, []*unstructured.Unstructured{})
	if err != nil {
		return nil, err
	}
	// Don't delete live resources which are not permitted in the app project
	for k, v := range objsMap {
		permitted, err := proj.IsLiveResourcePermitted(v, destCluster, projectClusters)
		if err != nil {
			return nil, err
		}

		if !permitted {
			delete(objsMap, k)
		}
	}
	return objsMap, nil
}

func (ctrl *ApplicationController) finalizeApplicationDeletion(app *appv1.Application, projectClusters func(project string) ([]*appv1.Cluster, error)) error {
	logCtx := log.WithFields(applog.GetAppLogFields(app))
	// Get refreshed application info, since informer app copy might be stale
	app, err := ctrl.applicationClientset.ArgoprojV1alpha1().Applications(app.Namespace).Get(context.Background(), app.Name, metav1.GetOptions{})
	if err != nil {
		if !apierrors.IsNotFound(err) {
			logCtx.WithError(err).Error("Unable to get refreshed application info prior deleting resources")
		}
		return nil
	}
	proj, err := ctrl.getAppProj(app)
	if err != nil {
		return err
	}

	// Get destination cluster
	destCluster, err := argo.GetDestinationCluster(context.Background(), app.Spec.Destination, ctrl.db)
	if err != nil {
		logCtx.WithError(err).Warn("Unable to get destination cluster")
		app.UnSetCascadedDeletion()
<<<<<<< HEAD
		app.UnSetPostDeleteFinalizer()
		app.UnSetPreDeleteFinalizer()
=======
		app.UnSetPostDeleteFinalizerAll()
>>>>>>> 8c890d42
		if err := ctrl.updateFinalizers(app); err != nil {
			return err
		}
		logCtx.Infof("Resource entries removed from undefined cluster")
		return nil
	}

	clusterRESTConfig, err := destCluster.RESTConfig()
	if err != nil {
		return err
	}
	config := metrics.AddMetricsTransportWrapper(ctrl.metricsServer, app, clusterRESTConfig)

<<<<<<< HEAD
	// Handle PreDelete hooks - run them before any deletion occurs
	if app.HasPreDeleteFinalizer() {
		objsMap, err := ctrl.getPermittedAppLiveObjects(destCluster, app, proj, projectClusters)
		if err != nil {
			return fmt.Errorf("error getting permitted app live objects: %w", err)
		}

		done, err := ctrl.executePreDeleteHooks(app, proj, objsMap, config, logCtx)
		if err != nil {
			return fmt.Errorf("error executing pre-delete hooks: %w", err)
		}
		if !done {
			// PreDelete hooks are still running - wait for them to complete
			return nil
		}
		// PreDelete hooks are done - remove the finalizer so we can continue with deletion
		app.UnSetPreDeleteFinalizer()
		if err := ctrl.updateFinalizers(app); err != nil {
			return fmt.Errorf("error updating pre-delete finalizers: %w", err)
		}
=======
	// Apply impersonation config if necessary
	if err := ctrl.applyImpersonationConfig(config, proj, app, destCluster); err != nil {
		return fmt.Errorf("cannot apply impersonation: %w", err)
>>>>>>> 8c890d42
	}

	if app.CascadedDeletion() {
		deletionApproved := app.IsDeletionConfirmed(app.DeletionTimestamp.Time)
		logCtx.Infof("Deleting resources")
		// ApplicationDestination points to a valid cluster, so we may clean up the live objects
		objs := make([]*unstructured.Unstructured, 0)
		objsMap, err := ctrl.getPermittedAppLiveObjects(destCluster, app, proj, projectClusters)
		if err != nil {
			return err
		}

		for k := range objsMap {
			// Wait for objects pending deletion to complete before proceeding with next sync wave
			if objsMap[k].GetDeletionTimestamp() != nil {
				logCtx.Infof("%d objects remaining for deletion", len(objsMap))
				return nil
			}

			if ctrl.shouldBeDeleted(app, objsMap[k]) {
				objs = append(objs, objsMap[k])
				if res, ok := app.Status.FindResource(k); ok && res.RequiresDeletionConfirmation && !deletionApproved {
					logCtx.Infof("Resource %v requires manual confirmation to delete", k)
					return nil
				}
			}
		}

		filteredObjs := FilterObjectsForDeletion(objs)

		propagationPolicy := metav1.DeletePropagationForeground
		if app.GetPropagationPolicy() == appv1.BackgroundPropagationPolicyFinalizer {
			propagationPolicy = metav1.DeletePropagationBackground
		}
		logCtx.Infof("Deleting application's resources with %s propagation policy", propagationPolicy)

		err = kube.RunAllAsync(len(filteredObjs), func(i int) error {
			obj := filteredObjs[i]
			return ctrl.kubectl.DeleteResource(context.Background(), config, obj.GroupVersionKind(), obj.GetName(), obj.GetNamespace(), metav1.DeleteOptions{PropagationPolicy: &propagationPolicy})
		})
		if err != nil {
			return err
		}

		objsMap, err = ctrl.getPermittedAppLiveObjects(destCluster, app, proj, projectClusters)
		if err != nil {
			return err
		}

		for k, obj := range objsMap {
			if !ctrl.shouldBeDeleted(app, obj) {
				delete(objsMap, k)
			}
		}
		if len(objsMap) > 0 {
			logCtx.Infof("%d objects remaining for deletion", len(objsMap))
			return nil
		}
		logCtx.Infof("Successfully deleted %d resources", len(objs))
		app.UnSetCascadedDeletion()
		return ctrl.updateFinalizers(app)
	}

	if app.HasPostDeleteFinalizer() {
		objsMap, err := ctrl.getPermittedAppLiveObjects(destCluster, app, proj, projectClusters)
		if err != nil {
			return err
		}

		done, err := ctrl.executePostDeleteHooks(app, proj, objsMap, config, logCtx)
		if err != nil {
			return err
		}
		if !done {
			return nil
		}
		app.UnSetPostDeleteFinalizer()
		return ctrl.updateFinalizers(app)
	}

	if app.HasPreDeleteFinalizer("cleanup") {
		objsMap, err := ctrl.getPermittedAppLiveObjects(destCluster, app, proj, projectClusters)
		if err != nil {
			return fmt.Errorf("error getting permitted app live objects for pre-delete cleanup: %w", err)
		}

		done, err := ctrl.cleanupPreDeleteHooks(objsMap, config, logCtx)
		if err != nil {
			return fmt.Errorf("error cleaning up pre-delete hooks: %w", err)
		}
		if !done {
			return nil
		}
		app.UnSetPreDeleteFinalizer("cleanup")
		return ctrl.updateFinalizers(app)
	}

	if app.HasPostDeleteFinalizer("cleanup") {
		objsMap, err := ctrl.getPermittedAppLiveObjects(destCluster, app, proj, projectClusters)
		if err != nil {
			return err
		}

		done, err := ctrl.cleanupPostDeleteHooks(objsMap, config, logCtx)
		if err != nil {
			return err
		}
		if !done {
			return nil
		}
		app.UnSetPostDeleteFinalizer("cleanup")
		return ctrl.updateFinalizers(app)
	}

	if !app.CascadedDeletion() && !app.HasPostDeleteFinalizer() && !app.HasPreDeleteFinalizer() {
		if err := ctrl.cache.SetAppManagedResources(app.Name, nil); err != nil {
			return err
		}

		if err := ctrl.cache.SetAppResourcesTree(app.Name, nil); err != nil {
			return err
		}
		ctrl.projectRefreshQueue.Add(fmt.Sprintf("%s/%s", ctrl.namespace, app.Spec.GetProject()))
	}

	return nil
}

func (ctrl *ApplicationController) updateFinalizers(app *appv1.Application) error {
	_, err := ctrl.getAppProj(app)
	if err != nil {
		return fmt.Errorf("error getting project: %w", err)
	}

	var patch []byte
	patch, _ = json.Marshal(map[string]any{
		"metadata": map[string]any{
			"finalizers": app.Finalizers,
		},
	})

	_, err = ctrl.applicationClientset.ArgoprojV1alpha1().Applications(app.Namespace).Patch(context.Background(), app.Name, types.MergePatchType, patch, metav1.PatchOptions{})
	return err
}

func (ctrl *ApplicationController) setAppCondition(app *appv1.Application, condition appv1.ApplicationCondition) {
	logCtx := log.WithFields(applog.GetAppLogFields(app))
	// do nothing if app already has same condition
	for _, c := range app.Status.Conditions {
		if c.Message == condition.Message && c.Type == condition.Type {
			return
		}
	}

	app.Status.SetConditions([]appv1.ApplicationCondition{condition}, map[appv1.ApplicationConditionType]bool{condition.Type: true})

	var patch []byte
	patch, err := json.Marshal(map[string]any{
		"status": map[string]any{
			"conditions": app.Status.Conditions,
		},
	})
	if err == nil {
		_, err = ctrl.applicationClientset.ArgoprojV1alpha1().Applications(app.Namespace).Patch(context.Background(), app.Name, types.MergePatchType, patch, metav1.PatchOptions{})
	}
	if err != nil {
		logCtx.WithError(err).Error("Unable to set application condition")
	}
}

func (ctrl *ApplicationController) processRequestedAppOperation(app *appv1.Application) {
	logCtx := log.WithFields(applog.GetAppLogFields(app))
	var state *appv1.OperationState
	// Recover from any unexpected panics and automatically set the status to be failed
	defer func() {
		if r := recover(); r != nil {
			logCtx.Errorf("Recovered from panic: %+v\n%s", r, debug.Stack())
			state.Phase = synccommon.OperationError
			if rerr, ok := r.(error); ok {
				state.Message = rerr.Error()
			} else {
				state.Message = fmt.Sprintf("%v", r)
			}
			ctrl.setOperationState(app, state)
		}
	}()
	ts := stats.NewTimingStats()
	defer func() {
		for k, v := range ts.Timings() {
			logCtx = logCtx.WithField(k, v.Milliseconds())
		}
		logCtx = logCtx.WithField("time_ms", time.Since(ts.StartTime).Milliseconds())
		logCtx.Debug("Finished processing requested app operation")
	}()
	terminatingCause := ""
	if isOperationInProgress(app) {
		state = app.Status.OperationState.DeepCopy()
		switch {
		case state.Phase == synccommon.OperationTerminating:
			logCtx.Infof("Resuming in-progress operation. phase: %s, message: %s", state.Phase, state.Message)
		case ctrl.syncTimeout != time.Duration(0) && time.Now().After(state.StartedAt.Add(ctrl.syncTimeout)):
			state.Phase = synccommon.OperationTerminating
			state.Message = "operation is terminating due to timeout"
			terminatingCause = "controller sync timeout"
			ctrl.setOperationState(app, state)
			logCtx.Infof("Terminating in-progress operation due to timeout. Started at: %v, timeout: %v", state.StartedAt, ctrl.syncTimeout)
		case state.Phase == synccommon.OperationRunning && state.FinishedAt != nil:
			// Failed operation with retry strategy might be in-progress and has completion time
			retryAt, err := app.Status.OperationState.Operation.Retry.NextRetryAt(state.FinishedAt.Time, state.RetryCount)
			if err != nil {
				state.Phase = synccommon.OperationError
				state.Message = err.Error()
				ctrl.setOperationState(app, state)
				return
			}
			retryAfter := time.Until(retryAt)

			if retryAfter > 0 {
				logCtx.Infof("Skipping retrying in-progress operation. Attempting again at: %s", retryAt.Format(time.RFC3339))
				ctrl.requestAppRefresh(app.QualifiedName(), CompareWithLatest.Pointer(), &retryAfter)
				return
			}

			// Remove the desired revisions if the sync failed and we are retrying. The latest revision from the source will be used.
			extraMsg := ""
			if state.Operation.Retry.Refresh {
				extraMsg += " with latest revisions"
				state.Operation.Sync.Revision = ""
				state.Operation.Sync.Revisions = nil
			}

			// Get rid of sync results and null out previous operation completion time
			// This will start the retry attempt
			state.Message = fmt.Sprintf("Retrying operation%s. Attempt #%d", extraMsg, state.RetryCount)
			state.FinishedAt = nil
			state.SyncResult = nil
			ctrl.setOperationState(app, state)
			logCtx.Infof("Retrying operation%s. Attempt #%d", extraMsg, state.RetryCount)
		default:
			logCtx.Infof("Resuming in-progress operation. phase: %s, message: %s", state.Phase, state.Message)
		}
	} else {
		state = NewOperationState(*app.Operation)
		ctrl.setOperationState(app, state)
		if ctrl.syncTimeout != time.Duration(0) {
			// Schedule a check during which the timeout would be checked.
			ctrl.appOperationQueue.AddAfter(ctrl.toAppKey(app.QualifiedName()), ctrl.syncTimeout)
		}
		logCtx.Infof("Initialized new operation: %v", *app.Operation)
	}
	ts.AddCheckpoint("initial_operation_stage_ms")

	terminating := state.Phase == synccommon.OperationTerminating
	project, err := ctrl.getAppProj(app)
	if err == nil {
		// Start or resume the sync
		ctrl.appStateManager.SyncAppState(app, project, state)
	} else {
		state.Phase = synccommon.OperationError
		state.Message = fmt.Sprintf("Failed to load application project: %v", err)
	}
	ts.AddCheckpoint("sync_app_state_ms")

	switch state.Phase {
	case synccommon.OperationRunning:
		// It's possible for an app to be terminated while we were operating on it. We do not want
		// to clobber the Terminated state with Running. Get the latest app state to check for this.
		freshApp, err := ctrl.applicationClientset.ArgoprojV1alpha1().Applications(app.Namespace).Get(context.Background(), app.Name, metav1.GetOptions{})
		if err == nil {
			if freshApp.Status.OperationState != nil && freshApp.Status.OperationState.Phase == synccommon.OperationTerminating {
				state.Phase = synccommon.OperationTerminating
				state.Message = "operation is terminating"
				// after this, we will get requeued to the workqueue, but next time the
				// SyncAppState will operate in a Terminating phase, allowing the worker to perform
				// cleanup (e.g. delete jobs, workflows, etc...)
			}
		}
	case synccommon.OperationFailed, synccommon.OperationError:
		if !terminating && (state.RetryCount < state.Operation.Retry.Limit || state.Operation.Retry.Limit < 0) {
			now := metav1.Now()
			if retryAt, err := state.Operation.Retry.NextRetryAt(now.Time, state.RetryCount); err != nil {
				state.Phase = synccommon.OperationError
				state.Message = fmt.Sprintf("%s (failed to retry: %v)", state.Message, err)
			} else {
				// Set FinishedAt explicitly on a Running phase. This is a unique condition that will allow this
				// function to perform a retry the next time the operation is processed.
				state.Phase = synccommon.OperationRunning
				state.FinishedAt = &now
				state.RetryCount++
				state.Message = fmt.Sprintf("%s. Retrying attempt #%d at %s.", state.Message, state.RetryCount, retryAt.Format(time.Kitchen))
			}
		} else {
			if terminating && terminatingCause != "" {
				state.Message = fmt.Sprintf("%s, triggered by %s", state.Message, terminatingCause)
			}
			if state.RetryCount > 0 {
				state.Message = fmt.Sprintf("%s (retried %d times).", state.Message, state.RetryCount)
			}
		}
	}

	ctrl.setOperationState(app, state)
	ts.AddCheckpoint("final_set_operation_state")
	if state.Phase.Completed() && (app.Operation.Sync != nil && !app.Operation.Sync.DryRun) {
		// if we just completed an operation, force a refresh so that UI will report up-to-date
		// sync/health information
		if _, err := cache.MetaNamespaceKeyFunc(app); err == nil {
			// force app refresh with using CompareWithLatest comparison type and trigger app reconciliation loop
			ctrl.requestAppRefresh(app.QualifiedName(), CompareWithLatestForceResolve.Pointer(), nil)
		} else {
			logCtx.WithError(err).Warn("Fails to requeue application")
		}
	}
	ts.AddCheckpoint("request_app_refresh_ms")
}

func (ctrl *ApplicationController) setOperationState(app *appv1.Application, state *appv1.OperationState) {
	logCtx := log.WithFields(applog.GetAppLogFields(app))
	if state.Phase == "" {
		// expose any bugs where we neglect to set phase
		panic("no phase was set")
	}
	if state.Phase.Completed() {
		now := metav1.Now()
		state.FinishedAt = &now
	}
	patch := map[string]any{
		"status": map[string]any{
			"operationState": state,
		},
	}
	if state.Phase.Completed() {
		// If operation is completed, clear the operation field to indicate no operation is
		// in progress.
		patch["operation"] = nil
	}
	if reflect.DeepEqual(app.Status.OperationState, state) {
		logCtx.Infof("No operation updates necessary to '%s'. Skipping patch", app.QualifiedName())
		return
	}
	patchJSON, err := json.Marshal(patch)
	if err != nil {
		logCtx.WithError(err).Error("error marshaling json")
		return
	}
	if app.Status.OperationState != nil && app.Status.OperationState.FinishedAt != nil && state.FinishedAt == nil {
		patchJSON, err = jsonpatch.MergeMergePatches(patchJSON, []byte(`{"status": {"operationState": {"finishedAt": null}}}`))
		if err != nil {
			logCtx.WithError(err).Error("error merging operation state patch")
			return
		}
	}

	kube.RetryUntilSucceed(context.Background(), updateOperationStateTimeout, "Update application operation state", logutils.NewLogrusLogger(logutils.NewWithCurrentConfig()), func() error {
		_, err := ctrl.PatchAppWithWriteBack(context.Background(), app.Name, app.Namespace, types.MergePatchType, patchJSON, metav1.PatchOptions{})
		if err != nil {
			// Stop retrying updating deleted application
			if apierrors.IsNotFound(err) {
				return nil
			}
			// kube.RetryUntilSucceed logs failed attempts at "debug" level, but we want to know if this fails. Log a
			// warning.
			logCtx.WithError(err).Warn("error patching application with operation state")
			return fmt.Errorf("error patching application with operation state: %w", err)
		}
		return nil
	})

	logCtx.Infof("updated '%s' operation (phase: %s)", app.QualifiedName(), state.Phase)
	if state.Phase.Completed() {
		eventInfo := argo.EventInfo{Reason: argo.EventReasonOperationCompleted}
		var messages []string
		if state.Operation.Sync != nil && len(state.Operation.Sync.Resources) > 0 {
			messages = []string{"Partial sync operation"}
		} else {
			messages = []string{"Sync operation"}
		}
		if state.SyncResult != nil {
			messages = append(messages, "to", state.SyncResult.Revision)
		}
		if state.Phase.Successful() {
			eventInfo.Type = corev1.EventTypeNormal
			messages = append(messages, "succeeded")
		} else {
			eventInfo.Type = corev1.EventTypeWarning
			messages = append(messages, "failed:", state.Message)
		}
		ctrl.logAppEvent(context.TODO(), app, eventInfo, strings.Join(messages, " "))

		destCluster, err := argo.GetDestinationCluster(context.Background(), app.Spec.Destination, ctrl.db)
		if err != nil {
			logCtx.WithError(err).Warn("Unable to get destination cluster, setting dest_server label to empty string in sync metric")
		}
		destServer := ""
		if destCluster != nil {
			destServer = destCluster.Server
		}
		ctrl.metricsServer.IncSync(app, destServer, state)
		ctrl.metricsServer.IncAppSyncDuration(app, destServer, state)
	}
}

// writeBackToInformer writes a just recently updated App back into the informer cache.
// This prevents the situation where the controller operates on a stale app and repeats work
func (ctrl *ApplicationController) writeBackToInformer(app *appv1.Application) {
	logCtx := log.WithFields(applog.GetAppLogFields(app)).WithField("informer-writeBack", true)
	err := ctrl.appInformer.GetStore().Update(app)
	if err != nil {
		logCtx.WithError(err).Error("failed to update informer store")
		return
	}
}

// PatchAppWithWriteBack patches an application and writes it back to the informer cache
func (ctrl *ApplicationController) PatchAppWithWriteBack(ctx context.Context, name, ns string, pt types.PatchType, data []byte, opts metav1.PatchOptions, subresources ...string) (result *appv1.Application, err error) {
	patchedApp, err := ctrl.applicationClientset.ArgoprojV1alpha1().Applications(ns).Patch(ctx, name, pt, data, opts, subresources...)
	if err != nil {
		return patchedApp, err
	}
	ctrl.writeBackToInformer(patchedApp)
	return patchedApp, err
}

func (ctrl *ApplicationController) processAppRefreshQueueItem() (processNext bool) {
	patchDuration := time.Duration(0) // time spent in doing patch/update calls
	setOpDuration := time.Duration(0) // time spent in doing Operation patch calls in autosync
	appKey, shutdown := ctrl.appRefreshQueue.Get()
	if shutdown {
		processNext = false
		return processNext
	}
	processNext = true
	defer func() {
		if r := recover(); r != nil {
			log.WithField("appkey", appKey).Errorf("Recovered from panic: %+v\n%s", r, debug.Stack())
		}
		// We want to have app operation update happen after the sync, so there's no race condition
		// and app updates not proceeding. See https://github.com/argoproj/argo-cd/issues/18500.
		ctrl.appOperationQueue.AddRateLimited(appKey)
		ctrl.appRefreshQueue.Done(appKey)
	}()
	obj, exists, err := ctrl.appInformer.GetIndexer().GetByKey(appKey)
	if err != nil {
		log.WithField("appkey", appKey).WithError(err).Error("Failed to get application from informer index")
		return processNext
	}
	if !exists {
		// This happens after app was deleted, but the work queue still had an entry for it.
		return processNext
	}
	origApp, ok := obj.(*appv1.Application)
	if !ok {
		log.WithField("appkey", appKey).Warn("Key in index is not an application")
		return processNext
	}
	origApp = origApp.DeepCopy()
	needRefresh, refreshType, comparisonLevel := ctrl.needRefreshAppStatus(origApp, ctrl.statusRefreshTimeout, ctrl.statusHardRefreshTimeout)

	if !needRefresh {
		return processNext
	}
	app := origApp.DeepCopy()
	logCtx := log.WithFields(applog.GetAppLogFields(app)).WithFields(log.Fields{
		"comparison-level": comparisonLevel,
		"dest-server":      origApp.Spec.Destination.Server,
		"dest-name":        origApp.Spec.Destination.Name,
		"dest-namespace":   origApp.Spec.Destination.Namespace,
	})

	startTime := time.Now()
	ts := stats.NewTimingStats()
	var destCluster *appv1.Cluster
	defer func() {
		reconcileDuration := time.Since(startTime)

		// We may or may not get to the point in the code where destCluster is set. Populate the dest_server label on a
		// best-effort basis.
		destServer := ""
		if destCluster != nil {
			destServer = destCluster.Server
		}
		ctrl.metricsServer.IncReconcile(origApp, destServer, reconcileDuration)
		for k, v := range ts.Timings() {
			logCtx = logCtx.WithField(k, v.Milliseconds())
		}
		logCtx.WithFields(log.Fields{
			"time_ms":  reconcileDuration.Milliseconds(),
			"patch_ms": patchDuration.Milliseconds(),
			"setop_ms": setOpDuration.Milliseconds(),
		}).Info("Reconciliation completed")
	}()

	if comparisonLevel == ComparisonWithNothing {
		// If the destination cluster is invalid, fallback to the normal reconciliation flow
		if destCluster, err = argo.GetDestinationCluster(context.Background(), app.Spec.Destination, ctrl.db); err == nil {
			managedResources := make([]*appv1.ResourceDiff, 0)
			if err := ctrl.cache.GetAppManagedResources(app.InstanceName(ctrl.namespace), &managedResources); err == nil {
				var tree *appv1.ApplicationTree
				if tree, err = ctrl.getResourceTree(destCluster, app, managedResources); err == nil {
					app.Status.Summary = tree.GetSummary(app)
					if err := ctrl.cache.SetAppResourcesTree(app.InstanceName(ctrl.namespace), tree); err != nil {
						logCtx.WithError(err).Error("Failed to cache resources tree")
						return processNext
					}
				}

				patchDuration = ctrl.persistAppStatus(origApp, &app.Status)
				return processNext
			}
			logCtx.Warnf("Failed to get cached managed resources for tree reconciliation, fall back to full reconciliation")
		}
	}
	ts.AddCheckpoint("comparison_with_nothing_ms")

	project, hasErrors := ctrl.refreshAppConditions(app)
	ts.AddCheckpoint("refresh_app_conditions_ms")
	now := metav1.Now()
	if hasErrors {
		app.Status.Sync.Status = appv1.SyncStatusCodeUnknown
		app.Status.Health.Status = health.HealthStatusUnknown
		patchDuration = ctrl.persistAppStatus(origApp, &app.Status)

		if err := ctrl.cache.SetAppResourcesTree(app.InstanceName(ctrl.namespace), &appv1.ApplicationTree{}); err != nil {
			logCtx.WithError(err).Warn("failed to set app resource tree")
		}
		if err := ctrl.cache.SetAppManagedResources(app.InstanceName(ctrl.namespace), nil); err != nil {
			logCtx.WithError(err).Warn("failed to set app managed resources tree")
		}
		ts.AddCheckpoint("process_refresh_app_conditions_errors_ms")
		return processNext
	}

	destCluster, err = argo.GetDestinationCluster(context.Background(), app.Spec.Destination, ctrl.db)
	if err != nil {
		logCtx.WithError(err).Error("Failed to get destination cluster")
		// exit the reconciliation. ctrl.refreshAppConditions should have caught the error
		return processNext
	}

	var localManifests []string
	if opState := app.Status.OperationState; opState != nil && opState.Operation.Sync != nil {
		localManifests = opState.Operation.Sync.Manifests
	}

	revisions := make([]string, 0)
	sources := make([]appv1.ApplicationSource, 0)

	hasMultipleSources := app.Spec.HasMultipleSources()

	// If we have multiple sources, we use all the sources under `sources` field and ignore source under `source` field.
	// else we use the source under the source field.
	if hasMultipleSources {
		for _, source := range app.Spec.Sources {
			// We do not perform any filtering of duplicate sources.
			// Argo CD will apply and update the resources generated from the sources automatically
			// based on the order in which manifests were generated
			sources = append(sources, source)
			revisions = append(revisions, source.TargetRevision)
		}
		if comparisonLevel == CompareWithRecent {
			revisions = app.Status.Sync.Revisions
		}
	} else {
		revision := app.Spec.GetSource().TargetRevision
		if comparisonLevel == CompareWithRecent {
			revision = app.Status.Sync.Revision
		}
		revisions = append(revisions, revision)
		sources = append(sources, app.Spec.GetSource())
	}

	compareResult, err := ctrl.appStateManager.CompareAppState(app, project, revisions, sources, refreshType == appv1.RefreshTypeHard, comparisonLevel == CompareWithLatestForceResolve, localManifests, hasMultipleSources)

	ts.AddCheckpoint("compare_app_state_ms")

	if stderrors.Is(err, ErrCompareStateRepo) {
		logCtx.WithError(err).Warn("Ignoring temporary failed attempt to compare app state against repo")
		return processNext // short circuit if git error is encountered
	}

	for k, v := range compareResult.timings {
		logCtx = logCtx.WithField(k, v.Milliseconds())
	}

	ctrl.normalizeApplication(origApp, app)
	ts.AddCheckpoint("normalize_application_ms")

	tree, err := ctrl.setAppManagedResources(destCluster, app, compareResult)
	ts.AddCheckpoint("set_app_managed_resources_ms")
	if err != nil {
		logCtx.WithError(err).Error("Failed to cache app resources")
	} else {
		app.Status.Summary = tree.GetSummary(app)
	}

	canSync, _ := project.Spec.SyncWindows.Matches(app).CanSync(false)
	if canSync {
		syncErrCond, opDuration := ctrl.autoSync(app, compareResult.syncStatus, compareResult.resources, compareResult.revisionsMayHaveChanges)
		setOpDuration = opDuration
		if syncErrCond != nil {
			app.Status.SetConditions(
				[]appv1.ApplicationCondition{*syncErrCond},
				map[appv1.ApplicationConditionType]bool{appv1.ApplicationConditionSyncError: true},
			)
		} else {
			app.Status.SetConditions(
				[]appv1.ApplicationCondition{},
				map[appv1.ApplicationConditionType]bool{appv1.ApplicationConditionSyncError: true},
			)
		}
	} else {
		logCtx.Info("Sync prevented by sync window")
	}
	ts.AddCheckpoint("auto_sync_ms")

	if app.Status.ReconciledAt == nil || comparisonLevel >= CompareWithLatest {
		app.Status.ReconciledAt = &now
	}
	app.Status.Sync = *compareResult.syncStatus
	app.Status.Health.Status = compareResult.healthStatus
	app.Status.Resources = compareResult.resources
	sort.Slice(app.Status.Resources, func(i, j int) bool {
		return resourceStatusKey(app.Status.Resources[i]) < resourceStatusKey(app.Status.Resources[j])
	})
	app.Status.SourceType = compareResult.appSourceType
	app.Status.SourceTypes = compareResult.appSourceTypes
	app.Status.ControllerNamespace = ctrl.namespace
	ts.AddCheckpoint("app_status_update_ms")
	patchDuration = ctrl.persistAppStatus(origApp, &app.Status)
	// This is a partly a duplicate of patch_ms, but more descriptive and allows to have measurement for the next step.
	ts.AddCheckpoint("persist_app_status_ms")
	if (compareResult.hasPreDeleteHooks != app.HasPreDeleteFinalizer() ||
		compareResult.hasPreDeleteHooks != app.HasPreDeleteFinalizer("cleanup")) &&
		app.GetDeletionTimestamp() == nil {
		if compareResult.hasPreDeleteHooks {
			app.SetPreDeleteFinalizer()
			app.SetPreDeleteFinalizer("cleanup")
		} else {
			app.UnSetPreDeleteFinalizer()
			app.UnSetPreDeleteFinalizer("cleanup")
		}

		if err := ctrl.updateFinalizers(app); err != nil {
			logCtx.Errorf("Failed to update finalizers: %v", err)
		}
	}
	if (compareResult.hasPostDeleteHooks != app.HasPostDeleteFinalizer() ||
		compareResult.hasPostDeleteHooks != app.HasPostDeleteFinalizer("cleanup")) &&
		app.GetDeletionTimestamp() == nil {
		if compareResult.hasPostDeleteHooks {
			app.SetPostDeleteFinalizer()
			app.SetPostDeleteFinalizer("cleanup")
		} else {
			app.UnSetPostDeleteFinalizer()
			app.UnSetPostDeleteFinalizer("cleanup")
		}

		if err := ctrl.updateFinalizers(app); err != nil {
			logCtx.WithError(err).Error("Failed to update finalizers")
		}
	}
	ts.AddCheckpoint("process_finalizers_ms")
	return processNext
}

func (ctrl *ApplicationController) processAppHydrateQueueItem() (processNext bool) {
	appKey, shutdown := ctrl.appHydrateQueue.Get()
	if shutdown {
		processNext = false
		return processNext
	}
	processNext = true
	defer func() {
		if r := recover(); r != nil {
			log.WithField("appkey", appKey).Errorf("Recovered from panic: %+v\n%s", r, debug.Stack())
		}
		ctrl.appHydrateQueue.Done(appKey)
	}()
	obj, exists, err := ctrl.appInformer.GetIndexer().GetByKey(appKey)
	if err != nil {
		log.WithField("appkey", appKey).WithError(err).Error("Failed to get application from informer index")
		return processNext
	}
	if !exists {
		// This happens after app was deleted, but the work queue still had an entry for it.
		return processNext
	}
	origApp, ok := obj.(*appv1.Application)
	if !ok {
		log.WithField("appkey", appKey).Warn("Key in index is not an application")
		return processNext
	}

	ctrl.hydrator.ProcessAppHydrateQueueItem(origApp.DeepCopy())

	log.WithFields(applog.GetAppLogFields(origApp)).Debug("Successfully processed app hydrate queue item")
	return processNext
}

func (ctrl *ApplicationController) processHydrationQueueItem() (processNext bool) {
	hydrationKey, shutdown := ctrl.hydrationQueue.Get()
	if shutdown {
		processNext = false
		return processNext
	}
	processNext = true

	logCtx := log.WithFields(log.Fields{
		"sourceRepoURL":        hydrationKey.SourceRepoURL,
		"sourceTargetRevision": hydrationKey.SourceTargetRevision,
		"destinationBranch":    hydrationKey.DestinationBranch,
	})

	defer func() {
		if r := recover(); r != nil {
			logCtx.Errorf("Recovered from panic: %+v\n%s", r, debug.Stack())
		}
		ctrl.hydrationQueue.Done(hydrationKey)
	}()

	logCtx.Debug("Processing hydration queue item")

	ctrl.hydrator.ProcessHydrationQueueItem(hydrationKey)

	logCtx.Debug("Successfully processed hydration queue item")
	return processNext
}

func resourceStatusKey(res appv1.ResourceStatus) string {
	return strings.Join([]string{res.Group, res.Kind, res.Namespace, res.Name}, "/")
}

func currentSourceEqualsSyncedSource(app *appv1.Application) bool {
	if app.Spec.HasMultipleSources() {
		return app.Spec.Sources.Equals(app.Status.Sync.ComparedTo.Sources)
	}
	source := app.Spec.GetSource()
	return source.Equals(&app.Status.Sync.ComparedTo.Source)
}

// needRefreshAppStatus answers if application status needs to be refreshed.
// Returns true if application never been compared, has changed or comparison result has expired.
// Additionally, it returns whether full refresh was requested or not.
// If full refresh is requested then target and live state should be reconciled, else only live state tree should be updated.
func (ctrl *ApplicationController) needRefreshAppStatus(app *appv1.Application, statusRefreshTimeout, statusHardRefreshTimeout time.Duration) (bool, appv1.RefreshType, CompareWith) {
	logCtx := log.WithFields(applog.GetAppLogFields(app))
	var reason string
	compareWith := CompareWithLatest
	refreshType := appv1.RefreshTypeNormal

	softExpired := app.Status.ReconciledAt == nil || app.Status.ReconciledAt.Add(statusRefreshTimeout).Before(time.Now().UTC())
	hardExpired := (app.Status.ReconciledAt == nil || app.Status.ReconciledAt.Add(statusHardRefreshTimeout).Before(time.Now().UTC())) && statusHardRefreshTimeout.Seconds() != 0

	if requestedType, ok := app.IsRefreshRequested(); ok {
		compareWith = CompareWithLatestForceResolve
		// user requested app refresh.
		refreshType = requestedType
		reason = fmt.Sprintf("%s refresh requested", refreshType)
	} else {
		if !currentSourceEqualsSyncedSource(app) {
			reason = "spec.source differs"
			compareWith = CompareWithLatestForceResolve
			if app.Spec.HasMultipleSources() {
				reason = "at least one of the spec.sources differs"
			}
		} else if hardExpired || softExpired {
			// The commented line below mysteriously crashes if app.Status.ReconciledAt is nil
			// reason = fmt.Sprintf("comparison expired. reconciledAt: %v, expiry: %v", app.Status.ReconciledAt, statusRefreshTimeout)
			// TODO: find existing Golang bug or create a new one
			reconciledAtStr := "never"
			if app.Status.ReconciledAt != nil {
				reconciledAtStr = app.Status.ReconciledAt.String()
			}
			reason = fmt.Sprintf("comparison expired, requesting refresh. reconciledAt: %v, expiry: %v", reconciledAtStr, statusRefreshTimeout)
			if hardExpired {
				reason = fmt.Sprintf("comparison expired, requesting hard refresh. reconciledAt: %v, expiry: %v", reconciledAtStr, statusHardRefreshTimeout)
				refreshType = appv1.RefreshTypeHard
			}
		} else if !reflect.DeepEqual(app.Spec.Destination, app.Status.Sync.ComparedTo.Destination) {
			reason = "spec.destination differs"
		} else if app.HasChangedManagedNamespaceMetadata() {
			reason = "spec.syncPolicy.managedNamespaceMetadata differs"
		} else if !app.Spec.IgnoreDifferences.Equals(app.Status.Sync.ComparedTo.IgnoreDifferences) {
			reason = "spec.ignoreDifferences differs"
		} else if requested, level := ctrl.isRefreshRequested(app.QualifiedName()); requested {
			compareWith = level
			reason = "controller refresh requested"
		}
	}

	if reason != "" {
		logCtx.Infof("Refreshing app status (%s), level (%d)", reason, compareWith)
		return true, refreshType, compareWith
	}
	return false, refreshType, compareWith
}

func (ctrl *ApplicationController) refreshAppConditions(app *appv1.Application) (*appv1.AppProject, bool) {
	errorConditions := make([]appv1.ApplicationCondition, 0)
	proj, err := ctrl.getAppProj(app)
	if err != nil {
		errorConditions = append(errorConditions, ctrl.projectErrorToCondition(err, app))
	} else {
		specConditions, err := argo.ValidatePermissions(context.Background(), &app.Spec, proj, ctrl.db)
		if err != nil {
			errorConditions = append(errorConditions, appv1.ApplicationCondition{
				Type:    appv1.ApplicationConditionUnknownError,
				Message: err.Error(),
			})
		} else {
			errorConditions = append(errorConditions, specConditions...)
		}
	}
	app.Status.SetConditions(errorConditions, map[appv1.ApplicationConditionType]bool{
		appv1.ApplicationConditionInvalidSpecError: true,
		appv1.ApplicationConditionUnknownError:     true,
	})
	return proj, len(errorConditions) > 0
}

// normalizeApplication normalizes an application.spec and additionally persists updates if it changed
func (ctrl *ApplicationController) normalizeApplication(orig, app *appv1.Application) {
	app.Spec = *argo.NormalizeApplicationSpec(&app.Spec)
	logCtx := log.WithFields(applog.GetAppLogFields(app))

	patch, modified, err := diff.CreateTwoWayMergePatch(orig, app, appv1.Application{})

	if err != nil {
		logCtx.WithError(err).Error("error constructing app spec patch")
	} else if modified {
		_, err := ctrl.PatchAppWithWriteBack(context.Background(), app.Name, app.Namespace, types.MergePatchType, patch, metav1.PatchOptions{})
		if err != nil {
			logCtx.WithError(err).Error("Error persisting normalized application spec")
		} else {
			logCtx.Infof("Normalized app spec: %s", string(patch))
		}
	}
}

func createMergePatch(orig, newV any) ([]byte, bool, error) {
	origBytes, err := json.Marshal(orig)
	if err != nil {
		return nil, false, err
	}
	newBytes, err := json.Marshal(newV)
	if err != nil {
		return nil, false, err
	}
	patch, err := jsonpatch.CreateMergePatch(origBytes, newBytes)
	if err != nil {
		return nil, false, err
	}
	return patch, string(patch) != "{}", nil
}

// persistAppStatus persists updates to application status. If no changes were made, it is a no-op
func (ctrl *ApplicationController) persistAppStatus(orig *appv1.Application, newStatus *appv1.ApplicationStatus) (patchDuration time.Duration) {
	logCtx := log.WithFields(applog.GetAppLogFields(orig))
	if orig.Status.Sync.Status != newStatus.Sync.Status {
		message := fmt.Sprintf("Updated sync status: %s -> %s", orig.Status.Sync.Status, newStatus.Sync.Status)
		ctrl.logAppEvent(context.TODO(), orig, argo.EventInfo{Reason: argo.EventReasonResourceUpdated, Type: corev1.EventTypeNormal}, message)
	}
	if orig.Status.Health.Status != newStatus.Health.Status {
		// Update the last transition time to now. This should be the ONLY place in code where this is set, because it's
		// the only place that is reliably aware of the previous and updated health statuses.
		now := metav1.Now()
		newStatus.Health.LastTransitionTime = &now

		message := fmt.Sprintf("Updated health status: %s -> %s", orig.Status.Health.Status, newStatus.Health.Status)
		ctrl.logAppEvent(context.TODO(), orig, argo.EventInfo{Reason: argo.EventReasonResourceUpdated, Type: corev1.EventTypeNormal}, message)
	} else {
		// make sure the last transition time is the same and populated if the health is the same
		newStatus.Health.LastTransitionTime = orig.Status.Health.LastTransitionTime
	}
	var newAnnotations map[string]string
	if orig.GetAnnotations() != nil {
		newAnnotations = make(map[string]string)
		for k, v := range orig.GetAnnotations() {
			newAnnotations[k] = v
		}
		delete(newAnnotations, appv1.AnnotationKeyRefresh)
		delete(newAnnotations, appv1.AnnotationKeyHydrate)
	}
	patch, modified, err := createMergePatch(
		&appv1.Application{ObjectMeta: metav1.ObjectMeta{Annotations: orig.GetAnnotations()}, Status: orig.Status},
		&appv1.Application{ObjectMeta: metav1.ObjectMeta{Annotations: newAnnotations}, Status: *newStatus})
	if err != nil {
		logCtx.WithError(err).Error("Error constructing app status patch")
		return patchDuration
	}
	if !modified {
		logCtx.Infof("No status changes. Skipping patch")
		return patchDuration
	}
	// calculate time for path call
	start := time.Now()
	defer func() {
		patchDuration = time.Since(start)
	}()
	_, err = ctrl.PatchAppWithWriteBack(context.Background(), orig.Name, orig.Namespace, types.MergePatchType, patch, metav1.PatchOptions{})
	if err != nil {
		logCtx.WithError(err).Warn("Error updating application")
	} else {
		logCtx.Infof("Update successful")
	}
	return patchDuration
}

// autoSync will initiate a sync operation for an application configured with automated sync
func (ctrl *ApplicationController) autoSync(app *appv1.Application, syncStatus *appv1.SyncStatus, resources []appv1.ResourceStatus, shouldCompareRevisions bool) (*appv1.ApplicationCondition, time.Duration) {
	logCtx := log.WithFields(applog.GetAppLogFields(app))
	ts := stats.NewTimingStats()
	defer func() {
		for k, v := range ts.Timings() {
			logCtx = logCtx.WithField(k, v.Milliseconds())
		}
		logCtx = logCtx.WithField("time_ms", time.Since(ts.StartTime).Milliseconds())
		logCtx.Debug("Finished auto sync")
	}()
	if app.Spec.SyncPolicy == nil || !app.Spec.SyncPolicy.IsAutomatedSyncEnabled() {
		return nil, 0
	}

	if app.Operation != nil {
		logCtx.Infof("Skipping auto-sync: another operation is in progress")
		return nil, 0
	}
	if app.DeletionTimestamp != nil && !app.DeletionTimestamp.IsZero() {
		logCtx.Infof("Skipping auto-sync: deletion in progress")
		return nil, 0
	}

	// Only perform auto-sync if we detect OutOfSync status. This is to prevent us from attempting
	// a sync when application is already in a Synced or Unknown state
	if syncStatus.Status != appv1.SyncStatusCodeOutOfSync {
		logCtx.Infof("Skipping auto-sync: application status is %s", syncStatus.Status)
		return nil, 0
	}

	if !app.Spec.SyncPolicy.Automated.Prune {
		requirePruneOnly := true
		for _, r := range resources {
			if r.Status != appv1.SyncStatusCodeSynced && !r.RequiresPruning {
				requirePruneOnly = false
				break
			}
		}
		if requirePruneOnly {
			logCtx.Infof("Skipping auto-sync: need to prune extra resources only but automated prune is disabled")
			return nil, 0
		}
	}

	source := ptr.To(app.Spec.GetSource())
	desiredRevisions := []string{syncStatus.Revision}
	if app.Spec.HasMultipleSources() {
		source = nil
		desiredRevisions = syncStatus.Revisions
	}

	op := appv1.Operation{
		Sync: &appv1.SyncOperation{
			Source:      source,
			Revision:    syncStatus.Revision,
			Prune:       app.Spec.SyncPolicy.Automated.Prune,
			SyncOptions: app.Spec.SyncPolicy.SyncOptions,
			Sources:     app.Spec.Sources,
			Revisions:   syncStatus.Revisions,
		},
		InitiatedBy: appv1.OperationInitiator{Automated: true},
		Retry:       appv1.RetryStrategy{Limit: 5},
	}
	if app.Spec.SyncPolicy.Retry != nil {
		op.Retry = *app.Spec.SyncPolicy.Retry
	}

	// It is possible for manifests to remain OutOfSync even after a sync/kubectl apply (e.g.
	// auto-sync with pruning disabled). We need to ensure that we do not keep Syncing an
	// application in an infinite loop. To detect this, we only attempt the Sync if the revision
	// and parameter overrides are different from our most recent sync operation.
	alreadyAttempted, lastAttemptedRevisions, lastAttemptedPhase := alreadyAttemptedSync(app, desiredRevisions, shouldCompareRevisions)
	ts.AddCheckpoint("already_attempted_sync_ms")
	if alreadyAttempted {
		if !lastAttemptedPhase.Successful() {
			logCtx.Warnf("Skipping auto-sync: failed previous sync attempt to %s and will not retry for %s", lastAttemptedRevisions, desiredRevisions)
			message := fmt.Sprintf("Failed last sync attempt to %s: %s", lastAttemptedRevisions, app.Status.OperationState.Message)
			return &appv1.ApplicationCondition{Type: appv1.ApplicationConditionSyncError, Message: message}, 0
		}
		if !app.Spec.SyncPolicy.Automated.SelfHeal {
			logCtx.Infof("Skipping auto-sync: most recent sync already to %s", desiredRevisions)
			return nil, 0
		}
		// Self heal will trigger a new sync operation when the desired state changes and cause the application to
		// be OutOfSync when it was previously synced Successfully. This means SelfHeal should only ever be attempted
		// when the revisions have not changed, and where the previous sync to these revision was successful

		// Only carry SelfHealAttemptsCount to be increased when the selfHealBackoffCooldown has not elapsed yet
		if !ctrl.selfHealBackoffCooldownElapsed(app) {
			if app.Status.OperationState != nil && app.Status.OperationState.Operation.Sync != nil {
				op.Sync.SelfHealAttemptsCount = app.Status.OperationState.Operation.Sync.SelfHealAttemptsCount
			}
		}

		if remainingTime := ctrl.selfHealRemainingBackoff(app, int(op.Sync.SelfHealAttemptsCount)); remainingTime > 0 {
			logCtx.Infof("Skipping auto-sync: already attempted sync to %s with timeout %v (retrying in %v)", lastAttemptedRevisions, ctrl.selfHealTimeout, remainingTime)
			ctrl.requestAppRefresh(app.QualifiedName(), CompareWithLatest.Pointer(), &remainingTime)
			return nil, 0
		}

		op.Sync.SelfHealAttemptsCount++
		for _, resource := range resources {
			if resource.Status != appv1.SyncStatusCodeSynced {
				op.Sync.Resources = append(op.Sync.Resources, appv1.SyncOperationResource{
					Kind:  resource.Kind,
					Group: resource.Group,
					Name:  resource.Name,
				})
			}
		}
	}
	ts.AddCheckpoint("already_attempted_check_ms")

	if app.Spec.SyncPolicy.Automated.Prune && !app.Spec.SyncPolicy.Automated.AllowEmpty {
		bAllNeedPrune := true
		for _, r := range resources {
			if !r.RequiresPruning {
				bAllNeedPrune = false
			}
		}
		if bAllNeedPrune {
			message := fmt.Sprintf("Skipping sync attempt to %s: auto-sync will wipe out all resources", desiredRevisions)
			logCtx.Warn(message)
			return &appv1.ApplicationCondition{Type: appv1.ApplicationConditionSyncError, Message: message}, 0
		}
	}

	appIf := ctrl.applicationClientset.ArgoprojV1alpha1().Applications(app.Namespace)
	ts.AddCheckpoint("get_applications_ms")
	start := time.Now()
	updatedApp, err := argo.SetAppOperation(appIf, app.Name, &op)
	ts.AddCheckpoint("set_app_operation_ms")
	setOpTime := time.Since(start)
	if err != nil {
		if stderrors.Is(err, argo.ErrAnotherOperationInProgress) {
			// skipping auto-sync because another operation is in progress and was not noticed due to stale data in informer
			// it is safe to skip auto-sync because it is already running
			logCtx.WithError(err).Warnf("Failed to initiate auto-sync to %s", desiredRevisions)
			return nil, 0
		}

		logCtx.WithError(err).Errorf("Failed to initiate auto-sync to %s", desiredRevisions)
		return &appv1.ApplicationCondition{Type: appv1.ApplicationConditionSyncError, Message: err.Error()}, setOpTime
	}
	ctrl.writeBackToInformer(updatedApp)
	ts.AddCheckpoint("write_back_to_informer_ms")

	message := fmt.Sprintf("Initiated automated sync to %s", desiredRevisions)
	ctrl.logAppEvent(context.TODO(), app, argo.EventInfo{Reason: argo.EventReasonOperationStarted, Type: corev1.EventTypeNormal}, message)
	logCtx.Info(message)
	return nil, setOpTime
}

// alreadyAttemptedSync returns whether the most recently synced revision(s) exactly match the given desiredRevisions
// and for the same application source. If the revision(s) have changed or the Application source configuration has been updated,
// it will return false, indicating that a new sync should be attempted.
// When newRevisionHasChanges is false, due to commits not having direct changes on the application, it will not compare the revision(s), but only the sources.
// It also returns the last synced revisions if any, and the result of that last sync operation.
func alreadyAttemptedSync(app *appv1.Application, desiredRevisions []string, newRevisionHasChanges bool) (bool, []string, synccommon.OperationPhase) {
	if app.Status.OperationState == nil {
		// The operation state may be removed when new operations are triggered
		return false, []string{}, ""
	}
	if app.Status.OperationState.SyncResult == nil {
		// If the sync has completed without result, it is very likely that an error happened
		// We don't want to resync with auto-sync indefinitely. We should have retried the configured amount of time already
		// In this case, a manual action to restore the app may be required
		log.WithFields(applog.GetAppLogFields(app)).Warn("Already attempted sync: sync does not have any results")
		return app.Status.OperationState.Phase.Completed(), []string{}, app.Status.OperationState.Phase
	}

	if newRevisionHasChanges {
		log.WithFields(applog.GetAppLogFields(app)).Infof("Already attempted sync: comparing synced revisions to %s", desiredRevisions)
		if app.Spec.HasMultipleSources() {
			if !reflect.DeepEqual(app.Status.OperationState.SyncResult.Revisions, desiredRevisions) {
				return false, app.Status.OperationState.SyncResult.Revisions, app.Status.OperationState.Phase
			}
		} else {
			if len(desiredRevisions) != 1 || app.Status.OperationState.SyncResult.Revision != desiredRevisions[0] {
				return false, []string{app.Status.OperationState.SyncResult.Revision}, app.Status.OperationState.Phase
			}
		}
	} else {
		log.WithFields(applog.GetAppLogFields(app)).Debugf("Already attempted sync: revisions %s have no changes", desiredRevisions)
	}

	log.WithFields(applog.GetAppLogFields(app)).Debug("Already attempted sync: comparing sources")
	if app.Spec.HasMultipleSources() {
		return reflect.DeepEqual(app.Spec.Sources, app.Status.OperationState.SyncResult.Sources), app.Status.OperationState.SyncResult.Revisions, app.Status.OperationState.Phase
	}
	return reflect.DeepEqual(app.Spec.GetSource(), app.Status.OperationState.SyncResult.Source), []string{app.Status.OperationState.SyncResult.Revision}, app.Status.OperationState.Phase
}

func (ctrl *ApplicationController) selfHealRemainingBackoff(app *appv1.Application, selfHealAttemptsCount int) time.Duration {
	if app.Status.OperationState == nil {
		return time.Duration(0)
	}

	var timeSinceOperation *time.Duration
	if app.Status.OperationState.FinishedAt != nil {
		timeSinceOperation = ptr.To(time.Since(app.Status.OperationState.FinishedAt.Time))
	}

	var retryAfter time.Duration
	if ctrl.selfHealBackoff == nil {
		if timeSinceOperation == nil {
			retryAfter = ctrl.selfHealTimeout
		} else {
			retryAfter = ctrl.selfHealTimeout - *timeSinceOperation
		}
	} else {
		backOff := *ctrl.selfHealBackoff
		backOff.Steps = selfHealAttemptsCount
		var delay time.Duration
		steps := backOff.Steps
		for i := 0; i < steps; i++ {
			delay = backOff.Step()
		}
		if timeSinceOperation == nil {
			retryAfter = delay
		} else {
			retryAfter = delay - *timeSinceOperation
		}
	}
	return retryAfter
}

// selfHealBackoffCooldownElapsed returns true when the last successful sync has occurred since longer
// than then self heal cooldown. This means that the application has been in sync for long enough to
// reset the self healing backoff to its initial state
func (ctrl *ApplicationController) selfHealBackoffCooldownElapsed(app *appv1.Application) bool {
	if app.Status.OperationState == nil || app.Status.OperationState.FinishedAt == nil {
		// Something is in progress, or about to be. In that case, selfHeal attempt should be zero anyway
		return true
	}

	timeSinceLastOperation := time.Since(app.Status.OperationState.FinishedAt.Time)
	return timeSinceLastOperation >= ctrl.selfHealBackoffCooldown && app.Status.OperationState.Phase.Successful()
}

// isAppNamespaceAllowed returns whether the application is allowed in the
// namespace it's residing in.
func (ctrl *ApplicationController) isAppNamespaceAllowed(app *appv1.Application) bool {
	return app.Namespace == ctrl.namespace || glob.MatchStringInList(ctrl.applicationNamespaces, app.Namespace, glob.REGEXP)
}

func (ctrl *ApplicationController) canProcessApp(obj any) bool {
	app, ok := obj.(*appv1.Application)
	if !ok {
		return false
	}

	// Only process given app if it exists in a watched namespace, or in the
	// control plane's namespace.
	if !ctrl.isAppNamespaceAllowed(app) {
		return false
	}

	if annotations := app.GetAnnotations(); annotations != nil {
		if skipVal, ok := annotations[common.AnnotationKeyAppSkipReconcile]; ok {
			logCtx := log.WithFields(applog.GetAppLogFields(app))
			if skipReconcile, err := strconv.ParseBool(skipVal); err == nil {
				if skipReconcile {
					logCtx.Debugf("Skipping Application reconcile based on annotation %s", common.AnnotationKeyAppSkipReconcile)
					return false
				}
			} else {
				logCtx.WithError(err).Debugf("Unable to determine if Application should skip reconcile based on annotation %s", common.AnnotationKeyAppSkipReconcile)
			}
		}
	}

	destCluster, err := argo.GetDestinationCluster(context.Background(), app.Spec.Destination, ctrl.db)
	if err != nil {
		return ctrl.clusterSharding.IsManagedCluster(nil)
	}
	return ctrl.clusterSharding.IsManagedCluster(destCluster)
}

func (ctrl *ApplicationController) newApplicationInformerAndLister() (cache.SharedIndexInformer, applisters.ApplicationLister) {
	watchNamespace := ctrl.namespace
	// If we have at least one additional namespace configured, we need to
	// watch on them all.
	if len(ctrl.applicationNamespaces) > 0 {
		watchNamespace = ""
	}
	refreshTimeout := ctrl.statusRefreshTimeout
	if ctrl.statusHardRefreshTimeout.Seconds() != 0 && (ctrl.statusHardRefreshTimeout < ctrl.statusRefreshTimeout) {
		refreshTimeout = ctrl.statusHardRefreshTimeout
	}
	informer := cache.NewSharedIndexInformer(
		&cache.ListWatch{
			ListFunc: func(options metav1.ListOptions) (apiruntime.Object, error) {
				// We are only interested in apps that exist in namespaces the
				// user wants to be enabled.
				appList, err := ctrl.applicationClientset.ArgoprojV1alpha1().Applications(watchNamespace).List(context.TODO(), options)
				if err != nil {
					return nil, err
				}
				newItems := []appv1.Application{}
				for _, app := range appList.Items {
					if ctrl.isAppNamespaceAllowed(&app) {
						newItems = append(newItems, app)
					}
				}
				appList.Items = newItems
				return appList, nil
			},
			WatchFunc: func(options metav1.ListOptions) (watch.Interface, error) {
				return ctrl.applicationClientset.ArgoprojV1alpha1().Applications(watchNamespace).Watch(context.TODO(), options)
			},
		},
		&appv1.Application{},
		refreshTimeout,
		cache.Indexers{
			cache.NamespaceIndex: func(obj any) ([]string, error) {
				app, ok := obj.(*appv1.Application)
				if ok {
					// We only generally work with applications that are in one
					// the allowed namespaces.
					if ctrl.isAppNamespaceAllowed(app) {
						// If the application is not allowed to use the project,
						// log an error.
						if _, err := ctrl.getAppProj(app); err != nil {
							ctrl.setAppCondition(app, ctrl.projectErrorToCondition(err, app))
						} else if _, err = argo.GetDestinationCluster(context.Background(), app.Spec.Destination, ctrl.db); err != nil {
							ctrl.setAppCondition(app, appv1.ApplicationCondition{Type: appv1.ApplicationConditionInvalidSpecError, Message: err.Error()})
						}
					}
				}

				return cache.MetaNamespaceIndexFunc(obj)
			},
			orphanedIndex: func(obj any) (i []string, e error) {
				app, ok := obj.(*appv1.Application)
				if !ok {
					return nil, nil
				}

				if !ctrl.isAppNamespaceAllowed(app) {
					return nil, nil
				}

				proj, err := ctrl.getAppProj(app)
				if err != nil {
					return nil, nil
				}
				if proj.Spec.OrphanedResources != nil {
					return []string{app.Spec.Destination.Namespace}, nil
				}
				return nil, nil
			},
		},
	)
	lister := applisters.NewApplicationLister(informer.GetIndexer())
	_, err := informer.AddEventHandler(
		cache.ResourceEventHandlerFuncs{
			AddFunc: func(obj any) {
				if !ctrl.canProcessApp(obj) {
					return
				}
				key, err := cache.MetaNamespaceKeyFunc(obj)
				if err == nil {
					ctrl.appRefreshQueue.AddRateLimited(key)
				}
				newApp, newOK := obj.(*appv1.Application)
				if err == nil && newOK {
					ctrl.clusterSharding.AddApp(newApp)
				}
			},
			UpdateFunc: func(old, new any) {
				if !ctrl.canProcessApp(new) {
					return
				}

				key, err := cache.MetaNamespaceKeyFunc(new)
				if err != nil {
					return
				}

				var compareWith *CompareWith
				var delay *time.Duration

				oldApp, oldOK := old.(*appv1.Application)
				newApp, newOK := new.(*appv1.Application)
				if oldOK && newOK {
					if automatedSyncEnabled(oldApp, newApp) {
						log.WithFields(applog.GetAppLogFields(newApp)).Info("Enabled automated sync")
						compareWith = CompareWithLatest.Pointer()
					}
					if ctrl.statusRefreshJitter != 0 && oldApp.ResourceVersion == newApp.ResourceVersion {
						// Handler is refreshing the apps, add a random jitter to spread the load and avoid spikes
						jitter := time.Duration(float64(ctrl.statusRefreshJitter) * rand.Float64())
						delay = &jitter
					}
				}

				ctrl.requestAppRefresh(newApp.QualifiedName(), compareWith, delay)
				if !newOK || (delay != nil && *delay != time.Duration(0)) {
					ctrl.appOperationQueue.AddRateLimited(key)
				}
				if ctrl.hydrator != nil {
					ctrl.appHydrateQueue.AddRateLimited(newApp.QualifiedName())
				}
				ctrl.clusterSharding.UpdateApp(newApp)
			},
			DeleteFunc: func(obj any) {
				if !ctrl.canProcessApp(obj) {
					return
				}
				// IndexerInformer uses a delta queue, therefore for deletes we have to use this
				// key function.
				key, err := cache.DeletionHandlingMetaNamespaceKeyFunc(obj)
				if err == nil {
					// for deletes, we immediately add to the refresh queue
					ctrl.appRefreshQueue.Add(key)
				}
				delApp, delOK := obj.(*appv1.Application)
				if err == nil && delOK {
					ctrl.clusterSharding.DeleteApp(delApp)
				}
			},
		},
	)
	if err != nil {
		return nil, nil
	}
	return informer, lister
}

func (ctrl *ApplicationController) projectErrorToCondition(err error, app *appv1.Application) appv1.ApplicationCondition {
	var condition appv1.ApplicationCondition
	if apierrors.IsNotFound(err) {
		condition = appv1.ApplicationCondition{
			Type:    appv1.ApplicationConditionInvalidSpecError,
			Message: fmt.Sprintf("Application referencing project %s which does not exist", app.Spec.Project),
		}
	} else {
		condition = appv1.ApplicationCondition{Type: appv1.ApplicationConditionUnknownError, Message: err.Error()}
	}
	return condition
}

func (ctrl *ApplicationController) RegisterClusterSecretUpdater(ctx context.Context) {
	updater := NewClusterInfoUpdater(ctrl.stateCache, ctrl.db, ctrl.appLister.Applications(""), ctrl.cache, ctrl.clusterSharding.IsManagedCluster, ctrl.getAppProj, ctrl.namespace)
	go updater.Run(ctx)
}

func isOperationInProgress(app *appv1.Application) bool {
	return app.Status.OperationState != nil && !app.Status.OperationState.Phase.Completed()
}

// automatedSyncEnabled tests if an app went from auto-sync disabled to enabled.
// if it was toggled to be enabled, the informer handler will force a refresh
func automatedSyncEnabled(oldApp *appv1.Application, newApp *appv1.Application) bool {
	oldEnabled := false
	oldSelfHealEnabled := false
	if oldApp.Spec.SyncPolicy != nil && oldApp.Spec.SyncPolicy.IsAutomatedSyncEnabled() {
		oldEnabled = true
		oldSelfHealEnabled = oldApp.Spec.SyncPolicy.Automated.SelfHeal
	}

	newEnabled := false
	newSelfHealEnabled := false
	if newApp.Spec.SyncPolicy != nil && newApp.Spec.SyncPolicy.IsAutomatedSyncEnabled() {
		newEnabled = true
		newSelfHealEnabled = newApp.Spec.SyncPolicy.Automated.SelfHeal
	}
	if !oldEnabled && newEnabled {
		return true
	}
	if !oldSelfHealEnabled && newSelfHealEnabled {
		return true
	}
	// nothing changed
	return false
}

// toAppKey returns the application key from a given appName, that is, it will
// replace underscores with forward-slashes to become a <namespace>/<name>
// format. If the appName is an unqualified name (such as, "app"), it will use
// the controller's namespace in the key.
func (ctrl *ApplicationController) toAppKey(appName string) string {
	if !strings.Contains(appName, "_") && !strings.Contains(appName, "/") {
		return ctrl.namespace + "/" + appName
	} else if strings.Contains(appName, "/") {
		return appName
	}
	return strings.ReplaceAll(appName, "_", "/")
}

func (ctrl *ApplicationController) toAppQualifiedName(appName, appNamespace string) string {
	return fmt.Sprintf("%s/%s", appNamespace, appName)
}

func (ctrl *ApplicationController) getAppList(options metav1.ListOptions) (*appv1.ApplicationList, error) {
	watchNamespace := ctrl.namespace
	// If we have at least one additional namespace configured, we need to
	// watch on them all.
	if len(ctrl.applicationNamespaces) > 0 {
		watchNamespace = ""
	}

	appList, err := ctrl.applicationClientset.ArgoprojV1alpha1().Applications(watchNamespace).List(context.TODO(), options)
	if err != nil {
		return nil, err
	}
	newItems := []appv1.Application{}
	for _, app := range appList.Items {
		if ctrl.isAppNamespaceAllowed(&app) {
			newItems = append(newItems, app)
		}
	}
	appList.Items = newItems
	return appList, nil
}

func (ctrl *ApplicationController) logAppEvent(ctx context.Context, a *appv1.Application, eventInfo argo.EventInfo, message string) {
	eventLabels := argo.GetAppEventLabels(ctx, a, applisters.NewAppProjectLister(ctrl.projInformer.GetIndexer()), ctrl.namespace, ctrl.settingsMgr, ctrl.db)
	ctrl.auditLogger.LogAppEvent(a, eventInfo, message, "", eventLabels)
}

func (ctrl *ApplicationController) applyImpersonationConfig(config *rest.Config, proj *appv1.AppProject, app *appv1.Application, destCluster *appv1.Cluster) error {
	impersonationEnabled, err := ctrl.settingsMgr.IsImpersonationEnabled()
	if err != nil {
		return fmt.Errorf("error getting impersonation setting: %w", err)
	}
	if !impersonationEnabled {
		return nil
	}
	user, err := deriveServiceAccountToImpersonate(proj, app, destCluster)
	if err != nil {
		return fmt.Errorf("error deriving service account to impersonate: %w", err)
	}
	config.Impersonate = rest.ImpersonationConfig{
		UserName: user,
	}
	return nil
}

type ClusterFilterFunction func(c *appv1.Cluster, distributionFunction sharding.DistributionFunction) bool<|MERGE_RESOLUTION|>--- conflicted
+++ resolved
@@ -1209,12 +1209,8 @@
 	if err != nil {
 		logCtx.WithError(err).Warn("Unable to get destination cluster")
 		app.UnSetCascadedDeletion()
-<<<<<<< HEAD
-		app.UnSetPostDeleteFinalizer()
-		app.UnSetPreDeleteFinalizer()
-=======
 		app.UnSetPostDeleteFinalizerAll()
->>>>>>> 8c890d42
+		app.UnSetPreDeleteFinalizerAll()
 		if err := ctrl.updateFinalizers(app); err != nil {
 			return err
 		}
@@ -1228,7 +1224,11 @@
 	}
 	config := metrics.AddMetricsTransportWrapper(ctrl.metricsServer, app, clusterRESTConfig)
 
-<<<<<<< HEAD
+	// Apply impersonation config if necessary
+	if err := ctrl.applyImpersonationConfig(config, proj, app, destCluster); err != nil {
+		return fmt.Errorf("cannot apply impersonation: %w", err)
+	}
+
 	// Handle PreDelete hooks - run them before any deletion occurs
 	if app.HasPreDeleteFinalizer() {
 		objsMap, err := ctrl.getPermittedAppLiveObjects(destCluster, app, proj, projectClusters)
@@ -1249,11 +1249,6 @@
 		if err := ctrl.updateFinalizers(app); err != nil {
 			return fmt.Errorf("error updating pre-delete finalizers: %w", err)
 		}
-=======
-	// Apply impersonation config if necessary
-	if err := ctrl.applyImpersonationConfig(config, proj, app, destCluster); err != nil {
-		return fmt.Errorf("cannot apply impersonation: %w", err)
->>>>>>> 8c890d42
 	}
 
 	if app.CascadedDeletion() {
