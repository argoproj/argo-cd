--- conflicted
+++ resolved
@@ -1438,7 +1438,6 @@
 	ts.AddCheckpoint("initial_operation_stage_ms")
 
 	project, err := ctrl.getAppProj(app)
-<<<<<<< HEAD
 	if err == nil {
 		// Start or resume the sync
 		ctrl.appStateManager.SyncAppState(app, project, state)
@@ -1447,16 +1446,6 @@
 		state.Message = fmt.Sprintf("Failed to load application project: %v", err)
 	}
 	ts.AddCheckpoint("validate_and_sync_app_state_ms")
-=======
-	if err != nil {
-		state.Phase = synccommon.OperationError
-		state.Message = fmt.Sprintf("Failed to load application project: %v", err)
-	} else {
-		// Start or resume the sync
-		ctrl.appStateManager.SyncAppState(app, project, state)
-	}
-	ts.AddCheckpoint("sync_app_state_ms")
->>>>>>> 733350ce
 
 	switch state.Phase {
 	case synccommon.OperationRunning:
@@ -2150,21 +2139,12 @@
 	alreadyAttempted, lastAttemptedRevisions, lastAttemptedPhase := alreadyAttemptedSync(app, desiredRevisions, shouldCompareRevisions)
 	ts.AddCheckpoint("already_attempted_sync_ms")
 	if alreadyAttempted {
-<<<<<<< HEAD
-		if !app.Spec.SyncPolicy.Automated.SelfHeal || !lastAttemptedPhase.Successful() {
-			if !lastAttemptedPhase.Successful() {
-				logCtx.Warnf("Skipping auto-sync: failed previous sync attempt to %s and will not retry for %s", lastAttemptedRevisions, desiredRevisions)
-				message := fmt.Sprintf("Failed last sync attempt to %s: %s", lastAttemptedRevisions, app.Status.OperationState.Message)
-				return &appv1.ApplicationCondition{Type: appv1.ApplicationConditionSyncError, Message: message}, 0
-			}
-=======
 		if !lastAttemptedPhase.Successful() {
 			logCtx.Warnf("Skipping auto-sync: failed previous sync attempt to %s and will not retry for %s", lastAttemptedRevisions, desiredRevisions)
 			message := fmt.Sprintf("Failed last sync attempt to %s: %s", lastAttemptedRevisions, app.Status.OperationState.Message)
 			return &appv1.ApplicationCondition{Type: appv1.ApplicationConditionSyncError, Message: message}, 0
 		}
 		if !app.Spec.SyncPolicy.Automated.SelfHeal {
->>>>>>> 733350ce
 			logCtx.Infof("Skipping auto-sync: most recent sync already to %s", desiredRevisions)
 			return nil, 0
 		}
@@ -2172,23 +2152,6 @@
 		// be OutOfSync when it was previously synced Successfully. This means SelfHeal should only ever be attempted
 		// when the revisions have not changed, and where the previous sync to these revision was successful
 
-<<<<<<< HEAD
-		// Self heal will trigger a new sync operation when the desired state changes and cause the application to
-		// be OutOfSync when it was previously synced Successfully. This means SelfHeal should only ever be attempted
-		// when the revisions have not changed, and where the previous sync to these revision was successful
-		if !ctrl.selfHealBackoffCooldownElapsed(app) {
-			remainingTime := ctrl.selfHealRemainingBackoff(app)
-			if remainingTime > 0 {
-				logCtx.Infof("Skipping auto-sync: already attempted sync to %s with timeout %v (retrying in %v)", desiredRevisions, ctrl.selfHealTimeout, remainingTime)
-				ctrl.requestAppRefresh(app.QualifiedName(), CompareWithLatest.Pointer(), &remainingTime)
-				return nil, 0
-			}
-
-			// Only carry SelfHealAttemptsCount when the selfHealBackoffCooldown has not elapsed
-			if app.Status.OperationState != nil && app.Status.OperationState.Operation.Sync != nil {
-				op.Sync.SelfHealAttemptsCount = app.Status.OperationState.Operation.Sync.SelfHealAttemptsCount
-			}
-=======
 		// Only carry SelfHealAttemptsCount to be increased when the selfHealBackoffCooldown has not elapsed yet
 		if !ctrl.selfHealBackoffCooldownElapsed(app) {
 			if app.Status.OperationState != nil && app.Status.OperationState.Operation.Sync != nil {
@@ -2200,7 +2163,6 @@
 			logCtx.Infof("Skipping auto-sync: already attempted sync to %s with timeout %v (retrying in %v)", lastAttemptedRevisions, ctrl.selfHealTimeout, remainingTime)
 			ctrl.requestAppRefresh(app.QualifiedName(), CompareWithLatest.Pointer(), &remainingTime)
 			return nil, 0
->>>>>>> 733350ce
 		}
 
 		op.Sync.SelfHealAttemptsCount++
@@ -2250,27 +2212,17 @@
 	ctrl.writeBackToInformer(updatedApp)
 	ts.AddCheckpoint("write_back_to_informer_ms")
 
-<<<<<<< HEAD
 	message := fmt.Sprintf("Initiated automated sync to %s", desiredRevisions)
-=======
-	message := fmt.Sprintf("Initiated automated sync to '%s'", desiredRevisions)
->>>>>>> 733350ce
 	ctrl.logAppEvent(context.TODO(), app, argo.EventInfo{Reason: argo.EventReasonOperationStarted, Type: corev1.EventTypeNormal}, message)
 	logCtx.Info(message)
 	return nil, setOpTime
 }
 
-<<<<<<< HEAD
-// alreadyAttemptedSync returns whether the most recent sync was performed against the
-// desiredRevisions and with the same app source config which are currently set in the app.
-// It also returns the last synced revisions and the result of that operation.
-=======
 // alreadyAttemptedSync returns whether the most recently synced revision(s) exactly match the given desiredRevisions
 // and for the same application source. If the revision(s) have changed or the Application source configuration has been updated,
 // it will return false, indicating that a new sync should be attempted.
 // When newRevisionHasChanges is false, due to commits not having direct changes on the application, it will not compare the revision(s), but only the sources.
 // It also returns the last synced revisions if any, and the result of that last sync operation.
->>>>>>> 733350ce
 func alreadyAttemptedSync(app *appv1.Application, desiredRevisions []string, newRevisionHasChanges bool) (bool, []string, synccommon.OperationPhase) {
 	if app.Status.OperationState == nil {
 		// The operation state may be removed when new operations are triggered
@@ -2306,11 +2258,7 @@
 	return reflect.DeepEqual(app.Spec.GetSource(), app.Status.OperationState.SyncResult.Source), []string{app.Status.OperationState.SyncResult.Revision}, app.Status.OperationState.Phase
 }
 
-<<<<<<< HEAD
-func (ctrl *ApplicationController) selfHealRemainingBackoff(app *appv1.Application) time.Duration {
-=======
 func (ctrl *ApplicationController) selfHealRemainingBackoff(app *appv1.Application, selfHealAttemptsCount int) time.Duration {
->>>>>>> 733350ce
 	if app.Status.OperationState == nil {
 		return time.Duration(0)
 	}
@@ -2329,11 +2277,7 @@
 		}
 	} else {
 		backOff := *ctrl.selfHealBackoff
-<<<<<<< HEAD
-		backOff.Steps = int(app.Status.OperationState.Operation.Sync.SelfHealAttemptsCount)
-=======
 		backOff.Steps = selfHealAttemptsCount
->>>>>>> 733350ce
 		var delay time.Duration
 		steps := backOff.Steps
 		for i := 0; i < steps; i++ {
