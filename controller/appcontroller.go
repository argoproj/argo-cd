--- conflicted
+++ resolved
@@ -2136,55 +2136,31 @@
 	// auto-sync with pruning disabled). We need to ensure that we do not keep Syncing an
 	// application in an infinite loop. To detect this, we only attempt the Sync if the revision
 	// and parameter overrides are different from our most recent sync operation.
-<<<<<<< HEAD
 	alreadyAttempted, lastAttemptedRevisions, lastAttemptedPhase := alreadyAttemptedSync(app, desiredRevisions, shouldCompareRevisions)
 	ts.AddCheckpoint("already_attempted_sync_ms")
-	if alreadyAttempted && (!app.Spec.SyncPolicy.Automated.SelfHeal || !lastAttemptedPhase.Successful()) {
-		if !lastAttemptedPhase.Successful() {
-			logCtx.Warnf("Skipping auto-sync: failed previous sync attempt to %s and will not retry for %s", lastAttemptedRevisions, desiredRevisions)
-			message := fmt.Sprintf("Failed last sync attempt to %s: %s", lastAttemptedRevisions, app.Status.OperationState.Message)
-			return &appv1.ApplicationCondition{Type: appv1.ApplicationConditionSyncError, Message: message}, 0
-		}
-		logCtx.Infof("Skipping auto-sync: most recent sync already to %s", desiredRevisions)
-		return nil, 0
-	} else if app.Spec.SyncPolicy.Automated.SelfHeal {
-		shouldSelfHeal, retryAfter := ctrl.shouldSelfHeal(app, alreadyAttempted)
-		if app.Status.OperationState != nil && app.Status.OperationState.Operation.Sync != nil {
-			op.Sync.SelfHealAttemptsCount = app.Status.OperationState.Operation.Sync.SelfHealAttemptsCount
-=======
 	if alreadyAttempted {
 		if !attemptPhase.Successful() {
-			logCtx.Warnf("Skipping auto-sync: failed previous sync attempt to %s", desiredCommitSHA)
-			message := fmt.Sprintf("Failed sync attempt to %s: %s", desiredCommitSHA, app.Status.OperationState.Message)
+			logCtx.Warnf("Skipping auto-sync: failed previous sync attempt to %s and will not retry for %s", lastAttemptedRevisions, desiredRevisions)
+			message := fmt.Sprintf("Failed sync attempt to %s: %s", lastAttemptedRevisions, app.Status.OperationState.Message)
 			return &appv1.ApplicationCondition{Type: appv1.ApplicationConditionSyncError, Message: message}, 0
 		}
 		if !selfHeal {
-			logCtx.Infof("Skipping auto-sync: most recent sync already to %s", desiredCommitSHA)
+			logCtx.Infof("Skipping auto-sync: most recent sync already to %s", desiredRevisions)
 			return nil, 0
->>>>>>> abbdfa26
 		}
 		// Self heal will trigger a new sync operation when the desired state changes and cause the application to
 		// be OutOfSync when it was previously synced Successfully. This means SelfHeal should only ever be attempted
 		// when the revisions have not changed, and where the previous sync to these revision was successful
 
-<<<<<<< HEAD
-		if alreadyAttempted {
-			if !shouldSelfHeal {
-				logCtx.Infof("Skipping auto-sync: already attempted sync to %s with timeout %v (retrying in %v)", desiredRevisions, ctrl.selfHealTimeout, retryAfter)
-				ctrl.requestAppRefresh(app.QualifiedName(), CompareWithLatest.Pointer(), &retryAfter)
-				return nil, 0
-=======
 		// Only carry SelfHealAttemptsCount to be increased when the selfHealBackoffCooldown has not elapsed yet
 		if !ctrl.selfHealBackoffCooldownElapsed(app) {
 			if app.Status.OperationState != nil && app.Status.OperationState.Operation.Sync != nil {
 				op.Sync.SelfHealAttemptsCount = app.Status.OperationState.Operation.Sync.SelfHealAttemptsCount
->>>>>>> abbdfa26
-			}
-		}
-
-		remainingTime := ctrl.selfHealRemainingBackoff(app, int(op.Sync.SelfHealAttemptsCount))
-		if remainingTime > 0 {
-			logCtx.Infof("Skipping auto-sync: already attempted sync to %s with timeout %v (retrying in %v)", desiredCommitSHA, ctrl.selfHealTimeout, remainingTime)
+			}
+		}
+
+		if remainingTime := ctrl.selfHealRemainingBackoff(app, int(op.Sync.SelfHealAttemptsCount)); remainingTime > 0 {
+			logCtx.Infof("Skipping auto-sync: already attempted sync to %s with timeout %v (retrying in %v)", lastAttemptedRevisions, ctrl.selfHealTimeout, remainingTime)
 			ctrl.requestAppRefresh(app.QualifiedName(), CompareWithLatest.Pointer(), &remainingTime)
 			return nil, 0
 		}
