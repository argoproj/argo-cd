package controller

import (
	"context"
	"encoding/json"
	goerrors "errors"
	"fmt"
	"math"
	"net/http"
	"reflect"
	"runtime/debug"
	"sort"
	"strconv"
	"strings"
	"sync"
	"time"

	"github.com/argoproj/argo-cd/v2/pkg/ratelimiter"
	clustercache "github.com/argoproj/gitops-engine/pkg/cache"
	"github.com/argoproj/gitops-engine/pkg/diff"
	"github.com/argoproj/gitops-engine/pkg/health"
	synccommon "github.com/argoproj/gitops-engine/pkg/sync/common"
	resourceutil "github.com/argoproj/gitops-engine/pkg/sync/resource"
	"github.com/argoproj/gitops-engine/pkg/utils/kube"
	jsonpatch "github.com/evanphx/json-patch"
	log "github.com/sirupsen/logrus"
	"golang.org/x/sync/semaphore"
	v1 "k8s.io/api/core/v1"
	apierr "k8s.io/apimachinery/pkg/api/errors"
	metav1 "k8s.io/apimachinery/pkg/apis/meta/v1"
	"k8s.io/apimachinery/pkg/apis/meta/v1/unstructured"
	"k8s.io/apimachinery/pkg/labels"
	apiruntime "k8s.io/apimachinery/pkg/runtime"
	"k8s.io/apimachinery/pkg/runtime/schema"
	"k8s.io/apimachinery/pkg/types"
	"k8s.io/apimachinery/pkg/util/runtime"
	"k8s.io/apimachinery/pkg/util/wait"
	"k8s.io/apimachinery/pkg/watch"
	"k8s.io/client-go/informers"
	informerv1 "k8s.io/client-go/informers/apps/v1"
	"k8s.io/client-go/kubernetes"
	"k8s.io/client-go/tools/cache"
	"k8s.io/client-go/util/workqueue"
	"k8s.io/utils/strings/slices"

	"github.com/argoproj/argo-cd/v2/common"
	statecache "github.com/argoproj/argo-cd/v2/controller/cache"
	"github.com/argoproj/argo-cd/v2/controller/metrics"
	"github.com/argoproj/argo-cd/v2/controller/sharding"
	"github.com/argoproj/argo-cd/v2/pkg/apis/application"
	appv1 "github.com/argoproj/argo-cd/v2/pkg/apis/application/v1alpha1"
	argov1alpha "github.com/argoproj/argo-cd/v2/pkg/apis/application/v1alpha1"
	appclientset "github.com/argoproj/argo-cd/v2/pkg/client/clientset/versioned"
	"github.com/argoproj/argo-cd/v2/pkg/client/informers/externalversions/application/v1alpha1"
	applisters "github.com/argoproj/argo-cd/v2/pkg/client/listers/application/v1alpha1"
	"github.com/argoproj/argo-cd/v2/reposerver/apiclient"
	"github.com/argoproj/argo-cd/v2/util/argo"
	argodiff "github.com/argoproj/argo-cd/v2/util/argo/diff"
	"github.com/argoproj/argo-cd/v2/util/env"

	kubeerrors "k8s.io/apimachinery/pkg/api/errors"

	appstatecache "github.com/argoproj/argo-cd/v2/util/cache/appstate"
	"github.com/argoproj/argo-cd/v2/util/db"
	"github.com/argoproj/argo-cd/v2/util/errors"
	"github.com/argoproj/argo-cd/v2/util/glob"
	"github.com/argoproj/argo-cd/v2/util/helm"
	logutils "github.com/argoproj/argo-cd/v2/util/log"
	settings_util "github.com/argoproj/argo-cd/v2/util/settings"
)

const (
	updateOperationStateTimeout             = 1 * time.Second
	defaultDeploymentInformerResyncDuration = 10
	// orphanedIndex contains application which monitor orphaned resources by namespace
	orphanedIndex = "orphaned"
)

type CompareWith int

const (
	// Compare live application state against state defined in latest git revision with no resolved revision caching.
	CompareWithLatestForceResolve CompareWith = 3
	// Compare live application state against state defined in latest git revision.
	CompareWithLatest CompareWith = 2
	// Compare live application state against state defined using revision of most recent comparison.
	CompareWithRecent CompareWith = 1
	// Skip comparison and only refresh application resources tree
	ComparisonWithNothing CompareWith = 0
)

func (a CompareWith) Max(b CompareWith) CompareWith {
	return CompareWith(math.Max(float64(a), float64(b)))
}

func (a CompareWith) Pointer() *CompareWith {
	return &a
}

// ApplicationController is the controller for application resources.
type ApplicationController struct {
	cache                *appstatecache.Cache
	namespace            string
	kubeClientset        kubernetes.Interface
	kubectl              kube.Kubectl
	applicationClientset appclientset.Interface
	auditLogger          *argo.AuditLogger
	// queue contains app namespace/name
	appRefreshQueue workqueue.RateLimitingInterface
	// queue contains app namespace/name/comparisonType and used to request app refresh with the predefined comparison type
	appComparisonTypeRefreshQueue workqueue.RateLimitingInterface
	appOperationQueue             workqueue.RateLimitingInterface
	projectRefreshQueue           workqueue.RateLimitingInterface
	appInformer                   cache.SharedIndexInformer
	appLister                     applisters.ApplicationLister
	projInformer                  cache.SharedIndexInformer
	deploymentInformer            informerv1.DeploymentInformer
	appStateManager               AppStateManager
	stateCache                    statecache.LiveStateCache
	statusRefreshTimeout          time.Duration
	statusHardRefreshTimeout      time.Duration
	selfHealTimeout               time.Duration
	repoClientset                 apiclient.Clientset
	db                            db.ArgoDB
	settingsMgr                   *settings_util.SettingsManager
	refreshRequestedApps          map[string]CompareWith
	refreshRequestedAppsMutex     *sync.Mutex
	dirtyAppVersions              map[string][]string
	dirtyAppVersionsMutex         *sync.RWMutex
	metricsServer                 *metrics.MetricsServer
	kubectlSemaphore              *semaphore.Weighted
	clusterFilter                 func(cluster *appv1.Cluster) bool
	projByNameCache               sync.Map
	applicationNamespaces         []string
}

// NewApplicationController creates new instance of ApplicationController.
func NewApplicationController(
	namespace string,
	settingsMgr *settings_util.SettingsManager,
	kubeClientset kubernetes.Interface,
	applicationClientset appclientset.Interface,
	repoClientset apiclient.Clientset,
	argoCache *appstatecache.Cache,
	kubectl kube.Kubectl,
	appResyncPeriod time.Duration,
	appHardResyncPeriod time.Duration,
	selfHealTimeout time.Duration,
	metricsPort int,
	metricsCacheExpiration time.Duration,
	metricsApplicationLabels []string,
	kubectlParallelismLimit int64,
	persistResourceHealth bool,
	clusterFilter func(cluster *appv1.Cluster) bool,
	applicationNamespaces []string,
	rateLimiterConfig *ratelimiter.AppControllerRateLimiterConfig,
) (*ApplicationController, error) {
	log.Infof("appResyncPeriod=%v, appHardResyncPeriod=%v", appResyncPeriod, appHardResyncPeriod)
	db := db.NewDB(namespace, settingsMgr, kubeClientset)
	if rateLimiterConfig == nil {
		rateLimiterConfig = ratelimiter.GetDefaultAppRateLimiterConfig()
		log.Info("Using default workqueue rate limiter config")
	}
	ctrl := ApplicationController{
		cache:                         argoCache,
		namespace:                     namespace,
		kubeClientset:                 kubeClientset,
		kubectl:                       kubectl,
		applicationClientset:          applicationClientset,
		repoClientset:                 repoClientset,
		appRefreshQueue:               workqueue.NewNamedRateLimitingQueue(ratelimiter.NewCustomAppControllerRateLimiter(rateLimiterConfig), "app_reconciliation_queue"),
		appOperationQueue:             workqueue.NewNamedRateLimitingQueue(ratelimiter.NewCustomAppControllerRateLimiter(rateLimiterConfig), "app_operation_processing_queue"),
		projectRefreshQueue:           workqueue.NewNamedRateLimitingQueue(ratelimiter.NewCustomAppControllerRateLimiter(rateLimiterConfig), "project_reconciliation_queue"),
		appComparisonTypeRefreshQueue: workqueue.NewRateLimitingQueue(ratelimiter.NewCustomAppControllerRateLimiter(rateLimiterConfig)),
		db:                            db,
		statusRefreshTimeout:          appResyncPeriod,
		statusHardRefreshTimeout:      appHardResyncPeriod,
		refreshRequestedApps:          make(map[string]CompareWith),
		refreshRequestedAppsMutex:     &sync.Mutex{},
<<<<<<< HEAD
		dirtyAppVersions:              make(map[string][]string),
		dirtyAppVersionsMutex:         &sync.RWMutex{},
		auditLogger:                   argo.NewAuditLogger(namespace, kubeClientset, "argocd-application-controller"),
=======
		auditLogger:                   argo.NewAuditLogger(namespace, kubeClientset, common.ApplicationController),
>>>>>>> bc5fb811
		settingsMgr:                   settingsMgr,
		selfHealTimeout:               selfHealTimeout,
		clusterFilter:                 clusterFilter,
		projByNameCache:               sync.Map{},
		applicationNamespaces:         applicationNamespaces,
	}
	if kubectlParallelismLimit > 0 {
		ctrl.kubectlSemaphore = semaphore.NewWeighted(kubectlParallelismLimit)
	}
	kubectl.SetOnKubectlRun(ctrl.onKubectlRun)
	appInformer, appLister := ctrl.newApplicationInformerAndLister()
	indexers := cache.Indexers{cache.NamespaceIndex: cache.MetaNamespaceIndexFunc}
	projInformer := v1alpha1.NewAppProjectInformer(applicationClientset, namespace, appResyncPeriod, indexers)
	var err error
	_, err = projInformer.AddEventHandler(cache.ResourceEventHandlerFuncs{
		AddFunc: func(obj interface{}) {
			if key, err := cache.MetaNamespaceKeyFunc(obj); err == nil {
				ctrl.projectRefreshQueue.AddRateLimited(key)
				if projMeta, ok := obj.(metav1.Object); ok {
					ctrl.InvalidateProjectsCache(projMeta.GetName())
				}

			}
		},
		UpdateFunc: func(old, new interface{}) {
			if key, err := cache.MetaNamespaceKeyFunc(new); err == nil {
				ctrl.projectRefreshQueue.AddRateLimited(key)
				if projMeta, ok := new.(metav1.Object); ok {
					ctrl.InvalidateProjectsCache(projMeta.GetName())
				}
			}
		},
		DeleteFunc: func(obj interface{}) {
			if key, err := cache.DeletionHandlingMetaNamespaceKeyFunc(obj); err == nil {
				// immediately push to queue for deletes
				ctrl.projectRefreshQueue.Add(key)
				if projMeta, ok := obj.(metav1.Object); ok {
					ctrl.InvalidateProjectsCache(projMeta.GetName())
				}
			}
		},
	})
	if err != nil {
		return nil, err
	}

	factory := informers.NewSharedInformerFactoryWithOptions(ctrl.kubeClientset, defaultDeploymentInformerResyncDuration, informers.WithNamespace(settingsMgr.GetNamespace()))
	deploymentInformer := factory.Apps().V1().Deployments()

	readinessHealthCheck := func(r *http.Request) error {
		applicationControllerName := env.StringFromEnv(common.EnvAppControllerName, common.DefaultApplicationControllerName)
		appControllerDeployment, err := deploymentInformer.Lister().Deployments(settingsMgr.GetNamespace()).Get(applicationControllerName)
		if err != nil {
			if kubeerrors.IsNotFound(err) {
				appControllerDeployment = nil
			} else {
				return fmt.Errorf("error retrieving Application Controller Deployment: %s", err)
			}
		}
		if appControllerDeployment != nil {
			if appControllerDeployment.Spec.Replicas != nil && int(*appControllerDeployment.Spec.Replicas) <= 0 {
				return fmt.Errorf("application controller deployment replicas is not set or is less than 0, replicas: %d", appControllerDeployment.Spec.Replicas)
			}
			shard := env.ParseNumFromEnv(common.EnvControllerShard, -1, -math.MaxInt32, math.MaxInt32)
			if _, err := sharding.GetOrUpdateShardFromConfigMap(kubeClientset.(*kubernetes.Clientset), settingsMgr, int(*appControllerDeployment.Spec.Replicas), shard); err != nil {
				return fmt.Errorf("error while updating the heartbeat for to the Shard Mapping ConfigMap: %s", err)
			}
		}
		return nil
	}

	metricsAddr := fmt.Sprintf("0.0.0.0:%d", metricsPort)

	ctrl.metricsServer, err = metrics.NewMetricsServer(metricsAddr, appLister, ctrl.canProcessApp, readinessHealthCheck, metricsApplicationLabels)
	if err != nil {
		return nil, err
	}
	if metricsCacheExpiration.Seconds() != 0 {
		err = ctrl.metricsServer.SetExpiration(metricsCacheExpiration)
		if err != nil {
			return nil, err
		}
	}
	stateCache := statecache.NewLiveStateCache(db, appInformer, ctrl.settingsMgr, kubectl, ctrl.metricsServer, ctrl.handleObjectUpdated, clusterFilter, argo.NewResourceTracking())
	appStateManager := NewAppStateManager(db, applicationClientset, repoClientset, namespace, kubectl, ctrl.settingsMgr, stateCache, projInformer, ctrl.metricsServer, argoCache, ctrl.statusRefreshTimeout, argo.NewResourceTracking(), persistResourceHealth)
	ctrl.appInformer = appInformer
	ctrl.appLister = appLister
	ctrl.projInformer = projInformer
	ctrl.deploymentInformer = deploymentInformer
	ctrl.appStateManager = appStateManager
	ctrl.stateCache = stateCache

	return &ctrl, nil
}

func (ctrl *ApplicationController) InvalidateProjectsCache(names ...string) {
	if len(names) > 0 {
		for _, name := range names {
			ctrl.projByNameCache.Delete(name)
		}
	} else {
		if ctrl != nil {
			ctrl.projByNameCache.Range(func(key, _ interface{}) bool {
				ctrl.projByNameCache.Delete(key)
				return true
			})
		}
	}
}

func (ctrl *ApplicationController) GetMetricsServer() *metrics.MetricsServer {
	return ctrl.metricsServer
}

func (ctrl *ApplicationController) onKubectlRun(command string) (kube.CleanupFunc, error) {
	ctrl.metricsServer.IncKubectlExec(command)
	if ctrl.kubectlSemaphore != nil {
		if err := ctrl.kubectlSemaphore.Acquire(context.Background(), 1); err != nil {
			return nil, err
		}
		ctrl.metricsServer.IncKubectlExecPending(command)
	}
	return func() {
		if ctrl.kubectlSemaphore != nil {
			ctrl.kubectlSemaphore.Release(1)
			ctrl.metricsServer.DecKubectlExecPending(command)
		}
	}, nil
}

func isSelfReferencedApp(app *appv1.Application, ref v1.ObjectReference) bool {
	gvk := ref.GroupVersionKind()
	return ref.UID == app.UID &&
		ref.Name == app.Name &&
		ref.Namespace == app.Namespace &&
		gvk.Group == application.Group &&
		gvk.Kind == application.ApplicationKind
}

func (ctrl *ApplicationController) newAppProjCache(name string) *appProjCache {
	return &appProjCache{name: name, ctrl: ctrl}
}

type appProjCache struct {
	name string
	ctrl *ApplicationController

	lock    sync.Mutex
	appProj *appv1.AppProject
}

// GetAppProject gets an AppProject from the cache. If the AppProject is not
// yet cached, retrieves the AppProject from the K8s control plane and stores
// in the cache.
func (projCache *appProjCache) GetAppProject(ctx context.Context) (*appv1.AppProject, error) {
	projCache.lock.Lock()
	defer projCache.lock.Unlock()
	if projCache.appProj != nil {
		return projCache.appProj, nil
	}
	proj, err := argo.GetAppProjectByName(projCache.name, applisters.NewAppProjectLister(projCache.ctrl.projInformer.GetIndexer()), projCache.ctrl.namespace, projCache.ctrl.settingsMgr, projCache.ctrl.db, ctx)
	if err != nil {
		return nil, err
	}
	projCache.appProj = proj
	return projCache.appProj, nil
}

// getAppProj gets the AppProject for the given Application app.
func (ctrl *ApplicationController) getAppProj(app *appv1.Application) (*appv1.AppProject, error) {
	projCache, _ := ctrl.projByNameCache.LoadOrStore(app.Spec.GetProject(), ctrl.newAppProjCache(app.Spec.GetProject()))
	proj, err := projCache.(*appProjCache).GetAppProject(context.TODO())
	if err != nil {
		if apierr.IsNotFound(err) {
			return nil, err
		} else {
			return nil, fmt.Errorf("could not retrieve AppProject '%s' from cache: %v", app.Spec.Project, err)
		}
	}
	if !proj.IsAppNamespacePermitted(app, ctrl.namespace) {
		return nil, argo.ErrProjectNotPermitted(app.GetName(), app.GetNamespace(), proj.GetName())
	}
	return proj, nil
}

func (ctrl *ApplicationController) handleObjectUpdated(managedByApp map[string]bool, ref v1.ObjectReference) {
	// if namespaced resource is not managed by any app it might be orphaned resource of some other apps
	if len(managedByApp) == 0 && ref.Namespace != "" {
		// retrieve applications which monitor orphaned resources in the same namespace and refresh them unless resource is denied in app project
		if objs, err := ctrl.appInformer.GetIndexer().ByIndex(orphanedIndex, ref.Namespace); err == nil {
			for i := range objs {
				app, ok := objs[i].(*appv1.Application)
				if !ok {
					continue
				}

				managedByApp[app.InstanceName(ctrl.namespace)] = true
			}
		}
	}
	for appName, isManagedResource := range managedByApp {
		// The appName is given as <namespace>_<name>, but the indexer needs it
		// format <namespace>/<name>
		appKey := ctrl.toAppKey(appName)
		obj, exists, err := ctrl.appInformer.GetIndexer().GetByKey(appKey)
		app, ok := obj.(*appv1.Application)
		if exists && err == nil && ok && isSelfReferencedApp(app, ref) {
			// Don't force refresh app if related resource is application itself. This prevents infinite reconciliation loop.
			continue
		}

		if !ctrl.canProcessApp(obj) {
			// Don't force refresh app if app belongs to a different controller shard or is outside the allowed namespaces.
			continue
		}

		// Enforce application's permission for the source namespace
		_, err = ctrl.getAppProj(app)
		if err != nil {
			log.Errorf("Unable to determine project for app '%s': %v", app.QualifiedName(), err)
			continue
		}

		level := ComparisonWithNothing
		if isManagedResource {
			level = CompareWithRecent
		}

		namespace := ref.Namespace
		if ref.Namespace == "" {
			namespace = "(cluster-scoped)"
		}
		log.WithFields(log.Fields{
			"application":  appKey,
			"level":        level,
			"namespace":    namespace,
			"name":         ref.Name,
			"api-version":  ref.APIVersion,
			"kind":         ref.Kind,
			"server":       app.Spec.Destination.Server,
			"cluster-name": app.Spec.Destination.Name,
		}).Debug("Requesting app refresh caused by object update")

		ctrl.requestAppRefresh(app.QualifiedName(), &level, nil)
	}
}

// setAppManagedResources will build a list of ResourceDiff based on the provided comparisonResult
// and persist app resources related data in the cache. Will return the persisted ApplicationTree.
func (ctrl *ApplicationController) setAppManagedResources(a *appv1.Application, comparisonResult *comparisonResult) (*appv1.ApplicationTree, error) {
	managedResources, err := ctrl.hideSecretData(a, comparisonResult)
	if err != nil {
		return nil, fmt.Errorf("error getting managed resources: %s", err)
	}
	tree, err := ctrl.getResourceTree(a, managedResources)
	if err != nil {
		return nil, fmt.Errorf("error getting resource tree: %s", err)
	}
	err = ctrl.cache.SetAppResourcesTree(a.InstanceName(ctrl.namespace), tree)
	if err != nil {
		return nil, fmt.Errorf("error setting app resource tree: %s", err)
	}
	err = ctrl.cache.SetAppManagedResources(a.InstanceName(ctrl.namespace), managedResources)
	if err != nil {
		return nil, fmt.Errorf("error setting app managed resources: %s", err)
	}
	return tree, nil
}

// returns true of given resources exist in the namespace by default and not managed by the user
func isKnownOrphanedResourceExclusion(key kube.ResourceKey, proj *appv1.AppProject) bool {
	if key.Namespace == "default" && key.Group == "" && key.Kind == kube.ServiceKind && key.Name == "kubernetes" {
		return true
	}
	if key.Group == "" && key.Kind == kube.ServiceAccountKind && key.Name == "default" {
		return true
	}
	if key.Group == "" && key.Kind == "ConfigMap" && key.Name == "kube-root-ca.crt" {
		return true
	}
	list := proj.Spec.OrphanedResources.Ignore
	for _, item := range list {
		if item.Kind == "" || glob.Match(item.Kind, key.Kind) {
			if glob.Match(item.Group, key.Group) {
				if item.Name == "" || glob.Match(item.Name, key.Name) {
					return true
				}
			}
		}
	}
	return false
}

func (ctrl *ApplicationController) getResourceTree(a *appv1.Application, managedResources []*appv1.ResourceDiff) (*appv1.ApplicationTree, error) {
	nodes := make([]appv1.ResourceNode, 0)
	proj, err := ctrl.getAppProj(a)
	if err != nil {
		return nil, fmt.Errorf("failed to get project: %w", err)
	}

	orphanedNodesMap := make(map[kube.ResourceKey]appv1.ResourceNode)
	warnOrphaned := true
	if proj.Spec.OrphanedResources != nil {
		orphanedNodesMap, err = ctrl.stateCache.GetNamespaceTopLevelResources(a.Spec.Destination.Server, a.Spec.Destination.Namespace)
		if err != nil {
			return nil, fmt.Errorf("failed to get namespace top-level resources: %w", err)
		}
		warnOrphaned = proj.Spec.OrphanedResources.IsWarn()
	}
	for i := range managedResources {
		managedResource := managedResources[i]
		delete(orphanedNodesMap, kube.NewResourceKey(managedResource.Group, managedResource.Kind, managedResource.Namespace, managedResource.Name))
		var live = &unstructured.Unstructured{}
		err := json.Unmarshal([]byte(managedResource.LiveState), &live)
		if err != nil {
			return nil, fmt.Errorf("failed to unmarshal live state of managed resources: %w", err)
		}
		var target = &unstructured.Unstructured{}
		err = json.Unmarshal([]byte(managedResource.TargetState), &target)
		if err != nil {
			return nil, fmt.Errorf("failed to unmarshal target state of managed resources: %w", err)
		}

		if live == nil {
			nodes = append(nodes, appv1.ResourceNode{
				ResourceRef: appv1.ResourceRef{
					Version:   target.GroupVersionKind().Version,
					Name:      managedResource.Name,
					Kind:      managedResource.Kind,
					Group:     managedResource.Group,
					Namespace: managedResource.Namespace,
				},
			})
		} else {
			err := ctrl.stateCache.IterateHierarchy(a.Spec.Destination.Server, kube.GetResourceKey(live), func(child appv1.ResourceNode, appName string) bool {
				permitted, _ := proj.IsResourcePermitted(schema.GroupKind{Group: child.ResourceRef.Group, Kind: child.ResourceRef.Kind}, child.Namespace, a.Spec.Destination, func(project string) ([]*appv1.Cluster, error) {
					clusters, err := ctrl.db.GetProjectClusters(context.TODO(), project)
					if err != nil {
						return nil, fmt.Errorf("failed to get project clusters: %w", err)
					}
					return clusters, nil
				})
				if !permitted {
					return false
				}
				nodes = append(nodes, child)
				return true
			})
			if err != nil {
				return nil, fmt.Errorf("failed to iterate resource hierarchy: %w", err)
			}
		}
	}
	orphanedNodes := make([]appv1.ResourceNode, 0)
	for k := range orphanedNodesMap {
		if k.Namespace != "" && proj.IsGroupKindPermitted(k.GroupKind(), true) && !isKnownOrphanedResourceExclusion(k, proj) {
			err := ctrl.stateCache.IterateHierarchy(a.Spec.Destination.Server, k, func(child appv1.ResourceNode, appName string) bool {
				belongToAnotherApp := false
				if appName != "" {
					appKey := ctrl.toAppKey(appName)
					if _, exists, err := ctrl.appInformer.GetIndexer().GetByKey(appKey); exists && err == nil {
						belongToAnotherApp = true
					}
				}

				if belongToAnotherApp {
					return false
				}

				permitted, _ := proj.IsResourcePermitted(schema.GroupKind{Group: child.ResourceRef.Group, Kind: child.ResourceRef.Kind}, child.Namespace, a.Spec.Destination, func(project string) ([]*appv1.Cluster, error) {
					return ctrl.db.GetProjectClusters(context.TODO(), project)
				})

				if !permitted {
					return false
				}
				orphanedNodes = append(orphanedNodes, child)
				return true
			})
			if err != nil {
				return nil, err
			}
		}
	}
	var conditions []appv1.ApplicationCondition
	if len(orphanedNodes) > 0 && warnOrphaned {
		conditions = []appv1.ApplicationCondition{{
			Type:    appv1.ApplicationConditionOrphanedResourceWarning,
			Message: fmt.Sprintf("Application has %d orphaned resources", len(orphanedNodes)),
		}}
	}
	a.Status.SetConditions(conditions, map[appv1.ApplicationConditionType]bool{appv1.ApplicationConditionOrphanedResourceWarning: true})
	sort.Slice(orphanedNodes, func(i, j int) bool {
		return orphanedNodes[i].ResourceRef.String() < orphanedNodes[j].ResourceRef.String()
	})

	hosts, err := ctrl.getAppHosts(a, nodes)
	if err != nil {
		return nil, fmt.Errorf("failed to get app hosts: %w", err)
	}
	return &appv1.ApplicationTree{Nodes: nodes, OrphanedNodes: orphanedNodes, Hosts: hosts}, nil
}

func (ctrl *ApplicationController) getAppHosts(a *appv1.Application, appNodes []appv1.ResourceNode) ([]appv1.HostInfo, error) {
	supportedResourceNames := map[v1.ResourceName]bool{
		v1.ResourceCPU:     true,
		v1.ResourceStorage: true,
		v1.ResourceMemory:  true,
	}
	appPods := map[kube.ResourceKey]bool{}
	for _, node := range appNodes {
		if node.Group == "" && node.Kind == kube.PodKind {
			appPods[kube.NewResourceKey(node.Group, node.Kind, node.Namespace, node.Name)] = true
		}
	}

	allNodesInfo := map[string]statecache.NodeInfo{}
	allPodsByNode := map[string][]statecache.PodInfo{}
	appPodsByNode := map[string][]statecache.PodInfo{}
	err := ctrl.stateCache.IterateResources(a.Spec.Destination.Server, func(res *clustercache.Resource, info *statecache.ResourceInfo) {
		key := res.ResourceKey()

		switch {
		case info.NodeInfo != nil && key.Group == "" && key.Kind == "Node":
			allNodesInfo[key.Name] = *info.NodeInfo
		case info.PodInfo != nil && key.Group == "" && key.Kind == kube.PodKind:
			if appPods[key] {
				appPodsByNode[info.PodInfo.NodeName] = append(appPodsByNode[info.PodInfo.NodeName], *info.PodInfo)
			} else {
				allPodsByNode[info.PodInfo.NodeName] = append(allPodsByNode[info.PodInfo.NodeName], *info.PodInfo)
			}
		}
	})
	if err != nil {
		return nil, err
	}

	var hosts []appv1.HostInfo
	for nodeName, appPods := range appPodsByNode {
		node, ok := allNodesInfo[nodeName]
		if !ok {
			continue
		}

		neighbors := allPodsByNode[nodeName]

		resources := map[v1.ResourceName]appv1.HostResourceInfo{}
		for name, resource := range node.Capacity {
			info := resources[name]
			info.ResourceName = name
			info.Capacity += resource.MilliValue()
			resources[name] = info
		}

		for _, pod := range appPods {
			for name, resource := range pod.ResourceRequests {
				if !supportedResourceNames[name] {
					continue
				}

				info := resources[name]
				info.RequestedByApp += resource.MilliValue()
				resources[name] = info
			}
		}

		for _, pod := range neighbors {
			for name, resource := range pod.ResourceRequests {
				if !supportedResourceNames[name] || pod.Phase == v1.PodSucceeded || pod.Phase == v1.PodFailed {
					continue
				}
				info := resources[name]
				info.RequestedByNeighbors += resource.MilliValue()
				resources[name] = info
			}
		}

		var resourcesInfo []appv1.HostResourceInfo
		for _, info := range resources {
			if supportedResourceNames[info.ResourceName] && info.Capacity > 0 {
				resourcesInfo = append(resourcesInfo, info)
			}
		}
		sort.Slice(resourcesInfo, func(i, j int) bool {
			return resourcesInfo[i].ResourceName < resourcesInfo[j].ResourceName
		})
		hosts = append(hosts, appv1.HostInfo{Name: nodeName, SystemInfo: node.SystemInfo, ResourcesInfo: resourcesInfo})
	}
	return hosts, nil
}

func (ctrl *ApplicationController) hideSecretData(app *appv1.Application, comparisonResult *comparisonResult) ([]*appv1.ResourceDiff, error) {
	items := make([]*appv1.ResourceDiff, len(comparisonResult.managedResources))
	for i := range comparisonResult.managedResources {
		res := comparisonResult.managedResources[i]
		item := appv1.ResourceDiff{
			Namespace:       res.Namespace,
			Name:            res.Name,
			Group:           res.Group,
			Kind:            res.Kind,
			Hook:            res.Hook,
			ResourceVersion: res.ResourceVersion,
		}

		target := res.Target
		live := res.Live
		resDiff := res.Diff
		if res.Kind == kube.SecretKind && res.Group == "" {
			var err error
			target, live, err = diff.HideSecretData(res.Target, res.Live)
			if err != nil {
				return nil, fmt.Errorf("error hiding secret data: %s", err)
			}
			compareOptions, err := ctrl.settingsMgr.GetResourceCompareOptions()
			if err != nil {
				return nil, fmt.Errorf("error getting resource compare options: %s", err)
			}
			resourceOverrides, err := ctrl.settingsMgr.GetResourceOverrides()
			if err != nil {
				return nil, fmt.Errorf("error getting resource overrides: %s", err)
			}
			appLabelKey, err := ctrl.settingsMgr.GetAppInstanceLabelKey()
			if err != nil {
				return nil, fmt.Errorf("error getting app instance label key: %s", err)
			}
			trackingMethod, err := ctrl.settingsMgr.GetTrackingMethod()
			if err != nil {
				return nil, fmt.Errorf("error getting tracking method: %s", err)
			}

			clusterCache, err := ctrl.stateCache.GetClusterCache(app.Spec.Destination.Server)
			if err != nil {
				return nil, fmt.Errorf("error getting cluster cache: %s", err)
			}
			diffConfig, err := argodiff.NewDiffConfigBuilder().
				WithDiffSettings(app.Spec.IgnoreDifferences, resourceOverrides, compareOptions.IgnoreAggregatedRoles).
				WithTracking(appLabelKey, trackingMethod).
				WithNoCache().
				WithLogger(logutils.NewLogrusLogger(logutils.NewWithCurrentConfig())).
				WithGVKParser(clusterCache.GetGVKParser()).
				Build()
			if err != nil {
				return nil, fmt.Errorf("appcontroller error building diff config: %s", err)
			}

			diffResult, err := argodiff.StateDiff(live, target, diffConfig)
			if err != nil {
				return nil, fmt.Errorf("error applying diff: %s", err)
			}
			resDiff = diffResult
		}

		if live != nil {
			data, err := json.Marshal(live)
			if err != nil {
				return nil, fmt.Errorf("error marshaling live json: %s", err)
			}
			item.LiveState = string(data)
		} else {
			item.LiveState = "null"
		}

		if target != nil {
			data, err := json.Marshal(target)
			if err != nil {
				return nil, fmt.Errorf("error marshaling target json: %s", err)
			}
			item.TargetState = string(data)
		} else {
			item.TargetState = "null"
		}
		item.PredictedLiveState = string(resDiff.PredictedLive)
		item.NormalizedLiveState = string(resDiff.NormalizedLive)
		item.Modified = resDiff.Modified

		items[i] = &item
	}
	return items, nil
}

// Run starts the Application CRD controller.
func (ctrl *ApplicationController) Run(ctx context.Context, statusProcessors int, operationProcessors int) {
	defer runtime.HandleCrash()
	defer ctrl.appRefreshQueue.ShutDown()
	defer ctrl.appComparisonTypeRefreshQueue.ShutDown()
	defer ctrl.appOperationQueue.ShutDown()
	defer ctrl.projectRefreshQueue.ShutDown()

	ctrl.metricsServer.RegisterClustersInfoSource(ctx, ctrl.stateCache)
	ctrl.RegisterClusterSecretUpdater(ctx)

	go ctrl.appInformer.Run(ctx.Done())
	go ctrl.projInformer.Run(ctx.Done())
	go ctrl.deploymentInformer.Informer().Run(ctx.Done())

	errors.CheckError(ctrl.stateCache.Init())

	if !cache.WaitForCacheSync(ctx.Done(), ctrl.appInformer.HasSynced, ctrl.projInformer.HasSynced) {
		log.Error("Timed out waiting for caches to sync")
		return
	}

	go func() { errors.CheckError(ctrl.stateCache.Run(ctx)) }()
	go func() { errors.CheckError(ctrl.metricsServer.ListenAndServe()) }()

	for i := 0; i < statusProcessors; i++ {
		go wait.Until(func() {
			for ctrl.processAppRefreshQueueItem() {
			}
		}, time.Second, ctx.Done())
	}

	for i := 0; i < operationProcessors; i++ {
		go wait.Until(func() {
			for ctrl.processAppOperationQueueItem() {
			}
		}, time.Second, ctx.Done())
	}

	go wait.Until(func() {
		for ctrl.processAppComparisonTypeQueueItem() {
		}
	}, time.Second, ctx.Done())

	go wait.Until(func() {
		for ctrl.processProjectQueueItem() {
		}
	}, time.Second, ctx.Done())
	<-ctx.Done()
}

// requestAppRefresh adds a request for given app to the refresh queue. appName
// needs to be the qualified name of the application, i.e. <namespace>/<name>.
func (ctrl *ApplicationController) requestAppRefresh(appName string, compareWith *CompareWith, after *time.Duration) {
	key := ctrl.toAppKey(appName)

	if compareWith != nil && after != nil {
		ctrl.appComparisonTypeRefreshQueue.AddAfter(fmt.Sprintf("%s/%d", key, compareWith), *after)
	} else {
		if compareWith != nil {
			ctrl.refreshRequestedAppsMutex.Lock()
			ctrl.refreshRequestedApps[key] = compareWith.Max(ctrl.refreshRequestedApps[key])
			ctrl.refreshRequestedAppsMutex.Unlock()
		}
		if after != nil {
			ctrl.appRefreshQueue.AddAfter(key, *after)
			ctrl.appOperationQueue.AddAfter(key, *after)
		} else {
			ctrl.appRefreshQueue.AddRateLimited(key)
			ctrl.appOperationQueue.AddRateLimited(key)
		}
	}
}

func (ctrl *ApplicationController) isDirtyApplication(app *argov1alpha.Application) bool {
	key := ctrl.toAppKey(app.QualifiedName())
	ctrl.dirtyAppVersionsMutex.RLock()
	versions := ctrl.dirtyAppVersions[key]
	ctrl.dirtyAppVersionsMutex.RUnlock()
	return slices.Contains(versions, app.GetResourceVersion())
}

func (ctrl *ApplicationController) setDirtyApplication(app *argov1alpha.Application) {
	key := ctrl.toAppKey(app.QualifiedName())
	ctrl.dirtyAppVersionsMutex.Lock()
	defer ctrl.dirtyAppVersionsMutex.Unlock()

	versions := []string{}
	if value, ok := ctrl.dirtyAppVersions[key]; ok {
		versions = value
	}
	ctrl.dirtyAppVersions[key] = append(versions, app.GetResourceVersion())
}

func (ctrl *ApplicationController) resetDirtyApplication(app *argov1alpha.Application) bool {
	key := ctrl.toAppKey(app.QualifiedName())
	ctrl.dirtyAppVersionsMutex.Lock()
	defer ctrl.dirtyAppVersionsMutex.Unlock()

	if versions, ok := ctrl.dirtyAppVersions[key]; ok {
		//If a new version is already known as dirty, do not reset
		if slices.Contains(versions, app.GetResourceVersion()) {
			return false
		}
		delete(ctrl.dirtyAppVersions, key)
	}
	return true
}

func (ctrl *ApplicationController) isRefreshRequested(appName string) (bool, CompareWith) {
	ctrl.refreshRequestedAppsMutex.Lock()
	defer ctrl.refreshRequestedAppsMutex.Unlock()
	level, ok := ctrl.refreshRequestedApps[appName]
	if ok {
		delete(ctrl.refreshRequestedApps, appName)
	}
	return ok, level
}

func (ctrl *ApplicationController) processAppOperationQueueItem() (processNext bool) {
	appKey, shutdown := ctrl.appOperationQueue.Get()
	if shutdown {
		processNext = false
		return
	}
	processNext = true
	defer func() {
		if r := recover(); r != nil {
			log.Errorf("Recovered from panic: %+v\n%s", r, debug.Stack())
		}
		ctrl.appOperationQueue.Done(appKey)
	}()

	obj, exists, err := ctrl.appInformer.GetIndexer().GetByKey(appKey.(string))
	if err != nil {
		log.Errorf("Failed to get application '%s' from informer index: %+v", appKey, err)
		return
	}
	if !exists {
		// This happens after app was deleted, but the work queue still had an entry for it.
		return
	}
	origApp, ok := obj.(*appv1.Application)
	if !ok {
		log.Warnf("Key '%s' in index is not an application", appKey)
		return
	}
	app := origApp.DeepCopy()

	if app.Operation != nil {
		// If we get here, we are about to process an operation, but we cannot rely on informer since it might have stale data.
		// So always retrieve the latest version to ensure it is not stale to avoid unnecessary syncing.
		// We cannot rely on informer since applications might be updated by both application controller and api server.
		freshApp, err := ctrl.applicationClientset.ArgoprojV1alpha1().Applications(app.ObjectMeta.Namespace).Get(context.Background(), app.ObjectMeta.Name, metav1.GetOptions{})
		if err != nil {
			log.Errorf("Failed to retrieve latest application state: %v", err)
			return
		}
		app = freshApp
	}

	if app.Operation != nil {
		ctrl.processRequestedAppOperation(app)
	} else if app.DeletionTimestamp != nil && app.CascadedDeletion() {
		_, err = ctrl.finalizeApplicationDeletion(app, func(project string) ([]*appv1.Cluster, error) {
			return ctrl.db.GetProjectClusters(context.Background(), project)
		})
		if err != nil {
			ctrl.setAppCondition(app, appv1.ApplicationCondition{
				Type:    appv1.ApplicationConditionDeletionError,
				Message: err.Error(),
			})
			message := fmt.Sprintf("Unable to delete application resources: %v", err.Error())
			ctrl.auditLogger.LogAppEvent(app, argo.EventInfo{Reason: argo.EventReasonStatusRefreshed, Type: v1.EventTypeWarning}, message, "")
		}
	}
	return
}

func (ctrl *ApplicationController) processAppComparisonTypeQueueItem() (processNext bool) {
	key, shutdown := ctrl.appComparisonTypeRefreshQueue.Get()
	processNext = true

	defer func() {
		if r := recover(); r != nil {
			log.Errorf("Recovered from panic: %+v\n%s", r, debug.Stack())
		}
		ctrl.appComparisonTypeRefreshQueue.Done(key)
	}()
	if shutdown {
		processNext = false
		return
	}

	if parts := strings.Split(key.(string), "/"); len(parts) != 3 {
		log.Warnf("Unexpected key format in appComparisonTypeRefreshTypeQueue. Key should consists of namespace/name/comparisonType but got: %s", key.(string))
	} else {
		if compareWith, err := strconv.Atoi(parts[2]); err != nil {
			log.Warnf("Unable to parse comparison type: %v", err)
			return
		} else {
			ctrl.requestAppRefresh(ctrl.toAppQualifiedName(parts[1], parts[0]), CompareWith(compareWith).Pointer(), nil)
		}
	}
	return
}

func (ctrl *ApplicationController) processProjectQueueItem() (processNext bool) {
	key, shutdown := ctrl.projectRefreshQueue.Get()
	processNext = true

	defer func() {
		if r := recover(); r != nil {
			log.Errorf("Recovered from panic: %+v\n%s", r, debug.Stack())
		}
		ctrl.projectRefreshQueue.Done(key)
	}()
	if shutdown {
		processNext = false
		return
	}
	obj, exists, err := ctrl.projInformer.GetIndexer().GetByKey(key.(string))
	if err != nil {
		log.Errorf("Failed to get project '%s' from informer index: %+v", key, err)
		return
	}
	if !exists {
		// This happens after appproj was deleted, but the work queue still had an entry for it.
		return
	}
	origProj, ok := obj.(*appv1.AppProject)
	if !ok {
		log.Warnf("Key '%s' in index is not an appproject", key)
		return
	}

	if origProj.DeletionTimestamp != nil && origProj.HasFinalizer() {
		if err := ctrl.finalizeProjectDeletion(origProj.DeepCopy()); err != nil {
			log.Warnf("Failed to finalize project deletion: %v", err)
		}
	}
	return
}

func (ctrl *ApplicationController) finalizeProjectDeletion(proj *appv1.AppProject) error {
	apps, err := ctrl.appLister.Applications(ctrl.namespace).List(labels.Everything())
	if err != nil {
		return fmt.Errorf("error listing applications: %w", err)
	}
	appsCount := 0
	for i := range apps {
		if apps[i].Spec.GetProject() == proj.Name {
			appsCount++
		}
	}
	if appsCount == 0 {
		return ctrl.removeProjectFinalizer(proj)
	} else {
		log.Infof("Cannot remove project '%s' finalizer as is referenced by %d applications", proj.Name, appsCount)
	}
	return nil
}

func (ctrl *ApplicationController) removeProjectFinalizer(proj *appv1.AppProject) error {
	proj.RemoveFinalizer()
	var patch []byte
	patch, _ = json.Marshal(map[string]interface{}{
		"metadata": map[string]interface{}{
			"finalizers": proj.Finalizers,
		},
	})
	_, err := ctrl.applicationClientset.ArgoprojV1alpha1().AppProjects(ctrl.namespace).Patch(context.Background(), proj.Name, types.MergePatchType, patch, metav1.PatchOptions{})
	return err
}

// shouldBeDeleted returns whether a given resource obj should be deleted on cascade delete of application app
func (ctrl *ApplicationController) shouldBeDeleted(app *appv1.Application, obj *unstructured.Unstructured) bool {
	return !kube.IsCRD(obj) && !isSelfReferencedApp(app, kube.GetObjectRef(obj)) &&
		!resourceutil.HasAnnotationOption(obj, synccommon.AnnotationSyncOptions, synccommon.SyncOptionDisableDeletion) &&
		!resourceutil.HasAnnotationOption(obj, helm.ResourcePolicyAnnotation, helm.ResourcePolicyKeep)
}

func (ctrl *ApplicationController) getPermittedAppLiveObjects(app *appv1.Application, proj *appv1.AppProject, projectClusters func(project string) ([]*appv1.Cluster, error)) (map[kube.ResourceKey]*unstructured.Unstructured, error) {
	objsMap, err := ctrl.stateCache.GetManagedLiveObjs(app, []*unstructured.Unstructured{})
	if err != nil {
		return nil, err
	}
	// Don't delete live resources which are not permitted in the app project
	for k, v := range objsMap {
		permitted, err := proj.IsLiveResourcePermitted(v, app.Spec.Destination.Server, app.Spec.Destination.Name, projectClusters)

		if err != nil {
			return nil, err
		}

		if !permitted {
			delete(objsMap, k)
		}
	}
	return objsMap, nil
}

func (ctrl *ApplicationController) finalizeApplicationDeletion(app *appv1.Application, projectClusters func(project string) ([]*appv1.Cluster, error)) ([]*unstructured.Unstructured, error) {
	logCtx := log.WithField("application", app.QualifiedName())
	logCtx.Infof("Deleting resources")
	// Get refreshed application info, since informer app copy might be stale
	app, err := ctrl.applicationClientset.ArgoprojV1alpha1().Applications(app.Namespace).Get(context.Background(), app.Name, metav1.GetOptions{})
	if err != nil {
		if !apierr.IsNotFound(err) {
			logCtx.Errorf("Unable to get refreshed application info prior deleting resources: %v", err)
		}
		return nil, nil
	}
	proj, err := ctrl.getAppProj(app)
	if err != nil {
		return nil, err
	}

	// validDestination is true if the Application destination points to a cluster that is managed by Argo CD
	// (and thus either a cluster secret exists for it, or it's local); validDestination is false otherwise.
	validDestination := true

	// Validate the cluster using the Application destination's `name` field, if applicable,
	// and set the Server field, if needed.
	if err := argo.ValidateDestination(context.Background(), &app.Spec.Destination, ctrl.db); err != nil {
		log.Warnf("Unable to validate destination of the Application being deleted: %v", err)
		validDestination = false
	}

	objs := make([]*unstructured.Unstructured, 0)
	var cluster *appv1.Cluster

	// Attempt to validate the destination via its URL
	if validDestination {
		if cluster, err = ctrl.db.GetCluster(context.Background(), app.Spec.Destination.Server); err != nil {
			log.Warnf("Unable to locate cluster URL for Application being deleted: %v", err)
			validDestination = false
		}
	}

	if validDestination {
		// ApplicationDestination points to a valid cluster, so we may clean up the live objects

		objsMap, err := ctrl.getPermittedAppLiveObjects(app, proj, projectClusters)
		if err != nil {
			return nil, err
		}

		for k := range objsMap {
			// Wait for objects pending deletion to complete before proceeding with next sync wave
			if objsMap[k].GetDeletionTimestamp() != nil {
				logCtx.Infof("%d objects remaining for deletion", len(objsMap))
				return objs, nil
			}

			if ctrl.shouldBeDeleted(app, objsMap[k]) {
				objs = append(objs, objsMap[k])
			}
		}

		config := metrics.AddMetricsTransportWrapper(ctrl.metricsServer, app, cluster.RESTConfig())

		filteredObjs := FilterObjectsForDeletion(objs)

		propagationPolicy := metav1.DeletePropagationForeground
		if app.GetPropagationPolicy() == appv1.BackgroundPropagationPolicyFinalizer {
			propagationPolicy = metav1.DeletePropagationBackground
		}
		logCtx.Infof("Deleting application's resources with %s propagation policy", propagationPolicy)

		err = kube.RunAllAsync(len(filteredObjs), func(i int) error {
			obj := filteredObjs[i]
			return ctrl.kubectl.DeleteResource(context.Background(), config, obj.GroupVersionKind(), obj.GetName(), obj.GetNamespace(), metav1.DeleteOptions{PropagationPolicy: &propagationPolicy})
		})
		if err != nil {
			return objs, err
		}

		objsMap, err = ctrl.getPermittedAppLiveObjects(app, proj, projectClusters)
		if err != nil {
			return nil, err
		}

		for k, obj := range objsMap {
			if !ctrl.shouldBeDeleted(app, obj) {
				delete(objsMap, k)
			}
		}
		if len(objsMap) > 0 {
			logCtx.Infof("%d objects remaining for deletion", len(objsMap))
			return objs, nil
		}
	}

	if err := ctrl.cache.SetAppManagedResources(app.Name, nil); err != nil {
		return objs, err
	}

	if err := ctrl.cache.SetAppResourcesTree(app.Name, nil); err != nil {
		return objs, err
	}

	if err := ctrl.removeCascadeFinalizer(app); err != nil {
		return objs, err
	}

	if validDestination {
		logCtx.Infof("Successfully deleted %d resources", len(objs))
	} else {
		logCtx.Infof("Resource entries removed from undefined cluster")
	}

	ctrl.projectRefreshQueue.Add(fmt.Sprintf("%s/%s", ctrl.namespace, app.Spec.GetProject()))
	return objs, nil
}

func (ctrl *ApplicationController) removeCascadeFinalizer(app *appv1.Application) error {
	_, err := ctrl.getAppProj(app)
	if err != nil {
		return fmt.Errorf("error getting project: %w", err)
	}
	app.UnSetCascadedDeletion()
	var patch []byte
	patch, _ = json.Marshal(map[string]interface{}{
		"metadata": map[string]interface{}{
			"finalizers": app.Finalizers,
		},
	})

	_, err = ctrl.applicationClientset.ArgoprojV1alpha1().Applications(app.Namespace).Patch(context.Background(), app.Name, types.MergePatchType, patch, metav1.PatchOptions{})
	return err
}

func (ctrl *ApplicationController) setAppCondition(app *appv1.Application, condition appv1.ApplicationCondition) {
	// do nothing if app already has same condition
	for _, c := range app.Status.Conditions {
		if c.Message == condition.Message && c.Type == condition.Type {
			return
		}
	}

	app.Status.SetConditions([]appv1.ApplicationCondition{condition}, map[appv1.ApplicationConditionType]bool{condition.Type: true})

	var patch []byte
	patch, err := json.Marshal(map[string]interface{}{
		"status": map[string]interface{}{
			"conditions": app.Status.Conditions,
		},
	})
	if err == nil {
		_, err = ctrl.applicationClientset.ArgoprojV1alpha1().Applications(app.Namespace).Patch(context.Background(), app.Name, types.MergePatchType, patch, metav1.PatchOptions{})
	}
	if err != nil {
		log.Errorf("Unable to set application condition: %v", err)
	}
}

func (ctrl *ApplicationController) processRequestedAppOperation(app *appv1.Application) {
	logCtx := log.WithField("application", app.QualifiedName())
	var state *appv1.OperationState
	// Recover from any unexpected panics and automatically set the status to be failed
	defer func() {
		if r := recover(); r != nil {
			logCtx.Errorf("Recovered from panic: %+v\n%s", r, debug.Stack())
			state.Phase = synccommon.OperationError
			if rerr, ok := r.(error); ok {
				state.Message = rerr.Error()
			} else {
				state.Message = fmt.Sprintf("%v", r)
			}
			ctrl.setOperationState(app, state)
		}
	}()
	terminating := false
	if isOperationInProgress(app) {
		state = app.Status.OperationState.DeepCopy()
		terminating = state.Phase == synccommon.OperationTerminating
		// Failed  operation with retry strategy might have be in-progress and has completion time
		if state.FinishedAt != nil && !terminating {
			retryAt, err := app.Status.OperationState.Operation.Retry.NextRetryAt(state.FinishedAt.Time, state.RetryCount)
			if err != nil {
				state.Phase = synccommon.OperationFailed
				state.Message = err.Error()
				ctrl.setOperationState(app, state)
				return
			}
			retryAfter := time.Until(retryAt)
			if retryAfter > 0 {
				logCtx.Infof("Skipping retrying in-progress operation. Attempting again at: %s", retryAt.Format(time.RFC3339))
				ctrl.requestAppRefresh(app.QualifiedName(), CompareWithLatest.Pointer(), &retryAfter)
				return
			} else {
				// retrying operation. remove previous failure time in app since it is used as a trigger
				// that previous failed and operation should be retried
				state.FinishedAt = nil
				ctrl.setOperationState(app, state)
				// Get rid of sync results and null out previous operation completion time
				state.SyncResult = nil
			}
		} else {
			logCtx.Infof("Resuming in-progress operation. phase: %s, message: %s", state.Phase, state.Message)
		}
	} else {
		state = &appv1.OperationState{Phase: synccommon.OperationRunning, Operation: *app.Operation, StartedAt: metav1.Now()}
		ctrl.setOperationState(app, state)
		logCtx.Infof("Initialized new operation: %v", *app.Operation)
	}

	if err := argo.ValidateDestination(context.Background(), &app.Spec.Destination, ctrl.db); err != nil {
		state.Phase = synccommon.OperationFailed
		state.Message = err.Error()
	} else {
		ctrl.appStateManager.SyncAppState(app, state)
	}

	// Check whether application is allowed to use project
	_, err := ctrl.getAppProj(app)
	if err != nil {
		state.Phase = synccommon.OperationError
		state.Message = err.Error()
	}

	if state.Phase == synccommon.OperationRunning {
		// It's possible for an app to be terminated while we were operating on it. We do not want
		// to clobber the Terminated state with Running. Get the latest app state to check for this.
		freshApp, err := ctrl.applicationClientset.ArgoprojV1alpha1().Applications(app.Namespace).Get(context.Background(), app.ObjectMeta.Name, metav1.GetOptions{})
		if err == nil {
			// App may have lost permissions to use the project meanwhile.
			_, err = ctrl.getAppProj(freshApp)
			if err != nil {
				state.Phase = synccommon.OperationFailed
				state.Message = fmt.Sprintf("operation not allowed: %v", err)
			}
			if freshApp.Status.OperationState != nil && freshApp.Status.OperationState.Phase == synccommon.OperationTerminating {
				state.Phase = synccommon.OperationTerminating
				state.Message = "operation is terminating"
				// after this, we will get requeued to the workqueue, but next time the
				// SyncAppState will operate in a Terminating phase, allowing the worker to perform
				// cleanup (e.g. delete jobs, workflows, etc...)
			}
		}
	} else if state.Phase == synccommon.OperationFailed || state.Phase == synccommon.OperationError {
		if !terminating && (state.RetryCount < state.Operation.Retry.Limit || state.Operation.Retry.Limit < 0) {
			now := metav1.Now()
			state.FinishedAt = &now
			if retryAt, err := state.Operation.Retry.NextRetryAt(now.Time, state.RetryCount); err != nil {
				state.Phase = synccommon.OperationFailed
				state.Message = fmt.Sprintf("%s (failed to retry: %v)", state.Message, err)
			} else {
				state.Phase = synccommon.OperationRunning
				state.RetryCount++
				state.Message = fmt.Sprintf("%s. Retrying attempt #%d at %s.", state.Message, state.RetryCount, retryAt.Format(time.Kitchen))
			}
		} else if state.RetryCount > 0 {
			state.Message = fmt.Sprintf("%s (retried %d times).", state.Message, state.RetryCount)
		}

	}

	ctrl.setOperationState(app, state)
	if state.Phase.Completed() && (app.Operation.Sync != nil && !app.Operation.Sync.DryRun) {
		// if we just completed an operation, force a refresh so that UI will report up-to-date
		// sync/health information
		if _, err := cache.MetaNamespaceKeyFunc(app); err == nil {
			// force app refresh with using CompareWithLatest comparison type and trigger app reconciliation loop
			ctrl.requestAppRefresh(app.QualifiedName(), CompareWithLatest.Pointer(), nil)
		} else {
			logCtx.Warnf("Fails to requeue application: %v", err)
		}
	}
}

func (ctrl *ApplicationController) setOperationState(app *appv1.Application, state *appv1.OperationState) {
	logCtx := log.WithFields(log.Fields{"application": app.Name, "appNamespace": app.Namespace, "project": app.Spec.Project})

	if state.Phase == "" {
		// expose any bugs where we neglect to set phase
		panic("no phase was set")
	}
	if state.Phase.Completed() {
		now := metav1.Now()
		state.FinishedAt = &now
	}
	patch := map[string]interface{}{
		"status": map[string]interface{}{
			"operationState": state,
		},
	}
	if state.Phase.Completed() {
		// If operation is completed, clear the operation field to indicate no operation is
		// in progress.
		patch["operation"] = nil
	}
	if reflect.DeepEqual(app.Status.OperationState, state) {
		logCtx.Infof("No operation updates necessary to '%s'. Skipping patch", app.QualifiedName())
		return
	}
	patchJSON, err := json.Marshal(patch)
	if err != nil {
		logCtx.Errorf("error marshaling json: %v", err)
		return
	}
	if app.Status.OperationState != nil && app.Status.OperationState.FinishedAt != nil && state.FinishedAt == nil {
		patchJSON, err = jsonpatch.MergeMergePatches(patchJSON, []byte(`{"status": {"operationState": {"finishedAt": null}}}`))
		if err != nil {
			logCtx.Errorf("error merging operation state patch: %v", err)
			return
		}
	}

	kube.RetryUntilSucceed(context.Background(), updateOperationStateTimeout, "Update application operation state", logutils.NewLogrusLogger(logutils.NewWithCurrentConfig()), func() error {
		_, err := ctrl.PatchAppWithWriteBack(context.Background(), app.Name, app.Namespace, types.MergePatchType, patchJSON, metav1.PatchOptions{})
		if err != nil {
			// Stop retrying updating deleted application
			if apierr.IsNotFound(err) {
				return nil
			}
			// kube.RetryUntilSucceed logs failed attempts at "debug" level, but we want to know if this fails. Log a
			// warning.
			logCtx.Warnf("error patching application with operation state: %v", err)
			return fmt.Errorf("error patching application with operation state: %w", err)
		}
		return nil
	})

	logCtx.Infof("updated '%s' operation (phase: %s)", app.QualifiedName(), state.Phase)
	if state.Phase.Completed() {
		eventInfo := argo.EventInfo{Reason: argo.EventReasonOperationCompleted}
		var messages []string
		if state.Operation.Sync != nil && len(state.Operation.Sync.Resources) > 0 {
			messages = []string{"Partial sync operation"}
		} else {
			messages = []string{"Sync operation"}
		}
		if state.SyncResult != nil {
			messages = append(messages, "to", state.SyncResult.Revision)
		}
		if state.Phase.Successful() {
			eventInfo.Type = v1.EventTypeNormal
			messages = append(messages, "succeeded")
		} else {
			eventInfo.Type = v1.EventTypeWarning
			messages = append(messages, "failed:", state.Message)
		}
		ctrl.auditLogger.LogAppEvent(app, eventInfo, strings.Join(messages, " "), "")
		ctrl.metricsServer.IncSync(app, state)
	}
}

// writeBackToInformer writes a just recently updated App back into the informer cache.
// This prevents the situation where the controller operates on a stale app and repeats work
func (ctrl *ApplicationController) writeBackToInformer(app *appv1.Application) {
	logCtx := log.WithFields(log.Fields{"application": app.Name, "appNamespace": app.Namespace, "project": app.Spec.Project, "informer-writeBack": true})
	err := ctrl.appInformer.GetStore().Update(app)
	if err != nil {
		logCtx.Errorf("failed to update informer store: %v", err)
		return
	}
}

// PatchAppWithWriteBack patches an application and writes it back to the informer cache
func (ctrl *ApplicationController) PatchAppWithWriteBack(ctx context.Context, name, ns string, pt types.PatchType, data []byte, opts metav1.PatchOptions, subresources ...string) (result *appv1.Application, err error) {
	patchedApp, err := ctrl.applicationClientset.ArgoprojV1alpha1().Applications(ns).Patch(ctx, name, pt, data, opts, subresources...)
	if err != nil {
		return patchedApp, err
	}
	ctrl.writeBackToInformer(patchedApp)
	return patchedApp, err
}

func (ctrl *ApplicationController) processAppRefreshQueueItem() (processNext bool) {
	patchMs := time.Duration(0) // time spent in doing patch/update calls
	setOpMs := time.Duration(0) // time spent in doing Operation patch calls in autosync
	appKey, shutdown := ctrl.appRefreshQueue.Get()
	if shutdown {
		processNext = false
		return
	}
	processNext = true
	defer func() {
		if r := recover(); r != nil {
			log.Errorf("Recovered from panic: %+v\n%s", r, debug.Stack())
		}
		ctrl.appRefreshQueue.Done(appKey)
	}()
	obj, exists, err := ctrl.appInformer.GetIndexer().GetByKey(appKey.(string))
	if err != nil {
		log.Errorf("Failed to get application '%s' from informer index: %+v", appKey, err)
		return
	}
	if !exists {
		// This happens after app was deleted, but the work queue still had an entry for it.
		return
	}
	origApp, ok := obj.(*appv1.Application)
	if !ok {
		log.Warnf("Key '%s' in index is not an application", appKey)
		return
	}
	origApp = origApp.DeepCopy()
	logCtx := log.WithFields(log.Fields{"application": origApp.QualifiedName()})

	if ctrl.isDirtyApplication(origApp) {
		// The informer will trigger a resfresh when the new version is received
		logCtx.Infof("Skipping refresh because application version %s is outdated", origApp.GetResourceVersion())
		return
	}

	needRefresh, refreshType, comparisonLevel := ctrl.needRefreshAppStatus(origApp, ctrl.statusRefreshTimeout, ctrl.statusHardRefreshTimeout)
	if !needRefresh {
		return
	}
	app := origApp.DeepCopy()
<<<<<<< HEAD
	logCtx.Debugf("Current App status before reconcile is %s. Version %s", origApp.Status.Health.Status, origApp.ResourceVersion)
=======
	logCtx := log.WithFields(log.Fields{
		"application":    app.QualifiedName(),
		"level":          comparisonLevel,
		"dest-server":    origApp.Spec.Destination.Server,
		"dest-name":      origApp.Spec.Destination.Name,
		"dest-namespace": origApp.Spec.Destination.Namespace,
	})
>>>>>>> bc5fb811

	startTime := time.Now()
	defer func() {
		reconcileDuration := time.Since(startTime)
		ctrl.metricsServer.IncReconcile(origApp, reconcileDuration)
		logCtx.WithFields(log.Fields{
			"time_ms":  reconcileDuration.Milliseconds(),
			"patch_ms": patchMs.Milliseconds(),
			"setop_ms": setOpMs.Milliseconds(),
		}).Info("Reconciliation completed")
	}()

	if comparisonLevel == ComparisonWithNothing {
		managedResources := make([]*appv1.ResourceDiff, 0)
		if err := ctrl.cache.GetAppManagedResources(app.InstanceName(ctrl.namespace), &managedResources); err != nil {
			logCtx.Warnf("Failed to get cached managed resources for tree reconciliation, fall back to full reconciliation")
		} else {
			var tree *appv1.ApplicationTree
			if tree, err = ctrl.getResourceTree(app, managedResources); err == nil {
				app.Status.Summary = tree.GetSummary(app)
				if err := ctrl.cache.SetAppResourcesTree(app.InstanceName(ctrl.namespace), tree); err != nil {
					logCtx.Errorf("Failed to cache resources tree: %v", err)
					return
				}
			}

			patchMs = ctrl.persistAppStatus(origApp, &app.Status)
			return
		}
	}

	project, hasErrors := ctrl.refreshAppConditions(app)
	if hasErrors {
		app.Status.Sync.Status = appv1.SyncStatusCodeUnknown
		app.Status.Health.Status = health.HealthStatusUnknown
		patchMs = ctrl.persistAppStatus(origApp, &app.Status)

		if err := ctrl.cache.SetAppResourcesTree(app.InstanceName(ctrl.namespace), &appv1.ApplicationTree{}); err != nil {
			log.Warnf("failed to set app resource tree: %v", err)
		}
		if err := ctrl.cache.SetAppManagedResources(app.InstanceName(ctrl.namespace), nil); err != nil {
			log.Warnf("failed to set app managed resources tree: %v", err)
		}
		return
	}

	var localManifests []string
	if opState := app.Status.OperationState; opState != nil && opState.Operation.Sync != nil {
		localManifests = opState.Operation.Sync.Manifests
	}

	revisions := make([]string, 0)
	sources := make([]appv1.ApplicationSource, 0)

	hasMultipleSources := app.Spec.HasMultipleSources()

	// If we have multiple sources, we use all the sources under `sources` field and ignore source under `source` field.
	// else we use the source under the source field.
	if hasMultipleSources {
		for _, source := range app.Spec.Sources {
			// We do not perform any filtering of duplicate sources.
			// Argo CD will apply and update the resources generated from the sources automatically
			// based on the order in which manifests were generated
			sources = append(sources, source)
			revisions = append(revisions, source.TargetRevision)
		}
		if comparisonLevel == CompareWithRecent {
			revisions = app.Status.Sync.Revisions
		}
	} else {
		revision := app.Spec.GetSource().TargetRevision
		if comparisonLevel == CompareWithRecent {
			revision = app.Status.Sync.Revision
		}
		revisions = append(revisions, revision)
		sources = append(sources, app.Spec.GetSource())
	}
	now := metav1.Now()

	compareResult := ctrl.appStateManager.CompareAppState(app, project, revisions, sources,
		refreshType == appv1.RefreshTypeHard,
		comparisonLevel == CompareWithLatestForceResolve, localManifests, hasMultipleSources)

	for k, v := range compareResult.timings {
		logCtx = logCtx.WithField(k, v.Milliseconds())
	}

	ctrl.normalizeApplication(origApp, app)

	tree, err := ctrl.setAppManagedResources(app, compareResult)
	if err != nil {
		logCtx.Errorf("Failed to cache app resources: %v", err)
	} else {
		app.Status.Summary = tree.GetSummary(app)
	}

	if project.Spec.SyncWindows.Matches(app).CanSync(false) {
		syncErrCond, opMS := ctrl.autoSync(app, compareResult.syncStatus, compareResult.resources)
		setOpMs = opMS
		if syncErrCond != nil {
			app.Status.SetConditions(
				[]appv1.ApplicationCondition{*syncErrCond},
				map[appv1.ApplicationConditionType]bool{appv1.ApplicationConditionSyncError: true},
			)
		} else {
			app.Status.SetConditions(
				[]appv1.ApplicationCondition{},
				map[appv1.ApplicationConditionType]bool{appv1.ApplicationConditionSyncError: true},
			)
		}
	} else {
		logCtx.Info("Sync prevented by sync window")
	}

	if app.Status.ReconciledAt == nil || comparisonLevel >= CompareWithLatest {
		app.Status.ReconciledAt = &now
	}
	app.Status.Sync = *compareResult.syncStatus
	app.Status.Health = *compareResult.healthStatus
	app.Status.Resources = compareResult.resources
	sort.Slice(app.Status.Resources, func(i, j int) bool {
		return resourceStatusKey(app.Status.Resources[i]) < resourceStatusKey(app.Status.Resources[j])
	})
	app.Status.SourceType = compareResult.appSourceType
	app.Status.SourceTypes = compareResult.appSourceTypes
	app.Status.ControllerNamespace = ctrl.namespace
	patchMs = ctrl.persistAppStatus(origApp, &app.Status)
	return
}

func resourceStatusKey(res appv1.ResourceStatus) string {
	return strings.Join([]string{res.Group, res.Kind, res.Namespace, res.Name}, "/")
}

func currentSourceEqualsSyncedSource(app *appv1.Application) bool {
	if app.Spec.HasMultipleSources() {
		return app.Spec.Sources.Equals(app.Status.Sync.ComparedTo.Sources)
	}
	return app.Spec.Source.Equals(&app.Status.Sync.ComparedTo.Source)
}

// needRefreshAppStatus answers if application status needs to be refreshed.
// Returns true if application never been compared, has changed or comparison result has expired.
// Additionally, it returns whether full refresh was requested or not.
// If full refresh is requested then target and live state should be reconciled, else only live state tree should be updated.
func (ctrl *ApplicationController) needRefreshAppStatus(app *appv1.Application, statusRefreshTimeout, statusHardRefreshTimeout time.Duration) (bool, appv1.RefreshType, CompareWith) {
	logCtx := log.WithFields(log.Fields{"application": app.QualifiedName()})
	var reason string
	compareWith := CompareWithLatest
	refreshType := appv1.RefreshTypeNormal
	softExpired := app.Status.ReconciledAt == nil || app.Status.ReconciledAt.Add(statusRefreshTimeout).Before(time.Now().UTC())
	hardExpired := (app.Status.ReconciledAt == nil || app.Status.ReconciledAt.Add(statusHardRefreshTimeout).Before(time.Now().UTC())) && statusHardRefreshTimeout.Seconds() != 0

	if requestedType, ok := app.IsRefreshRequested(); ok {
		compareWith = CompareWithLatestForceResolve
		// user requested app refresh.
		refreshType = requestedType
		reason = fmt.Sprintf("%s refresh requested", refreshType)
	} else {
		if !currentSourceEqualsSyncedSource(app) {
			reason = "spec.source differs"
			compareWith = CompareWithLatestForceResolve
			if app.Spec.HasMultipleSources() {
				reason = "at least one of the spec.sources differs"
			}
		} else if hardExpired || softExpired {
			// The commented line below mysteriously crashes if app.Status.ReconciledAt is nil
			// reason = fmt.Sprintf("comparison expired. reconciledAt: %v, expiry: %v", app.Status.ReconciledAt, statusRefreshTimeout)
			// TODO: find existing Golang bug or create a new one
			reconciledAtStr := "never"
			if app.Status.ReconciledAt != nil {
				reconciledAtStr = app.Status.ReconciledAt.String()
			}
			reason = fmt.Sprintf("comparison expired, requesting refresh. reconciledAt: %v, expiry: %v", reconciledAtStr, statusRefreshTimeout)
			if hardExpired {
				reason = fmt.Sprintf("comparison expired, requesting hard refresh. reconciledAt: %v, expiry: %v", reconciledAtStr, statusHardRefreshTimeout)
				refreshType = appv1.RefreshTypeHard
			}
		} else if !app.Spec.Destination.Equals(app.Status.Sync.ComparedTo.Destination) {
			reason = "spec.destination differs"
		} else if app.HasChangedManagedNamespaceMetadata() {
			reason = "spec.syncPolicy.managedNamespaceMetadata differs"
		} else if !app.Spec.IgnoreDifferences.Equals(app.Status.Sync.ComparedTo.IgnoreDifferences) {
			reason = "spec.ignoreDifferences differs"
		} else if requested, level := ctrl.isRefreshRequested(app.QualifiedName()); requested {
			compareWith = level
			reason = "controller refresh requested"
		}
	}

	if reason != "" {
		logCtx.Infof("Refreshing app status (%s), level (%d)", reason, compareWith)
		return true, refreshType, compareWith
	}
	return false, refreshType, compareWith
}

func (ctrl *ApplicationController) refreshAppConditions(app *appv1.Application) (*appv1.AppProject, bool) {
	errorConditions := make([]appv1.ApplicationCondition, 0)
	proj, err := ctrl.getAppProj(app)
	if err != nil {
		errorConditions = append(errorConditions, ctrl.projectErrorToCondition(err, app))
	} else {
		specConditions, err := argo.ValidatePermissions(context.Background(), &app.Spec, proj, ctrl.db)
		if err != nil {
			errorConditions = append(errorConditions, appv1.ApplicationCondition{
				Type:    appv1.ApplicationConditionUnknownError,
				Message: err.Error(),
			})
		} else {
			errorConditions = append(errorConditions, specConditions...)
		}
	}
	app.Status.SetConditions(errorConditions, map[appv1.ApplicationConditionType]bool{
		appv1.ApplicationConditionInvalidSpecError: true,
		appv1.ApplicationConditionUnknownError:     true,
	})
	return proj, len(errorConditions) > 0
}

// normalizeApplication normalizes an application.spec and additionally persists updates if it changed
func (ctrl *ApplicationController) normalizeApplication(orig, app *appv1.Application) {
	logCtx := log.WithFields(log.Fields{"application": app.QualifiedName()})
	app.Spec = *argo.NormalizeApplicationSpec(&app.Spec)

	patch, modified, err := diff.CreateTwoWayMergePatch(orig, app, appv1.Application{})

	if err != nil {
		logCtx.Errorf("error constructing app spec patch: %v", err)
	} else if modified {
		_, err := ctrl.PatchAppWithWriteBack(context.Background(), app.Name, app.Namespace, types.MergePatchType, patch, metav1.PatchOptions{})
		if err != nil {
			logCtx.Errorf("Error persisting normalized application spec: %v", err)
		} else {
			logCtx.Infof("Normalized app spec: %s", string(patch))
		}
	}
}

// persistAppStatus persists updates to application status. If no changes were made, it is a no-op
func (ctrl *ApplicationController) persistAppStatus(orig *appv1.Application, newStatus *appv1.ApplicationStatus) (patchMs time.Duration) {
	logCtx := log.WithFields(log.Fields{"application": orig.QualifiedName()})
	if orig.Status.Sync.Status != newStatus.Sync.Status {
		message := fmt.Sprintf("Updated sync status: %s -> %s", orig.Status.Sync.Status, newStatus.Sync.Status)
		ctrl.auditLogger.LogAppEvent(orig, argo.EventInfo{Reason: argo.EventReasonResourceUpdated, Type: v1.EventTypeNormal}, message, "")
	}
	if orig.Status.Health.Status != newStatus.Health.Status {
		message := fmt.Sprintf("Updated health status: %s -> %s", orig.Status.Health.Status, newStatus.Health.Status)
		ctrl.auditLogger.LogAppEvent(orig, argo.EventInfo{Reason: argo.EventReasonResourceUpdated, Type: v1.EventTypeNormal}, message, "")
	}
	var newAnnotations map[string]string
	if orig.GetAnnotations() != nil {
		newAnnotations = make(map[string]string)
		for k, v := range orig.GetAnnotations() {
			newAnnotations[k] = v
		}
		delete(newAnnotations, appv1.AnnotationKeyRefresh)
	}
	patch, modified, err := diff.CreateTwoWayMergePatch(
		&appv1.Application{ObjectMeta: metav1.ObjectMeta{Annotations: orig.GetAnnotations()}, Status: orig.Status},
		&appv1.Application{ObjectMeta: metav1.ObjectMeta{Annotations: newAnnotations}, Status: *newStatus}, appv1.Application{})
	if err != nil {
		logCtx.Errorf("Error constructing app status patch: %v", err)
		return
	}
	if !modified {
		logCtx.Infof("No status changes. Skipping patch")
		return
	}
<<<<<<< HEAD
	appClient := ctrl.applicationClientset.ArgoprojV1alpha1().Applications(orig.Namespace)
	result, err := appClient.Patch(context.Background(), orig.Name, types.MergePatchType, patch, metav1.PatchOptions{})
=======
	// calculate time for path call
	start := time.Now()
	defer func() {
		patchMs = time.Since(start)
	}()
	_, err = ctrl.PatchAppWithWriteBack(context.Background(), orig.Name, orig.Namespace, types.MergePatchType, patch, metav1.PatchOptions{})
>>>>>>> bc5fb811
	if err != nil {
		logCtx.Warnf("Error updating application: %v", err)
	} else {
		logCtx.Infof("Update successful. New version is %s", result.GetResourceVersion())
		ctrl.setDirtyApplication(orig)
	}
	return patchMs
}

// autoSync will initiate a sync operation for an application configured with automated sync
func (ctrl *ApplicationController) autoSync(app *appv1.Application, syncStatus *appv1.SyncStatus, resources []appv1.ResourceStatus) (*appv1.ApplicationCondition, time.Duration) {
	if app.Spec.SyncPolicy == nil || app.Spec.SyncPolicy.Automated == nil {
		return nil, 0
	}
	logCtx := log.WithFields(log.Fields{"application": app.QualifiedName()})

	if app.Operation != nil {
		logCtx.Infof("Skipping auto-sync: another operation is in progress")
		return nil, 0
	}
	if app.DeletionTimestamp != nil && !app.DeletionTimestamp.IsZero() {
		logCtx.Infof("Skipping auto-sync: deletion in progress")
		return nil, 0
	}

	// Only perform auto-sync if we detect OutOfSync status. This is to prevent us from attempting
	// a sync when application is already in a Synced or Unknown state
	if syncStatus.Status != appv1.SyncStatusCodeOutOfSync {
		logCtx.Infof("Skipping auto-sync: application status is %s", syncStatus.Status)
		return nil, 0
	}

	if !app.Spec.SyncPolicy.Automated.Prune {
		requirePruneOnly := true
		for _, r := range resources {
			if r.Status != appv1.SyncStatusCodeSynced && !r.RequiresPruning {
				requirePruneOnly = false
				break
			}
		}
		if requirePruneOnly {
			logCtx.Infof("Skipping auto-sync: need to prune extra resources only but automated prune is disabled")
			return nil, 0
		}
	}

	desiredCommitSHA := syncStatus.Revision
	desiredCommitSHAsMS := syncStatus.Revisions
	alreadyAttempted, attemptPhase := alreadyAttemptedSync(app, desiredCommitSHA, desiredCommitSHAsMS, app.Spec.HasMultipleSources())
	selfHeal := app.Spec.SyncPolicy.Automated.SelfHeal
	op := appv1.Operation{
		Sync: &appv1.SyncOperation{
			Revision:    desiredCommitSHA,
			Prune:       app.Spec.SyncPolicy.Automated.Prune,
			SyncOptions: app.Spec.SyncPolicy.SyncOptions,
			Revisions:   desiredCommitSHAsMS,
		},
		InitiatedBy: appv1.OperationInitiator{Automated: true},
		Retry:       appv1.RetryStrategy{Limit: 5},
	}
	if app.Spec.SyncPolicy.Retry != nil {
		op.Retry = *app.Spec.SyncPolicy.Retry
	}
	// It is possible for manifests to remain OutOfSync even after a sync/kubectl apply (e.g.
	// auto-sync with pruning disabled). We need to ensure that we do not keep Syncing an
	// application in an infinite loop. To detect this, we only attempt the Sync if the revision
	// and parameter overrides are different from our most recent sync operation.
	if alreadyAttempted && (!selfHeal || !attemptPhase.Successful()) {
		if !attemptPhase.Successful() {
			logCtx.Warnf("Skipping auto-sync: failed previous sync attempt to %s", desiredCommitSHA)
			message := fmt.Sprintf("Failed sync attempt to %s: %s", desiredCommitSHA, app.Status.OperationState.Message)
			return &appv1.ApplicationCondition{Type: appv1.ApplicationConditionSyncError, Message: message}, 0
		}
		logCtx.Infof("Skipping auto-sync: most recent sync already to %s", desiredCommitSHA)
		return nil, 0
	} else if alreadyAttempted && selfHeal {
		if shouldSelfHeal, retryAfter := ctrl.shouldSelfHeal(app); shouldSelfHeal {
			for _, resource := range resources {
				if resource.Status != appv1.SyncStatusCodeSynced {
					op.Sync.Resources = append(op.Sync.Resources, appv1.SyncOperationResource{
						Kind:  resource.Kind,
						Group: resource.Group,
						Name:  resource.Name,
					})
				}
			}
		} else {
			logCtx.Infof("Skipping auto-sync: already attempted sync to %s with timeout %v (retrying in %v)", desiredCommitSHA, ctrl.selfHealTimeout, retryAfter)
			ctrl.requestAppRefresh(app.QualifiedName(), CompareWithLatest.Pointer(), &retryAfter)
			return nil, 0
		}

	}

	if app.Spec.SyncPolicy.Automated.Prune && !app.Spec.SyncPolicy.Automated.AllowEmpty {
		bAllNeedPrune := true
		for _, r := range resources {
			if !r.RequiresPruning {
				bAllNeedPrune = false
			}
		}
		if bAllNeedPrune {
			message := fmt.Sprintf("Skipping sync attempt to %s: auto-sync will wipe out all resources", desiredCommitSHA)
			logCtx.Warnf(message)
			return &appv1.ApplicationCondition{Type: appv1.ApplicationConditionSyncError, Message: message}, 0
		}
	}

	appIf := ctrl.applicationClientset.ArgoprojV1alpha1().Applications(app.Namespace)
	start := time.Now()
	updatedApp, err := argo.SetAppOperation(appIf, app.Name, &op)
	setOpTime := time.Since(start)
	if err != nil {
		if goerrors.Is(err, argo.ErrAnotherOperationInProgress) {
			// skipping auto-sync because another operation is in progress and was not noticed due to stale data in informer
			// it is safe to skip auto-sync because it is already running
			logCtx.Warnf("Failed to initiate auto-sync to %s: %v", desiredCommitSHA, err)
			return nil, 0
		}

		logCtx.Errorf("Failed to initiate auto-sync to %s: %v", desiredCommitSHA, err)
		return &appv1.ApplicationCondition{Type: appv1.ApplicationConditionSyncError, Message: err.Error()}, setOpTime
	} else {
		ctrl.writeBackToInformer(updatedApp)
	}
	message := fmt.Sprintf("Initiated automated sync to '%s'", desiredCommitSHA)
	ctrl.auditLogger.LogAppEvent(app, argo.EventInfo{Reason: argo.EventReasonOperationStarted, Type: v1.EventTypeNormal}, message, "")
	logCtx.Info(message)
	return nil, setOpTime
}

// alreadyAttemptedSync returns whether the most recent sync was performed against the
// commitSHA and with the same app source config which are currently set in the app
func alreadyAttemptedSync(app *appv1.Application, commitSHA string, commitSHAsMS []string, hasMultipleSources bool) (bool, synccommon.OperationPhase) {
	if app.Status.OperationState == nil || app.Status.OperationState.Operation.Sync == nil || app.Status.OperationState.SyncResult == nil {
		return false, ""
	}
	if hasMultipleSources {
		if !reflect.DeepEqual(app.Status.OperationState.SyncResult.Revisions, commitSHAsMS) {
			return false, ""
		}
	} else {
		if app.Status.OperationState.SyncResult.Revision != commitSHA {
			return false, ""
		}
	}

	if hasMultipleSources {
		// Ignore differences in target revision, since we already just verified commitSHAs are equal,
		// and we do not want to trigger auto-sync due to things like HEAD != master
		specSources := app.Spec.Sources.DeepCopy()
		syncSources := app.Status.OperationState.SyncResult.Sources.DeepCopy()
		for _, source := range specSources {
			source.TargetRevision = ""
		}
		for _, source := range syncSources {
			source.TargetRevision = ""
		}
		return reflect.DeepEqual(app.Spec.Sources, app.Status.OperationState.SyncResult.Sources), app.Status.OperationState.Phase
	} else {
		// Ignore differences in target revision, since we already just verified commitSHAs are equal,
		// and we do not want to trigger auto-sync due to things like HEAD != master
		specSource := app.Spec.Source.DeepCopy()
		specSource.TargetRevision = ""
		syncResSource := app.Status.OperationState.SyncResult.Source.DeepCopy()
		syncResSource.TargetRevision = ""
		return reflect.DeepEqual(app.Spec.GetSource(), app.Status.OperationState.SyncResult.Source), app.Status.OperationState.Phase
	}
}

func (ctrl *ApplicationController) shouldSelfHeal(app *appv1.Application) (bool, time.Duration) {
	if app.Status.OperationState == nil {
		return true, time.Duration(0)
	}

	var retryAfter time.Duration
	if app.Status.OperationState.FinishedAt == nil {
		retryAfter = ctrl.selfHealTimeout
	} else {
		retryAfter = ctrl.selfHealTimeout - time.Since(app.Status.OperationState.FinishedAt.Time)
	}
	return retryAfter <= 0, retryAfter
}

// isAppNamespaceAllowed returns whether the application is allowed in the
// namespace it's residing in.
func (ctrl *ApplicationController) isAppNamespaceAllowed(app *appv1.Application) bool {
	return app.Namespace == ctrl.namespace || glob.MatchStringInList(ctrl.applicationNamespaces, app.Namespace, false)
}

func (ctrl *ApplicationController) canProcessApp(obj interface{}) bool {
	app, ok := obj.(*appv1.Application)
	if !ok {
		return false
	}

	// Only process given app if it exists in a watched namespace, or in the
	// control plane's namespace.
	if !ctrl.isAppNamespaceAllowed(app) {
		return false
	}

	if annotations := app.GetAnnotations(); annotations != nil {
		if skipVal, ok := annotations[common.AnnotationKeyAppSkipReconcile]; ok {
			logCtx := log.WithFields(log.Fields{"application": app.QualifiedName()})
			if skipReconcile, err := strconv.ParseBool(skipVal); err == nil {
				if skipReconcile {
					logCtx.Debugf("Skipping Application reconcile based on annotation %s", common.AnnotationKeyAppSkipReconcile)
					return false
				}
			} else {
				logCtx.Debugf("Unable to determine if Application should skip reconcile based on annotation %s: %v", common.AnnotationKeyAppSkipReconcile, err)
			}
		}
	}

	if ctrl.clusterFilter != nil {
		cluster, err := ctrl.db.GetCluster(context.Background(), app.Spec.Destination.Server)
		if err != nil {
			return ctrl.clusterFilter(nil)
		}
		return ctrl.clusterFilter(cluster)
	}

	return true
}

func (ctrl *ApplicationController) newApplicationInformerAndLister() (cache.SharedIndexInformer, applisters.ApplicationLister) {
	watchNamespace := ctrl.namespace
	// If we have at least one additional namespace configured, we need to
	// watch on them all.
	if len(ctrl.applicationNamespaces) > 0 {
		watchNamespace = ""
	}
	refreshTimeout := ctrl.statusRefreshTimeout
	if ctrl.statusHardRefreshTimeout.Seconds() != 0 && (ctrl.statusHardRefreshTimeout < ctrl.statusRefreshTimeout) {
		refreshTimeout = ctrl.statusHardRefreshTimeout
	}
	informer := cache.NewSharedIndexInformer(
		&cache.ListWatch{
			ListFunc: func(options metav1.ListOptions) (apiruntime.Object, error) {
				// We are only interested in apps that exist in namespaces the
				// user wants to be enabled.
				appList, err := ctrl.applicationClientset.ArgoprojV1alpha1().Applications(watchNamespace).List(context.TODO(), options)
				if err != nil {
					return nil, err
				}
				newItems := []appv1.Application{}
				for _, app := range appList.Items {
					if ctrl.isAppNamespaceAllowed(&app) {
						newItems = append(newItems, app)
					}
				}
				appList.Items = newItems
				return appList, nil
			},
			WatchFunc: func(options metav1.ListOptions) (watch.Interface, error) {
				return ctrl.applicationClientset.ArgoprojV1alpha1().Applications(watchNamespace).Watch(context.TODO(), options)
			},
		},
		&appv1.Application{},
		refreshTimeout,
		cache.Indexers{
			cache.NamespaceIndex: func(obj interface{}) ([]string, error) {
				app, ok := obj.(*appv1.Application)
				if ok {
					// We only generally work with applications that are in one
					// the allowed namespaces.
					if ctrl.isAppNamespaceAllowed(app) {
						// If the application is not allowed to use the project,
						// log an error.
						if _, err := ctrl.getAppProj(app); err != nil {
							ctrl.setAppCondition(app, ctrl.projectErrorToCondition(err, app))
						} else {
							// This call to 'ValidateDestination' ensures that the .spec.destination field of all Applications
							// returned by the informer/lister will have server field set (if not already set) based on the name.
							// (or, if not found, an error app condition)

							// If the server field is not set, set it based on the cluster name; if the cluster name can't be found,
							// log an error as an App Condition.
							if err := argo.ValidateDestination(context.Background(), &app.Spec.Destination, ctrl.db); err != nil {
								ctrl.setAppCondition(app, appv1.ApplicationCondition{Type: appv1.ApplicationConditionInvalidSpecError, Message: err.Error()})
							}
						}
					}
				}

				return cache.MetaNamespaceIndexFunc(obj)
			},
			orphanedIndex: func(obj interface{}) (i []string, e error) {
				app, ok := obj.(*appv1.Application)
				if !ok {
					return nil, nil
				}

				if !ctrl.isAppNamespaceAllowed(app) {
					return nil, nil
				}

				proj, err := ctrl.getAppProj(app)
				if err != nil {
					return nil, nil
				}
				if proj.Spec.OrphanedResources != nil {
					return []string{app.Spec.Destination.Namespace}, nil
				}
				return nil, nil
			},
		},
	)
	lister := applisters.NewApplicationLister(informer.GetIndexer())
	_, err := informer.AddEventHandler(
		cache.ResourceEventHandlerFuncs{
			AddFunc: func(obj interface{}) {
				if !ctrl.canProcessApp(obj) {
					return
				}
				key, err := cache.MetaNamespaceKeyFunc(obj)
				if err == nil {
					ctrl.appRefreshQueue.AddRateLimited(key)
					ctrl.appOperationQueue.AddRateLimited(key)
				}
			},
			UpdateFunc: func(old, new interface{}) {
				if !ctrl.canProcessApp(new) {
					return
				}

				key, err := cache.MetaNamespaceKeyFunc(new)
				if err != nil {
					return
				}
				var compareWith *CompareWith
				oldApp, oldOK := old.(*appv1.Application)
				newApp, newOK := new.(*appv1.Application)
				if oldOK && newOK && automatedSyncEnabled(oldApp, newApp) {
					log.WithField("application", newApp.QualifiedName()).Info("Enabled automated sync")
					compareWith = CompareWithLatest.Pointer()
				}
				if !ctrl.resetDirtyApplication(newApp) {
					log.WithField("application", newApp.QualifiedName()).Infof("Cannot reset dirty application because version %s is already dirty", newApp.GetResourceVersion())
				}
				ctrl.requestAppRefresh(newApp.QualifiedName(), compareWith, nil)
				ctrl.appOperationQueue.AddRateLimited(key)
			},
			DeleteFunc: func(obj interface{}) {
				if !ctrl.canProcessApp(obj) {
					return
				}
				// IndexerInformer uses a delta queue, therefore for deletes we have to use this
				// key function.
				key, err := cache.DeletionHandlingMetaNamespaceKeyFunc(obj)
				if err == nil {
					// for deletes, we immediately add to the refresh queue
					ctrl.appRefreshQueue.Add(key)
				}
			},
		},
	)
	if err != nil {
		return nil, nil
	}
	return informer, lister
}

func (ctrl *ApplicationController) projectErrorToCondition(err error, app *appv1.Application) appv1.ApplicationCondition {
	var condition appv1.ApplicationCondition
	if apierr.IsNotFound(err) {
		condition = appv1.ApplicationCondition{
			Type:    appv1.ApplicationConditionInvalidSpecError,
			Message: fmt.Sprintf("Application referencing project %s which does not exist", app.Spec.Project),
		}
	} else {
		condition = appv1.ApplicationCondition{Type: appv1.ApplicationConditionUnknownError, Message: err.Error()}
	}
	return condition
}

func (ctrl *ApplicationController) RegisterClusterSecretUpdater(ctx context.Context) {
	updater := NewClusterInfoUpdater(ctrl.stateCache, ctrl.db, ctrl.appLister.Applications(""), ctrl.cache, ctrl.clusterFilter, ctrl.getAppProj, ctrl.namespace)
	go updater.Run(ctx)
}

func isOperationInProgress(app *appv1.Application) bool {
	return app.Status.OperationState != nil && !app.Status.OperationState.Phase.Completed()
}

// automatedSyncEnabled tests if an app went from auto-sync disabled to enabled.
// if it was toggled to be enabled, the informer handler will force a refresh
func automatedSyncEnabled(oldApp *appv1.Application, newApp *appv1.Application) bool {
	oldEnabled := false
	oldSelfHealEnabled := false
	if oldApp.Spec.SyncPolicy != nil && oldApp.Spec.SyncPolicy.Automated != nil {
		oldEnabled = true
		oldSelfHealEnabled = oldApp.Spec.SyncPolicy.Automated.SelfHeal
	}

	newEnabled := false
	newSelfHealEnabled := false
	if newApp.Spec.SyncPolicy != nil && newApp.Spec.SyncPolicy.Automated != nil {
		newEnabled = true
		newSelfHealEnabled = newApp.Spec.SyncPolicy.Automated.SelfHeal
	}
	if !oldEnabled && newEnabled {
		return true
	}
	if !oldSelfHealEnabled && newSelfHealEnabled {
		return true
	}
	// nothing changed
	return false
}

// toAppKey returns the application key from a given appName, that is, it will
// replace underscores with forward-slashes to become a <namespace>/<name>
// format. If the appName is an unqualified name (such as, "app"), it will use
// the controller's namespace in the key.
func (ctrl *ApplicationController) toAppKey(appName string) string {
	if !strings.Contains(appName, "_") && !strings.Contains(appName, "/") {
		return ctrl.namespace + "/" + appName
	} else if strings.Contains(appName, "/") {
		return appName
	} else {
		return strings.ReplaceAll(appName, "_", "/")
	}
}

func (ctrl *ApplicationController) toAppQualifiedName(appName, appNamespace string) string {
	return fmt.Sprintf("%s/%s", appNamespace, appName)
}

type ClusterFilterFunction func(c *argov1alpha.Cluster, distributionFunction sharding.DistributionFunction) bool<|MERGE_RESOLUTION|>--- conflicted
+++ resolved
@@ -177,13 +177,9 @@
 		statusHardRefreshTimeout:      appHardResyncPeriod,
 		refreshRequestedApps:          make(map[string]CompareWith),
 		refreshRequestedAppsMutex:     &sync.Mutex{},
-<<<<<<< HEAD
 		dirtyAppVersions:              make(map[string][]string),
 		dirtyAppVersionsMutex:         &sync.RWMutex{},
-		auditLogger:                   argo.NewAuditLogger(namespace, kubeClientset, "argocd-application-controller"),
-=======
 		auditLogger:                   argo.NewAuditLogger(namespace, kubeClientset, common.ApplicationController),
->>>>>>> bc5fb811
 		settingsMgr:                   settingsMgr,
 		selfHealTimeout:               selfHealTimeout,
 		clusterFilter:                 clusterFilter,
@@ -1464,22 +1460,6 @@
 		return
 	}
 	origApp = origApp.DeepCopy()
-	logCtx := log.WithFields(log.Fields{"application": origApp.QualifiedName()})
-
-	if ctrl.isDirtyApplication(origApp) {
-		// The informer will trigger a resfresh when the new version is received
-		logCtx.Infof("Skipping refresh because application version %s is outdated", origApp.GetResourceVersion())
-		return
-	}
-
-	needRefresh, refreshType, comparisonLevel := ctrl.needRefreshAppStatus(origApp, ctrl.statusRefreshTimeout, ctrl.statusHardRefreshTimeout)
-	if !needRefresh {
-		return
-	}
-	app := origApp.DeepCopy()
-<<<<<<< HEAD
-	logCtx.Debugf("Current App status before reconcile is %s. Version %s", origApp.Status.Health.Status, origApp.ResourceVersion)
-=======
 	logCtx := log.WithFields(log.Fields{
 		"application":    app.QualifiedName(),
 		"level":          comparisonLevel,
@@ -1487,7 +1467,19 @@
 		"dest-name":      origApp.Spec.Destination.Name,
 		"dest-namespace": origApp.Spec.Destination.Namespace,
 	})
->>>>>>> bc5fb811
+
+	if ctrl.isDirtyApplication(origApp) {
+		// The informer will trigger a resfresh when the new version is received
+		logCtx.Infof("Skipping refresh because application version %s is outdated", origApp.GetResourceVersion())
+		return
+	}
+
+	needRefresh, refreshType, comparisonLevel := ctrl.needRefreshAppStatus(origApp, ctrl.statusRefreshTimeout, ctrl.statusHardRefreshTimeout)
+	if !needRefresh {
+		return
+	}
+	app := origApp.DeepCopy()
+	logCtx.Debugf("Current App status before reconcile is %s. Version %s", origApp.Status.Health.Status, origApp.ResourceVersion)
 
 	startTime := time.Now()
 	defer func() {
@@ -1757,17 +1749,12 @@
 		logCtx.Infof("No status changes. Skipping patch")
 		return
 	}
-<<<<<<< HEAD
-	appClient := ctrl.applicationClientset.ArgoprojV1alpha1().Applications(orig.Namespace)
-	result, err := appClient.Patch(context.Background(), orig.Name, types.MergePatchType, patch, metav1.PatchOptions{})
-=======
 	// calculate time for path call
 	start := time.Now()
 	defer func() {
 		patchMs = time.Since(start)
 	}()
 	_, err = ctrl.PatchAppWithWriteBack(context.Background(), orig.Name, orig.Namespace, types.MergePatchType, patch, metav1.PatchOptions{})
->>>>>>> bc5fb811
 	if err != nil {
 		logCtx.Warnf("Error updating application: %v", err)
 	} else {
