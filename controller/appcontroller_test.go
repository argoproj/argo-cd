--- conflicted
+++ resolved
@@ -408,43 +408,11 @@
 data:
 `
 
-<<<<<<< HEAD
 var fakeNamespace = `
 apiVersion: v1
 kind: Namespace
 metadata:
   name: app-namespace
-=======
-var fakePreDeleteHook = `
-{
-  "apiVersion": "v1",
-  "kind": "Pod",
-  "metadata": {
-    "name": "pre-delete-hook",
-    "namespace": "default",
-    "labels": {
-      "app.kubernetes.io/instance": "my-app"
-    },
-    "annotations": {
-      "argocd.argoproj.io/hook": "PreDelete"
-    }
-  },
-  "spec": {
-    "containers": [
-      {
-        "name": "pre-delete-hook",
-        "image": "busybox",
-        "restartPolicy": "Never",
-        "command": [
-          "/bin/sh",
-          "-c",
-          "sleep 5 && echo hello from the pre-delete-hook pod"
-        ]
-      }
-    ]
-  }
-}
->>>>>>> 17b98d9b
 `
 
 var fakePostDeleteHook = `
