--- conflicted
+++ resolved
@@ -865,7 +865,7 @@
 	app.Status.Sync = argoappv1.SyncStatus{
 		Status: argoappv1.SyncStatusCodeSynced,
 		ComparedTo: argoappv1.ComparedTo{
-			Source:      app.Spec.GetSource(),
+			Source:      app.Spec.Source,
 			Destination: app.Spec.Destination,
 		},
 	}
@@ -909,7 +909,7 @@
 		app.Status.Sync = argoappv1.SyncStatus{
 			Status: argoappv1.SyncStatusCodeSynced,
 			ComparedTo: argoappv1.ComparedTo{
-				Source:      app.Spec.GetSource(),
+				Source:      app.Spec.Source,
 				Destination: app.Spec.Destination,
 			},
 		}
@@ -1074,11 +1074,7 @@
 	ctrl := newFakeController(&fakeData{
 		apps: []runtime.Object{app, &defaultProj},
 		manifestResponse: &apiclient.ManifestResponse{
-<<<<<<< HEAD
 			Manifests: []*apiclient.Manifest{},
-=======
-			Manifests: []string{},
->>>>>>> acc554f3
 			Namespace: test.FakeDestNamespace,
 			Server:    test.FakeClusterURL,
 			Revision:  "abc123",
@@ -1376,32 +1372,4 @@
 			assert.Equal(t, tt.expected, ctrl.toAppKey(tt.input))
 		})
 	}
-}
-
-func Test_canProcessApp(t *testing.T) {
-	app := newFakeApp()
-	ctrl := newFakeController(&fakeData{apps: []runtime.Object{app}})
-	ctrl.applicationNamespaces = []string{"good"}
-	t.Run("without cluster filter, good namespace", func(t *testing.T) {
-		app.Namespace = "good"
-		canProcess := ctrl.canProcessApp(app)
-		assert.True(t, canProcess)
-	})
-	t.Run("without cluster filter, bad namespace", func(t *testing.T) {
-		app.Namespace = "bad"
-		canProcess := ctrl.canProcessApp(app)
-		assert.False(t, canProcess)
-	})
-	t.Run("with cluster filter, good namespace", func(t *testing.T) {
-		app.Namespace = "good"
-		ctrl.clusterFilter = func(_ *argoappv1.Cluster) bool { return true }
-		canProcess := ctrl.canProcessApp(app)
-		assert.True(t, canProcess)
-	})
-	t.Run("with cluster filter, bad namespace", func(t *testing.T) {
-		app.Namespace = "bad"
-		ctrl.clusterFilter = func(_ *argoappv1.Cluster) bool { return true }
-		canProcess := ctrl.canProcessApp(app)
-		assert.False(t, canProcess)
-	})
 }