package controller

import (
	"context"

	"github.com/argoproj/gitops-engine/pkg/health"
	"github.com/argoproj/gitops-engine/pkg/sync/common"
	"github.com/argoproj/gitops-engine/pkg/sync/hook"
	"github.com/argoproj/gitops-engine/pkg/utils/kube"
	log "github.com/sirupsen/logrus"
	metav1 "k8s.io/apimachinery/pkg/apis/meta/v1"
	"k8s.io/apimachinery/pkg/apis/meta/v1/unstructured"
	"k8s.io/client-go/rest"

	"github.com/argoproj/argo-cd/v3/util/lua"

	appv1 "github.com/argoproj/argo-cd/v3/pkg/apis/application/v1alpha1"
)

var (
	preDeleteHook  = "PreDelete"
	postDeleteHook = "PostDelete"

	hookTypeAnnotations = map[string]map[string]string{
		preDeleteHook: {
			"argocd.argoproj.io/hook": preDeleteHook,
			"helm.sh/hook":            "pre-delete",
		},
		postDeleteHook: {
			"argocd.argoproj.io/hook": postDeleteHook,
			"helm.sh/hook":            "post-delete",
		},
	}
)

func isHookOfType(obj *unstructured.Unstructured, hookType string) bool {
	if obj == nil || obj.GetAnnotations() == nil {
		return false
	}

	for k, v := range hookTypeAnnotations[hookType] {
		if val, ok := obj.GetAnnotations()[k]; ok && val == v {
			return true
		}
	}
	return false
}

func isHook(obj *unstructured.Unstructured) bool {
	if hook.IsHook(obj) {
		return true
	}

	for hookType := range hookTypeAnnotations {
		if isHookOfType(obj, hookType) {
			return true
		}
	}
	return false
}

func isPreDeleteHook(obj *unstructured.Unstructured) bool {
	return isHookOfType(obj, preDeleteHook)
}

func isPostDeleteHook(obj *unstructured.Unstructured) bool {
	return isHookOfType(obj, postDeleteHook)
}

// executeHooks is a generic function to execute hooks of a specified type
func (ctrl *ApplicationController) executeHooks(hookType string, app *appv1.Application, proj *appv1.AppProject, liveObjs map[kube.ResourceKey]*unstructured.Unstructured, config *rest.Config, logCtx *log.Entry) (bool, error) {
	appLabelKey, err := ctrl.settingsMgr.GetAppInstanceLabelKey()
	if err != nil {
		return false, err
	}

	var revisions []string
	for _, src := range app.Spec.GetSources() {
		revisions = append(revisions, src.TargetRevision)
	}

	targets, _, _, err := ctrl.appStateManager.GetRepoObjs(app, app.Spec.GetSources(), appLabelKey, revisions, false, false, false, proj, true)
	if err != nil {
		return false, err
	}

	// Find existing hooks of the specified type
	runningHooks := map[kube.ResourceKey]*unstructured.Unstructured{}
	for key, obj := range liveObjs {
		if isHookOfType(obj, hookType) {
			runningHooks[key] = obj
		}
	}

	// Find expected hooks that need to be created
	expectedHook := map[kube.ResourceKey]*unstructured.Unstructured{}
	for _, obj := range targets {
		if obj.GetNamespace() == "" {
			obj.SetNamespace(app.Spec.Destination.Namespace)
		}
		if !isHookOfType(obj, hookType) {
			continue
		}
		if runningHook := runningHooks[kube.GetResourceKey(obj)]; runningHook == nil {
			expectedHook[kube.GetResourceKey(obj)] = obj
		}
	}

	// Create hooks that don't exist yet
	createdCnt := 0
	for _, obj := range expectedHook {
		_, err = ctrl.kubectl.CreateResource(context.Background(), config, obj.GroupVersionKind(), obj.GetName(), obj.GetNamespace(), obj, metav1.CreateOptions{})
		if err != nil {
			return false, err
		}
		createdCnt++
	}

	if createdCnt > 0 {
		logCtx.Infof("Created %d %s hooks", createdCnt, hookType)
		return false, nil
	}

	// Check health of running hooks
	resourceOverrides, err := ctrl.settingsMgr.GetResourceOverrides()
	if err != nil {
		return false, err
	}
	healthOverrides := lua.ResourceHealthOverrides(resourceOverrides)

	progressingHooksCount := 0
	for _, obj := range runningHooks {
		hookHealth, err := health.GetResourceHealth(obj, healthOverrides)
		if err != nil {
			return false, err
		}
		if hookHealth == nil {
			logCtx.WithFields(log.Fields{
				"group":     obj.GroupVersionKind().Group,
				"version":   obj.GroupVersionKind().Version,
				"kind":      obj.GetKind(),
				"name":      obj.GetName(),
				"namespace": obj.GetNamespace(),
			}).Info("No health check defined for resource, considering it healthy")
			hookHealth = &health.HealthStatus{
				Status: health.HealthStatusHealthy,
			}
		}
		if hookHealth.Status == health.HealthStatusProgressing {
			progressingHooksCount++
		}
	}

	if progressingHooksCount > 0 {
		logCtx.Infof("Waiting for %d %s hooks to complete", progressingHooksCount, hookType)
		return false, nil
	}

	return true, nil
}

// cleanupHooks is a generic function to clean up hooks of a specified type
func (ctrl *ApplicationController) cleanupHooks(hookType string, liveObjs map[kube.ResourceKey]*unstructured.Unstructured, config *rest.Config, logCtx *log.Entry) (bool, error) {
	resourceOverrides, err := ctrl.settingsMgr.GetResourceOverrides()
	if err != nil {
		return false, err
	}
	healthOverrides := lua.ResourceHealthOverrides(resourceOverrides)

	pendingDeletionCount := 0
	aggregatedHealth := health.HealthStatusHealthy
	var hooks []*unstructured.Unstructured

	// Collect hooks and determine overall health
	for _, obj := range liveObjs {
		if !isHookOfType(obj, hookType) {
			continue
		}
		hookHealth, err := health.GetResourceHealth(obj, healthOverrides)
		if err != nil {
			return false, err
		}
		if hookHealth == nil {
			hookHealth = &health.HealthStatus{
				Status: health.HealthStatusHealthy,
			}
		}
		if health.IsWorse(aggregatedHealth, hookHealth.Status) {
			aggregatedHealth = hookHealth.Status
		}
		hooks = append(hooks, obj)
	}

	// Process hooks for deletion
	for _, obj := range hooks {
		for _, policy := range hook.DeletePolicies(obj) {
<<<<<<< HEAD
			if policy == common.HookDeletePolicyHookFailed && aggregatedHealth == health.HealthStatusDegraded ||
				policy == common.HookDeletePolicyHookSucceeded && aggregatedHealth == health.HealthStatusHealthy {
				pendingDeletionCount++
				if obj.GetDeletionTimestamp() != nil {
					continue
				}
				logCtx.Infof("Deleting %s hook %s/%s", hookType, obj.GetNamespace(), obj.GetName())
				err = ctrl.kubectl.DeleteResource(context.Background(), config, obj.GroupVersionKind(), obj.GetName(), obj.GetNamespace(), metav1.DeleteOptions{})
				if err != nil {
					return false, err
				}
=======
			if (policy != common.HookDeletePolicyHookFailed || aggregatedHealth != health.HealthStatusDegraded) && (policy != common.HookDeletePolicyHookSucceeded || aggregatedHealth != health.HealthStatusHealthy) {
				continue
			}
			pendingDeletionCount++
			if obj.GetDeletionTimestamp() != nil {
				continue
			}
			logCtx.Infof("Deleting post-delete hook %s/%s", obj.GetNamespace(), obj.GetName())
			err = ctrl.kubectl.DeleteResource(context.Background(), config, obj.GroupVersionKind(), obj.GetName(), obj.GetNamespace(), metav1.DeleteOptions{})
			if err != nil {
				return false, err
>>>>>>> 56f8797a
			}
		}
	}

	if pendingDeletionCount > 0 {
		logCtx.Infof("Waiting for %d %s hooks to be deleted", pendingDeletionCount, hookType)
		return false, nil
	}

	return true, nil
}

// Execute and cleanup hooks for pre-delete and post-delete operations

func (ctrl *ApplicationController) executePreDeleteHooks(app *appv1.Application, proj *appv1.AppProject, liveObjs map[kube.ResourceKey]*unstructured.Unstructured, config *rest.Config, logCtx *log.Entry) (bool, error) {
	return ctrl.executeHooks(preDeleteHook, app, proj, liveObjs, config, logCtx)
}

func (ctrl *ApplicationController) cleanupPreDeleteHooks(liveObjs map[kube.ResourceKey]*unstructured.Unstructured, config *rest.Config, logCtx *log.Entry) (bool, error) {
	return ctrl.cleanupHooks(preDeleteHook, liveObjs, config, logCtx)
}

func (ctrl *ApplicationController) executePostDeleteHooks(app *appv1.Application, proj *appv1.AppProject, liveObjs map[kube.ResourceKey]*unstructured.Unstructured, config *rest.Config, logCtx *log.Entry) (bool, error) {
	return ctrl.executeHooks(postDeleteHook, app, proj, liveObjs, config, logCtx)
}

func (ctrl *ApplicationController) cleanupPostDeleteHooks(liveObjs map[kube.ResourceKey]*unstructured.Unstructured, config *rest.Config, logCtx *log.Entry) (bool, error) {
	return ctrl.cleanupHooks(postDeleteHook, liveObjs, config, logCtx)
}<|MERGE_RESOLUTION|>--- conflicted
+++ resolved
@@ -194,19 +194,6 @@
 	// Process hooks for deletion
 	for _, obj := range hooks {
 		for _, policy := range hook.DeletePolicies(obj) {
-<<<<<<< HEAD
-			if policy == common.HookDeletePolicyHookFailed && aggregatedHealth == health.HealthStatusDegraded ||
-				policy == common.HookDeletePolicyHookSucceeded && aggregatedHealth == health.HealthStatusHealthy {
-				pendingDeletionCount++
-				if obj.GetDeletionTimestamp() != nil {
-					continue
-				}
-				logCtx.Infof("Deleting %s hook %s/%s", hookType, obj.GetNamespace(), obj.GetName())
-				err = ctrl.kubectl.DeleteResource(context.Background(), config, obj.GroupVersionKind(), obj.GetName(), obj.GetNamespace(), metav1.DeleteOptions{})
-				if err != nil {
-					return false, err
-				}
-=======
 			if (policy != common.HookDeletePolicyHookFailed || aggregatedHealth != health.HealthStatusDegraded) && (policy != common.HookDeletePolicyHookSucceeded || aggregatedHealth != health.HealthStatusHealthy) {
 				continue
 			}
@@ -214,11 +201,10 @@
 			if obj.GetDeletionTimestamp() != nil {
 				continue
 			}
-			logCtx.Infof("Deleting post-delete hook %s/%s", obj.GetNamespace(), obj.GetName())
+			logCtx.Infof("Deleting %s hook %s/%s", hookType, obj.GetNamespace(), obj.GetName())
 			err = ctrl.kubectl.DeleteResource(context.Background(), config, obj.GroupVersionKind(), obj.GetName(), obj.GetNamespace(), metav1.DeleteOptions{})
 			if err != nil {
 				return false, err
->>>>>>> 56f8797a
 			}
 		}
 	}
