--- conflicted
+++ resolved
@@ -51,11 +51,7 @@
 		revisions = append(revisions, src.TargetRevision)
 	}
 
-<<<<<<< HEAD
-	targets, _, err := ctrl.appStateManager.GetRepoObjs(app, app.Spec.GetSources(), appLabelKey, revisions, false, false, false, proj, true)
-=======
-	targets, _, err := ctrl.appStateManager.GetRepoObjs(app, app.Spec.GetSources(), appLabelKey, revisions, false, false, false, proj, false)
->>>>>>> 3e2cfb13
+	targets, _, err := ctrl.appStateManager.GetRepoObjs(app, app.Spec.GetSources(), appLabelKey, revisions, false, false, false, proj, false, true)
 	if err != nil {
 		return false, err
 	}
