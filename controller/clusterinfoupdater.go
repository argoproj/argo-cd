--- conflicted
+++ resolved
@@ -136,13 +136,8 @@
 		if err != nil {
 			continue
 		}
-<<<<<<< HEAD
 		if destCluster.Server == cluster.Server {
-			appCount += 1
-=======
-		if a.Spec.Destination.Server == cluster.Server {
 			appCount++
->>>>>>> cb3024c5
 		}
 	}
 	clusterInfo := appv1.ClusterInfo{
