package controller

import (
<<<<<<< HEAD
	"context"
	"encoding/base64"
	"encoding/json"
	"fmt"
	"os"
=======
>>>>>>> 17b98d9b
	"strconv"
	"testing"

	"github.com/argoproj/gitops-engine/pkg/sync"
	synccommon "github.com/argoproj/gitops-engine/pkg/sync/common"
	"github.com/argoproj/gitops-engine/pkg/utils/kube"
	"github.com/stretchr/testify/assert"
	"github.com/stretchr/testify/require"
	corev1 "k8s.io/api/core/v1"
	metav1 "k8s.io/apimachinery/pkg/apis/meta/v1"
	"k8s.io/apimachinery/pkg/apis/meta/v1/unstructured"
	"k8s.io/apimachinery/pkg/runtime"

	"github.com/argoproj/argo-cd/v3/common"
	"github.com/argoproj/argo-cd/v3/controller/testdata"
	"github.com/argoproj/argo-cd/v3/pkg/apis/application/v1alpha1"
	"github.com/argoproj/argo-cd/v3/reposerver/apiclient"
	"github.com/argoproj/argo-cd/v3/test"
	"github.com/argoproj/argo-cd/v3/util/argo/diff"
	"github.com/argoproj/argo-cd/v3/util/argo/normalizers"
	"github.com/argoproj/argo-cd/v3/util/settings"

	gitopsDiff "github.com/argoproj/gitops-engine/pkg/diff"
	kubefake "k8s.io/client-go/kubernetes/fake"
	cmdutil "k8s.io/kubectl/pkg/cmd/util"
)

func TestPersistRevisionHistory(t *testing.T) {
	app := newFakeApp()
	app.Status.OperationState = nil
	app.Status.History = nil

	defaultProject := &v1alpha1.AppProject{
		ObjectMeta: metav1.ObjectMeta{
			Namespace: test.FakeArgoCDNamespace,
			Name:      "default",
		},
	}
	data := fakeData{
		apps: []runtime.Object{app, defaultProject},
		manifestResponse: &apiclient.ManifestResponse{
			Manifests: []string{},
			Namespace: test.FakeDestNamespace,
			Server:    test.FakeClusterURL,
			Revision:  "abc123",
		},
		managedLiveObjs: make(map[kube.ResourceKey]*unstructured.Unstructured),
	}
	ctrl := newFakeController(t.Context(), &data, nil)

	// Sync with source unspecified
	opState := &v1alpha1.OperationState{Operation: v1alpha1.Operation{
		Sync: &v1alpha1.SyncOperation{},
	}}
	ctrl.appStateManager.SyncAppState(app, defaultProject, opState)
	// Ensure we record spec.source into sync result
	assert.Equal(t, app.Spec.GetSource(), opState.SyncResult.Source)

	updatedApp, err := ctrl.applicationClientset.ArgoprojV1alpha1().Applications(app.Namespace).Get(t.Context(), app.Name, metav1.GetOptions{})
	require.NoError(t, err)
	require.Len(t, updatedApp.Status.History, 1)
	assert.Equal(t, app.Spec.GetSource(), updatedApp.Status.History[0].Source)
	assert.Equal(t, "abc123", updatedApp.Status.History[0].Revision)
}

func TestPersistManagedNamespaceMetadataState(t *testing.T) {
	app := newFakeApp()
	app.Status.OperationState = nil
	app.Status.History = nil
	app.Spec.SyncPolicy.ManagedNamespaceMetadata = &v1alpha1.ManagedNamespaceMetadata{
		Labels: map[string]string{
			"foo": "bar",
		},
		Annotations: map[string]string{
			"foo": "bar",
		},
	}

	defaultProject := &v1alpha1.AppProject{
		ObjectMeta: metav1.ObjectMeta{
			Namespace: test.FakeArgoCDNamespace,
			Name:      "default",
		},
	}
	data := fakeData{
		apps: []runtime.Object{app, defaultProject},
		manifestResponse: &apiclient.ManifestResponse{
			Manifests: []string{},
			Namespace: test.FakeDestNamespace,
			Server:    test.FakeClusterURL,
			Revision:  "abc123",
		},
		managedLiveObjs: make(map[kube.ResourceKey]*unstructured.Unstructured),
	}
	ctrl := newFakeController(t.Context(), &data, nil)

	// Sync with source unspecified
	opState := &v1alpha1.OperationState{Operation: v1alpha1.Operation{
		Sync: &v1alpha1.SyncOperation{},
	}}
	ctrl.appStateManager.SyncAppState(app, defaultProject, opState)
	// Ensure we record spec.syncPolicy.managedNamespaceMetadata into sync result
	assert.Equal(t, app.Spec.SyncPolicy.ManagedNamespaceMetadata, opState.SyncResult.ManagedNamespaceMetadata)
}

func TestPersistRevisionHistoryRollback(t *testing.T) {
	app := newFakeApp()
	app.Status.OperationState = nil
	app.Status.History = nil
	defaultProject := &v1alpha1.AppProject{
		ObjectMeta: metav1.ObjectMeta{
			Namespace: test.FakeArgoCDNamespace,
			Name:      "default",
		},
	}
	data := fakeData{
		apps: []runtime.Object{app, defaultProject},
		manifestResponse: &apiclient.ManifestResponse{
			Manifests: []string{},
			Namespace: test.FakeDestNamespace,
			Server:    test.FakeClusterURL,
			Revision:  "abc123",
		},
		managedLiveObjs: make(map[kube.ResourceKey]*unstructured.Unstructured),
	}
	ctrl := newFakeController(t.Context(), &data, nil)

	// Sync with source specified
	source := v1alpha1.ApplicationSource{
		Helm: &v1alpha1.ApplicationSourceHelm{
			Parameters: []v1alpha1.HelmParameter{
				{
					Name:  "test",
					Value: "123",
				},
			},
		},
	}
	opState := &v1alpha1.OperationState{Operation: v1alpha1.Operation{
		Sync: &v1alpha1.SyncOperation{
			Source: &source,
		},
	}}
	ctrl.appStateManager.SyncAppState(app, defaultProject, opState)
	// Ensure we record opState's source into sync result
	assert.Equal(t, source, opState.SyncResult.Source)

	updatedApp, err := ctrl.applicationClientset.ArgoprojV1alpha1().Applications(app.Namespace).Get(t.Context(), app.Name, metav1.GetOptions{})
	require.NoError(t, err)
	assert.Len(t, updatedApp.Status.History, 1)
	assert.Equal(t, source, updatedApp.Status.History[0].Source)
	assert.Equal(t, "abc123", updatedApp.Status.History[0].Revision)
}

func TestSyncComparisonError(t *testing.T) {
	app := newFakeApp()
	app.Status.OperationState = nil
	app.Status.History = nil

	defaultProject := &v1alpha1.AppProject{
		ObjectMeta: metav1.ObjectMeta{
			Namespace: test.FakeArgoCDNamespace,
			Name:      "default",
		},
		Spec: v1alpha1.AppProjectSpec{
			SignatureKeys: []v1alpha1.SignatureKey{{KeyID: "test"}},
		},
	}
	data := fakeData{
		apps: []runtime.Object{app, defaultProject},
		manifestResponse: &apiclient.ManifestResponse{
			Manifests:    []string{},
			Namespace:    test.FakeDestNamespace,
			Server:       test.FakeClusterURL,
			Revision:     "abc123",
			VerifyResult: "something went wrong",
		},
		managedLiveObjs: make(map[kube.ResourceKey]*unstructured.Unstructured),
	}
	ctrl := newFakeController(t.Context(), &data, nil)

	// Sync with source unspecified
	opState := &v1alpha1.OperationState{Operation: v1alpha1.Operation{
		Sync: &v1alpha1.SyncOperation{},
	}}
	t.Setenv("ARGOCD_GPG_ENABLED", "true")
	ctrl.appStateManager.SyncAppState(app, defaultProject, opState)

	conditions := app.Status.GetConditions(map[v1alpha1.ApplicationConditionType]bool{v1alpha1.ApplicationConditionComparisonError: true})
	assert.NotEmpty(t, conditions)
	assert.Equal(t, "abc123", opState.SyncResult.Revision)
}

func TestAppStateManager_SyncAppState(t *testing.T) {
	t.Parallel()

	type fixture struct {
		application *v1alpha1.Application
		project     *v1alpha1.AppProject
		controller  *ApplicationController
	}

	setup := func(liveObjects map[kube.ResourceKey]*unstructured.Unstructured) *fixture {
		app := newFakeApp()
		app.Status.OperationState = nil
		app.Status.History = nil

		if liveObjects == nil {
			liveObjects = make(map[kube.ResourceKey]*unstructured.Unstructured)
		}

		project := &v1alpha1.AppProject{
			ObjectMeta: metav1.ObjectMeta{
				Namespace: test.FakeArgoCDNamespace,
				Name:      "default",
			},
			Spec: v1alpha1.AppProjectSpec{
				SignatureKeys: []v1alpha1.SignatureKey{{KeyID: "test"}},
				Destinations: []v1alpha1.ApplicationDestination{
					{
						Namespace: "*",
						Server:    "*",
					},
				},
			},
		}
		data := fakeData{
			apps: []runtime.Object{app, project},
			manifestResponse: &apiclient.ManifestResponse{
				Manifests: []string{},
				Namespace: test.FakeDestNamespace,
				Server:    test.FakeClusterURL,
				Revision:  "abc123",
			},
			managedLiveObjs: liveObjects,
		}
		ctrl := newFakeController(t.Context(), &data, nil)

		return &fixture{
			application: app,
			project:     project,
			controller:  ctrl,
		}
	}

	t.Run("will fail the sync if finds shared resources", func(t *testing.T) {
		// given
		t.Parallel()

		sharedObject := kube.MustToUnstructured(&corev1.ConfigMap{
			TypeMeta: metav1.TypeMeta{
				APIVersion: "v1",
				Kind:       "ConfigMap",
			},
			ObjectMeta: metav1.ObjectMeta{
				Name:      "configmap1",
				Namespace: "default",
				Annotations: map[string]string{
					common.AnnotationKeyAppInstance: "guestbook:/ConfigMap:default/configmap1",
				},
			},
		})
		liveObjects := make(map[kube.ResourceKey]*unstructured.Unstructured)
		liveObjects[kube.GetResourceKey(sharedObject)] = sharedObject
		f := setup(liveObjects)

		// Sync with source unspecified
		opState := &v1alpha1.OperationState{Operation: v1alpha1.Operation{
			Sync: &v1alpha1.SyncOperation{
				Source:      &v1alpha1.ApplicationSource{},
				SyncOptions: []string{"FailOnSharedResource=true"},
			},
		}}

		// when
		f.controller.appStateManager.SyncAppState(f.application, f.project, opState)

		// then
		assert.Equal(t, synccommon.OperationFailed, opState.Phase)
		assert.Contains(t, opState.Message, "ConfigMap/configmap1 is part of applications fake-argocd-ns/my-app and guestbook")
	})
}

func TestSyncWindowDeniesSync(t *testing.T) {
	t.Parallel()

	type fixture struct {
		application *v1alpha1.Application
		project     *v1alpha1.AppProject
		controller  *ApplicationController
	}

	setup := func() *fixture {
		app := newFakeApp()
		app.Status.OperationState = nil
		app.Status.History = nil

		project := &v1alpha1.AppProject{
			ObjectMeta: metav1.ObjectMeta{
				Namespace: test.FakeArgoCDNamespace,
				Name:      "default",
			},
			Spec: v1alpha1.AppProjectSpec{
				SyncWindows: v1alpha1.SyncWindows{{
					Kind:         "deny",
					Schedule:     "0 0 * * *",
					Duration:     "24h",
					Clusters:     []string{"*"},
					Namespaces:   []string{"*"},
					Applications: []string{"*"},
				}},
			},
		}
		data := fakeData{
			apps: []runtime.Object{app, project},
			manifestResponse: &apiclient.ManifestResponse{
				Manifests: []string{},
				Namespace: test.FakeDestNamespace,
				Server:    test.FakeClusterURL,
				Revision:  "abc123",
			},
			managedLiveObjs: make(map[kube.ResourceKey]*unstructured.Unstructured),
		}
		ctrl := newFakeController(t.Context(), &data, nil)

		return &fixture{
			application: app,
			project:     project,
			controller:  ctrl,
		}
	}

	t.Run("will keep the sync progressing if a sync window prevents the sync", func(t *testing.T) {
		// given a project with an active deny sync window and an operation in progress
		t.Parallel()
		f := setup()
		opMessage := "Sync operation blocked by sync window"

		opState := &v1alpha1.OperationState{
			Operation: v1alpha1.Operation{
				Sync: &v1alpha1.SyncOperation{
					Source: &v1alpha1.ApplicationSource{},
				},
			},
			Phase: synccommon.OperationRunning,
		}
		// when
		f.controller.appStateManager.SyncAppState(f.application, f.project, opState)

		// then
		assert.Equal(t, synccommon.OperationRunning, opState.Phase)
		assert.Contains(t, opState.Message, opMessage)
	})
}

func TestNormalizeTargetResources(t *testing.T) {
	type fixture struct {
		comparisonResult *comparisonResult
	}
	setup := func(t *testing.T, ignores []v1alpha1.ResourceIgnoreDifferences) *fixture {
		t.Helper()
		dc, err := diff.NewDiffConfigBuilder().
			WithDiffSettings(ignores, nil, true, normalizers.IgnoreNormalizerOpts{}).
			WithNoCache().
			Build()
		require.NoError(t, err)
		live := test.YamlToUnstructured(testdata.LiveDeploymentYaml)
		target := test.YamlToUnstructured(testdata.TargetDeploymentYaml)
		return &fixture{
			&comparisonResult{
				reconciliationResult: sync.ReconciliationResult{
					Live:   []*unstructured.Unstructured{live},
					Target: []*unstructured.Unstructured{target},
				},
				diffConfig: dc,
			},
		}
	}
	t.Run("will modify target resource adding live state in fields it should ignore", func(t *testing.T) {
		// given
		ignore := v1alpha1.ResourceIgnoreDifferences{
			Group:                 "*",
			Kind:                  "*",
			ManagedFieldsManagers: []string{"janitor"},
		}
		ignores := []v1alpha1.ResourceIgnoreDifferences{ignore}
		f := setup(t, ignores)

		// when
		targets, err := normalizeTargetResources(f.comparisonResult)

		// then
		require.NoError(t, err)
		require.Len(t, targets, 1)
		iksmVersion := targets[0].GetAnnotations()["iksm-version"]
		assert.Equal(t, "2.0", iksmVersion)
	})
	t.Run("will not modify target resource if ignore difference is not configured", func(t *testing.T) {
		// given
		f := setup(t, []v1alpha1.ResourceIgnoreDifferences{})

		// when
		targets, err := normalizeTargetResources(f.comparisonResult)

		// then
		require.NoError(t, err)
		require.Len(t, targets, 1)
		iksmVersion := targets[0].GetAnnotations()["iksm-version"]
		assert.Equal(t, "1.0", iksmVersion)
	})
	t.Run("will remove fields from target if not present in live", func(t *testing.T) {
		ignore := v1alpha1.ResourceIgnoreDifferences{
			Group:        "apps",
			Kind:         "Deployment",
			JSONPointers: []string{"/metadata/annotations/iksm-version"},
		}
		ignores := []v1alpha1.ResourceIgnoreDifferences{ignore}
		f := setup(t, ignores)
		live := f.comparisonResult.reconciliationResult.Live[0]
		unstructured.RemoveNestedField(live.Object, "metadata", "annotations", "iksm-version")

		// when
		targets, err := normalizeTargetResources(f.comparisonResult)

		// then
		require.NoError(t, err)
		require.Len(t, targets, 1)
		_, ok := targets[0].GetAnnotations()["iksm-version"]
		assert.False(t, ok)
	})
	t.Run("will correctly normalize with multiple ignore configurations", func(t *testing.T) {
		// given
		ignores := []v1alpha1.ResourceIgnoreDifferences{
			{
				Group:        "apps",
				Kind:         "Deployment",
				JSONPointers: []string{"/spec/replicas"},
			},
			{
				Group:                 "*",
				Kind:                  "*",
				ManagedFieldsManagers: []string{"janitor"},
			},
		}
		f := setup(t, ignores)

		// when
		targets, err := normalizeTargetResources(f.comparisonResult)

		// then
		require.NoError(t, err)
		require.Len(t, targets, 1)
		normalized := targets[0]
		iksmVersion, ok := normalized.GetAnnotations()["iksm-version"]
		require.True(t, ok)
		assert.Equal(t, "2.0", iksmVersion)
		replicas, ok, err := unstructured.NestedInt64(normalized.Object, "spec", "replicas")
		require.NoError(t, err)
		require.True(t, ok)
		assert.Equal(t, int64(4), replicas)
	})
	t.Run("will keep new array entries not found in live state if not ignored", func(t *testing.T) {
		t.Skip("limitation in the current implementation")
		// given
		ignores := []v1alpha1.ResourceIgnoreDifferences{
			{
				Group:             "apps",
				Kind:              "Deployment",
				JQPathExpressions: []string{".spec.template.spec.containers[] | select(.name == \"guestbook-ui\")"},
			},
		}
		f := setup(t, ignores)
		target := test.YamlToUnstructured(testdata.TargetDeploymentNewEntries)
		f.comparisonResult.reconciliationResult.Target = []*unstructured.Unstructured{target}

		// when
		targets, err := normalizeTargetResources(f.comparisonResult)

		// then
		require.NoError(t, err)
		require.Len(t, targets, 1)
		containers, ok, err := unstructured.NestedSlice(targets[0].Object, "spec", "template", "spec", "containers")
		require.NoError(t, err)
		require.True(t, ok)
		assert.Len(t, containers, 2)
	})
}

func TestNormalizeTargetResourcesWithList(t *testing.T) {
	type fixture struct {
		comparisonResult *comparisonResult
	}
	setupHTTPProxy := func(t *testing.T, ignores []v1alpha1.ResourceIgnoreDifferences) *fixture {
		t.Helper()
		dc, err := diff.NewDiffConfigBuilder().
			WithDiffSettings(ignores, nil, true, normalizers.IgnoreNormalizerOpts{}).
			WithNoCache().
			Build()
		require.NoError(t, err)
		live := test.YamlToUnstructured(testdata.LiveHTTPProxy)
		target := test.YamlToUnstructured(testdata.TargetHTTPProxy)
		return &fixture{
			&comparisonResult{
				reconciliationResult: sync.ReconciliationResult{
					Live:   []*unstructured.Unstructured{live},
					Target: []*unstructured.Unstructured{target},
				},
				diffConfig: dc,
			},
		}
	}

	t.Run("will properly ignore nested fields within arrays", func(t *testing.T) {
		// given
		ignores := []v1alpha1.ResourceIgnoreDifferences{
			{
				Group:             "projectcontour.io",
				Kind:              "HTTPProxy",
				JQPathExpressions: []string{".spec.routes[]"},
				// JSONPointers: []string{"/spec/routes"},
			},
		}
		f := setupHTTPProxy(t, ignores)
		target := test.YamlToUnstructured(testdata.TargetHTTPProxy)
		f.comparisonResult.reconciliationResult.Target = []*unstructured.Unstructured{target}

		// when
		patchedTargets, err := normalizeTargetResources(f.comparisonResult)

		// then
		require.NoError(t, err)
		require.Len(t, f.comparisonResult.reconciliationResult.Live, 1)
		require.Len(t, f.comparisonResult.reconciliationResult.Target, 1)
		require.Len(t, patchedTargets, 1)

		// live should have 1 entry
		require.Len(t, dig(f.comparisonResult.reconciliationResult.Live[0].Object, "spec", "routes", 0, "rateLimitPolicy", "global", "descriptors"), 1)
		// assert some arbitrary field to show `entries[0]` is not an empty object
		require.Equal(t, "sample-header", dig(f.comparisonResult.reconciliationResult.Live[0].Object, "spec", "routes", 0, "rateLimitPolicy", "global", "descriptors", 0, "entries", 0, "requestHeader", "headerName"))

		// target has 2 entries
		require.Len(t, dig(f.comparisonResult.reconciliationResult.Target[0].Object, "spec", "routes", 0, "rateLimitPolicy", "global", "descriptors", 0, "entries"), 2)
		// assert some arbitrary field to show `entries[0]` is not an empty object
		require.Equal(t, "sample-header", dig(f.comparisonResult.reconciliationResult.Target[0].Object, "spec", "routes", 0, "rateLimitPolicy", "global", "descriptors", 0, "entries", 0, "requestHeaderValueMatch", "headers", 0, "name"))

		// It should be *1* entries in the array
		require.Len(t, dig(patchedTargets[0].Object, "spec", "routes", 0, "rateLimitPolicy", "global", "descriptors"), 1)
		// and it should NOT equal an empty object
		require.Len(t, dig(patchedTargets[0].Object, "spec", "routes", 0, "rateLimitPolicy", "global", "descriptors", 0, "entries", 0), 1)
	})
	t.Run("will correctly set array entries if new entries have been added", func(t *testing.T) {
		// given
		ignores := []v1alpha1.ResourceIgnoreDifferences{
			{
				Group:             "apps",
				Kind:              "Deployment",
				JQPathExpressions: []string{".spec.template.spec.containers[].env[] | select(.name == \"SOME_ENV_VAR\")"},
			},
		}
		f := setupHTTPProxy(t, ignores)
		live := test.YamlToUnstructured(testdata.LiveDeploymentEnvVarsYaml)
		target := test.YamlToUnstructured(testdata.TargetDeploymentEnvVarsYaml)
		f.comparisonResult.reconciliationResult.Live = []*unstructured.Unstructured{live}
		f.comparisonResult.reconciliationResult.Target = []*unstructured.Unstructured{target}

		// when
		targets, err := normalizeTargetResources(f.comparisonResult)

		// then
		require.NoError(t, err)
		require.Len(t, targets, 1)
		containers, ok, err := unstructured.NestedSlice(targets[0].Object, "spec", "template", "spec", "containers")
		require.NoError(t, err)
		require.True(t, ok)
		assert.Len(t, containers, 1)

		ports := containers[0].(map[string]any)["ports"].([]any)
		assert.Len(t, ports, 1)

		env := containers[0].(map[string]any)["env"].([]any)
		assert.Len(t, env, 3)

		first := env[0]
		second := env[1]
		third := env[2]

		// Currently the defined order at this time is the insertion order of the target manifest.
		assert.Equal(t, "SOME_ENV_VAR", first.(map[string]any)["name"])
		assert.Equal(t, "some_value", first.(map[string]any)["value"])

		assert.Equal(t, "SOME_OTHER_ENV_VAR", second.(map[string]any)["name"])
		assert.Equal(t, "some_other_value", second.(map[string]any)["value"])

		assert.Equal(t, "YET_ANOTHER_ENV_VAR", third.(map[string]any)["name"])
		assert.Equal(t, "yet_another_value", third.(map[string]any)["value"])
	})

	t.Run("ignore-deployment-image-replicas-changes-additive", func(t *testing.T) {
		// given

		ignores := []v1alpha1.ResourceIgnoreDifferences{
			{
				Group:        "apps",
				Kind:         "Deployment",
				JSONPointers: []string{"/spec/replicas"},
			}, {
				Group:             "apps",
				Kind:              "Deployment",
				JQPathExpressions: []string{".spec.template.spec.containers[].image"},
			},
		}
		f := setupHTTPProxy(t, ignores)
		live := test.YamlToUnstructured(testdata.MinimalImageReplicaDeploymentYaml)
		target := test.YamlToUnstructured(testdata.AdditionalImageReplicaDeploymentYaml)
		f.comparisonResult.reconciliationResult.Live = []*unstructured.Unstructured{live}
		f.comparisonResult.reconciliationResult.Target = []*unstructured.Unstructured{target}

		// when
		targets, err := normalizeTargetResources(f.comparisonResult)

		// then
		require.NoError(t, err)
		require.Len(t, targets, 1)
		metadata, ok, err := unstructured.NestedMap(targets[0].Object, "metadata")
		require.NoError(t, err)
		require.True(t, ok)
		labels, ok := metadata["labels"].(map[string]any)
		require.True(t, ok)
		assert.Len(t, labels, 2)
		assert.Equal(t, "web", labels["appProcess"])

		spec, ok, err := unstructured.NestedMap(targets[0].Object, "spec")
		require.NoError(t, err)
		require.True(t, ok)

		assert.Equal(t, int64(1), spec["replicas"])

		template, ok := spec["template"].(map[string]any)
		require.True(t, ok)

		tMetadata, ok := template["metadata"].(map[string]any)
		require.True(t, ok)
		tLabels, ok := tMetadata["labels"].(map[string]any)
		require.True(t, ok)
		assert.Len(t, tLabels, 2)
		assert.Equal(t, "web", tLabels["appProcess"])

		tSpec, ok := template["spec"].(map[string]any)
		require.True(t, ok)
		containers, ok, err := unstructured.NestedSlice(tSpec, "containers")
		require.NoError(t, err)
		require.True(t, ok)
		assert.Len(t, containers, 1)

		first := containers[0].(map[string]any)
		assert.Equal(t, "alpine:3", first["image"])

		resources, ok := first["resources"].(map[string]any)
		require.True(t, ok)
		requests, ok := resources["requests"].(map[string]any)
		require.True(t, ok)
		assert.Equal(t, "400m", requests["cpu"])

		env, ok, err := unstructured.NestedSlice(first, "env")
		require.NoError(t, err)
		require.True(t, ok)
		assert.Len(t, env, 1)

		env0 := env[0].(map[string]any)
		assert.Equal(t, "EV", env0["name"])
		assert.Equal(t, "here", env0["value"])
	})
}

func TestDeriveServiceAccountMatchingNamespaces(t *testing.T) {
	t.Parallel()

	type fixture struct {
		project     *v1alpha1.AppProject
		application *v1alpha1.Application
		cluster     *v1alpha1.Cluster
	}

	setup := func(destinationServiceAccounts []v1alpha1.ApplicationDestinationServiceAccount, destinationNamespace, destinationServerURL, applicationNamespace string) *fixture {
		project := &v1alpha1.AppProject{
			ObjectMeta: metav1.ObjectMeta{
				Namespace: "argocd-ns",
				Name:      "testProj",
			},
			Spec: v1alpha1.AppProjectSpec{
				DestinationServiceAccounts: destinationServiceAccounts,
			},
		}
		app := &v1alpha1.Application{
			ObjectMeta: metav1.ObjectMeta{
				Namespace: applicationNamespace,
				Name:      "testApp",
			},
			Spec: v1alpha1.ApplicationSpec{
				Project: "testProj",
				Destination: v1alpha1.ApplicationDestination{
					Server:    destinationServerURL,
					Namespace: destinationNamespace,
				},
			},
		}
		cluster := &v1alpha1.Cluster{
			Server: "https://kubernetes.svc.local",
			Name:   "test-cluster",
		}
		return &fixture{
			project:     project,
			application: app,
			cluster:     cluster,
		}
	}

	t.Run("empty destination service accounts", func(t *testing.T) {
		// given an application referring a project with no destination service accounts
		t.Parallel()
		destinationServiceAccounts := []v1alpha1.ApplicationDestinationServiceAccount{}
		destinationNamespace := "testns"
		destinationServerURL := "https://kubernetes.svc.local"
		applicationNamespace := "argocd-ns"
		expectedSA := ""
		expectedErrMsg := "no matching service account found for destination server https://kubernetes.svc.local and namespace testns"

		f := setup(destinationServiceAccounts, destinationNamespace, destinationServerURL, applicationNamespace)
		// when
		sa, err := deriveServiceAccountToImpersonate(f.project, f.application, f.cluster)
		assert.Equal(t, expectedSA, sa)

		// then, there should be an error saying no valid match was found
		assert.EqualError(t, err, expectedErrMsg)
	})

	t.Run("exact match of destination namespace", func(t *testing.T) {
		// given an application referring a project with exactly one destination service account that matches the application destination,
		t.Parallel()
		destinationServiceAccounts := []v1alpha1.ApplicationDestinationServiceAccount{
			{
				Server:                "https://kubernetes.svc.local",
				Namespace:             "testns",
				DefaultServiceAccount: "test-sa",
			},
		}
		destinationNamespace := "testns"
		destinationServerURL := "https://kubernetes.svc.local"
		applicationNamespace := "argocd-ns"
		expectedSA := "system:serviceaccount:testns:test-sa"

		f := setup(destinationServiceAccounts, destinationNamespace, destinationServerURL, applicationNamespace)
		// when
		sa, err := deriveServiceAccountToImpersonate(f.project, f.application, f.cluster)

		// then, there should be no error and should use the right service account for impersonation
		require.NoError(t, err)
		assert.Equal(t, expectedSA, sa)
	})

	t.Run("exact one match with multiple destination service accounts", func(t *testing.T) {
		// given an application referring a project with multiple destination service accounts having one exact match for application destination
		t.Parallel()
		destinationServiceAccounts := []v1alpha1.ApplicationDestinationServiceAccount{
			{
				Server:                "https://kubernetes.svc.local",
				Namespace:             "guestbook",
				DefaultServiceAccount: "guestbook-sa",
			},
			{
				Server:                "https://kubernetes.svc.local",
				Namespace:             "guestbook-test",
				DefaultServiceAccount: "guestbook-test-sa",
			},
			{
				Server:                "https://kubernetes.svc.local",
				Namespace:             "default",
				DefaultServiceAccount: "default-sa",
			},
			{
				Server:                "https://kubernetes.svc.local",
				Namespace:             "testns",
				DefaultServiceAccount: "test-sa",
			},
		}
		destinationNamespace := "testns"
		destinationServerURL := "https://kubernetes.svc.local"
		applicationNamespace := "argocd-ns"
		expectedSA := "system:serviceaccount:testns:test-sa"

		f := setup(destinationServiceAccounts, destinationNamespace, destinationServerURL, applicationNamespace)
		// when
		sa, err := deriveServiceAccountToImpersonate(f.project, f.application, f.cluster)

		// then, there should be no error and should use the right service account for impersonation
		require.NoError(t, err)
		assert.Equal(t, expectedSA, sa)
	})

	t.Run("first match to be used when multiple matches are available", func(t *testing.T) {
		// given an application referring a project with multiple destination service accounts having multiple match for application destination
		t.Parallel()
		destinationServiceAccounts := []v1alpha1.ApplicationDestinationServiceAccount{
			{
				Server:                "https://kubernetes.svc.local",
				Namespace:             "testns",
				DefaultServiceAccount: "test-sa",
			},
			{
				Server:                "https://kubernetes.svc.local",
				Namespace:             "testns",
				DefaultServiceAccount: "test-sa-2",
			},
			{
				Server:                "https://kubernetes.svc.local",
				Namespace:             "testns",
				DefaultServiceAccount: "test-sa-3",
			},
			{
				Server:                "https://kubernetes.svc.local",
				Namespace:             "guestbook",
				DefaultServiceAccount: "guestbook-sa",
			},
		}
		destinationNamespace := "testns"
		destinationServerURL := "https://kubernetes.svc.local"
		applicationNamespace := "argocd-ns"
		expectedSA := "system:serviceaccount:testns:test-sa"

		f := setup(destinationServiceAccounts, destinationNamespace, destinationServerURL, applicationNamespace)
		// when
		sa, err := deriveServiceAccountToImpersonate(f.project, f.application, f.cluster)

		// then, there should be no error and it should use the first matching service account for impersonation
		require.NoError(t, err)
		assert.Equal(t, expectedSA, sa)
	})

	t.Run("first match to be used when glob pattern is used", func(t *testing.T) {
		// given an application referring a project with multiple destination service accounts with glob patterns matching the application destination
		t.Parallel()
		destinationServiceAccounts := []v1alpha1.ApplicationDestinationServiceAccount{
			{
				Server:                "https://kubernetes.svc.local",
				Namespace:             "test*",
				DefaultServiceAccount: "test-sa",
			},
			{
				Server:                "https://kubernetes.svc.local",
				Namespace:             "testns",
				DefaultServiceAccount: "test-sa-2",
			},
			{
				Server:                "https://kubernetes.svc.local",
				Namespace:             "default",
				DefaultServiceAccount: "default-sa",
			},
		}
		destinationNamespace := "testns"
		destinationServerURL := "https://kubernetes.svc.local"
		applicationNamespace := "argocd-ns"
		expectedSA := "system:serviceaccount:testns:test-sa"

		f := setup(destinationServiceAccounts, destinationNamespace, destinationServerURL, applicationNamespace)
		// when
		sa, err := deriveServiceAccountToImpersonate(f.project, f.application, f.cluster)

		// then, there should not be any error and should use the first matching glob pattern service account for impersonation
		require.NoError(t, err)
		assert.Equal(t, expectedSA, sa)
	})

	t.Run("no match among a valid list", func(t *testing.T) {
		// given an application referring a project with multiple destination service accounts with no matches for application destination
		t.Parallel()
		destinationServiceAccounts := []v1alpha1.ApplicationDestinationServiceAccount{
			{
				Server:                "https://kubernetes.svc.local",
				Namespace:             "test1",
				DefaultServiceAccount: "test-sa",
			},
			{
				Server:                "https://kubernetes.svc.local",
				Namespace:             "test2",
				DefaultServiceAccount: "test-sa-2",
			},
			{
				Server:                "https://kubernetes.svc.local",
				Namespace:             "default",
				DefaultServiceAccount: "default-sa",
			},
		}
		destinationNamespace := "testns"
		destinationServerURL := "https://kubernetes.svc.local"
		applicationNamespace := "argocd-ns"
		expectedSA := ""
		expectedErrMsg := "no matching service account found for destination server https://kubernetes.svc.local and namespace testns"

		f := setup(destinationServiceAccounts, destinationNamespace, destinationServerURL, applicationNamespace)
		// when
		sa, err := deriveServiceAccountToImpersonate(f.project, f.application, f.cluster)

		// then, there should be an error saying no match was found
		require.EqualError(t, err, expectedErrMsg)
		assert.Equal(t, expectedSA, sa)
	})

	t.Run("app destination namespace is empty", func(t *testing.T) {
		// given an application referring a project with multiple destination service accounts with empty application destination namespace
		t.Parallel()
		destinationServiceAccounts := []v1alpha1.ApplicationDestinationServiceAccount{
			{
				Server:                "https://kubernetes.svc.local",
				DefaultServiceAccount: "test-sa",
			},
			{
				Server:                "https://kubernetes.svc.local",
				Namespace:             "*",
				DefaultServiceAccount: "test-sa-2",
			},
		}
		destinationNamespace := ""
		destinationServerURL := "https://kubernetes.svc.local"
		applicationNamespace := "argocd-ns"
		expectedSA := "system:serviceaccount:argocd-ns:test-sa"

		f := setup(destinationServiceAccounts, destinationNamespace, destinationServerURL, applicationNamespace)
		// when
		sa, err := deriveServiceAccountToImpersonate(f.project, f.application, f.cluster)

		// then, there should not be any error and the service account configured for with empty namespace should be used.
		require.NoError(t, err)
		assert.Equal(t, expectedSA, sa)
	})

	t.Run("match done via catch all glob pattern", func(t *testing.T) {
		// given an application referring a project with multiple destination service accounts having a catch all glob pattern
		t.Parallel()
		destinationServiceAccounts := []v1alpha1.ApplicationDestinationServiceAccount{
			{
				Server:                "https://kubernetes.svc.local",
				Namespace:             "testns1",
				DefaultServiceAccount: "test-sa-2",
			},
			{
				Server:                "https://kubernetes.svc.local",
				Namespace:             "default",
				DefaultServiceAccount: "default-sa",
			},
			{
				Server:                "https://kubernetes.svc.local",
				Namespace:             "*",
				DefaultServiceAccount: "test-sa",
			},
		}
		destinationNamespace := "testns"
		destinationServerURL := "https://kubernetes.svc.local"
		applicationNamespace := "argocd-ns"
		expectedSA := "system:serviceaccount:testns:test-sa"

		f := setup(destinationServiceAccounts, destinationNamespace, destinationServerURL, applicationNamespace)
		// when
		sa, err := deriveServiceAccountToImpersonate(f.project, f.application, f.cluster)

		// then, there should not be any error and the catch all service account should be returned
		require.NoError(t, err)
		assert.Equal(t, expectedSA, sa)
	})

	t.Run("match done via invalid glob pattern", func(t *testing.T) {
		// given an application referring a project with a destination service account having an invalid glob pattern for namespace
		t.Parallel()
		destinationServiceAccounts := []v1alpha1.ApplicationDestinationServiceAccount{
			{
				Server:                "https://kubernetes.svc.local",
				Namespace:             "e[[a*",
				DefaultServiceAccount: "test-sa",
			},
		}
		destinationNamespace := "testns"
		destinationServerURL := "https://kubernetes.svc.local"
		applicationNamespace := "argocd-ns"
		expectedSA := ""

		f := setup(destinationServiceAccounts, destinationNamespace, destinationServerURL, applicationNamespace)
		// when
		sa, err := deriveServiceAccountToImpersonate(f.project, f.application, f.cluster)

		// then, there must be an error as the glob pattern is invalid.
		require.ErrorContains(t, err, "invalid glob pattern for destination namespace")
		assert.Equal(t, expectedSA, sa)
	})

	t.Run("sa specified with a namespace", func(t *testing.T) {
		// given an application referring a project with multiple destination service accounts having a matching service account specified with its namespace
		t.Parallel()
		destinationServiceAccounts := []v1alpha1.ApplicationDestinationServiceAccount{
			{
				Server:                "https://kubernetes.svc.local",
				Namespace:             "testns",
				DefaultServiceAccount: "myns:test-sa",
			},
			{
				Server:                "https://kubernetes.svc.local",
				Namespace:             "default",
				DefaultServiceAccount: "default-sa",
			},
			{
				Server:                "https://kubernetes.svc.local",
				Namespace:             "*",
				DefaultServiceAccount: "test-sa",
			},
		}
		destinationNamespace := "testns"
		destinationServerURL := "https://kubernetes.svc.local"
		applicationNamespace := "argocd-ns"
		expectedSA := "system:serviceaccount:myns:test-sa"

		f := setup(destinationServiceAccounts, destinationNamespace, destinationServerURL, applicationNamespace)
		// when
		sa, err := deriveServiceAccountToImpersonate(f.project, f.application, f.cluster)
		assert.Equal(t, expectedSA, sa)

		// then, there should not be any error and the service account with its namespace should be returned.
		require.NoError(t, err)
	})

	t.Run("app destination name instead of server URL", func(t *testing.T) {
		t.Parallel()
		destinationServiceAccounts := []v1alpha1.ApplicationDestinationServiceAccount{
			{
				Server:                "https://kubernetes.svc.local",
				Namespace:             "*",
				DefaultServiceAccount: "test-sa",
			},
		}
		destinationNamespace := "testns"
		destinationServerURL := "https://kubernetes.svc.local"
		applicationNamespace := "argocd-ns"
		expectedSA := "system:serviceaccount:testns:test-sa"

		f := setup(destinationServiceAccounts, destinationNamespace, destinationServerURL, applicationNamespace)

		// Use destination name instead of server URL
		f.application.Spec.Destination.Server = ""
		f.application.Spec.Destination.Name = f.cluster.Name

		// when
		sa, err := deriveServiceAccountToImpersonate(f.project, f.application, f.cluster)
		assert.Equal(t, expectedSA, sa)

		// then, there should not be any error and the service account with its namespace should be returned.
		require.NoError(t, err)
	})
}

func TestDeriveServiceAccountMatchingServers(t *testing.T) {
	t.Parallel()

	type fixture struct {
		project     *v1alpha1.AppProject
		application *v1alpha1.Application
		cluster     *v1alpha1.Cluster
	}

	setup := func(destinationServiceAccounts []v1alpha1.ApplicationDestinationServiceAccount, destinationNamespace, destinationServerURL, applicationNamespace string) *fixture {
		project := &v1alpha1.AppProject{
			ObjectMeta: metav1.ObjectMeta{
				Namespace: "argocd-ns",
				Name:      "testProj",
			},
			Spec: v1alpha1.AppProjectSpec{
				DestinationServiceAccounts: destinationServiceAccounts,
			},
		}
		app := &v1alpha1.Application{
			ObjectMeta: metav1.ObjectMeta{
				Namespace: applicationNamespace,
				Name:      "testApp",
			},
			Spec: v1alpha1.ApplicationSpec{
				Project: "testProj",
				Destination: v1alpha1.ApplicationDestination{
					Server:    destinationServerURL,
					Namespace: destinationNamespace,
				},
			},
		}
		cluster := &v1alpha1.Cluster{
			Server: "https://kubernetes.svc.local",
			Name:   "test-cluster",
		}
		return &fixture{
			project:     project,
			application: app,
			cluster:     cluster,
		}
	}

	t.Run("exact one match with multiple destination service accounts", func(t *testing.T) {
		// given an application referring a project with multiple destination service accounts and one exact match for application destination
		t.Parallel()
		destinationServiceAccounts := []v1alpha1.ApplicationDestinationServiceAccount{
			{
				Server:                "https://kubernetes.svc.local",
				Namespace:             "guestbook",
				DefaultServiceAccount: "guestbook-sa",
			},
			{
				Server:                "https://abc.svc.local",
				Namespace:             "guestbook",
				DefaultServiceAccount: "guestbook-test-sa",
			},
			{
				Server:                "https://cde.svc.local",
				Namespace:             "guestbook",
				DefaultServiceAccount: "default-sa",
			},
			{
				Server:                "https://kubernetes.svc.local",
				Namespace:             "testns",
				DefaultServiceAccount: "test-sa",
			},
		}
		destinationNamespace := "testns"
		destinationServerURL := "https://kubernetes.svc.local"
		applicationNamespace := "argocd-ns"
		expectedSA := "system:serviceaccount:testns:test-sa"

		f := setup(destinationServiceAccounts, destinationNamespace, destinationServerURL, applicationNamespace)
		// when
		sa, err := deriveServiceAccountToImpersonate(f.project, f.application, f.cluster)

		// then, there should not be any error and the right service account must be returned.
		require.NoError(t, err)
		assert.Equal(t, expectedSA, sa)
	})

	t.Run("first match to be used when multiple matches are available", func(t *testing.T) {
		// given an application referring a project with multiple destination service accounts and multiple matches for application destination
		t.Parallel()
		destinationServiceAccounts := []v1alpha1.ApplicationDestinationServiceAccount{
			{
				Server:                "https://kubernetes.svc.local",
				Namespace:             "testns",
				DefaultServiceAccount: "test-sa",
			},
			{
				Server:                "https://kubernetes.svc.local",
				Namespace:             "testns",
				DefaultServiceAccount: "test-sa-2",
			},
			{
				Server:                "https://kubernetes.svc.local",
				Namespace:             "default",
				DefaultServiceAccount: "default-sa",
			},
			{
				Server:                "https://kubernetes.svc.local",
				Namespace:             "guestbook",
				DefaultServiceAccount: "guestbook-sa",
			},
		}
		destinationNamespace := "testns"
		destinationServerURL := "https://kubernetes.svc.local"
		applicationNamespace := "argocd-ns"
		expectedSA := "system:serviceaccount:testns:test-sa"

		f := setup(destinationServiceAccounts, destinationNamespace, destinationServerURL, applicationNamespace)
		// when
		sa, err := deriveServiceAccountToImpersonate(f.project, f.application, f.cluster)

		// then, there should not be any error and first matching service account should be used
		require.NoError(t, err)
		assert.Equal(t, expectedSA, sa)
	})

	t.Run("first match to be used when glob pattern is used", func(t *testing.T) {
		// given an application referring a project with multiple destination service accounts with a matching glob pattern and exact match
		t.Parallel()
		destinationServiceAccounts := []v1alpha1.ApplicationDestinationServiceAccount{
			{
				Server:                "https://kubernetes.svc.local",
				Namespace:             "test*",
				DefaultServiceAccount: "test-sa",
			},
			{
				Server:                "https://kubernetes.svc.local",
				Namespace:             "testns",
				DefaultServiceAccount: "test-sa-2",
			},
			{
				Server:                "https://kubernetes.svc.local",
				Namespace:             "default",
				DefaultServiceAccount: "default-sa",
			},
		}
		destinationNamespace := "testns"
		destinationServerURL := "https://kubernetes.svc.local"
		applicationNamespace := "argocd-ns"
		expectedSA := "system:serviceaccount:testns:test-sa"

		f := setup(destinationServiceAccounts, destinationNamespace, destinationServerURL, applicationNamespace)
		// when
		sa, err := deriveServiceAccountToImpersonate(f.project, f.application, f.cluster)
		assert.Equal(t, expectedSA, sa)

		// then, there should not be any error and the service account of the glob pattern, being the first match should be returned.
		require.NoError(t, err)
	})

	t.Run("no match among a valid list", func(t *testing.T) {
		// given an application referring a project with multiple destination service accounts with no match
		t.Parallel()
		destinationServiceAccounts := []v1alpha1.ApplicationDestinationServiceAccount{
			{
				Server:                "https://kubernetes.svc.local",
				Namespace:             "testns",
				DefaultServiceAccount: "test-sa",
			},
			{
				Server:                "https://abc.svc.local",
				Namespace:             "testns",
				DefaultServiceAccount: "test-sa-2",
			},
			{
				Server:                "https://cde.svc.local",
				Namespace:             "default",
				DefaultServiceAccount: "default-sa",
			},
		}
		destinationNamespace := "testns"
		destinationServerURL := "https://xyz.svc.local"
		applicationNamespace := "argocd-ns"
		expectedSA := ""
		expectedErr := "no matching service account found for destination server https://xyz.svc.local and namespace testns"

		f := setup(destinationServiceAccounts, destinationNamespace, destinationServerURL, applicationNamespace)
		// when
		sa, err := deriveServiceAccountToImpersonate(f.project, f.application, &v1alpha1.Cluster{Server: destinationServerURL})

		// then, there an error with appropriate message must be returned
		require.EqualError(t, err, expectedErr)
		assert.Equal(t, expectedSA, sa)
	})

	t.Run("match done via catch all glob pattern", func(t *testing.T) {
		// given an application referring a project with multiple destination service accounts with matching catch all glob pattern
		t.Parallel()
		destinationServiceAccounts := []v1alpha1.ApplicationDestinationServiceAccount{
			{
				Server:                "https://kubernetes.svc.local",
				Namespace:             "testns1",
				DefaultServiceAccount: "test-sa-2",
			},
			{
				Server:                "https://kubernetes.svc.local",
				Namespace:             "default",
				DefaultServiceAccount: "default-sa",
			},
			{
				Server:                "*",
				Namespace:             "*",
				DefaultServiceAccount: "test-sa",
			},
		}
		destinationNamespace := "testns"
		destinationServerURL := "https://localhost:6443"
		applicationNamespace := "argocd-ns"
		expectedSA := "system:serviceaccount:testns:test-sa"

		f := setup(destinationServiceAccounts, destinationNamespace, destinationServerURL, applicationNamespace)
		// when
		sa, err := deriveServiceAccountToImpersonate(f.project, f.application, f.cluster)

		// then, there should not be any error and the service account of the glob pattern match must be returned.
		require.NoError(t, err)
		assert.Equal(t, expectedSA, sa)
	})

	t.Run("match done via invalid glob pattern", func(t *testing.T) {
		// given an application referring a project with a destination service account having an invalid glob pattern for server
		t.Parallel()
		destinationServiceAccounts := []v1alpha1.ApplicationDestinationServiceAccount{
			{
				Server:                "e[[a*",
				Namespace:             "test-ns",
				DefaultServiceAccount: "test-sa",
			},
		}
		destinationNamespace := "testns"
		destinationServerURL := "https://kubernetes.svc.local"
		applicationNamespace := "argocd-ns"
		expectedSA := ""

		f := setup(destinationServiceAccounts, destinationNamespace, destinationServerURL, applicationNamespace)
		// when
		sa, err := deriveServiceAccountToImpersonate(f.project, f.application, f.cluster)

		// then, there must be an error as the glob pattern is invalid.
		require.ErrorContains(t, err, "invalid glob pattern for destination server")
		assert.Equal(t, expectedSA, sa)
	})

	t.Run("sa specified with a namespace", func(t *testing.T) {
		// given app sync impersonation feature is enabled and matching service account is prefixed with a namespace
		t.Parallel()
		destinationServiceAccounts := []v1alpha1.ApplicationDestinationServiceAccount{
			{
				Server:                "https://abc.svc.local",
				Namespace:             "testns",
				DefaultServiceAccount: "myns:test-sa",
			},
			{
				Server:                "https://kubernetes.svc.local",
				Namespace:             "default",
				DefaultServiceAccount: "default-sa",
			},
			{
				Server:                "*",
				Namespace:             "*",
				DefaultServiceAccount: "test-sa",
			},
		}
		destinationNamespace := "testns"
		destinationServerURL := "https://abc.svc.local"
		applicationNamespace := "argocd-ns"
		expectedSA := "system:serviceaccount:myns:test-sa"

		f := setup(destinationServiceAccounts, destinationNamespace, destinationServerURL, applicationNamespace)
		// when
		sa, err := deriveServiceAccountToImpersonate(f.project, f.application, &v1alpha1.Cluster{Server: destinationServerURL})

		// then, there should not be any error and the service account with the given namespace prefix must be returned.
		require.NoError(t, err)
		assert.Equal(t, expectedSA, sa)
	})

	t.Run("app destination name instead of server URL", func(t *testing.T) {
		t.Parallel()
		destinationServiceAccounts := []v1alpha1.ApplicationDestinationServiceAccount{
			{
				Server:                "https://kubernetes.svc.local",
				Namespace:             "*",
				DefaultServiceAccount: "test-sa",
			},
		}
		destinationNamespace := "testns"
		destinationServerURL := "https://kubernetes.svc.local"
		applicationNamespace := "argocd-ns"
		expectedSA := "system:serviceaccount:testns:test-sa"

		f := setup(destinationServiceAccounts, destinationNamespace, destinationServerURL, applicationNamespace)

		// Use destination name instead of server URL
		f.application.Spec.Destination.Server = ""
		f.application.Spec.Destination.Name = f.cluster.Name

		// when
		sa, err := deriveServiceAccountToImpersonate(f.project, f.application, f.cluster)
		assert.Equal(t, expectedSA, sa)

		// then, there should not be any error and the service account with its namespace should be returned.
		require.NoError(t, err)
	})
}

func TestSyncWithImpersonate(t *testing.T) {
	type fixture struct {
		application *v1alpha1.Application
		project     *v1alpha1.AppProject
		controller  *ApplicationController
	}

	setup := func(impersonationEnabled bool, destinationNamespace, serviceAccountName string) *fixture {
		app := newFakeApp()
		app.Status.OperationState = nil
		app.Status.History = nil
		project := &v1alpha1.AppProject{
			ObjectMeta: metav1.ObjectMeta{
				Namespace: test.FakeArgoCDNamespace,
				Name:      "default",
			},
			Spec: v1alpha1.AppProjectSpec{
				DestinationServiceAccounts: []v1alpha1.ApplicationDestinationServiceAccount{
					{
						Server:                "https://localhost:6443",
						Namespace:             destinationNamespace,
						DefaultServiceAccount: serviceAccountName,
					},
				},
			},
		}
		additionalObjs := []runtime.Object{}
		if serviceAccountName != "" {
			syncServiceAccount := &corev1.ServiceAccount{
				ObjectMeta: metav1.ObjectMeta{
					Name:      serviceAccountName,
					Namespace: test.FakeDestNamespace,
				},
			}
			additionalObjs = append(additionalObjs, syncServiceAccount)
		}
		data := fakeData{
			apps: []runtime.Object{app, project},
			manifestResponse: &apiclient.ManifestResponse{
				Manifests: []string{},
				Namespace: test.FakeDestNamespace,
				Server:    "https://localhost:6443",
				Revision:  "abc123",
			},
			managedLiveObjs: map[kube.ResourceKey]*unstructured.Unstructured{},
			configMapData: map[string]string{
				"application.sync.impersonation.enabled": strconv.FormatBool(impersonationEnabled),
			},
			additionalObjs: additionalObjs,
		}
		ctrl := newFakeController(t.Context(), &data, nil)
		return &fixture{
			application: app,
			project:     project,
			controller:  ctrl,
		}
	}

	t.Run("sync with impersonation and no matching service account", func(t *testing.T) {
		// given app sync impersonation feature is enabled with an application referring a project no matching service account
		f := setup(true, test.FakeArgoCDNamespace, "")
		opMessage := "failed to find a matching service account to impersonate: no matching service account found for destination server https://localhost:6443 and namespace fake-dest-ns"

		opState := &v1alpha1.OperationState{
			Operation: v1alpha1.Operation{
				Sync: &v1alpha1.SyncOperation{
					Source: &v1alpha1.ApplicationSource{},
				},
			},
			Phase: synccommon.OperationRunning,
		}
		// when
		f.controller.appStateManager.SyncAppState(f.application, f.project, opState)

		// then, app sync should fail with expected error message in operation state
		assert.Equal(t, synccommon.OperationError, opState.Phase)
		assert.Contains(t, opState.Message, opMessage)
	})

	t.Run("sync with impersonation and empty service account match", func(t *testing.T) {
		// given app sync impersonation feature is enabled with an application referring a project matching service account that is an empty string
		f := setup(true, test.FakeDestNamespace, "")
		opMessage := "failed to find a matching service account to impersonate: default service account contains invalid chars ''"

		opState := &v1alpha1.OperationState{
			Operation: v1alpha1.Operation{
				Sync: &v1alpha1.SyncOperation{
					Source: &v1alpha1.ApplicationSource{},
				},
			},
			Phase: synccommon.OperationRunning,
		}
		// when
		f.controller.appStateManager.SyncAppState(f.application, f.project, opState)

		// then app sync should fail with expected error message in operation state
		assert.Equal(t, synccommon.OperationError, opState.Phase)
		assert.Contains(t, opState.Message, opMessage)
	})

	t.Run("sync with impersonation and matching sa", func(t *testing.T) {
		// given app sync impersonation feature is enabled with an application referring a project matching service account
		f := setup(true, test.FakeDestNamespace, "test-sa")
		opMessage := "successfully synced (no more tasks)"

		opState := &v1alpha1.OperationState{
			Operation: v1alpha1.Operation{
				Sync: &v1alpha1.SyncOperation{
					Source: &v1alpha1.ApplicationSource{},
				},
			},
			Phase: synccommon.OperationRunning,
		}
		// when
		f.controller.appStateManager.SyncAppState(f.application, f.project, opState)

		// then app sync should not fail
		assert.Equal(t, synccommon.OperationSucceeded, opState.Phase)
		assert.Contains(t, opState.Message, opMessage)
	})

	t.Run("sync without impersonation", func(t *testing.T) {
		// given app sync impersonation feature is disabled with an application referring a project matching service account
		f := setup(false, test.FakeDestNamespace, "")
		opMessage := "successfully synced (no more tasks)"

		opState := &v1alpha1.OperationState{
			Operation: v1alpha1.Operation{
				Sync: &v1alpha1.SyncOperation{
					Source: &v1alpha1.ApplicationSource{},
				},
			},
			Phase: synccommon.OperationRunning,
		}
		// when
		f.controller.appStateManager.SyncAppState(f.application, f.project, opState)

		// then application sync should pass using the control plane service account
		assert.Equal(t, synccommon.OperationSucceeded, opState.Phase)
		assert.Contains(t, opState.Message, opMessage)
	})

	t.Run("app destination name instead of server URL", func(t *testing.T) {
		// given app sync impersonation feature is enabled with an application referring a project matching service account
		f := setup(true, test.FakeDestNamespace, "test-sa")
		opMessage := "successfully synced (no more tasks)"

		opState := &v1alpha1.OperationState{
			Operation: v1alpha1.Operation{
				Sync: &v1alpha1.SyncOperation{
					Source: &v1alpha1.ApplicationSource{},
				},
			},
			Phase: synccommon.OperationRunning,
		}

		f.application.Spec.Destination.Server = ""
		f.application.Spec.Destination.Name = "minikube"

		// when
		f.controller.appStateManager.SyncAppState(f.application, f.project, opState)

		// then app sync should not fail
		assert.Equal(t, synccommon.OperationSucceeded, opState.Phase)
		assert.Contains(t, opState.Message, opMessage)
	})
}

func TestClientSideApplyMigration(t *testing.T) {
	t.Parallel()

	type fixture struct {
		application *v1alpha1.Application
		project     *v1alpha1.AppProject
		controller  *ApplicationController
	}

	setup := func(disableMigration bool, customManager string) *fixture {
		app := newFakeApp()
		app.Status.OperationState = nil
		app.Status.History = nil

		// Add sync options
		if disableMigration {
			app.Spec.SyncPolicy.SyncOptions = append(app.Spec.SyncPolicy.SyncOptions, "DisableClientSideApplyMigration=true")
		}

		// Add custom manager annotation if specified
		if customManager != "" {
			app.Annotations = map[string]string{
				"argocd.argoproj.io/client-side-apply-migration-manager": customManager,
			}
		}

		project := &v1alpha1.AppProject{
			ObjectMeta: metav1.ObjectMeta{
				Namespace: test.FakeArgoCDNamespace,
				Name:      "default",
			},
		}
		data := fakeData{
			apps: []runtime.Object{app, project},
			manifestResponse: &apiclient.ManifestResponse{
				Manifests: []string{},
				Namespace: test.FakeDestNamespace,
				Server:    test.FakeClusterURL,
				Revision:  "abc123",
			},
			managedLiveObjs: make(map[kube.ResourceKey]*unstructured.Unstructured),
		}
		ctrl := newFakeController(t.Context(), &data, nil)

		return &fixture{
			application: app,
			project:     project,
			controller:  ctrl,
		}
	}

	t.Run("client-side apply migration enabled by default", func(t *testing.T) {
		// given
		t.Parallel()
		f := setup(false, "")

		// when
		opState := &v1alpha1.OperationState{Operation: v1alpha1.Operation{
			Sync: &v1alpha1.SyncOperation{
				Source: &v1alpha1.ApplicationSource{},
			},
		}}
		f.controller.appStateManager.SyncAppState(f.application, f.project, opState)

		// then
		assert.Equal(t, synccommon.OperationSucceeded, opState.Phase)
		assert.Contains(t, opState.Message, "successfully synced")
	})

	t.Run("client-side apply migration disabled", func(t *testing.T) {
		// given
		t.Parallel()
		f := setup(true, "")

		// when
		opState := &v1alpha1.OperationState{Operation: v1alpha1.Operation{
			Sync: &v1alpha1.SyncOperation{
				Source: &v1alpha1.ApplicationSource{},
			},
		}}
		f.controller.appStateManager.SyncAppState(f.application, f.project, opState)

		// then
		assert.Equal(t, synccommon.OperationSucceeded, opState.Phase)
		assert.Contains(t, opState.Message, "successfully synced")
	})

	t.Run("client-side apply migration with custom manager", func(t *testing.T) {
		// given
		t.Parallel()
		f := setup(false, "my-custom-manager")

		// when
		opState := &v1alpha1.OperationState{Operation: v1alpha1.Operation{
			Sync: &v1alpha1.SyncOperation{
				Source: &v1alpha1.ApplicationSource{},
			},
		}}
		f.controller.appStateManager.SyncAppState(f.application, f.project, opState)

		// then
		assert.Equal(t, synccommon.OperationSucceeded, opState.Phase)
		assert.Contains(t, opState.Message, "successfully synced")
	})
}

func dig(obj any, path ...any) any {
	i := obj

	for _, segment := range path {
		switch segment := segment.(type) {
		case int:
			i = i.([]any)[segment]
		case string:
			i = i.(map[string]any)[segment]
		default:
			panic("invalid path for object")
		}
	}

	return i
}

func TestSecretNormalizingApplier(t *testing.T) {
	kubeclientset := kubefake.NewSimpleClientset(&corev1.ConfigMap{
		ObjectMeta: metav1.ObjectMeta{
			Namespace: "argocd",
			Name:      "argocd-cm",
			Labels: map[string]string{
				"app.kubernetes.io/part-of": "argocd",
			},
		},
	}, &corev1.Secret{
		ObjectMeta: metav1.ObjectMeta{
			Name:      "argocd-secret",
			Namespace: "argocd",
		},
	})

	ctx := t.Context()
	settingsMgr := settings.NewSettingsManager(ctx, kubeclientset, "argocd")

	desired := &unstructured.Unstructured{
		Object: map[string]any{
			"apiVersion": "v1",
			"kind":       "Secret",
			"metadata": map[string]any{
				"name":      "test-secret",
				"namespace": "default",
			},
			"type": "Opaque",
			"data": map[string]any{
				"password": base64.StdEncoding.EncodeToString([]byte("vault:test/data/test#TEST")),
			},
		},
	}

	live := &unstructured.Unstructured{
		Object: map[string]any{
			"apiVersion": "v1",
			"kind":       "Secret",
			"metadata": map[string]any{
				"name":      "test-secret",
				"namespace": "default",
			},
			"type": "Opaque",
			"data": map[string]any{
				"password": base64.StdEncoding.EncodeToString([]byte("actual-password-from-vault")),
			},
		},
	}

	mockApplier := &simpleKubeApplier{
		applyResult: func(obj *unstructured.Unstructured) string {
			if obj.GetKind() == "Secret" {
				result := live.DeepCopy()
				bytes, _ := json.Marshal(result)
				return string(bytes)
			}
			bytes, _ := json.Marshal(obj)
			return string(bytes)
		},
	}

	normalizer := &secretNormalizingApplier{
		inner:       mockApplier,
		settingsMgr: settingsMgr,
	}

	result, err := normalizer.ApplyResource(
		t.Context(),
		desired,
		cmdutil.DryRunServer,
		false, false, true, "argocd",
	)

	require.NoError(t, err)
	assert.Contains(t, result, "Secret")

	// verify that the result is normalized
	resultObj := &unstructured.Unstructured{}
	err = json.Unmarshal([]byte(result), resultObj)
	require.NoError(t, err)

	assert.Equal(t, "Secret", resultObj.GetKind())
	assert.Equal(t, "test-secret", resultObj.GetName())

	// verify that HideSecretData was applied
	data, found, err := unstructured.NestedMap(resultObj.Object, "data")
	require.NoError(t, err)
	assert.True(t, found, "data field should exist")

	// password should exist, but may be normalized
	_, passwordExists := data["password"]
	assert.True(t, passwordExists, "password should exist after normalization")

	// normalize both using HideSecretData
	_, normalizedGit, err := gitopsDiff.HideSecretData(nil, desired, settingsMgr.GetSensitiveAnnotations())
	require.NoError(t, err)

	_, normalizedResult, err := gitopsDiff.HideSecretData(nil, resultObj, settingsMgr.GetSensitiveAnnotations())
	require.NoError(t, err)

	// diff between normalized secrets
	diffResult, _ := gitopsDiff.Diff(normalizedGit, normalizedResult)

	// verify that there is NO diff after normalization (mutation webhook changes don't cause OutOfSync)
	assert.False(t, diffResult.Modified, "normalized secrets should not show as modified")
	if diffResult.Modified {
		t.Logf("NormalizedLive: %s", string(diffResult.NormalizedLive))
		t.Logf("PredictedLive: %s", string(diffResult.PredictedLive))
	}

	// both have the same structure
	gitData, _, _ := unstructured.NestedMap(normalizedGit.Object, "data")
	resultData, _, _ := unstructured.NestedMap(normalizedResult.Object, "data")

	// should have password  after normalization
	_, gitHasPassword := gitData["password"]
	_, resultHasPassword := resultData["password"]
	assert.True(t, gitHasPassword, "Git secret should have password field after normalization")
	assert.True(t, resultHasPassword, "Result secret should have password field after normalization")
}

type simpleKubeApplier struct {
	applyResult func(*unstructured.Unstructured) string
}

func (s *simpleKubeApplier) ApplyResource(_ context.Context, obj *unstructured.Unstructured, _ cmdutil.DryRunStrategy, _, _, _ bool, _ string) (string, error) {
	return s.applyResult(obj), nil
}

func (s *simpleKubeApplier) ConvertToVersion(obj *unstructured.Unstructured, _, _ string) (*unstructured.Unstructured, error) {
	return obj, nil
}<|MERGE_RESOLUTION|>--- conflicted
+++ resolved
@@ -1,14 +1,11 @@
 package controller
 
 import (
-<<<<<<< HEAD
 	"context"
 	"encoding/base64"
 	"encoding/json"
 	"fmt"
 	"os"
-=======
->>>>>>> 17b98d9b
 	"strconv"
 	"testing"
 
