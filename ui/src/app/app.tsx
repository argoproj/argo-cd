import {DataLoader, Layout, NavigationManager, Notifications, NotificationsManager, PageContext, Popup, PopupManager, PopupProps} from 'argo-ui';
import {createBrowserHistory} from 'history';
import * as PropTypes from 'prop-types';
import * as React from 'react';
import {Helmet} from 'react-helmet';
import {Redirect, Route, RouteComponentProps, Router, Switch} from 'react-router';

import applications from './applications';
import help from './help';
import login from './login';
import settings from './settings';
import {Provider} from './shared/context';
import {services} from './shared/services';
import requests from './shared/services/requests';
import {hashCode} from './shared/utils';
import userInfo from './user-info';

services.viewPreferences.init();
const bases = document.getElementsByTagName('base');
const base = bases.length > 0 ? bases[0].getAttribute('href') || '/' : '/';
export const history = createBrowserHistory({basename: base});
requests.setApiRoot(`${base}api/v1`);

const routes: {[path: string]: {component: React.ComponentType<RouteComponentProps<any>>; noLayout?: boolean}} = {
    '/login': {component: login.component as any, noLayout: true},
    '/applications': {component: applications.component},
    '/settings': {component: settings.component},
    '/user-info': {component: userInfo.component},
    '/help': {component: help.component}
};

const navItems = [
    {
        title: 'Manage your applications, and diagnose health problems.',
        path: '/applications',
        iconClassName: 'argo-icon-application'
    },
    {
        title: 'Manage your repositories, projects, settings',
        path: '/settings',
        iconClassName: 'argo-icon-settings'
    },
    {
        title: 'User Info',
        path: '/user-info',
        iconClassName: 'fa fa-user-circle'
    },
    {
        title: 'Read the documentation, and get help and assistance.',
        path: '/help',
        iconClassName: 'argo-icon-docs'
    }
];

async function isExpiredSSO() {
    try {
        const {loggedIn, iss} = await services.users.get();
        if (loggedIn && iss !== 'argocd') {
            const authSettings = await services.authService.settings();
            return ((authSettings.dexConfig && authSettings.dexConfig.connectors) || []).length > 0 || authSettings.oidcConfig;
        }
    } catch {
        return false;
    }
    return false;
}

requests.onError.subscribe(async err => {
    if (err.status === 401) {
        if (!history.location.pathname.startsWith('/login')) {
            // Query for basehref and remove trailing /.
            // If basehref is the default `/` it will become an empty string.
            const basehref = document
                .querySelector('head > base')
                .getAttribute('href')
                .replace(/\/$/, '');
            if (await isExpiredSSO()) {
                window.location.href = `${basehref}/auth/login?return_url=${encodeURIComponent(location.href)}`;
            } else {
                history.push(`${basehref}/login?return_url=${encodeURIComponent(location.href)}`);
            }
        }
    }
});

export class App extends React.Component<{}, {popupProps: PopupProps; error: Error}> {
    public static childContextTypes = {
        history: PropTypes.object,
        apis: PropTypes.object
    };

    public static getDerivedStateFromError(error: Error) {
        return {error};
    }

    private popupManager: PopupManager;
    private notificationsManager: NotificationsManager;
    private navigationManager: NavigationManager;

    constructor(props: {}) {
        super(props);
        this.state = {popupProps: null, error: null};
        this.popupManager = new PopupManager();
        this.notificationsManager = new NotificationsManager();
        this.navigationManager = new NavigationManager(history);
    }

    public async componentDidMount() {
        this.popupManager.popupProps.subscribe(popupProps => this.setState({popupProps}));
        const {trackingID, anonymizeUsers} = await services.authService.settings().then(item => item.googleAnalytics || {trackingID: '', anonymizeUsers: true});
        const {loggedIn, username} = await services.users.get();
        if (trackingID) {
            const ga = await import('react-ga');
            ga.initialize(trackingID);
            const trackPageView = () => {
                if (loggedIn) {
                    const userId = !anonymizeUsers ? username : hashCode(username).toString();
                    ga.set({userId});
                }
                ga.pageview(location.pathname + location.search);
            };
            trackPageView();
            history.listen(trackPageView);
        }
    }

    public render() {
        if (this.state.error != null) {
            const stack = this.state.error.stack;
            const url = 'https://github.com/argoproj/argo-cd/issues/new?labels=bug&template=bug_report.md';

            return (
                <React.Fragment>
                    <p>Something went wrong!</p>
                    <p>
                        Consider submitting an issue <a href={url}>here</a>.
                    </p>
                    <br />
                    <p>Stacktrace:</p>
                    <pre>{stack}</pre>
                </React.Fragment>
            );
        }

        return (
            <React.Fragment>
                <Helmet>
                    <link rel='icon' type='image/png' href={`${base}assets/favicon/favicon-32x32.png`} sizes='32x32' />
                    <link rel='icon' type='image/png' href={`${base}assets/favicon/favicon-16x16.png`} sizes='16x16' />
                </Helmet>
                <PageContext.Provider value={{title: 'Argo CD'}}>
                    <Provider value={{history, popup: this.popupManager, notifications: this.notificationsManager, navigation: this.navigationManager}}>
                        {this.state.popupProps && <Popup {...this.state.popupProps} />}
                        <Router history={history}>
                            <Switch>
                                <Redirect exact={true} path='/' to='/applications' />
                                {Object.keys(routes).map(path => {
                                    const route = routes[path];
                                    return (
                                        <Route
                                            key={path}
                                            path={path}
                                            render={routeProps =>
                                                route.noLayout ? (
                                                    <div>
                                                        <route.component {...routeProps} />
                                                    </div>
                                                ) : (
<<<<<<< HEAD
                                                    <Layout navItems={navItems}>
=======
                                                    <Layout
                                                        navItems={navItems}
                                                        version={() => <DataLoader load={() => services.version.version()}>{msg => msg.Version}</DataLoader>}>
>>>>>>> 41696973
                                                        <route.component {...routeProps} />
                                                    </Layout>
                                                )
                                            }
                                        />
                                    );
                                })}
                                <Redirect path='*' to='/' />
                            </Switch>
                        </Router>
                        <DataLoader load={() => services.authService.settings()}>
                            {s =>
                                (s.help && s.help.chatUrl && (
                                    <div style={{position: 'fixed', right: 10, bottom: 10}}>
                                        <a href={s.help.chatUrl} className='argo-button argo-button--special'>
                                            <i className='fas fa-comment-alt' /> {s.help.chatText}
                                        </a>
                                    </div>
                                )) ||
                                null
                            }
                        </DataLoader>
                    </Provider>
                </PageContext.Provider>
                <Notifications notifications={this.notificationsManager.notifications} />
            </React.Fragment>
        );
    }

    public getChildContext() {
        return {history, apis: {popup: this.popupManager, notifications: this.notificationsManager, navigation: this.navigationManager}};
    }
}<|MERGE_RESOLUTION|>--- conflicted
+++ resolved
@@ -166,13 +166,9 @@
                                                         <route.component {...routeProps} />
                                                     </div>
                                                 ) : (
-<<<<<<< HEAD
-                                                    <Layout navItems={navItems}>
-=======
                                                     <Layout
                                                         navItems={navItems}
                                                         version={() => <DataLoader load={() => services.version.version()}>{msg => msg.Version}</DataLoader>}>
->>>>>>> 41696973
                                                         <route.component {...routeProps} />
                                                     </Layout>
                                                 )
