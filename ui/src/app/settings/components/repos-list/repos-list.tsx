--- conflicted
+++ resolved
@@ -214,21 +214,13 @@
                 const validURLValues = params as NewHTTPSRepoParams;
                 return {
                     url:
-<<<<<<< HEAD
-                        (!httpsValues.url && 'Repository URL is required') ||
-                        (this.credsTemplate && !this.isHTTPSUrl(httpsValues.url) && !httpsValues.enableOCI && httpsValues.type != 'oci' && 'Not a valid HTTPS URL') ||
-                        (this.credsTemplate && !this.isOCIUrl(httpsValues.url) && 'Not a valid OCI URL'),
-                    name: httpsValues.type === 'helm' && !httpsValues.name && 'Name is required',
-                    username: !httpsValues.username && httpsValues.password && 'Username is required if password is given.',
-                    password: !httpsValues.password && httpsValues.username && 'Password is required if username is given.',
-=======
                         (!validURLValues.url && 'Repository URL is required') ||
-                        (this.credsTemplate && !this.isHTTPOrHTTPSUrl(validURLValues.url) && !validURLValues.enableOCI && 'Not a valid HTTP/HTTPS URL'),
+                        (this.credsTemplate && !this.isHTTPOrHTTPSUrl(validURLValues.url) && !validURLValues.enableOCI && 'Not a valid HTTP/HTTPS URL') ||
+                        (this.credsTemplate && !this.isOCIUrl(validURLValues.url) && 'Not a valid OCI URL'),
                     name: validURLValues.type === 'helm' && !validURLValues.name && 'Name is required',
                     username: !validURLValues.username && validURLValues.password && 'Username is required if password is given.',
                     password: !validURLValues.password && validURLValues.username && 'Password is required if username is given.',
                     tlsClientCertKey: !validURLValues.tlsClientCertKey && validURLValues.tlsClientCertData && 'TLS client cert key is required if TLS client cert is given.',
->>>>>>> 2ce593b5
                     bearerToken:
                         (validURLValues.password && validURLValues.bearerToken && 'Either the password or the bearer token must be set, but not both.') ||
                         (validURLValues.type != 'git' && 'Bearer token is only supported for Git BitBucket Data Center repositories.')
