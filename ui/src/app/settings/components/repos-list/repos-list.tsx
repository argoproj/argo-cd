--- conflicted
+++ resolved
@@ -35,12 +35,8 @@
     enableLfs: boolean;
     proxy: string;
     project?: string;
-<<<<<<< HEAD
-    forceHttpBasicAuth: boolean;
+    forceHttpBasicAuth?: boolean;
     enableOCI: boolean;
-=======
-    forceHttpBasicAuth?: boolean;
->>>>>>> 558140f7
 }
 
 interface NewGitHubAppRepoParams {
