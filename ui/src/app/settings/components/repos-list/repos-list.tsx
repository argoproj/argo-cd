/* eslint-disable no-case-declarations */
import {AutocompleteField, DropDownMenu, FormField, FormSelect, HelpIcon, NotificationType, SlidingPanel, Tooltip} from 'argo-ui';
import React, {useEffect, useState, useContext, useRef} from 'react';
import {withRouter, RouteComponentProps} from 'react-router-dom';
import {Form, FormValues, FormApi, Text, TextArea, FormErrors} from 'react-form';
import {Context} from '../../../shared/context';
import {CheckboxField, ConnectionStateIcon, DataLoader, EmptyState, ErrorNotification, NumberField, Page, Repo, Spinner} from '../../../shared/components';
import * as models from '../../../shared/models';
import {services} from '../../../shared/services';
import {RepoDetails} from '../repo-details/repo-details';

require('./repos-list.scss');

interface NewSSHRepoParams {
    type: string;
    name: string;
    url: string;
    sshPrivateKey: string;
    insecure: boolean;
    enableLfs: boolean;
    proxy: string;
    noProxy: string;
    project?: string;
    // write should be true if saving as a write credential.
    write: boolean;
}

export interface NewHTTPSRepoParams {
    type: string;
    name: string;
    url: string;
    username: string;
    password: string;
    bearerToken: string;
    tlsClientCertData: string;
    tlsClientCertKey: string;
    insecure: boolean;
    enableLfs: boolean;
    proxy: string;
    noProxy: string;
    project?: string;
    forceHttpBasicAuth?: boolean;
    enableOCI: boolean;
    insecureOCIForceHttp: boolean;
    // write should be true if saving as a write credential.
    write: boolean;
    useAzureWorkloadIdentity: boolean;
    enableDirectPull: boolean;
}

interface NewGitHubAppRepoParams {
    type: string;
    name: string;
    url: string;
    githubAppPrivateKey: string;
    githubAppId: bigint;
    githubAppInstallationId: bigint;
    githubAppEnterpriseBaseURL: string;
    tlsClientCertData: string;
    tlsClientCertKey: string;
    insecure: boolean;
    enableLfs: boolean;
    proxy: string;
    noProxy: string;
    project?: string;
    // write should be true if saving as a write credential.
    write: boolean;
}

interface NewGoogleCloudSourceRepoParams {
    type: string;
    name: string;
    url: string;
    gcpServiceAccountKey: string;
    proxy: string;
    noProxy: string;
    project?: string;
    // write should be true if saving as a write credential.
    write: boolean;
}

interface NewSSHRepoCredsParams {
    url: string;
    sshPrivateKey: string;
    // write should be true if saving as a write credential.
    write: boolean;
}

interface NewHTTPSRepoCredsParams {
    url: string;
    type: string;
    username: string;
    password: string;
    bearerToken: string;
    tlsClientCertData: string;
    tlsClientCertKey: string;
    proxy: string;
    noProxy: string;
    forceHttpBasicAuth: boolean;
    enableOCI: boolean;
    insecureOCIForceHttp: boolean;
    // write should be true if saving as a write credential.
    write: boolean;
    useAzureWorkloadIdentity: boolean;
    enableDirectPull: boolean;
}

interface NewGitHubAppRepoCredsParams {
    url: string;
    githubAppPrivateKey: string;
    githubAppId: bigint;
    githubAppInstallationId: bigint;
    githubAppEnterpriseBaseURL: string;
    tlsClientCertData: string;
    tlsClientCertKey: string;
    proxy: string;
    noProxy: string;
    // write should be true if saving as a write credential.
    write: boolean;
}

interface NewGoogleCloudSourceRepoCredsParams {
    url: string;
    gcpServiceAccountKey: string;
    // write should be true if saving as a write credential.
    write: boolean;
}

export enum ConnectionMethod {
    SSH = 'via SSH',
    HTTPS = 'via HTTP/HTTPS',
    GITHUBAPP = 'via GitHub App',
    GOOGLECLOUD = 'via Google Cloud'
}

export const ReposList = ({match, location}: RouteComponentProps) => {
    const [connecting, setConnecting] = useState(false);
    const [method, setMethod] = useState<string>(ConnectionMethod.SSH);
    const [currentRepo, setCurrentRepo] = useState<models.Repository | null>(null);
    const [displayEditPanel, setDisplayEditPanel] = useState(false);
    const [authSettings, setAuthSettings] = useState<models.AuthSettings | null>(null);
    // States related to repository sorting
    const [statusProperty, setStatusProperty] = useState<'all' | 'Successful' | 'Failed' | 'Unknown'>('all');
    const [projectProperty, setProjectProperty] = useState<string>('all');
    const [typeProperty, setTypeProperty] = useState<'all' | 'git' | 'helm'>('all');
    const [name, setName] = useState<string>('');

    const ctx = useContext(Context);

    const formApi = useRef<FormApi | null>(null);
    const credsTemplate = useRef<boolean>(false);
    const repoLoader = useRef<DataLoader | null>(null);
    const credsLoader = useRef<DataLoader | null>(null);

    useEffect(() => {
        const fetchAuthSettings = async () => {
            const settings = await services.authService.settings();
            setAuthSettings(settings);
        };
        fetchAuthSettings();
    }, []);

    const ConnectRepoFormButton = ({method, onSelection}: {method: string; onSelection: (method: string) => void}) => {
        return (
            <div className='white-box'>
                <p>Choose your connection method:</p>
                <DropDownMenu
                    anchor={() => (
                        <p>
                            {method.toUpperCase()} <i className='fa fa-caret-down' />
                        </p>
                    )}
                    items={[ConnectionMethod.SSH, ConnectionMethod.HTTPS, ConnectionMethod.GITHUBAPP, ConnectionMethod.GOOGLECLOUD].map(
                        (connectMethod: ConnectionMethod.SSH | ConnectionMethod.HTTPS | ConnectionMethod.GITHUBAPP | ConnectionMethod.GOOGLECLOUD) => ({
                            title: connectMethod.toUpperCase(),
                            action: () => {
                                onSelection(connectMethod);
                                const formState = formApi.current.getFormState();
                                formApi.current.setFormState({
                                    ...formState,
                                    errors: {}
                                });
                            }
                        })
                    )}
                />
            </div>
        );
    };

    const onChooseDefaultValues = (): FormValues => {
        return {type: 'git', ghType: 'GitHub', write: false};
    };

    const onValidateErrors = (params: FormValues): FormErrors => {
        switch (method) {
            case ConnectionMethod.SSH:
                const sshValues = params as NewSSHRepoParams;
                return {
                    url: !sshValues.url && 'Repository URL is required'
                };
            case ConnectionMethod.HTTPS:
                const validURLValues = params as NewHTTPSRepoParams;
                return {
                    url:
                        (!validURLValues.url && 'Repository URL is required') ||
                        (credsTemplate && !isHTTPOrHTTPSUrl(validURLValues.url) && !validURLValues.enableOCI && params.type != 'oci' && 'Not a valid HTTP/HTTPS URL') ||
                        (credsTemplate && !isOCIUrl(validURLValues.url) && params.type == 'oci' && 'Not a valid OCI URL'),
                    name: validURLValues.type === 'helm' && !validURLValues.name && 'Name is required',
                    username: !validURLValues.username && validURLValues.password && 'Username is required if password is given.',
                    password: !validURLValues.password && validURLValues.username && 'Password is required if username is given.',
                    tlsClientCertKey: !validURLValues.tlsClientCertKey && validURLValues.tlsClientCertData && 'TLS client cert key is required if TLS client cert is given.',
                    bearerToken:
                        (validURLValues.password && validURLValues.bearerToken && 'Either the password or the bearer token must be set, but not both.') ||
                        (validURLValues.bearerToken && validURLValues.type != 'git' && 'Bearer token is only supported for Git BitBucket Data Center repositories.')
                };
            case ConnectionMethod.GITHUBAPP:
                const githubAppValues = params as NewGitHubAppRepoParams;
                return {
                    url: (!githubAppValues.url && 'Repository URL is required') || (credsTemplate && !isHTTPOrHTTPSUrl(githubAppValues.url) && 'Not a valid HTTP/HTTPS URL'),
                    githubAppId: !githubAppValues.githubAppId && 'GitHub App ID is required',
                    githubAppInstallationId: !githubAppValues.githubAppInstallationId && 'GitHub App installation ID is required',
                    githubAppPrivateKey: !githubAppValues.githubAppPrivateKey && 'GitHub App private Key is required'
                };
            case ConnectionMethod.GOOGLECLOUD:
                const googleCloudValues = params as NewGoogleCloudSourceRepoParams;
                return {
                    url: (!googleCloudValues.url && 'Repo URL is required') || (credsTemplate && !isHTTPOrHTTPSUrl(googleCloudValues.url) && 'Not a valid HTTP/HTTPS URL'),
                    gcpServiceAccountKey: !googleCloudValues.gcpServiceAccountKey && 'GCP service account key is required'
                };
        }
    };

    const SlidingPanelHeader = () => {
        return (
            <>
                {showConnectRepo() && (
                    <>
                        <button
                            className='argo-button argo-button--base'
                            onClick={() => {
                                credsTemplate.current = false;
                                formApi.current.submitForm(null);
                            }}>
                            <Spinner show={connecting} style={{marginRight: '5px'}} />
                            Connect
                        </button>{' '}
                        <button
                            className='argo-button argo-button--base'
                            onClick={() => {
                                credsTemplate.current = true;
                                formApi.current.submitForm(null);
                            }}>
                            Save as credentials template
                        </button>{' '}
                        <button onClick={() => setConnectRepo(false)} className='argo-button argo-button--base-o'>
                            Cancel
                        </button>
                    </>
                )}
                {displayEditPanel && (
                    <button onClick={() => setDisplayEditPanel(false)} className='argo-button argo-button--base-o'>
                        Cancel
                    </button>
                )}
            </>
        );
    };

    const onSubmitForm = (params: FormValues) => {
        switch (method) {
            case ConnectionMethod.SSH:
                return connectSSHRepo(params as NewSSHRepoParams);
            case ConnectionMethod.HTTPS:
                params.url = params.enableOCI && params.type != 'oci' ? stripProtocol(params.url) : params.url;
                return connectHTTPSRepo(params as NewHTTPSRepoParams);
            case ConnectionMethod.GITHUBAPP:
                return connectGitHubAppRepo(params as NewGitHubAppRepoParams);
            case ConnectionMethod.GOOGLECLOUD:
                return connectGoogleCloudSourceRepo(params as NewGoogleCloudSourceRepoParams);
        }
    };

    const displayEditSliding = (repo: models.Repository) => {
        setCurrentRepo(repo);
        setDisplayEditPanel(true);
    };

    // Whether url is a http or https url
    const isHTTPOrHTTPSUrl = (url: string) => {
        if (url.match(/^https?:\/\/.*$/gi)) {
            return true;
        } else {
            return false;
        }
    };

    // Whether url is an oci url (simple version)
    const isOCIUrl = (url: string) => {
        if (url.match(/^oci:\/\/.*$/gi)) {
            return true;
        } else {
            return false;
        }
    };

<<<<<<< HEAD
                                return (
                                    (filteredRepos.length > 0 && (
                                        <div className='argo-table-list'>
                                            <div className='argo-table-list__head'>
                                                <div className='row'>
                                                    <div className='columns small-1' />
                                                    <div className='columns small-1'>TYPE</div>
                                                    <div className='columns small-2'>NAME</div>
                                                    <div className='columns small-2'>PROJECT</div>
                                                    <div className='columns small-4'>REPOSITORY</div>
                                                    <div className='columns small-2'>CONNECTION STATUS</div>
                                                </div>
                                            </div>
                                            {filteredRepos.map(repo => (
                                                <div
                                                    className={`argo-table-list__row ${this.isRepoUpdatable(repo) ? 'item-clickable' : ''}`}
                                                    key={repo.repo}
                                                    onClick={() => (this.isRepoUpdatable(repo) ? this.displayEditSliding(repo) : null)}>
                                                    <div className='row'>
                                                        <div className='columns small-1'>
                                                            <i className={'icon argo-icon-' + (repo.type || 'git')} />
                                                        </div>
                                                        <div className='columns small-1'>
                                                            <span>{repo.type || 'git'}</span>
                                                            {repo.enableOCI && <span> OCI</span>}
                                                        </div>
                                                        <div className='columns small-2'>
                                                            <Tooltip content={repo.name}>
                                                                <span>{repo.name}</span>
                                                            </Tooltip>
                                                        </div>
                                                        <div className='columns small-2'>
                                                            <Tooltip content={repo.project}>
                                                                <span>{repo.project}</span>
                                                            </Tooltip>
                                                        </div>
                                                        <div className='columns small-4'>
                                                            <Tooltip content={repo.repo}>
                                                                <span>
                                                                    <Repo url={repo.repo} />
                                                                </span>
                                                            </Tooltip>
                                                        </div>
                                                        <div className='columns small-2'>
                                                            <ConnectionStateIcon state={repo.connectionState} /> {repo.connectionState.status}
                                                            <DropDownMenu
                                                                anchor={() => (
                                                                    <button className='argo-button argo-button--light argo-button--lg argo-button--short'>
                                                                        <i className='fa fa-ellipsis-v' />
                                                                    </button>
                                                                )}
                                                                items={[
                                                                    {
                                                                        title: 'Create application',
                                                                        action: () =>
                                                                            this.appContext.apis.navigation.goto('/applications', {
                                                                                new: JSON.stringify({spec: {source: {repoURL: repo.repo}}})
                                                                            })
                                                                    },
                                                                    {
                                                                        title: 'Disconnect',
                                                                        action: () => this.disconnectRepo(repo.repo, repo.project, false)
                                                                    }
                                                                ]}
                                                            />
                                                        </div>
                                                    </div>
                                                </div>
                                            ))}
                                        </div>
                                    )) || (
                                        <EmptyState icon='argo-icon-git'>
                                            <h4>No repositories connected</h4>
                                            <h5>Connect your repo to deploy apps.</h5>
                                        </EmptyState>
                                    )
                                );
                            }}
                        </DataLoader>
                    </div>
                    <div className='argo-container'>
                        <DataLoader load={() => services.repocreds.list()} ref={loader => (this.credsLoader = loader)}>
                            {(creds: models.RepoCreds[]) =>
                                creds.length > 0 && (
                                    <div className='argo-table-list'>
                                        <div className='argo-table-list__head'>
                                            <div className='row'>
                                                <div className='columns small-9'>CREDENTIALS TEMPLATE URL</div>
                                                <div className='columns small-3'>CREDS</div>
                                            </div>
                                        </div>
                                        {creds.map(repo => (
                                            <div className='argo-table-list__row' key={repo.url}>
                                                <div className='row'>
                                                    <div className='columns small-9'>
                                                        <i className='icon argo-icon-git' /> <Repo url={repo.url} />
                                                    </div>
                                                    <div className='columns small-3'>
                                                        -
                                                        <DropDownMenu
                                                            anchor={() => (
                                                                <button className='argo-button argo-button--light argo-button--lg argo-button--short'>
                                                                    <i className='fa fa-ellipsis-v' />
                                                                </button>
                                                            )}
                                                            items={[
                                                                {
                                                                    title: 'Remove',
                                                                    action: () => this.removeRepoCreds(repo.url, false)
                                                                }
                                                            ]}
                                                        />
                                                    </div>
                                                </div>
                                            </div>
                                        ))}
                                    </div>
                                )
                            }
                        </DataLoader>
                    </div>
                    {this.state.authSettings?.hydratorEnabled && (
                        <div className='argo-container'>
                            <DataLoader load={() => services.repos.listWrite()} ref={loader => (this.repoLoader = loader)}>
                                {(repos: models.Repository[]) =>
                                    (repos.length > 0 && (
                                        <div className='argo-table-list'>
                                            <div className='argo-table-list__head'>
                                                <div className='row'>
                                                    <div className='columns small-1' />
                                                    <div className='columns small-1'>TYPE</div>
                                                    <div className='columns small-2'>NAME</div>
                                                    <div className='columns small-2'>PROJECT</div>
                                                    <div className='columns small-4'>REPOSITORY</div>
                                                    <div className='columns small-2'>CONNECTION STATUS</div>
                                                </div>
                                            </div>
                                            {repos.map(repo => (
                                                <div
                                                    className={`argo-table-list__row ${this.isRepoUpdatable(repo) ? 'item-clickable' : ''}`}
                                                    key={repo.repo}
                                                    onClick={() => (this.isRepoUpdatable(repo) ? this.displayEditSliding(repo) : null)}>
                                                    <div className='row'>
                                                        <div className='columns small-1'>
                                                            <i className='icon argo-icon-git' />
                                                        </div>
                                                        <div className='columns small-1'>write</div>
                                                        <div className='columns small-2'>
                                                            <Tooltip content={repo.name}>
                                                                <span>{repo.name}</span>
                                                            </Tooltip>
                                                        </div>
                                                        <div className='columns small-2'>
                                                            <Tooltip content={repo.project}>
                                                                <span>{repo.project}</span>
                                                            </Tooltip>
                                                        </div>
                                                        <div className='columns small-4'>
                                                            <Tooltip content={repo.repo}>
                                                                <span>
                                                                    <Repo url={repo.repo} />
                                                                </span>
                                                            </Tooltip>
                                                        </div>
                                                        <div className='columns small-2'>
                                                            <ConnectionStateIcon state={repo.connectionState} /> {repo.connectionState.status}
                                                            <DropDownMenu
                                                                anchor={() => (
                                                                    <button className='argo-button argo-button--light argo-button--lg argo-button--short'>
                                                                        <i className='fa fa-ellipsis-v' />
                                                                    </button>
                                                                )}
                                                                items={[
                                                                    {
                                                                        title: 'Create application',
                                                                        action: () =>
                                                                            this.appContext.apis.navigation.goto('/applications', {
                                                                                new: JSON.stringify({spec: {sourceHydrator: {drySource: {repoURL: repo.repo}}}})
                                                                            })
                                                                    },
                                                                    {
                                                                        title: 'Disconnect',
                                                                        action: () => this.disconnectRepo(repo.repo, repo.project, true)
                                                                    }
                                                                ]}
                                                            />
                                                        </div>
                                                    </div>
                                                </div>
                                            ))}
                                        </div>
                                    )) || (
                                        <EmptyState icon='argo-icon-git'>
                                            <h4>No repositories connected</h4>
                                            <h5>Connect your repo to deploy apps.</h5>
                                        </EmptyState>
                                    )
                                }
                            </DataLoader>
                        </div>
                    )}
                    {this.state.authSettings?.hydratorEnabled && (
                        <div className='argo-container'>
                            <DataLoader load={() => services.repocreds.listWrite()} ref={loader => (this.credsLoader = loader)}>
                                {(creds: models.RepoCreds[]) =>
                                    creds.length > 0 && (
                                        <div className='argo-table-list'>
                                            <div className='argo-table-list__head'>
                                                <div className='row'>
                                                    <div className='columns small-9'>CREDENTIALS TEMPLATE URL</div>
                                                    <div className='columns small-3'>CREDS</div>
                                                </div>
                                            </div>
                                            {creds.map(repo => (
                                                <div className='argo-table-list__row' key={repo.url}>
                                                    <div className='row'>
                                                        <div className='columns small-9'>
                                                            <i className='icon argo-icon-git' /> <Repo url={repo.url} />
                                                        </div>
                                                        <div className='columns small-3'>
                                                            -
                                                            <DropDownMenu
                                                                anchor={() => (
                                                                    <button className='argo-button argo-button--light argo-button--lg argo-button--short'>
                                                                        <i className='fa fa-ellipsis-v' />
                                                                    </button>
                                                                )}
                                                                items={[
                                                                    {
                                                                        title: 'Remove',
                                                                        action: () => this.removeRepoCreds(repo.url, true)
                                                                    }
                                                                ]}
                                                            />
                                                        </div>
                                                    </div>
                                                </div>
                                            ))}
                                        </div>
                                    )
                                }
                            </DataLoader>
                        </div>
                    )}
                </div>
                <SlidingPanel
                    isShown={this.showConnectRepo || this.state.displayEditPanel}
                    onClose={() => {
                        if (!this.state.displayEditPanel && this.showConnectRepo) {
                            this.showConnectRepo = false;
                        }
                        if (this.state.displayEditPanel) {
                            this.setState({displayEditPanel: false});
                        }
                    }}
                    header={this.SlidingPanelHeader()}>
                    {this.showConnectRepo &&
                        this.ConnectRepoFormButton(this.state.method, method => {
                            this.setState({method});
                        })}
                    {this.state.displayEditPanel && <RepoDetails repo={this.state.currentRepo} save={(params: NewHTTPSRepoParams) => this.updateHTTPSRepo(params)} />}
                    {!this.state.displayEditPanel && (
                        <DataLoader load={() => services.projects.list('items.metadata.name').then(projects => projects.map(proj => proj.metadata.name).sort())}>
                            {projects => (
                                <Form
                                    onSubmit={this.onSubmitForm()}
                                    getApi={api => (this.formApi = api)}
                                    defaultValues={this.onChooseDefaultValues()}
                                    validateError={(values: FormValues) => this.onValidateErrors(values)}>
                                    {formApi => (
                                        <form onSubmit={formApi.submitForm} role='form' className='repos-list width-control'>
                                            {this.state.authSettings?.hydratorEnabled && (
                                                <div className='white-box'>
                                                    <p>SAVE AS WRITE CREDENTIAL (ALPHA)</p>
                                                    <p>
                                                        The Source Hydrator is an Alpha feature which enables Applications to push hydrated manifests to git before syncing. To use
                                                        the Source Hydrator for a repository, you must save two credentials: a read credential for pulling manifests and a write
                                                        credential for pushing hydrated manifests. If you add a write credential for a repository, then{' '}
                                                        <strong>any Application that can sync from the repo can also push hydrated manifests to that repo.</strong> Do not use this
                                                        feature until you've read its documentation and understand the security implications.
                                                    </p>
                                                    <div className='argo-form-row'>
                                                        <FormField formApi={formApi} label='Save as write credential' field='write' component={CheckboxField} />
                                                    </div>
                                                </div>
                                            )}
                                            {this.state.method === ConnectionMethod.SSH && (
                                                <div className='white-box'>
                                                    <p>CONNECT REPO USING SSH</p>
                                                    {formApi.getFormState().values.write === false && (
                                                        <div className='argo-form-row'>
                                                            <FormField formApi={formApi} label='Name (mandatory for Helm)' field='name' component={Text} />
                                                        </div>
                                                    )}
                                                    {formApi.getFormState().values.write === false && (
                                                        <div className='argo-form-row'>
                                                            <FormField
                                                                formApi={formApi}
                                                                label='Project'
                                                                field='project'
                                                                component={AutocompleteField}
                                                                componentProps={{items: projects}}
                                                            />
                                                        </div>
                                                    )}
                                                    <div className='argo-form-row'>
                                                        <FormField formApi={formApi} label='Repository URL' field='url' component={Text} />
                                                    </div>
                                                    <div className='argo-form-row'>
                                                        <FormField formApi={formApi} label='SSH private key data' field='sshPrivateKey' component={TextArea} />
                                                    </div>
                                                    <div className='argo-form-row'>
                                                        <FormField formApi={formApi} label='Skip server verification' field='insecure' component={CheckboxField} />
                                                        <HelpIcon title='This setting is ignored when creating as credential template.' />
                                                    </div>
                                                    {formApi.getFormState().values.write === false && (
                                                        <div className='argo-form-row'>
                                                            <FormField formApi={formApi} label='Enable LFS support (Git only)' field='enableLfs' component={CheckboxField} />
                                                            <HelpIcon title='This setting is ignored when creating as credential template.' />
                                                        </div>
                                                    )}
                                                    <div className='argo-form-row'>
                                                        <FormField formApi={formApi} label='Proxy (optional)' field='proxy' component={Text} />
                                                    </div>
                                                    <div className='argo-form-row'>
                                                        <FormField formApi={formApi} label='NoProxy (optional)' field='noProxy' component={Text} />
                                                    </div>
                                                </div>
                                            )}
                                            {this.state.method === ConnectionMethod.HTTPS && (
                                                <div className='white-box'>
                                                    <p>CONNECT REPO USING HTTP/HTTPS</p>
                                                    <div className='argo-form-row'>
                                                        <FormField
                                                            formApi={formApi}
                                                            label='Type'
                                                            field='type'
                                                            component={FormSelect}
                                                            componentProps={{options: ['git', 'helm', 'oci']}}
                                                        />
                                                    </div>
                                                    {(formApi.getFormState().values.type === 'helm' || formApi.getFormState().values.type === 'git') && (
                                                        <div className='argo-form-row'>
                                                            <FormField
                                                                formApi={formApi}
                                                                label={`Name ${formApi.getFormState().values.type === 'git' ? '(optional)' : ''}`}
                                                                field='name'
                                                                component={Text}
                                                            />
                                                        </div>
                                                    )}
                                                    {formApi.getFormState().values.write === false && (
                                                        <div className='argo-form-row'>
                                                            <FormField
                                                                formApi={formApi}
                                                                label='Project'
                                                                field='project'
                                                                component={AutocompleteField}
                                                                componentProps={{items: projects}}
                                                            />
                                                        </div>
                                                    )}
                                                    <div className='argo-form-row'>
                                                        <FormField formApi={formApi} label='Repository URL' field='url' component={Text} />
                                                    </div>
                                                    <div className='argo-form-row'>
                                                        <FormField formApi={formApi} label='Username (optional)' field='username' component={Text} />
                                                    </div>
                                                    <div className='argo-form-row'>
                                                        <FormField
                                                            formApi={formApi}
                                                            label='Password (optional)'
                                                            field='password'
                                                            component={Text}
                                                            componentProps={{type: 'password'}}
                                                        />
                                                    </div>
                                                    {formApi.getFormState().values.type === 'git' && (
                                                        <div className='argo-form-row'>
                                                            <FormField
                                                                formApi={formApi}
                                                                label='Bearer token (optional, for BitBucket Data Center only)'
                                                                field='bearerToken'
                                                                component={Text}
                                                                componentProps={{type: 'password'}}
                                                            />
                                                        </div>
                                                    )}
                                                    <div className='argo-form-row'>
                                                        <FormField formApi={formApi} label='TLS client certificate (optional)' field='tlsClientCertData' component={TextArea} />
                                                    </div>
                                                    <div className='argo-form-row'>
                                                        <FormField formApi={formApi} label='TLS client certificate key (optional)' field='tlsClientCertKey' component={TextArea} />
                                                    </div>
                                                    <div className='argo-form-row'>
                                                        <FormField formApi={formApi} label='Skip server verification' field='insecure' component={CheckboxField} />
                                                        <HelpIcon title='This setting is ignored when creating as credential template.' />
                                                    </div>
                                                    {formApi.getFormState().values.type === 'git' && (
                                                        <React.Fragment>
                                                            <div className='argo-form-row'>
                                                                <FormField formApi={formApi} label='Force HTTP basic auth' field='forceHttpBasicAuth' component={CheckboxField} />
                                                            </div>
                                                            <div className='argo-form-row'>
                                                                <FormField formApi={formApi} label='Enable LFS support (Git only)' field='enableLfs' component={CheckboxField} />
                                                                <HelpIcon title='This setting is ignored when creating as credential template.' />
                                                            </div>
                                                        </React.Fragment>
                                                    )}
                                                    <div className='argo-form-row'>
                                                        <FormField formApi={formApi} label='Proxy (optional)' field='proxy' component={Text} />
                                                    </div>
                                                    <div className='argo-form-row'>
                                                        <FormField formApi={formApi} label='NoProxy (optional)' field='noProxy' component={Text} />
                                                    </div>
                                                    <div className='argo-form-row'>
                                                        {formApi.getFormState().values.type !== 'oci' ? (
                                                            <FormField formApi={formApi} label='Enable OCI' field='enableOCI' component={CheckboxField} />
                                                        ) : (
                                                            <FormField formApi={formApi} label='Insecure HTTP Only' field='insecureOCIForceHttp' component={CheckboxField} />
                                                        )}
                                                    </div>
                                                    {formApi.getFormState().values.type === 'helm' && (
                                                        <React.Fragment>
                                                            <div className='argo-form-row'>
                                                                <FormField formApi={formApi} label='Enable Direct Pull' field='enableDirectPull' component={CheckboxField} />
                                                                <HelpIcon title='Direct pull from Helm chart URL. May not work if the chart path does not follow the standard naming convention: <repo_url>/<chart_name>-<version>.tgz' />
                                                            </div>
                                                        </React.Fragment>
                                                    )}
                                                    <div className='argo-form-row'>
                                                        <FormField
                                                            formApi={formApi}
                                                            label='Use Azure Workload Identity'
                                                            field='useAzureWorkloadIdentity'
                                                            component={CheckboxField}
                                                        />
                                                    </div>
                                                </div>
                                            )}
                                            {this.state.method === ConnectionMethod.GITHUBAPP && (
                                                <div className='white-box'>
                                                    <p>CONNECT REPO USING GITHUB APP</p>
                                                    <div className='argo-form-row'>
                                                        <FormField
                                                            formApi={formApi}
                                                            label='Type'
                                                            field='ghType'
                                                            component={FormSelect}
                                                            componentProps={{options: ['GitHub', 'GitHub Enterprise']}}
                                                        />
                                                    </div>
                                                    {formApi.getFormState().values.ghType === 'GitHub Enterprise' && (
                                                        <React.Fragment>
                                                            <div className='argo-form-row'>
                                                                <FormField
                                                                    formApi={formApi}
                                                                    label='GitHub Enterprise Base URL (e.g. https://ghe.example.com/api/v3)'
                                                                    field='githubAppEnterpriseBaseURL'
                                                                    component={Text}
                                                                />
                                                            </div>
                                                        </React.Fragment>
                                                    )}
                                                    <div className='argo-form-row'>
                                                        <FormField
                                                            formApi={formApi}
                                                            label='Project'
                                                            field='project'
                                                            component={AutocompleteField}
                                                            componentProps={{items: projects}}
                                                        />
                                                    </div>
                                                    <div className='argo-form-row'>
                                                        <FormField formApi={formApi} label='Repository URL' field='url' component={Text} />
                                                    </div>
                                                    <div className='argo-form-row'>
                                                        <FormField formApi={formApi} label='GitHub App ID' field='githubAppId' component={NumberField} />
                                                    </div>
                                                    <div className='argo-form-row'>
                                                        <FormField formApi={formApi} label='GitHub App Installation ID' field='githubAppInstallationId' component={NumberField} />
                                                    </div>
                                                    <div className='argo-form-row'>
                                                        <FormField formApi={formApi} label='GitHub App private key' field='githubAppPrivateKey' component={TextArea} />
                                                    </div>
                                                    <div className='argo-form-row'>
                                                        <FormField formApi={formApi} label='Skip server verification' field='insecure' component={CheckboxField} />
                                                        <HelpIcon title='This setting is ignored when creating as credential template.' />
                                                    </div>
                                                    <div className='argo-form-row'>
                                                        <FormField formApi={formApi} label='Enable LFS support (Git only)' field='enableLfs' component={CheckboxField} />
                                                        <HelpIcon title='This setting is ignored when creating as credential template.' />
                                                    </div>
                                                    {formApi.getFormState().values.ghType === 'GitHub Enterprise' && (
                                                        <React.Fragment>
                                                            <div className='argo-form-row'>
                                                                <FormField
                                                                    formApi={formApi}
                                                                    label='TLS client certificate (optional)'
                                                                    field='tlsClientCertData'
                                                                    component={TextArea}
                                                                />
                                                            </div>
                                                            <div className='argo-form-row'>
                                                                <FormField
                                                                    formApi={formApi}
                                                                    label='TLS client certificate key (optional)'
                                                                    field='tlsClientCertKey'
                                                                    component={TextArea}
                                                                />
                                                            </div>
                                                        </React.Fragment>
                                                    )}
                                                    <div className='argo-form-row'>
                                                        <FormField formApi={formApi} label='Proxy (optional)' field='proxy' component={Text} />
                                                    </div>
                                                    <div className='argo-form-row'>
                                                        <FormField formApi={formApi} label='NoProxy (optional)' field='noProxy' component={Text} />
                                                    </div>
                                                </div>
                                            )}
                                            {this.state.method === ConnectionMethod.GOOGLECLOUD && (
                                                <div className='white-box'>
                                                    <p>CONNECT REPO USING GOOGLE CLOUD</p>
                                                    <div className='argo-form-row'>
                                                        <FormField
                                                            formApi={formApi}
                                                            label='Project'
                                                            field='project'
                                                            component={AutocompleteField}
                                                            componentProps={{items: projects}}
                                                        />
                                                    </div>
                                                    <div className='argo-form-row'>
                                                        <FormField formApi={formApi} label='Repository URL' field='url' component={Text} />
                                                    </div>
                                                    <div className='argo-form-row'>
                                                        <FormField formApi={formApi} label='GCP service account key' field='gcpServiceAccountKey' component={TextArea} />
                                                    </div>
                                                    <div className='argo-form-row'>
                                                        <FormField formApi={formApi} label='Proxy (optional)' field='proxy' component={Text} />
                                                    </div>
                                                    <div className='argo-form-row'>
                                                        <FormField formApi={formApi} label='NoProxy (optional)' field='noProxy' component={Text} />
                                                    </div>
                                                </div>
                                            )}
                                        </form>
                                    )}
                                </Form>
                            )}
                        </DataLoader>
                    )}
                </SlidingPanel>
            </Page>
        );
    }

    private displayEditSliding(repo: models.Repository) {
        this.setState({currentRepo: repo});
        this.setState({displayEditPanel: true});
    }

    // Whether url is a http or https url
    private isHTTPOrHTTPSUrl(url: string) {
        if (url.match(/^https?:\/\/.*$/gi)) {
            return true;
        } else {
            return false;
        }
    }

    // Whether url is an oci url (simple version)
    private isOCIUrl(url: string) {
        if (url.match(/^oci:\/\/.*$/gi)) {
            return true;
        } else {
            return false;
        }
    }

    private stripProtocol(url: string) {
=======
    const stripProtocol = (url: string) => {
>>>>>>> d0cb9c4e
        return url.replace('https://', '').replace('oci://', '');
    };

    // only connections of git type which is not via GitHub App are updatable
    const isRepoUpdatable = (repo: models.Repository) => {
        return isHTTPOrHTTPSUrl(repo.repo) && repo.type === 'git' && !repo.githubAppId;
    };

    // Forces a reload of configured repositories, circumventing the cache
    const refreshRepoList = async (updatedRepo?: string) => {
        // Refresh the credentials template list
        credsLoader.current.reload();

        try {
            await services.repos.listNoCache();
            repoLoader.current.reload();
            ctx.notifications.show({
                content: updatedRepo ? `Successfully updated ${updatedRepo} repository` : 'Successfully reloaded list of repositories',
                type: NotificationType.Success
            });
        } catch (e) {
            ctx.notifications.show({
                content: <ErrorNotification title='Could not refresh list of repositories' e={e} />,
                type: NotificationType.Error
            });
        }
    };

    // Empty all fields in connect repository form
    const clearConnectRepoForm = () => {
        credsTemplate.current = false;
        formApi.current.resetAll();
    };

    // Connect a new repository or create a repository credentials for SSH repositories
    const connectSSHRepo = async (params: NewSSHRepoParams) => {
        if (credsTemplate.current) {
            createSSHCreds({url: params.url, sshPrivateKey: params.sshPrivateKey, write: params.write});
        } else {
            setConnecting(true);
            try {
                if (params.write) {
                    await services.repos.createSSHWrite(params);
                } else {
                    await services.repos.createSSH(params);
                }
                repoLoader.current.reload();
                setConnectRepo(false);
            } catch (e) {
                ctx.notifications.show({
                    content: <ErrorNotification title='Unable to connect SSH repository' e={e} />,
                    type: NotificationType.Error
                });
            } finally {
                setConnecting(false);
            }
        }
    };

    // Connect a new repository or create a repository credentials for HTTPS repositories
    const connectHTTPSRepo = async (params: NewHTTPSRepoParams) => {
        if (credsTemplate) {
            await createHTTPSCreds({
                type: params.type,
                url: params.url,
                username: params.username,
                password: params.password,
                bearerToken: params.bearerToken,
                tlsClientCertData: params.tlsClientCertData,
                tlsClientCertKey: params.tlsClientCertKey,
                proxy: params.proxy,
                noProxy: params.noProxy,
                forceHttpBasicAuth: params.forceHttpBasicAuth,
                enableOCI: params.enableOCI,
                write: params.write,
                useAzureWorkloadIdentity: params.useAzureWorkloadIdentity,
                insecureOCIForceHttp: params.insecureOCIForceHttp,
                enableDirectPull: params.enableDirectPull
            });
        } else {
            setConnecting(true);
            try {
                if (params.write) {
                    await services.repos.createHTTPSWrite(params);
                } else {
                    await services.repos.createHTTPS(params);
                }
                repoLoader.current.reload();
                setConnectRepo(false);
            } catch (e) {
                ctx.notifications.show({
                    content: <ErrorNotification title='Unable to connect HTTPS repository' e={e} />,
                    type: NotificationType.Error
                });
            } finally {
                setConnecting(false);
            }
        }
    };

    // Update an existing repository for HTTPS repositories
    const updateHTTPSRepo = async (params: NewHTTPSRepoParams) => {
        try {
            if (params.write) {
                await services.repos.updateHTTPSWrite(params);
            } else {
                await services.repos.updateHTTPS(params);
            }
            repoLoader.current.reload();
            setDisplayEditPanel(false);
            refreshRepoList(params.url);
        } catch (e) {
            ctx.notifications.show({
                content: <ErrorNotification title='Unable to update HTTPS repository' e={e} />,
                type: NotificationType.Error
            });
        } finally {
            setConnecting(false);
        }
    };

    // Connect a new repository or create a repository credentials for GitHub App repositories
    const connectGitHubAppRepo = async (params: NewGitHubAppRepoParams) => {
        if (credsTemplate) {
            createGitHubAppCreds({
                url: params.url,
                githubAppPrivateKey: params.githubAppPrivateKey,
                githubAppId: params.githubAppId,
                githubAppInstallationId: params.githubAppInstallationId,
                githubAppEnterpriseBaseURL: params.githubAppEnterpriseBaseURL,
                tlsClientCertData: params.tlsClientCertData,
                tlsClientCertKey: params.tlsClientCertKey,
                proxy: params.proxy,
                noProxy: params.noProxy,
                write: params.write
            });
        } else {
            setConnecting(true);
            try {
                if (params.write) {
                    await services.repos.createGitHubAppWrite(params);
                } else {
                    await services.repos.createGitHubApp(params);
                }
                repoLoader.current.reload();
                setConnectRepo(false);
            } catch (e) {
                ctx.notifications.show({
                    content: <ErrorNotification title='Unable to connect GitHub App repository' e={e} />,
                    type: NotificationType.Error
                });
            } finally {
                setConnecting(false);
            }
        }
    };

    // Connect a new repository or create a repository credentials for GitHub App repositories
    const connectGoogleCloudSourceRepo = async (params: NewGoogleCloudSourceRepoParams) => {
        if (credsTemplate) {
            createGoogleCloudSourceCreds({
                url: params.url,
                gcpServiceAccountKey: params.gcpServiceAccountKey,
                write: params.write
            });
        } else {
            setConnecting(true);
            try {
                if (params.write) {
                    await services.repos.createGoogleCloudSourceWrite(params);
                } else {
                    await services.repos.createGoogleCloudSource(params);
                }
                repoLoader.current.reload();
                setConnectRepo(false);
            } catch (e) {
                ctx.notifications.show({
                    content: <ErrorNotification title='Unable to connect Google Cloud Source repository' e={e} />,
                    type: NotificationType.Error
                });
            } finally {
                setConnecting(false);
            }
        }
    };

    const createHTTPSCreds = async (params: NewHTTPSRepoCredsParams) => {
        try {
            if (params.write) {
                await services.repocreds.createHTTPSWrite(params);
            } else {
                await services.repocreds.createHTTPS(params);
            }
            credsLoader.current.reload();
            setConnectRepo(false);
        } catch (e) {
            ctx.notifications.show({
                content: <ErrorNotification title='Unable to create HTTPS credentials' e={e} />,
                type: NotificationType.Error
            });
        }
    };

    const createSSHCreds = async (params: NewSSHRepoCredsParams) => {
        try {
            if (params.write) {
                await services.repocreds.createSSHWrite(params);
            } else {
                await services.repocreds.createSSH(params);
            }
            credsLoader.current.reload();
            setConnectRepo(false);
        } catch (e) {
            ctx.notifications.show({
                content: <ErrorNotification title='Unable to create SSH credentials' e={e} />,
                type: NotificationType.Error
            });
        }
    };

    const createGitHubAppCreds = async (params: NewGitHubAppRepoCredsParams) => {
        try {
            if (params.write) {
                await services.repocreds.createGitHubAppWrite(params);
            } else {
                await services.repocreds.createGitHubApp(params);
            }
            credsLoader.current.reload();
            setConnectRepo(false);
        } catch (e) {
            ctx.notifications.show({
                content: <ErrorNotification title='Unable to create GitHub App credentials' e={e} />,
                type: NotificationType.Error
            });
        }
    };

    const createGoogleCloudSourceCreds = async (params: NewGoogleCloudSourceRepoCredsParams) => {
        try {
            if (params.write) {
                await services.repocreds.createGoogleCloudSourceWrite(params);
            } else {
                await services.repocreds.createGoogleCloudSource(params);
            }
            credsLoader.current.reload();
            setConnectRepo(false);
        } catch (e) {
            ctx.notifications.show({
                content: <ErrorNotification title='Unable to create Google Cloud Source credentials' e={e} />,
                type: NotificationType.Error
            });
        }
    };

    // Remove a repository from the configuration
    const disconnectRepo = async (repo: string, project: string, write: boolean) => {
        const confirmed = await ctx.popup.confirm('Disconnect repository', `Are you sure you want to disconnect '${repo}'?`);
        if (confirmed) {
            try {
                if (write) {
                    await services.repos.deleteWrite(repo, project || '');
                } else {
                    await services.repos.delete(repo, project || '');
                }
                repoLoader.current.reload();
            } catch (e) {
                ctx.notifications.show({
                    content: <ErrorNotification title='Unable to disconnect repository' e={e} />,
                    type: NotificationType.Error
                });
            }
        }
    };

    // Remove repository credentials from the configuration
    const removeRepoCreds = async (url: string, write: boolean) => {
        const confirmed = await ctx.popup.confirm('Remove repository credentials', `Are you sure you want to remove credentials for URL prefix '${url}'?`);
        if (confirmed) {
            try {
                if (write) {
                    await services.repocreds.deleteWrite(url);
                } else {
                    await services.repocreds.delete(url);
                }
                credsLoader.current.reload();
            } catch (e) {
                ctx.notifications.show({
                    content: <ErrorNotification title='Unable to remove repository credentials' e={e} />,
                    type: NotificationType.Error
                });
            }
        }
    };

    // filtering function
    const filterRepos = (repos: models.Repository[], type: string, project: string, status: string, name: string) => {
        let newRepos = repos;

        if (name && name.trim() !== '') {
            const response = filteredName(newRepos, name);
            newRepos = response;
        }

        if (type !== 'all') {
            const response = filteredType(newRepos, type);
            newRepos = response;
        }

        if (status !== 'all') {
            const response = filteredStatus(newRepos, status);
            newRepos = response;
        }

        if (project !== 'all') {
            const response = filteredProject(newRepos, project);
            newRepos = response;
        }

        return newRepos;
    };

    const filteredName = (repos: models.Repository[], name: string) => {
        const trimmedName = name.trim();
        if (trimmedName === '') {
            return repos;
        }
        const newRepos = repos.filter(
            repo => (repo.name && repo.name.toLowerCase().includes(trimmedName.toLowerCase())) || repo.repo.toLowerCase().includes(trimmedName.toLowerCase())
        );
        return newRepos;
    };

    const filteredStatus = (repos: models.Repository[], status: string) => {
        const newRepos = repos.filter(repo => repo.connectionState.status.includes(status));
        return newRepos;
    };

    const filteredProject = (repos: models.Repository[], project: string) => {
        const newRepos = repos.filter(repo => repo.project && repo.project.includes(project));
        return newRepos;
    };

    const filteredType = (repos: models.Repository[], type: string) => {
        const newRepos = repos.filter(repo => repo.type.includes(type));
        return newRepos;
    };

    // Whether to show the new repository connection dialogue on the page
    const showConnectRepo = (): boolean => {
        return new URLSearchParams(location.search).get('addRepo') === 'true';
    };

    const setConnectRepo = (val: boolean) => {
        clearConnectRepoForm();
        ctx.history.push({
            pathname: match.url,
            search: `?addRepo=${val}`
        });
    };

    return (
        <Page
            title='Repositories'
            toolbar={{
                breadcrumbs: [{title: 'Settings', path: '/settings'}, {title: 'Repositories'}],
                actionMenu: {
                    items: [
                        {
                            iconClassName: 'fa fa-plus',
                            title: 'Connect Repo',
                            action: () => setConnectRepo(true)
                        },
                        {
                            iconClassName: 'fa fa-redo',
                            title: 'Refresh list',
                            action: () => {
                                refreshRepoList();
                            }
                        }
                    ]
                }
            }}>
            <div className='repos-list'>
                <div className='argo-container'>
                    <div style={{display: 'flex', margin: '20px 0', justifyContent: 'space-between'}}>
                        <div style={{display: 'flex', gap: '8px', width: '50%'}}>
                            <DropDownMenu
                                items={[
                                    {
                                        title: 'all',
                                        action: () => setTypeProperty('all')
                                    },
                                    {
                                        title: 'git',
                                        action: () => setTypeProperty('git')
                                    },
                                    {
                                        title: 'helm',
                                        action: () => setTypeProperty('helm')
                                    }
                                ]}
                                anchor={() => (
                                    <>
                                        <a style={{whiteSpace: 'nowrap'}}>
                                            Type: {typeProperty} <i className='fa fa-caret-down' />
                                        </a>
                                        &nbsp;
                                    </>
                                )}
                                qeId='type-menu'
                            />
                            <DataLoader load={services.repos.list} ref={loader => (repoLoader.current = loader)}>
                                {(repos: models.Repository[]) => {
                                    const projectValues = Array.from(new Set(repos.map(repo => repo.project)));

                                    const projectItems = [
                                        {
                                            title: 'all',
                                            action: () => setProjectProperty('all')
                                        },
                                        ...projectValues
                                            .filter(project => project && project.trim() !== '')
                                            .map(project => ({
                                                title: project,
                                                action: () => setProjectProperty(project)
                                            }))
                                    ];

                                    return (
                                        <DropDownMenu
                                            items={projectItems}
                                            anchor={() => (
                                                <>
                                                    <a style={{whiteSpace: 'nowrap'}}>
                                                        Project: {projectProperty} <i className='fa fa-caret-down' />
                                                    </a>
                                                    &nbsp;
                                                </>
                                            )}
                                            qeId='project-menu'
                                        />
                                    );
                                }}
                            </DataLoader>
                            <DropDownMenu
                                items={[
                                    {
                                        title: 'all',
                                        action: () => setStatusProperty('all')
                                    },
                                    {
                                        title: 'Successful',
                                        action: () => setStatusProperty('Successful')
                                    },
                                    {
                                        title: 'Failed',
                                        action: () => setStatusProperty('Failed')
                                    },
                                    {
                                        title: 'Unknown',
                                        action: () => setStatusProperty('Unknown')
                                    }
                                ]}
                                anchor={() => (
                                    <>
                                        <a style={{whiteSpace: 'nowrap'}}>
                                            Status: {statusProperty} <i className='fa fa-caret-down' />
                                        </a>
                                        &nbsp;
                                    </>
                                )}
                                qeId='status-menu'
                            />
                        </div>
                        <div className='search-bar' style={{display: 'flex', alignItems: 'flex-end', width: '100%'}}></div>
                        <input type='text' className='argo-field' placeholder='Search Name' value={name} onChange={e => setName(e.target.value)} />
                    </div>
                    <DataLoader load={services.repos.list} ref={loader => (repoLoader.current = loader)}>
                        {(repos: models.Repository[]) => {
                            const filteredRepos = filterRepos(repos, typeProperty, projectProperty, statusProperty, name);

                            return (
                                (filteredRepos.length > 0 && (
                                    <div className='argo-table-list'>
                                        <div className='argo-table-list__head'>
                                            <div className='row'>
                                                <div className='columns small-1' />
                                                <div className='columns small-1'>TYPE</div>
                                                <div className='columns small-2'>NAME</div>
                                                <div className='columns small-2'>PROJECT</div>
                                                <div className='columns small-4'>REPOSITORY</div>
                                                <div className='columns small-2'>CONNECTION STATUS</div>
                                            </div>
                                        </div>
                                        {filteredRepos.map(repo => (
                                            <div
                                                className={`argo-table-list__row ${isRepoUpdatable(repo) ? 'item-clickable' : ''}`}
                                                key={repo.repo}
                                                onClick={() => (isRepoUpdatable(repo) ? displayEditSliding(repo) : null)}>
                                                <div className='row'>
                                                    <div className='columns small-1'>
                                                        <i className={'icon argo-icon-' + (repo.type || 'git')} />
                                                    </div>
                                                    <div className='columns small-1'>
                                                        <span>{repo.type || 'git'}</span>
                                                        {repo.enableOCI && <span> OCI</span>}
                                                    </div>
                                                    <div className='columns small-2'>
                                                        <Tooltip content={repo.name}>
                                                            <span>{repo.name}</span>
                                                        </Tooltip>
                                                    </div>
                                                    <div className='columns small-2'>
                                                        <Tooltip content={repo.project}>
                                                            <span>{repo.project}</span>
                                                        </Tooltip>
                                                    </div>
                                                    <div className='columns small-4'>
                                                        <Tooltip content={repo.repo}>
                                                            <span>
                                                                <Repo url={repo.repo} />
                                                            </span>
                                                        </Tooltip>
                                                    </div>
                                                    <div className='columns small-2'>
                                                        <ConnectionStateIcon state={repo.connectionState} /> {repo.connectionState.status}
                                                        <DropDownMenu
                                                            anchor={() => (
                                                                <button className='argo-button argo-button--light argo-button--lg argo-button--short'>
                                                                    <i className='fa fa-ellipsis-v' />
                                                                </button>
                                                            )}
                                                            items={[
                                                                {
                                                                    title: 'Create application',
                                                                    action: () =>
                                                                        ctx.navigation.goto('/applications', {
                                                                            new: JSON.stringify({spec: {source: {repoURL: repo.repo}}})
                                                                        })
                                                                },
                                                                {
                                                                    title: 'Disconnect',
                                                                    action: () => disconnectRepo(repo.repo, repo.project, false)
                                                                }
                                                            ]}
                                                        />
                                                    </div>
                                                </div>
                                            </div>
                                        ))}
                                    </div>
                                )) || (
                                    <EmptyState icon='argo-icon-git'>
                                        <h4>No repositories connected</h4>
                                        <h5>Connect your repo to deploy apps.</h5>
                                    </EmptyState>
                                )
                            );
                        }}
                    </DataLoader>
                </div>
                <div className='argo-container'>
                    <DataLoader load={() => services.repocreds.list()} ref={loader => (credsLoader.current = loader)}>
                        {(creds: models.RepoCreds[]) =>
                            creds.length > 0 && (
                                <div className='argo-table-list'>
                                    <div className='argo-table-list__head'>
                                        <div className='row'>
                                            <div className='columns small-9'>CREDENTIALS TEMPLATE URL</div>
                                            <div className='columns small-3'>CREDS</div>
                                        </div>
                                    </div>
                                    {creds.map(repo => (
                                        <div className='argo-table-list__row' key={repo.url}>
                                            <div className='row'>
                                                <div className='columns small-9'>
                                                    <i className='icon argo-icon-git' /> <Repo url={repo.url} />
                                                </div>
                                                <div className='columns small-3'>
                                                    -
                                                    <DropDownMenu
                                                        anchor={() => (
                                                            <button className='argo-button argo-button--light argo-button--lg argo-button--short'>
                                                                <i className='fa fa-ellipsis-v' />
                                                            </button>
                                                        )}
                                                        items={[
                                                            {
                                                                title: 'Remove',
                                                                action: () => removeRepoCreds(repo.url, false)
                                                            }
                                                        ]}
                                                    />
                                                </div>
                                            </div>
                                        </div>
                                    ))}
                                </div>
                            )
                        }
                    </DataLoader>
                </div>
                {authSettings?.hydratorEnabled && (
                    <div className='argo-container'>
                        <DataLoader load={() => services.repos.listWrite()} ref={loader => (repoLoader.current = loader)}>
                            {(repos: models.Repository[]) =>
                                (repos.length > 0 && (
                                    <div className='argo-table-list'>
                                        <div className='argo-table-list__head'>
                                            <div className='row'>
                                                <div className='columns small-1' />
                                                <div className='columns small-1'>TYPE</div>
                                                <div className='columns small-2'>NAME</div>
                                                <div className='columns small-2'>PROJECT</div>
                                                <div className='columns small-4'>REPOSITORY</div>
                                                <div className='columns small-2'>CONNECTION STATUS</div>
                                            </div>
                                        </div>
                                        {repos.map(repo => (
                                            <div
                                                className={`argo-table-list__row ${isRepoUpdatable(repo) ? 'item-clickable' : ''}`}
                                                key={repo.repo}
                                                onClick={() => (isRepoUpdatable(repo) ? displayEditSliding(repo) : null)}>
                                                <div className='row'>
                                                    <div className='columns small-1'>
                                                        <i className='icon argo-icon-git' />
                                                    </div>
                                                    <div className='columns small-1'>write</div>
                                                    <div className='columns small-2'>
                                                        <Tooltip content={repo.name}>
                                                            <span>{repo.name}</span>
                                                        </Tooltip>
                                                    </div>
                                                    <div className='columns small-2'>
                                                        <Tooltip content={repo.project}>
                                                            <span>{repo.project}</span>
                                                        </Tooltip>
                                                    </div>
                                                    <div className='columns small-4'>
                                                        <Tooltip content={repo.repo}>
                                                            <span>
                                                                <Repo url={repo.repo} />
                                                            </span>
                                                        </Tooltip>
                                                    </div>
                                                    <div className='columns small-2'>
                                                        <ConnectionStateIcon state={repo.connectionState} /> {repo.connectionState.status}
                                                        <DropDownMenu
                                                            anchor={() => (
                                                                <button className='argo-button argo-button--light argo-button--lg argo-button--short'>
                                                                    <i className='fa fa-ellipsis-v' />
                                                                </button>
                                                            )}
                                                            items={[
                                                                {
                                                                    title: 'Create application',
                                                                    action: () =>
                                                                        ctx.navigation.goto('/applications', {
                                                                            new: JSON.stringify({spec: {sourceHydrator: {drySource: {repoURL: repo.repo}}}})
                                                                        })
                                                                },
                                                                {
                                                                    title: 'Disconnect',
                                                                    action: () => disconnectRepo(repo.repo, repo.project, true)
                                                                }
                                                            ]}
                                                        />
                                                    </div>
                                                </div>
                                            </div>
                                        ))}
                                    </div>
                                )) || (
                                    <EmptyState icon='argo-icon-git'>
                                        <h4>No repositories connected</h4>
                                        <h5>Connect your repo to deploy apps.</h5>
                                    </EmptyState>
                                )
                            }
                        </DataLoader>
                    </div>
                )}
                {authSettings?.hydratorEnabled && (
                    <div className='argo-container'>
                        <DataLoader load={() => services.repocreds.listWrite()} ref={loader => (credsLoader.current = loader)}>
                            {(creds: models.RepoCreds[]) =>
                                creds.length > 0 && (
                                    <div className='argo-table-list'>
                                        <div className='argo-table-list__head'>
                                            <div className='row'>
                                                <div className='columns small-9'>CREDENTIALS TEMPLATE URL</div>
                                                <div className='columns small-3'>CREDS</div>
                                            </div>
                                        </div>
                                        {creds.map(repo => (
                                            <div className='argo-table-list__row' key={repo.url}>
                                                <div className='row'>
                                                    <div className='columns small-9'>
                                                        <i className='icon argo-icon-git' /> <Repo url={repo.url} />
                                                    </div>
                                                    <div className='columns small-3'>
                                                        -
                                                        <DropDownMenu
                                                            anchor={() => (
                                                                <button className='argo-button argo-button--light argo-button--lg argo-button--short'>
                                                                    <i className='fa fa-ellipsis-v' />
                                                                </button>
                                                            )}
                                                            items={[
                                                                {
                                                                    title: 'Remove',
                                                                    action: () => removeRepoCreds(repo.url, true)
                                                                }
                                                            ]}
                                                        />
                                                    </div>
                                                </div>
                                            </div>
                                        ))}
                                    </div>
                                )
                            }
                        </DataLoader>
                    </div>
                )}
            </div>
            <SlidingPanel
                isShown={showConnectRepo() || displayEditPanel}
                onClose={() => {
                    if (!displayEditPanel && showConnectRepo()) {
                        setConnectRepo(false);
                    }
                    if (displayEditPanel) {
                        setDisplayEditPanel(false);
                    }
                }}
                header={<SlidingPanelHeader />}>
                {showConnectRepo() && <ConnectRepoFormButton method={method} onSelection={setMethod} />}
                {displayEditPanel && <RepoDetails repo={currentRepo} save={(params: NewHTTPSRepoParams) => updateHTTPSRepo(params)} />}
                {!displayEditPanel && (
                    <DataLoader load={() => services.projects.list('items.metadata.name').then(projects => projects.map(proj => proj.metadata.name).sort())}>
                        {projects => (
                            <Form
                                onSubmit={onSubmitForm}
                                getApi={api => (formApi.current = api)}
                                defaultValues={onChooseDefaultValues()}
                                validateError={(values: FormValues) => onValidateErrors(values)}>
                                {formApi => (
                                    <form onSubmit={formApi.submitForm} role='form' className='repos-list width-control'>
                                        {authSettings?.hydratorEnabled && (
                                            <div className='white-box'>
                                                <p>SAVE AS WRITE CREDENTIAL (ALPHA)</p>
                                                <p>
                                                    The Source Hydrator is an Alpha feature which enables Applications to push hydrated manifests to git before syncing. To use
                                                    Source Hydrator for a repository, you must save two credentials: a read credential for pulling manifests and a write credential
                                                    for pushing hydrated manifests. If you add a write credential for a repository, then{' '}
                                                    <strong>any Application that can sync from the repo can also push hydrated manifests to that repo.</strong> Do not use this
                                                    feature until you've read its documentation and understand the security implications.
                                                </p>
                                                <div className='argo-form-row'>
                                                    <FormField formApi={formApi} label='Save as write credential' field='write' component={CheckboxField} />
                                                </div>
                                            </div>
                                        )}
                                        {method === ConnectionMethod.SSH && (
                                            <div className='white-box'>
                                                <p>CONNECT REPO USING SSH</p>
                                                {formApi.getFormState().values.write === false && (
                                                    <div className='argo-form-row'>
                                                        <FormField formApi={formApi} label='Name (mandatory for Helm)' field='name' component={Text} />
                                                    </div>
                                                )}
                                                {formApi.getFormState().values.write === false && (
                                                    <div className='argo-form-row'>
                                                        <FormField
                                                            formApi={formApi}
                                                            label='Project'
                                                            field='project'
                                                            component={AutocompleteField}
                                                            componentProps={{items: projects}}
                                                        />
                                                    </div>
                                                )}
                                                <div className='argo-form-row'>
                                                    <FormField formApi={formApi} label='Repository URL' field='url' component={Text} />
                                                </div>
                                                <div className='argo-form-row'>
                                                    <FormField formApi={formApi} label='SSH private key data' field='sshPrivateKey' component={TextArea} />
                                                </div>
                                                <div className='argo-form-row'>
                                                    <FormField formApi={formApi} label='Skip server verification' field='insecure' component={CheckboxField} />
                                                    <HelpIcon title='This setting is ignored when creating as credential template.' />
                                                </div>
                                                {formApi.getFormState().values.write === false && (
                                                    <div className='argo-form-row'>
                                                        <FormField formApi={formApi} label='Enable LFS support (Git only)' field='enableLfs' component={CheckboxField} />
                                                        <HelpIcon title='This setting is ignored when creating as credential template.' />
                                                    </div>
                                                )}
                                                <div className='argo-form-row'>
                                                    <FormField formApi={formApi} label='Proxy (optional)' field='proxy' component={Text} />
                                                </div>
                                                <div className='argo-form-row'>
                                                    <FormField formApi={formApi} label='NoProxy (optional)' field='noProxy' component={Text} />
                                                </div>
                                            </div>
                                        )}
                                        {method === ConnectionMethod.HTTPS && (
                                            <div className='white-box'>
                                                <p>CONNECT REPO USING HTTP/HTTPS</p>
                                                <div className='argo-form-row'>
                                                    <FormField
                                                        formApi={formApi}
                                                        label='Type'
                                                        field='type'
                                                        component={FormSelect}
                                                        componentProps={{options: ['git', 'helm', 'oci']}}
                                                    />
                                                </div>
                                                {(formApi.getFormState().values.type === 'helm' || formApi.getFormState().values.type === 'git') && (
                                                    <div className='argo-form-row'>
                                                        <FormField
                                                            formApi={formApi}
                                                            label={`Name ${formApi.getFormState().values.type === 'git' ? '(optional)' : ''}`}
                                                            field='name'
                                                            component={Text}
                                                        />
                                                    </div>
                                                )}
                                                {formApi.getFormState().values.write === false && (
                                                    <div className='argo-form-row'>
                                                        <FormField
                                                            formApi={formApi}
                                                            label='Project'
                                                            field='project'
                                                            component={AutocompleteField}
                                                            componentProps={{items: projects}}
                                                        />
                                                    </div>
                                                )}
                                                <div className='argo-form-row'>
                                                    <FormField formApi={formApi} label='Repository URL' field='url' component={Text} />
                                                </div>
                                                <div className='argo-form-row'>
                                                    <FormField formApi={formApi} label='Username (optional)' field='username' component={Text} />
                                                </div>
                                                <div className='argo-form-row'>
                                                    <FormField
                                                        formApi={formApi}
                                                        label='Password (optional)'
                                                        field='password'
                                                        component={Text}
                                                        componentProps={{type: 'password'}}
                                                    />
                                                </div>
                                                {formApi.getFormState().values.type === 'git' && (
                                                    <div className='argo-form-row'>
                                                        <FormField
                                                            formApi={formApi}
                                                            label='Bearer token (optional, for BitBucket Data Center only)'
                                                            field='bearerToken'
                                                            component={Text}
                                                            componentProps={{type: 'password'}}
                                                        />
                                                    </div>
                                                )}
                                                <div className='argo-form-row'>
                                                    <FormField formApi={formApi} label='TLS client certificate (optional)' field='tlsClientCertData' component={TextArea} />
                                                </div>
                                                <div className='argo-form-row'>
                                                    <FormField formApi={formApi} label='TLS client certificate key (optional)' field='tlsClientCertKey' component={TextArea} />
                                                </div>
                                                <div className='argo-form-row'>
                                                    <FormField formApi={formApi} label='Skip server verification' field='insecure' component={CheckboxField} />
                                                    <HelpIcon title='This setting is ignored when creating as credential template.' />
                                                </div>
                                                {formApi.getFormState().values.type === 'git' && (
                                                    <>
                                                        <div className='argo-form-row'>
                                                            <FormField formApi={formApi} label='Force HTTP basic auth' field='forceHttpBasicAuth' component={CheckboxField} />
                                                        </div>
                                                        <div className='argo-form-row'>
                                                            <FormField formApi={formApi} label='Enable LFS support (Git only)' field='enableLfs' component={CheckboxField} />
                                                            <HelpIcon title='This setting is ignored when creating as credential template.' />
                                                        </div>
                                                    </>
                                                )}
                                                <div className='argo-form-row'>
                                                    <FormField formApi={formApi} label='Proxy (optional)' field='proxy' component={Text} />
                                                </div>
                                                <div className='argo-form-row'>
                                                    <FormField formApi={formApi} label='NoProxy (optional)' field='noProxy' component={Text} />
                                                </div>
                                                <div className='argo-form-row'>
                                                    {formApi.getFormState().values.type !== 'oci' ? (
                                                        <FormField formApi={formApi} label='Enable OCI' field='enableOCI' component={CheckboxField} />
                                                    ) : (
                                                        <FormField formApi={formApi} label='Insecure HTTP Only' field='insecureOCIForceHttp' component={CheckboxField} />
                                                    )}
                                                </div>
                                                <div className='argo-form-row'>
                                                    <FormField formApi={formApi} label='Use Azure Workload Identity' field='useAzureWorkloadIdentity' component={CheckboxField} />
                                                </div>
                                            </div>
                                        )}
                                        {method === ConnectionMethod.GITHUBAPP && (
                                            <div className='white-box'>
                                                <p>CONNECT REPO USING GITHUB APP</p>
                                                <div className='argo-form-row'>
                                                    <FormField
                                                        formApi={formApi}
                                                        label='Type'
                                                        field='ghType'
                                                        component={FormSelect}
                                                        componentProps={{options: ['GitHub', 'GitHub Enterprise']}}
                                                    />
                                                </div>
                                                {formApi.getFormState().values.ghType === 'GitHub Enterprise' && (
                                                    <div className='argo-form-row'>
                                                        <FormField
                                                            formApi={formApi}
                                                            label='GitHub Enterprise Base URL (e.g. https://ghe.example.com/formApi/v3)'
                                                            field='githubAppEnterpriseBaseURL'
                                                            component={Text}
                                                        />
                                                    </div>
                                                )}
                                                <div className='argo-form-row'>
                                                    <FormField formApi={formApi} label='Project' field='project' component={AutocompleteField} componentProps={{items: projects}} />
                                                </div>
                                                <div className='argo-form-row'>
                                                    <FormField formApi={formApi} label='Repository URL' field='url' component={Text} />
                                                </div>
                                                <div className='argo-form-row'>
                                                    <FormField formApi={formApi} label='GitHub App ID' field='githubAppId' component={NumberField} />
                                                </div>
                                                <div className='argo-form-row'>
                                                    <FormField formApi={formApi} label='GitHub App Installation ID' field='githubAppInstallationId' component={NumberField} />
                                                </div>
                                                <div className='argo-form-row'>
                                                    <FormField formApi={formApi} label='GitHub App private key' field='githubAppPrivateKey' component={TextArea} />
                                                </div>
                                                <div className='argo-form-row'>
                                                    <FormField formApi={formApi} label='Skip server verification' field='insecure' component={CheckboxField} />
                                                    <HelpIcon title='This setting is ignored when creating as credential template.' />
                                                </div>
                                                <div className='argo-form-row'>
                                                    <FormField formApi={formApi} label='Enable LFS support (Git only)' field='enableLfs' component={CheckboxField} />
                                                    <HelpIcon title='This setting is ignored when creating as credential template.' />
                                                </div>
                                                {formApi.getFormState().values.ghType === 'GitHub Enterprise' && (
                                                    <>
                                                        <div className='argo-form-row'>
                                                            <FormField formApi={formApi} label='TLS client certificate (optional)' field='tlsClientCertData' component={TextArea} />
                                                        </div>
                                                        <div className='argo-form-row'>
                                                            <FormField
                                                                formApi={formApi}
                                                                label='TLS client certificate key (optional)'
                                                                field='tlsClientCertKey'
                                                                component={TextArea}
                                                            />
                                                        </div>
                                                    </>
                                                )}
                                                <div className='argo-form-row'>
                                                    <FormField formApi={formApi} label='Proxy (optional)' field='proxy' component={Text} />
                                                </div>
                                                <div className='argo-form-row'>
                                                    <FormField formApi={formApi} label='NoProxy (optional)' field='noProxy' component={Text} />
                                                </div>
                                            </div>
                                        )}
                                        {method === ConnectionMethod.GOOGLECLOUD && (
                                            <div className='white-box'>
                                                <p>CONNECT REPO USING GOOGLE CLOUD</p>
                                                <div className='argo-form-row'>
                                                    <FormField formApi={formApi} label='Project' field='project' component={AutocompleteField} componentProps={{items: projects}} />
                                                </div>
                                                <div className='argo-form-row'>
                                                    <FormField formApi={formApi} label='Repository URL' field='url' component={Text} />
                                                </div>
                                                <div className='argo-form-row'>
                                                    <FormField formApi={formApi} label='GCP service account key' field='gcpServiceAccountKey' component={TextArea} />
                                                </div>
                                                <div className='argo-form-row'>
                                                    <FormField formApi={formApi} label='Proxy (optional)' field='proxy' component={Text} />
                                                </div>
                                                <div className='argo-form-row'>
                                                    <FormField formApi={formApi} label='NoProxy (optional)' field='noProxy' component={Text} />
                                                </div>
                                            </div>
                                        )}
                                    </form>
                                )}
                            </Form>
                        )}
                    </DataLoader>
                )}
            </SlidingPanel>
        </Page>
    );
};

export default withRouter(ReposList);<|MERGE_RESOLUTION|>--- conflicted
+++ resolved
@@ -304,592 +304,7 @@
         }
     };
 
-<<<<<<< HEAD
-                                return (
-                                    (filteredRepos.length > 0 && (
-                                        <div className='argo-table-list'>
-                                            <div className='argo-table-list__head'>
-                                                <div className='row'>
-                                                    <div className='columns small-1' />
-                                                    <div className='columns small-1'>TYPE</div>
-                                                    <div className='columns small-2'>NAME</div>
-                                                    <div className='columns small-2'>PROJECT</div>
-                                                    <div className='columns small-4'>REPOSITORY</div>
-                                                    <div className='columns small-2'>CONNECTION STATUS</div>
-                                                </div>
-                                            </div>
-                                            {filteredRepos.map(repo => (
-                                                <div
-                                                    className={`argo-table-list__row ${this.isRepoUpdatable(repo) ? 'item-clickable' : ''}`}
-                                                    key={repo.repo}
-                                                    onClick={() => (this.isRepoUpdatable(repo) ? this.displayEditSliding(repo) : null)}>
-                                                    <div className='row'>
-                                                        <div className='columns small-1'>
-                                                            <i className={'icon argo-icon-' + (repo.type || 'git')} />
-                                                        </div>
-                                                        <div className='columns small-1'>
-                                                            <span>{repo.type || 'git'}</span>
-                                                            {repo.enableOCI && <span> OCI</span>}
-                                                        </div>
-                                                        <div className='columns small-2'>
-                                                            <Tooltip content={repo.name}>
-                                                                <span>{repo.name}</span>
-                                                            </Tooltip>
-                                                        </div>
-                                                        <div className='columns small-2'>
-                                                            <Tooltip content={repo.project}>
-                                                                <span>{repo.project}</span>
-                                                            </Tooltip>
-                                                        </div>
-                                                        <div className='columns small-4'>
-                                                            <Tooltip content={repo.repo}>
-                                                                <span>
-                                                                    <Repo url={repo.repo} />
-                                                                </span>
-                                                            </Tooltip>
-                                                        </div>
-                                                        <div className='columns small-2'>
-                                                            <ConnectionStateIcon state={repo.connectionState} /> {repo.connectionState.status}
-                                                            <DropDownMenu
-                                                                anchor={() => (
-                                                                    <button className='argo-button argo-button--light argo-button--lg argo-button--short'>
-                                                                        <i className='fa fa-ellipsis-v' />
-                                                                    </button>
-                                                                )}
-                                                                items={[
-                                                                    {
-                                                                        title: 'Create application',
-                                                                        action: () =>
-                                                                            this.appContext.apis.navigation.goto('/applications', {
-                                                                                new: JSON.stringify({spec: {source: {repoURL: repo.repo}}})
-                                                                            })
-                                                                    },
-                                                                    {
-                                                                        title: 'Disconnect',
-                                                                        action: () => this.disconnectRepo(repo.repo, repo.project, false)
-                                                                    }
-                                                                ]}
-                                                            />
-                                                        </div>
-                                                    </div>
-                                                </div>
-                                            ))}
-                                        </div>
-                                    )) || (
-                                        <EmptyState icon='argo-icon-git'>
-                                            <h4>No repositories connected</h4>
-                                            <h5>Connect your repo to deploy apps.</h5>
-                                        </EmptyState>
-                                    )
-                                );
-                            }}
-                        </DataLoader>
-                    </div>
-                    <div className='argo-container'>
-                        <DataLoader load={() => services.repocreds.list()} ref={loader => (this.credsLoader = loader)}>
-                            {(creds: models.RepoCreds[]) =>
-                                creds.length > 0 && (
-                                    <div className='argo-table-list'>
-                                        <div className='argo-table-list__head'>
-                                            <div className='row'>
-                                                <div className='columns small-9'>CREDENTIALS TEMPLATE URL</div>
-                                                <div className='columns small-3'>CREDS</div>
-                                            </div>
-                                        </div>
-                                        {creds.map(repo => (
-                                            <div className='argo-table-list__row' key={repo.url}>
-                                                <div className='row'>
-                                                    <div className='columns small-9'>
-                                                        <i className='icon argo-icon-git' /> <Repo url={repo.url} />
-                                                    </div>
-                                                    <div className='columns small-3'>
-                                                        -
-                                                        <DropDownMenu
-                                                            anchor={() => (
-                                                                <button className='argo-button argo-button--light argo-button--lg argo-button--short'>
-                                                                    <i className='fa fa-ellipsis-v' />
-                                                                </button>
-                                                            )}
-                                                            items={[
-                                                                {
-                                                                    title: 'Remove',
-                                                                    action: () => this.removeRepoCreds(repo.url, false)
-                                                                }
-                                                            ]}
-                                                        />
-                                                    </div>
-                                                </div>
-                                            </div>
-                                        ))}
-                                    </div>
-                                )
-                            }
-                        </DataLoader>
-                    </div>
-                    {this.state.authSettings?.hydratorEnabled && (
-                        <div className='argo-container'>
-                            <DataLoader load={() => services.repos.listWrite()} ref={loader => (this.repoLoader = loader)}>
-                                {(repos: models.Repository[]) =>
-                                    (repos.length > 0 && (
-                                        <div className='argo-table-list'>
-                                            <div className='argo-table-list__head'>
-                                                <div className='row'>
-                                                    <div className='columns small-1' />
-                                                    <div className='columns small-1'>TYPE</div>
-                                                    <div className='columns small-2'>NAME</div>
-                                                    <div className='columns small-2'>PROJECT</div>
-                                                    <div className='columns small-4'>REPOSITORY</div>
-                                                    <div className='columns small-2'>CONNECTION STATUS</div>
-                                                </div>
-                                            </div>
-                                            {repos.map(repo => (
-                                                <div
-                                                    className={`argo-table-list__row ${this.isRepoUpdatable(repo) ? 'item-clickable' : ''}`}
-                                                    key={repo.repo}
-                                                    onClick={() => (this.isRepoUpdatable(repo) ? this.displayEditSliding(repo) : null)}>
-                                                    <div className='row'>
-                                                        <div className='columns small-1'>
-                                                            <i className='icon argo-icon-git' />
-                                                        </div>
-                                                        <div className='columns small-1'>write</div>
-                                                        <div className='columns small-2'>
-                                                            <Tooltip content={repo.name}>
-                                                                <span>{repo.name}</span>
-                                                            </Tooltip>
-                                                        </div>
-                                                        <div className='columns small-2'>
-                                                            <Tooltip content={repo.project}>
-                                                                <span>{repo.project}</span>
-                                                            </Tooltip>
-                                                        </div>
-                                                        <div className='columns small-4'>
-                                                            <Tooltip content={repo.repo}>
-                                                                <span>
-                                                                    <Repo url={repo.repo} />
-                                                                </span>
-                                                            </Tooltip>
-                                                        </div>
-                                                        <div className='columns small-2'>
-                                                            <ConnectionStateIcon state={repo.connectionState} /> {repo.connectionState.status}
-                                                            <DropDownMenu
-                                                                anchor={() => (
-                                                                    <button className='argo-button argo-button--light argo-button--lg argo-button--short'>
-                                                                        <i className='fa fa-ellipsis-v' />
-                                                                    </button>
-                                                                )}
-                                                                items={[
-                                                                    {
-                                                                        title: 'Create application',
-                                                                        action: () =>
-                                                                            this.appContext.apis.navigation.goto('/applications', {
-                                                                                new: JSON.stringify({spec: {sourceHydrator: {drySource: {repoURL: repo.repo}}}})
-                                                                            })
-                                                                    },
-                                                                    {
-                                                                        title: 'Disconnect',
-                                                                        action: () => this.disconnectRepo(repo.repo, repo.project, true)
-                                                                    }
-                                                                ]}
-                                                            />
-                                                        </div>
-                                                    </div>
-                                                </div>
-                                            ))}
-                                        </div>
-                                    )) || (
-                                        <EmptyState icon='argo-icon-git'>
-                                            <h4>No repositories connected</h4>
-                                            <h5>Connect your repo to deploy apps.</h5>
-                                        </EmptyState>
-                                    )
-                                }
-                            </DataLoader>
-                        </div>
-                    )}
-                    {this.state.authSettings?.hydratorEnabled && (
-                        <div className='argo-container'>
-                            <DataLoader load={() => services.repocreds.listWrite()} ref={loader => (this.credsLoader = loader)}>
-                                {(creds: models.RepoCreds[]) =>
-                                    creds.length > 0 && (
-                                        <div className='argo-table-list'>
-                                            <div className='argo-table-list__head'>
-                                                <div className='row'>
-                                                    <div className='columns small-9'>CREDENTIALS TEMPLATE URL</div>
-                                                    <div className='columns small-3'>CREDS</div>
-                                                </div>
-                                            </div>
-                                            {creds.map(repo => (
-                                                <div className='argo-table-list__row' key={repo.url}>
-                                                    <div className='row'>
-                                                        <div className='columns small-9'>
-                                                            <i className='icon argo-icon-git' /> <Repo url={repo.url} />
-                                                        </div>
-                                                        <div className='columns small-3'>
-                                                            -
-                                                            <DropDownMenu
-                                                                anchor={() => (
-                                                                    <button className='argo-button argo-button--light argo-button--lg argo-button--short'>
-                                                                        <i className='fa fa-ellipsis-v' />
-                                                                    </button>
-                                                                )}
-                                                                items={[
-                                                                    {
-                                                                        title: 'Remove',
-                                                                        action: () => this.removeRepoCreds(repo.url, true)
-                                                                    }
-                                                                ]}
-                                                            />
-                                                        </div>
-                                                    </div>
-                                                </div>
-                                            ))}
-                                        </div>
-                                    )
-                                }
-                            </DataLoader>
-                        </div>
-                    )}
-                </div>
-                <SlidingPanel
-                    isShown={this.showConnectRepo || this.state.displayEditPanel}
-                    onClose={() => {
-                        if (!this.state.displayEditPanel && this.showConnectRepo) {
-                            this.showConnectRepo = false;
-                        }
-                        if (this.state.displayEditPanel) {
-                            this.setState({displayEditPanel: false});
-                        }
-                    }}
-                    header={this.SlidingPanelHeader()}>
-                    {this.showConnectRepo &&
-                        this.ConnectRepoFormButton(this.state.method, method => {
-                            this.setState({method});
-                        })}
-                    {this.state.displayEditPanel && <RepoDetails repo={this.state.currentRepo} save={(params: NewHTTPSRepoParams) => this.updateHTTPSRepo(params)} />}
-                    {!this.state.displayEditPanel && (
-                        <DataLoader load={() => services.projects.list('items.metadata.name').then(projects => projects.map(proj => proj.metadata.name).sort())}>
-                            {projects => (
-                                <Form
-                                    onSubmit={this.onSubmitForm()}
-                                    getApi={api => (this.formApi = api)}
-                                    defaultValues={this.onChooseDefaultValues()}
-                                    validateError={(values: FormValues) => this.onValidateErrors(values)}>
-                                    {formApi => (
-                                        <form onSubmit={formApi.submitForm} role='form' className='repos-list width-control'>
-                                            {this.state.authSettings?.hydratorEnabled && (
-                                                <div className='white-box'>
-                                                    <p>SAVE AS WRITE CREDENTIAL (ALPHA)</p>
-                                                    <p>
-                                                        The Source Hydrator is an Alpha feature which enables Applications to push hydrated manifests to git before syncing. To use
-                                                        the Source Hydrator for a repository, you must save two credentials: a read credential for pulling manifests and a write
-                                                        credential for pushing hydrated manifests. If you add a write credential for a repository, then{' '}
-                                                        <strong>any Application that can sync from the repo can also push hydrated manifests to that repo.</strong> Do not use this
-                                                        feature until you've read its documentation and understand the security implications.
-                                                    </p>
-                                                    <div className='argo-form-row'>
-                                                        <FormField formApi={formApi} label='Save as write credential' field='write' component={CheckboxField} />
-                                                    </div>
-                                                </div>
-                                            )}
-                                            {this.state.method === ConnectionMethod.SSH && (
-                                                <div className='white-box'>
-                                                    <p>CONNECT REPO USING SSH</p>
-                                                    {formApi.getFormState().values.write === false && (
-                                                        <div className='argo-form-row'>
-                                                            <FormField formApi={formApi} label='Name (mandatory for Helm)' field='name' component={Text} />
-                                                        </div>
-                                                    )}
-                                                    {formApi.getFormState().values.write === false && (
-                                                        <div className='argo-form-row'>
-                                                            <FormField
-                                                                formApi={formApi}
-                                                                label='Project'
-                                                                field='project'
-                                                                component={AutocompleteField}
-                                                                componentProps={{items: projects}}
-                                                            />
-                                                        </div>
-                                                    )}
-                                                    <div className='argo-form-row'>
-                                                        <FormField formApi={formApi} label='Repository URL' field='url' component={Text} />
-                                                    </div>
-                                                    <div className='argo-form-row'>
-                                                        <FormField formApi={formApi} label='SSH private key data' field='sshPrivateKey' component={TextArea} />
-                                                    </div>
-                                                    <div className='argo-form-row'>
-                                                        <FormField formApi={formApi} label='Skip server verification' field='insecure' component={CheckboxField} />
-                                                        <HelpIcon title='This setting is ignored when creating as credential template.' />
-                                                    </div>
-                                                    {formApi.getFormState().values.write === false && (
-                                                        <div className='argo-form-row'>
-                                                            <FormField formApi={formApi} label='Enable LFS support (Git only)' field='enableLfs' component={CheckboxField} />
-                                                            <HelpIcon title='This setting is ignored when creating as credential template.' />
-                                                        </div>
-                                                    )}
-                                                    <div className='argo-form-row'>
-                                                        <FormField formApi={formApi} label='Proxy (optional)' field='proxy' component={Text} />
-                                                    </div>
-                                                    <div className='argo-form-row'>
-                                                        <FormField formApi={formApi} label='NoProxy (optional)' field='noProxy' component={Text} />
-                                                    </div>
-                                                </div>
-                                            )}
-                                            {this.state.method === ConnectionMethod.HTTPS && (
-                                                <div className='white-box'>
-                                                    <p>CONNECT REPO USING HTTP/HTTPS</p>
-                                                    <div className='argo-form-row'>
-                                                        <FormField
-                                                            formApi={formApi}
-                                                            label='Type'
-                                                            field='type'
-                                                            component={FormSelect}
-                                                            componentProps={{options: ['git', 'helm', 'oci']}}
-                                                        />
-                                                    </div>
-                                                    {(formApi.getFormState().values.type === 'helm' || formApi.getFormState().values.type === 'git') && (
-                                                        <div className='argo-form-row'>
-                                                            <FormField
-                                                                formApi={formApi}
-                                                                label={`Name ${formApi.getFormState().values.type === 'git' ? '(optional)' : ''}`}
-                                                                field='name'
-                                                                component={Text}
-                                                            />
-                                                        </div>
-                                                    )}
-                                                    {formApi.getFormState().values.write === false && (
-                                                        <div className='argo-form-row'>
-                                                            <FormField
-                                                                formApi={formApi}
-                                                                label='Project'
-                                                                field='project'
-                                                                component={AutocompleteField}
-                                                                componentProps={{items: projects}}
-                                                            />
-                                                        </div>
-                                                    )}
-                                                    <div className='argo-form-row'>
-                                                        <FormField formApi={formApi} label='Repository URL' field='url' component={Text} />
-                                                    </div>
-                                                    <div className='argo-form-row'>
-                                                        <FormField formApi={formApi} label='Username (optional)' field='username' component={Text} />
-                                                    </div>
-                                                    <div className='argo-form-row'>
-                                                        <FormField
-                                                            formApi={formApi}
-                                                            label='Password (optional)'
-                                                            field='password'
-                                                            component={Text}
-                                                            componentProps={{type: 'password'}}
-                                                        />
-                                                    </div>
-                                                    {formApi.getFormState().values.type === 'git' && (
-                                                        <div className='argo-form-row'>
-                                                            <FormField
-                                                                formApi={formApi}
-                                                                label='Bearer token (optional, for BitBucket Data Center only)'
-                                                                field='bearerToken'
-                                                                component={Text}
-                                                                componentProps={{type: 'password'}}
-                                                            />
-                                                        </div>
-                                                    )}
-                                                    <div className='argo-form-row'>
-                                                        <FormField formApi={formApi} label='TLS client certificate (optional)' field='tlsClientCertData' component={TextArea} />
-                                                    </div>
-                                                    <div className='argo-form-row'>
-                                                        <FormField formApi={formApi} label='TLS client certificate key (optional)' field='tlsClientCertKey' component={TextArea} />
-                                                    </div>
-                                                    <div className='argo-form-row'>
-                                                        <FormField formApi={formApi} label='Skip server verification' field='insecure' component={CheckboxField} />
-                                                        <HelpIcon title='This setting is ignored when creating as credential template.' />
-                                                    </div>
-                                                    {formApi.getFormState().values.type === 'git' && (
-                                                        <React.Fragment>
-                                                            <div className='argo-form-row'>
-                                                                <FormField formApi={formApi} label='Force HTTP basic auth' field='forceHttpBasicAuth' component={CheckboxField} />
-                                                            </div>
-                                                            <div className='argo-form-row'>
-                                                                <FormField formApi={formApi} label='Enable LFS support (Git only)' field='enableLfs' component={CheckboxField} />
-                                                                <HelpIcon title='This setting is ignored when creating as credential template.' />
-                                                            </div>
-                                                        </React.Fragment>
-                                                    )}
-                                                    <div className='argo-form-row'>
-                                                        <FormField formApi={formApi} label='Proxy (optional)' field='proxy' component={Text} />
-                                                    </div>
-                                                    <div className='argo-form-row'>
-                                                        <FormField formApi={formApi} label='NoProxy (optional)' field='noProxy' component={Text} />
-                                                    </div>
-                                                    <div className='argo-form-row'>
-                                                        {formApi.getFormState().values.type !== 'oci' ? (
-                                                            <FormField formApi={formApi} label='Enable OCI' field='enableOCI' component={CheckboxField} />
-                                                        ) : (
-                                                            <FormField formApi={formApi} label='Insecure HTTP Only' field='insecureOCIForceHttp' component={CheckboxField} />
-                                                        )}
-                                                    </div>
-                                                    {formApi.getFormState().values.type === 'helm' && (
-                                                        <React.Fragment>
-                                                            <div className='argo-form-row'>
-                                                                <FormField formApi={formApi} label='Enable Direct Pull' field='enableDirectPull' component={CheckboxField} />
-                                                                <HelpIcon title='Direct pull from Helm chart URL. May not work if the chart path does not follow the standard naming convention: <repo_url>/<chart_name>-<version>.tgz' />
-                                                            </div>
-                                                        </React.Fragment>
-                                                    )}
-                                                    <div className='argo-form-row'>
-                                                        <FormField
-                                                            formApi={formApi}
-                                                            label='Use Azure Workload Identity'
-                                                            field='useAzureWorkloadIdentity'
-                                                            component={CheckboxField}
-                                                        />
-                                                    </div>
-                                                </div>
-                                            )}
-                                            {this.state.method === ConnectionMethod.GITHUBAPP && (
-                                                <div className='white-box'>
-                                                    <p>CONNECT REPO USING GITHUB APP</p>
-                                                    <div className='argo-form-row'>
-                                                        <FormField
-                                                            formApi={formApi}
-                                                            label='Type'
-                                                            field='ghType'
-                                                            component={FormSelect}
-                                                            componentProps={{options: ['GitHub', 'GitHub Enterprise']}}
-                                                        />
-                                                    </div>
-                                                    {formApi.getFormState().values.ghType === 'GitHub Enterprise' && (
-                                                        <React.Fragment>
-                                                            <div className='argo-form-row'>
-                                                                <FormField
-                                                                    formApi={formApi}
-                                                                    label='GitHub Enterprise Base URL (e.g. https://ghe.example.com/api/v3)'
-                                                                    field='githubAppEnterpriseBaseURL'
-                                                                    component={Text}
-                                                                />
-                                                            </div>
-                                                        </React.Fragment>
-                                                    )}
-                                                    <div className='argo-form-row'>
-                                                        <FormField
-                                                            formApi={formApi}
-                                                            label='Project'
-                                                            field='project'
-                                                            component={AutocompleteField}
-                                                            componentProps={{items: projects}}
-                                                        />
-                                                    </div>
-                                                    <div className='argo-form-row'>
-                                                        <FormField formApi={formApi} label='Repository URL' field='url' component={Text} />
-                                                    </div>
-                                                    <div className='argo-form-row'>
-                                                        <FormField formApi={formApi} label='GitHub App ID' field='githubAppId' component={NumberField} />
-                                                    </div>
-                                                    <div className='argo-form-row'>
-                                                        <FormField formApi={formApi} label='GitHub App Installation ID' field='githubAppInstallationId' component={NumberField} />
-                                                    </div>
-                                                    <div className='argo-form-row'>
-                                                        <FormField formApi={formApi} label='GitHub App private key' field='githubAppPrivateKey' component={TextArea} />
-                                                    </div>
-                                                    <div className='argo-form-row'>
-                                                        <FormField formApi={formApi} label='Skip server verification' field='insecure' component={CheckboxField} />
-                                                        <HelpIcon title='This setting is ignored when creating as credential template.' />
-                                                    </div>
-                                                    <div className='argo-form-row'>
-                                                        <FormField formApi={formApi} label='Enable LFS support (Git only)' field='enableLfs' component={CheckboxField} />
-                                                        <HelpIcon title='This setting is ignored when creating as credential template.' />
-                                                    </div>
-                                                    {formApi.getFormState().values.ghType === 'GitHub Enterprise' && (
-                                                        <React.Fragment>
-                                                            <div className='argo-form-row'>
-                                                                <FormField
-                                                                    formApi={formApi}
-                                                                    label='TLS client certificate (optional)'
-                                                                    field='tlsClientCertData'
-                                                                    component={TextArea}
-                                                                />
-                                                            </div>
-                                                            <div className='argo-form-row'>
-                                                                <FormField
-                                                                    formApi={formApi}
-                                                                    label='TLS client certificate key (optional)'
-                                                                    field='tlsClientCertKey'
-                                                                    component={TextArea}
-                                                                />
-                                                            </div>
-                                                        </React.Fragment>
-                                                    )}
-                                                    <div className='argo-form-row'>
-                                                        <FormField formApi={formApi} label='Proxy (optional)' field='proxy' component={Text} />
-                                                    </div>
-                                                    <div className='argo-form-row'>
-                                                        <FormField formApi={formApi} label='NoProxy (optional)' field='noProxy' component={Text} />
-                                                    </div>
-                                                </div>
-                                            )}
-                                            {this.state.method === ConnectionMethod.GOOGLECLOUD && (
-                                                <div className='white-box'>
-                                                    <p>CONNECT REPO USING GOOGLE CLOUD</p>
-                                                    <div className='argo-form-row'>
-                                                        <FormField
-                                                            formApi={formApi}
-                                                            label='Project'
-                                                            field='project'
-                                                            component={AutocompleteField}
-                                                            componentProps={{items: projects}}
-                                                        />
-                                                    </div>
-                                                    <div className='argo-form-row'>
-                                                        <FormField formApi={formApi} label='Repository URL' field='url' component={Text} />
-                                                    </div>
-                                                    <div className='argo-form-row'>
-                                                        <FormField formApi={formApi} label='GCP service account key' field='gcpServiceAccountKey' component={TextArea} />
-                                                    </div>
-                                                    <div className='argo-form-row'>
-                                                        <FormField formApi={formApi} label='Proxy (optional)' field='proxy' component={Text} />
-                                                    </div>
-                                                    <div className='argo-form-row'>
-                                                        <FormField formApi={formApi} label='NoProxy (optional)' field='noProxy' component={Text} />
-                                                    </div>
-                                                </div>
-                                            )}
-                                        </form>
-                                    )}
-                                </Form>
-                            )}
-                        </DataLoader>
-                    )}
-                </SlidingPanel>
-            </Page>
-        );
-    }
-
-    private displayEditSliding(repo: models.Repository) {
-        this.setState({currentRepo: repo});
-        this.setState({displayEditPanel: true});
-    }
-
-    // Whether url is a http or https url
-    private isHTTPOrHTTPSUrl(url: string) {
-        if (url.match(/^https?:\/\/.*$/gi)) {
-            return true;
-        } else {
-            return false;
-        }
-    }
-
-    // Whether url is an oci url (simple version)
-    private isOCIUrl(url: string) {
-        if (url.match(/^oci:\/\/.*$/gi)) {
-            return true;
-        } else {
-            return false;
-        }
-    }
-
-    private stripProtocol(url: string) {
-=======
     const stripProtocol = (url: string) => {
->>>>>>> d0cb9c4e
         return url.replace('https://', '').replace('oci://', '');
     };
 
@@ -966,8 +381,7 @@
                 enableOCI: params.enableOCI,
                 write: params.write,
                 useAzureWorkloadIdentity: params.useAzureWorkloadIdentity,
-                insecureOCIForceHttp: params.insecureOCIForceHttp,
-                enableDirectPull: params.enableDirectPull
+                insecureOCIForceHttp: params.insecureOCIForceHttp
             });
         } else {
             setConnecting(true);
