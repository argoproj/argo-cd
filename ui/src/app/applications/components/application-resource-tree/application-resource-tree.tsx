--- conflicted
+++ resolved
@@ -1,8 +1,4 @@
-<<<<<<< HEAD
-import { DropDown, DropDownMenu, NotificationType, Tooltip } from 'argo-ui';
-=======
 import {DropDown, DropDownMenu, Tooltip} from 'argo-ui';
->>>>>>> fd655e9b
 import * as classNames from 'classnames';
 import * as dagre from 'dagre';
 import * as React from 'react';
@@ -952,38 +948,20 @@
             props.setTreeFilterGraph(filteredGraph);
         }
     }, [props.filters]);
-<<<<<<< HEAD
 
     if (isApp(props.app)) {
         const podCount = nodes.filter(node => node.kind === 'Pod').length;
+        const { podGroupCount, userMsgs, updateUsrHelpTipMsgs, setShowCompactNodes } = props as ApplicationResourceTreeProps;
         React.useEffect(() => {
-            const { podGroupCount, setShowCompactNodes, appContext } = props as ApplicationResourceTreeProps;
             if (podCount > podGroupCount) {
-                setShowCompactNodes(true);
-                appContext.apis.notifications.show({
-                    content: `Since the number of pods has surpassed the threshold pod count of ${podGroupCount}, you will now be switched to the group node view.
-                 If you prefer the tree view, you can simply click on the Group Nodes toolbar button to deselect the current view.`,
-                    type: NotificationType.Success
-                });
-            } else {
-                props.setShowCompactNodes(false);
+                const userMsg = getUsrMsgKeyToDisplay(appNode.name, 'groupNodes', userMsgs);
+                updateUsrHelpTipMsgs(userMsg);
+                if (!userMsg.display) {
+                    setShowCompactNodes(true);
+                }
             }
         }, [podCount]);
     }
-=======
-    const {podGroupCount, userMsgs, updateUsrHelpTipMsgs, setShowCompactNodes} = props;
-    const podCount = nodes.filter(node => node.kind === 'Pod').length;
-
-    React.useEffect(() => {
-        if (podCount > podGroupCount) {
-            const userMsg = getUsrMsgKeyToDisplay(appNode.name, 'groupNodes', userMsgs);
-            updateUsrHelpTipMsgs(userMsg);
-            if (!userMsg.display) {
-                setShowCompactNodes(true);
-            }
-        }
-    }, [podCount]);
->>>>>>> fd655e9b
 
     function filterGraph(app: models.Application, filteredIndicatorParent: string, graphNodesFilter: dagre.graphlib.Graph, predicate: (node: ResourceTreeNode) => boolean) {
         const appKey = appNodeKey(app);
