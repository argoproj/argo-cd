import {Checkbox, DataLoader, Tab, Tabs} from 'argo-ui';
import * as deepMerge from 'deepmerge';
import * as moment from 'moment';
import * as React from 'react';

import {YamlEditor} from '../../../shared/components';
import * as models from '../../../shared/models';
import {services} from '../../../shared/services';
import {ApplicationResourcesDiff} from '../application-resources-diff/application-resources-diff';
import {ComparisonStatusIcon, getPodStateReason, HealthStatusIcon} from '../utils';

require('./application-node-info.scss');

export const ApplicationNodeInfo = (props: {
    application: models.Application;
    node: models.ResourceNode;
    live: models.State;
    controlled: {summary: models.ResourceStatus; state: models.ResourceDiff};
}) => {
    const attributes: {title: string; value: any}[] = [
        {title: 'KIND', value: props.node.kind},
        {title: 'NAME', value: props.node.name},
        {title: 'NAMESPACE', value: props.node.namespace}
    ];
    if (props.node.createdAt) {
        attributes.push({
            title: 'CREATED_AT',
            value: moment
                .utc(props.node.createdAt)
                .local()
                .format('MM/DD/YYYY HH:mm:ss')
        });
    }
    if ((props.node.images || []).length) {
        attributes.push({
            title: 'IMAGES',
            value: (
                <div className='application-node-info__labels'>
                    {(props.node.images || []).sort().map(image => (
                        <span className='application-node-info__label' key={image}>
                            {image}
                        </span>
                    ))}
                </div>
            )
        });
    }
    if (props.live) {
        if (props.node.kind === 'Pod') {
            const {reason, message} = getPodStateReason(props.live);
            attributes.push({title: 'STATE', value: reason});
            if (message) {
                attributes.push({title: 'STATE DETAILS', value: message});
            }
        } else if (props.node.kind === 'Service') {
            attributes.push({title: 'TYPE', value: props.live.spec.type});
            let hostNames = '';
            const status = props.live.status;
            if (status && status.loadBalancer && status.loadBalancer.ingress) {
                hostNames = (status.loadBalancer.ingress || []).map((item: any) => item.hostname || item.ip).join(', ');
            }
            attributes.push({title: 'HOSTNAMES', value: hostNames});
        }
    }

    if (props.controlled) {
        if (!props.controlled.summary.hook) {
            attributes.push({
                title: 'STATUS',
                value: (
                    <span>
                        <ComparisonStatusIcon status={props.controlled.summary.status} resource={props.controlled.summary} label={true} />
                    </span>
                )
            } as any);
        }
        if (props.controlled.summary.health !== undefined) {
            attributes.push({
                title: 'HEALTH',
                value: (
                    <span>
                        <HealthStatusIcon state={props.controlled.summary.health} /> {props.controlled.summary.health.status}
                    </span>
                )
            } as any);
            if (props.controlled.summary.health.message) {
                attributes.push({title: 'HEALTH DETAILS', value: props.controlled.summary.health.message});
            }
        }
    }

    const tabs: Tab[] = [
        {
            key: 'manifest',
            title: 'Live Manifest',
            content: (
                <DataLoader load={() => services.viewPreferences.getPreferences()}>
                    {pref => {
                        const live = deepMerge(props.live, {}) as any;
                        if (live?.metadata?.managedFields && pref.appDetails.hideManagedFields) {
                            delete live.metadata.managedFields;
                        }
                        return (
                            <>
                                <div className='application-node-info__checkboxes'>
                                    <Checkbox
                                        id='hideManagedFields'
                                        checked={!!pref.appDetails.hideManagedFields}
                                        onChange={() =>
                                            services.viewPreferences.updatePreferences({
                                                appDetails: {
                                                    ...pref.appDetails,
                                                    hideManagedFields: !pref.appDetails.hideManagedFields
                                                }
                                            })
                                        }
                                    />
                                    <label htmlFor='hideManagedFields'>Hide Managed Fields</label>
                                </div>
                                <YamlEditor
                                    input={live}
                                    hideModeButtons={!live}
<<<<<<< HEAD
                                    vScrollbar={live}
                                    onSave={(patch, patchType) => services.applications.patchResource(props.application.metadata.name, props.node, patch, patchType)}
=======
                                    onSave={(patch, patchType) =>
                                        services.applications.patchResource(props.application.metadata.name, props.application.metadata.namespace, props.node, patch, patchType)
                                    }
>>>>>>> 202b69a9
                                />
                            </>
                        );
                    }}
                </DataLoader>
            )
        }
    ];
    if (props.controlled && !props.controlled.summary.hook) {
        tabs.push({
            key: 'diff',
            icon: 'fa fa-file-medical',
            title: 'Diff',
            content: <ApplicationResourcesDiff states={[props.controlled.state]} />
        });
        tabs.push({
            key: 'desiredManifest',
            title: 'Desired Manifest',
            content: <YamlEditor input={props.controlled.state.targetState} hideModeButtons={true} />
        });
    }

    return (
        <div>
            <div className='white-box'>
                <div className='white-box__details'>
                    {attributes.map(attr => (
                        <div className='row white-box__details-row' key={attr.title}>
                            <div className='columns small-3'>{attr.title}</div>
                            <div className='columns small-9'>{attr.value}</div>
                        </div>
                    ))}
                </div>
            </div>

            <div className='application-node-info__manifest'>
                <DataLoader load={() => services.viewPreferences.getPreferences()}>
                    {pref => (
                        <Tabs
                            selectedTabKey={(tabs.length > 1 && pref.appDetails.resourceView) || 'manifest'}
                            tabs={tabs}
                            onTabSelected={selected => {
                                services.viewPreferences.updatePreferences({appDetails: {...pref.appDetails, resourceView: selected as any}});
                            }}
                        />
                    )}
                </DataLoader>
            </div>
        </div>
    );
};<|MERGE_RESOLUTION|>--- conflicted
+++ resolved
@@ -120,14 +120,11 @@
                                 <YamlEditor
                                     input={live}
                                     hideModeButtons={!live}
-<<<<<<< HEAD
                                     vScrollbar={live}
-                                    onSave={(patch, patchType) => services.applications.patchResource(props.application.metadata.name, props.node, patch, patchType)}
-=======
                                     onSave={(patch, patchType) =>
                                         services.applications.patchResource(props.application.metadata.name, props.application.metadata.namespace, props.node, patch, patchType)
                                     }
->>>>>>> 202b69a9
+
                                 />
                             </>
                         );
