@import 'node_modules/argo-ui/src/styles/theme';

.propagation-policy-list {
    display: flex;
    justify-content: left;
}

.propagation-policy-option {
    display: flex;
    align-items: center;
    padding-right: 2em;

    label {
        font-size: 15px;
        cursor: pointer;

        @include themify($themes) {
            color: themed('light-argo-gray-6');        
        }
    }

    input {
        cursor: pointer;
    }
}

.radio-button {
    margin-right: 0.1em;       
}

i.utils-health-status-icon {
    min-width: 13px;
    text-align: center;
}

<<<<<<< HEAD
.icon.spin {
    animation: spin 2s linear infinite; 
    width: 0.5em;
    height: 0.5em;
    vertical-align: -0.05em;
    overflow: visible;
}

@keyframes spin {
    0% {
        transform: rotate(0deg);
    }
    100% {
        transform: rotate(360deg);
=======
.status-button {
    display: inline;
    border-radius: 5px;
    vertical-align: middle;
    padding: 2px;
    border: 1px solid $argo-color-gray-5;
    &:hover {
        background-color: $argo-color-gray-4;
>>>>>>> 12928cbd
    }
}<|MERGE_RESOLUTION|>--- conflicted
+++ resolved
@@ -33,7 +33,17 @@
     text-align: center;
 }
 
-<<<<<<< HEAD
+.status-button {
+    display: inline;
+    border-radius: 5px;
+    vertical-align: middle;
+    padding: 2px;
+    border: 1px solid $argo-color-gray-5;
+    &:hover {
+        background-color: $argo-color-gray-4;
+    }
+}
+
 .icon.spin {
     animation: spin 2s linear infinite; 
     width: 0.5em;
@@ -48,15 +58,5 @@
     }
     100% {
         transform: rotate(360deg);
-=======
-.status-button {
-    display: inline;
-    border-radius: 5px;
-    vertical-align: middle;
-    padding: 2px;
-    border: 1px solid $argo-color-gray-5;
-    &:hover {
-        background-color: $argo-color-gray-4;
->>>>>>> 12928cbd
     }
 }