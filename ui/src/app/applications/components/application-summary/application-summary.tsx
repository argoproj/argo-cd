import {AutocompleteField, DropDownMenu, ErrorNotification, FormField, FormSelect, HelpIcon, NotificationType} from 'argo-ui';
import * as React from 'react';
import {FormApi, Text} from 'react-form';
<<<<<<< HEAD
import {
    ARGO_WARNING_COLOR,
    ClipboardText,
    Cluster,
    DataLoader,
    EditablePanel,
    EditablePanelItem,
    Expandable,
    MapInputField,
    NumberField,
    Repo,
    Revision,
    RevisionHelpIcon
} from '../../../shared/components';
=======
import {Cluster, DataLoader, EditablePanel, EditablePanelItem, Expandable, MapInputField, NumberField, Repo, Revision, RevisionHelpIcon} from '../../../shared/components';
>>>>>>> 7b74e199
import {BadgePanel, Spinner} from '../../../shared/components';
import {Consumer, ContextApis} from '../../../shared/context';
import * as models from '../../../shared/models';
import {services} from '../../../shared/services';

import {ApplicationSyncOptionsField} from '../application-sync-options/application-sync-options';
import {RevisionFormField} from '../revision-form-field/revision-form-field';
import {ComparisonStatusIcon, HealthStatusIcon, syncStatusMessage, urlPattern, formatCreationTimestamp, getAppDefaultSource, getAppSpecDefaultSource, helpTip} from '../utils';
import {ApplicationRetryOptions} from '../application-retry-options/application-retry-options';
import {ApplicationRetryView} from '../application-retry-view/application-retry-view';
import {Link} from 'react-router-dom';
import {EditNotificationSubscriptions, useEditNotificationSubscriptions} from './edit-notification-subscriptions';
import {EditAnnotations} from './edit-annotations';

import './application-summary.scss';
import {DeepLinks} from '../../../shared/components/deep-links';

function swap(array: any[], a: number, b: number) {
    array = array.slice();
    [array[a], array[b]] = [array[b], array[a]];
    return array;
}

export interface ApplicationSummaryProps {
    app: models.Application;
    updateApp: (app: models.Application, query: {validate?: boolean}) => Promise<any>;
}

export const ApplicationSummary = (props: ApplicationSummaryProps) => {
    const app = JSON.parse(JSON.stringify(props.app)) as models.Application;
    const source = getAppDefaultSource(app);
    const isHelm = source.hasOwnProperty('chart');
    const initialState = app.spec.destination.server === undefined ? 'NAME' : 'URL';
    const [destFormat, setDestFormat] = React.useState(initialState);
    const [changeSync, setChangeSync] = React.useState(false);

    const notificationSubscriptions = useEditNotificationSubscriptions(app.metadata.annotations || {});
    const updateApp = notificationSubscriptions.withNotificationSubscriptions(props.updateApp);

    const hasMultipleSources = app.spec.sources && app.spec.sources.length > 0;

    const attributes = [
        {
            title: 'PROJECT',
            view: <Link to={'/settings/projects/' + app.spec.project}>{app.spec.project}</Link>,
            edit: (formApi: FormApi) => (
                <DataLoader load={() => services.projects.list('items.metadata.name').then(projs => projs.map(item => item.metadata.name))}>
                    {projects => <FormField formApi={formApi} field='spec.project' component={FormSelect} componentProps={{options: projects}} />}
                </DataLoader>
            )
        },
        {
            title: 'LABELS',
            view: Object.keys(app.metadata.labels || {})
                .map(label => `${label}=${app.metadata.labels[label]}`)
                .join(' '),
            edit: (formApi: FormApi) => <FormField formApi={formApi} field='metadata.labels' component={MapInputField} />
        },
        {
            title: 'ANNOTATIONS',
            view: (
                <Expandable height={48}>
                    {Object.keys(app.metadata.annotations || {})
                        .map(annotation => `${annotation}=${app.metadata.annotations[annotation]}`)
                        .join(' ')}
                </Expandable>
            ),
            edit: (formApi: FormApi) => <EditAnnotations formApi={formApi} app={app} />
        },
        {
            title: 'NOTIFICATION SUBSCRIPTIONS',
            view: false, // eventually the subscription input values will be merged in 'ANNOTATIONS', therefore 'ANNOATIONS' section is responsible to represent subscription values,
            edit: () => <EditNotificationSubscriptions {...notificationSubscriptions} />
        },
        {
            title: 'CLUSTER',
            view: <Cluster server={app.spec.destination.server} name={app.spec.destination.name} showUrl={true} />,
            edit: (formApi: FormApi) => (
                <DataLoader load={() => services.clusters.list().then(clusters => clusters.sort())}>
                    {clusters => {
                        return (
                            <div className='row'>
                                {(destFormat.toUpperCase() === 'URL' && (
                                    <div className='columns small-10'>
                                        <FormField
                                            formApi={formApi}
                                            field='spec.destination.server'
                                            componentProps={{items: clusters.map(cluster => cluster.server)}}
                                            component={AutocompleteField}
                                        />
                                    </div>
                                )) || (
                                    <div className='columns small-10'>
                                        <FormField
                                            formApi={formApi}
                                            field='spec.destination.name'
                                            componentProps={{items: clusters.map(cluster => cluster.name)}}
                                            component={AutocompleteField}
                                        />
                                    </div>
                                )}
                                <div className='columns small-2'>
                                    <div>
                                        <DropDownMenu
                                            anchor={() => (
                                                <p>
                                                    {destFormat.toUpperCase()} <i className='fa fa-caret-down' />
                                                </p>
                                            )}
                                            items={['URL', 'NAME'].map((type: 'URL' | 'NAME') => ({
                                                title: type,
                                                action: () => {
                                                    if (destFormat !== type) {
                                                        const updatedApp = formApi.getFormState().values as models.Application;
                                                        if (type === 'URL') {
                                                            updatedApp.spec.destination.server = '';
                                                            delete updatedApp.spec.destination.name;
                                                        } else {
                                                            updatedApp.spec.destination.name = '';
                                                            delete updatedApp.spec.destination.server;
                                                        }
                                                        formApi.setAllValues(updatedApp);
                                                        setDestFormat(type);
                                                    }
                                                }
                                            }))}
                                        />
                                    </div>
                                </div>
                            </div>
                        );
                    }}
                </DataLoader>
            )
        },
        {
            title: 'NAMESPACE',
            view: <ClipboardText text={app.spec.destination.namespace} />,
            edit: (formApi: FormApi) => <FormField formApi={formApi} field='spec.destination.namespace' component={Text} />
        },
        {
            title: 'CREATED AT',
            view: formatCreationTimestamp(app.metadata.creationTimestamp)
        },
        {
            title: 'REPO URL',
            view: <Repo url={source.repoURL} />,
            edit: (formApi: FormApi) =>
                hasMultipleSources ? (
                    helpTip('REPO URL is not editable for applications with multiple sources. You can edit them in the "Manifest" tab.')
                ) : (
                    <FormField formApi={formApi} field='spec.source.repoURL' component={Text} />
                )
        },
        ...(isHelm
            ? [
                  {
                      title: 'CHART',
                      view: (
                          <span>
                              {source.chart}:{source.targetRevision}
                          </span>
                      ),
                      edit: (formApi: FormApi) =>
                          hasMultipleSources ? (
                              helpTip('CHART is not editable for applications with multiple sources. You can edit them in the "Manifest" tab.')
                          ) : (
                              <DataLoader
                                  input={{repoURL: getAppSpecDefaultSource(formApi.getFormState().values.spec).repoURL}}
                                  load={src => services.repos.charts(src.repoURL).catch(() => new Array<models.HelmChart>())}>
                                  {(charts: models.HelmChart[]) => (
                                      <div className='row'>
                                          <div className='columns small-8'>
                                              <FormField
                                                  formApi={formApi}
                                                  field='spec.source.chart'
                                                  component={AutocompleteField}
                                                  componentProps={{
                                                      items: charts.map(chart => chart.name),
                                                      filterSuggestions: true
                                                  }}
                                              />
                                          </div>
                                          <DataLoader
                                              input={{charts, chart: getAppSpecDefaultSource(formApi.getFormState().values.spec).chart}}
                                              load={async data => {
                                                  const chartInfo = data.charts.find(chart => chart.name === data.chart);
                                                  return (chartInfo && chartInfo.versions) || new Array<string>();
                                              }}>
                                              {(versions: string[]) => (
                                                  <div className='columns small-4'>
                                                      <FormField
                                                          formApi={formApi}
                                                          field='spec.source.targetRevision'
                                                          component={AutocompleteField}
                                                          componentProps={{
                                                              items: versions
                                                          }}
                                                      />
                                                      <RevisionHelpIcon type='helm' top='0' />
                                                  </div>
                                              )}
                                          </DataLoader>
                                      </div>
                                  )}
                              </DataLoader>
                          )
                  }
              ]
            : [
                  {
                      title: 'TARGET REVISION',
                      view: <Revision repoUrl={source.repoURL} revision={source.targetRevision || 'HEAD'} />,
                      edit: (formApi: FormApi) =>
                          hasMultipleSources ? (
                              helpTip('TARGET REVISION is not editable for applications with multiple sources. You can edit them in the "Manifest" tab.')
                          ) : (
                              <RevisionFormField helpIconTop={'0'} hideLabel={true} formApi={formApi} repoURL={source.repoURL} />
                          )
                  },
                  {
                      title: 'PATH',
                      view: (
                          <Revision repoUrl={source.repoURL} revision={source.targetRevision || 'HEAD'} path={source.path} isForPath={true}>
                              {source.path ?? ''}
                          </Revision>
                      ),
                      edit: (formApi: FormApi) =>
                          hasMultipleSources ? (
                              helpTip('PATH is not editable for applications with multiple sources. You can edit them in the "Manifest" tab.')
                          ) : (
                              <FormField formApi={formApi} field='spec.source.path' component={Text} />
                          )
                  }
              ]),

        {
            title: 'REVISION HISTORY LIMIT',
            view: app.spec.revisionHistoryLimit,
            edit: (formApi: FormApi) => (
                <div style={{position: 'relative'}}>
                    <FormField formApi={formApi} field='spec.revisionHistoryLimit' componentProps={{style: {paddingRight: '1em'}, placeholder: '10'}} component={NumberField} />
                    <div style={{position: 'absolute', right: '0', top: '0'}}>
                        <HelpIcon
                            title='This limits the number of items kept in the apps revision history.
    This should only be changed in exceptional circumstances.
    Setting to zero will store no history. This will reduce storage used.
    Increasing will increase the space used to store the history, so we do not recommend increasing it.
    Default is 10.'
                        />
                    </div>
                </div>
            )
        },
        {
            title: 'SYNC OPTIONS',
            view: (
                <div style={{display: 'flex'}}>
                    {((app.spec.syncPolicy || {}).syncOptions || []).map(opt =>
                        opt.endsWith('=true') || opt.endsWith('=false') ? (
                            <div key={opt} style={{marginRight: '10px'}}>
                                <i className={`fa fa-${opt.includes('=true') ? 'check-square' : 'times'}`} /> {opt.replace('=true', '').replace('=false', '')}
                            </div>
                        ) : (
                            <div key={opt} style={{marginRight: '10px'}}>
                                {opt}
                            </div>
                        )
                    )}
                </div>
            ),
            edit: (formApi: FormApi) => (
                <div>
                    <FormField formApi={formApi} field='spec.syncPolicy.syncOptions' component={ApplicationSyncOptionsField} />
                </div>
            )
        },
        {
            title: 'RETRY OPTIONS',
            view: <ApplicationRetryView initValues={app.spec.syncPolicy ? app.spec.syncPolicy.retry : null} />,
            edit: (formApi: FormApi) => (
                <div>
                    <ApplicationRetryOptions formApi={formApi} initValues={app.spec.syncPolicy ? app.spec.syncPolicy.retry : null} field='spec.syncPolicy.retry' />
                </div>
            )
        },
        {
            title: 'STATUS',
            view: (
                <span>
                    <ComparisonStatusIcon status={app.status.sync.status} /> {app.status.sync.status} {syncStatusMessage(app)}
                </span>
            )
        },
        {
            title: 'HEALTH',
            view: (
                <span>
                    <HealthStatusIcon state={app.status.health} /> {app.status.health.status}
                </span>
            )
        },
        {
            title: 'LINKS',
            view: (
                <DataLoader load={() => services.applications.getLinks(app.metadata.name)} input={app} key='appLinks'>
                    {(links: models.LinksResponse) => <DeepLinks links={links.items} />}
                </DataLoader>
            )
        }
    ];

    const urls = app.status.summary.externalURLs || [];
    if (urls.length > 0) {
        attributes.push({
            title: 'URLs',
            view: (
                <React.Fragment>
                    {urls
                        .map(item => item.split('|'))
                        .map((parts, i) => (
                            <a key={i} href={parts.length > 1 ? parts[1] : parts[0]} target='__blank'>
                                {parts[0]} &nbsp;
                            </a>
                        ))}
                </React.Fragment>
            )
        });
    }

    if ((app.status.summary.images || []).length) {
        attributes.push({
            title: 'IMAGES',
            view: (
                <div className='application-summary__labels'>
                    {(app.status.summary.images || []).sort().map(image => (
                        <span className='application-summary__label' key={image}>
                            {image}
                        </span>
                    ))}
                </div>
            )
        });
    }

    async function setAutoSync(ctx: ContextApis, confirmationTitle: string, confirmationText: string, prune: boolean, selfHeal: boolean) {
        const confirmed = await ctx.popup.confirm(confirmationTitle, confirmationText);
        if (confirmed) {
            try {
                setChangeSync(true);
                const updatedApp = JSON.parse(JSON.stringify(props.app)) as models.Application;
                if (!updatedApp.spec.syncPolicy) {
                    updatedApp.spec.syncPolicy = {};
                }
                updatedApp.spec.syncPolicy.automated = {prune, selfHeal};
                await updateApp(updatedApp, {validate: false});
            } catch (e) {
                ctx.notifications.show({
                    content: <ErrorNotification title={`Unable to "${confirmationTitle.replace(/\?/g, '')}:`} e={e} />,
                    type: NotificationType.Error
                });
            } finally {
                setChangeSync(false);
            }
        }
    }

    async function unsetAutoSync(ctx: ContextApis) {
        const confirmed = await ctx.popup.confirm('Disable Auto-Sync?', 'Are you sure you want to disable automated application synchronization');
        if (confirmed) {
            try {
                setChangeSync(true);
                const updatedApp = JSON.parse(JSON.stringify(props.app)) as models.Application;
                updatedApp.spec.syncPolicy.automated = null;
                await updateApp(updatedApp, {validate: false});
            } catch (e) {
                ctx.notifications.show({
                    content: <ErrorNotification title='Unable to disable Auto-Sync' e={e} />,
                    type: NotificationType.Error
                });
            } finally {
                setChangeSync(false);
            }
        }
    }

    const items = app.spec.info || [];
    const [adjustedCount, setAdjustedCount] = React.useState(0);

    const added = new Array<{name: string; value: string; key: string}>();
    for (let i = 0; i < adjustedCount; i++) {
        added.push({name: '', value: '', key: (items.length + i).toString()});
    }
    for (let i = 0; i > adjustedCount; i--) {
        items.pop();
    }
    const allItems = items.concat(added);
    const infoItems: EditablePanelItem[] = allItems
        .map((info, i) => ({
            key: i.toString(),
            title: info.name,
            view: info.value.match(urlPattern) ? (
                <a href={info.value} target='__blank'>
                    {info.value}
                </a>
            ) : (
                info.value
            ),
            titleEdit: (formApi: FormApi) => (
                <React.Fragment>
                    {i > 0 && (
                        <i
                            className='fa fa-sort-up application-summary__sort-icon'
                            onClick={() => {
                                formApi.setValue('spec.info', swap(formApi.getFormState().values.spec.info || [], i, i - 1));
                            }}
                        />
                    )}
                    <FormField formApi={formApi} field={`spec.info[${[i]}].name`} component={Text} componentProps={{style: {width: '99%'}}} />
                    {i < allItems.length - 1 && (
                        <i
                            className='fa fa-sort-down application-summary__sort-icon'
                            onClick={() => {
                                formApi.setValue('spec.info', swap(formApi.getFormState().values.spec.info || [], i, i + 1));
                            }}
                        />
                    )}
                </React.Fragment>
            ),
            edit: (formApi: FormApi) => (
                <React.Fragment>
                    <FormField formApi={formApi} field={`spec.info[${[i]}].value`} component={Text} />
                    <i
                        className='fa fa-times application-summary__remove-icon'
                        onClick={() => {
                            const values = (formApi.getFormState().values.spec.info || []) as Array<any>;
                            formApi.setValue('spec.info', [...values.slice(0, i), ...values.slice(i + 1, values.length)]);
                            setAdjustedCount(adjustedCount - 1);
                        }}
                    />
                </React.Fragment>
            )
        }))
        .concat({
            key: '-1',
            title: '',
            titleEdit: () => (
                <button
                    className='argo-button argo-button--base'
                    onClick={() => {
                        setAdjustedCount(adjustedCount + 1);
                    }}>
                    ADD NEW ITEM
                </button>
            ),
            view: null as any,
            edit: null
        });

    return (
        <div className='application-summary'>
            <EditablePanel
                save={updateApp}
                validate={input => ({
                    'spec.project': !input.spec.project && 'Project name is required',
                    'spec.destination.server': !input.spec.destination.server && input.spec.destination.hasOwnProperty('server') && 'Cluster server is required',
                    'spec.destination.name': !input.spec.destination.name && input.spec.destination.hasOwnProperty('name') && 'Cluster name is required'
                })}
                values={app}
                title={app.metadata.name.toLocaleUpperCase()}
                items={attributes}
                onModeSwitch={() => notificationSubscriptions.onResetNotificationSubscriptions()}
            />
            <Consumer>
                {ctx => (
                    <div className='white-box'>
                        <div className='white-box__details'>
                            <p>SYNC POLICY</p>
                            <div className='row white-box__details-row'>
                                <div className='columns small-3'>{(app.spec.syncPolicy && app.spec.syncPolicy.automated && <span>AUTOMATED</span>) || <span>NONE</span>}</div>
                                <div className='columns small-9'>
                                    {(app.spec.syncPolicy && app.spec.syncPolicy.automated && (
                                        <button className='argo-button argo-button--base' onClick={() => unsetAutoSync(ctx)}>
                                            <Spinner show={changeSync} style={{marginRight: '5px'}} />
                                            Disable Auto-Sync
                                        </button>
                                    )) || (
                                        <button
                                            className='argo-button argo-button--base'
                                            onClick={() =>
                                                setAutoSync(ctx, 'Enable Auto-Sync?', 'Are you sure you want to enable automated application synchronization?', false, false)
                                            }>
                                            <Spinner show={changeSync} style={{marginRight: '5px'}} />
                                            Enable Auto-Sync
                                        </button>
                                    )}
                                </div>
                            </div>

                            {app.spec.syncPolicy && app.spec.syncPolicy.automated && (
                                <React.Fragment>
                                    <div className='row white-box__details-row'>
                                        <div className='columns small-3'>PRUNE RESOURCES</div>
                                        <div className='columns small-9'>
                                            {(app.spec.syncPolicy.automated.prune && (
                                                <button
                                                    className='argo-button argo-button--base'
                                                    onClick={() =>
                                                        setAutoSync(
                                                            ctx,
                                                            'Disable Prune Resources?',
                                                            'Are you sure you want to disable resource pruning during automated application synchronization?',
                                                            false,
                                                            app.spec.syncPolicy.automated.selfHeal
                                                        )
                                                    }>
                                                    Disable
                                                </button>
                                            )) || (
                                                <button
                                                    className='argo-button argo-button--base'
                                                    onClick={() =>
                                                        setAutoSync(
                                                            ctx,
                                                            'Enable Prune Resources?',
                                                            'Are you sure you want to enable resource pruning during automated application synchronization?',
                                                            true,
                                                            app.spec.syncPolicy.automated.selfHeal
                                                        )
                                                    }>
                                                    Enable
                                                </button>
                                            )}
                                        </div>
                                    </div>
                                    <div className='row white-box__details-row'>
                                        <div className='columns small-3'>SELF HEAL</div>
                                        <div className='columns small-9'>
                                            {(app.spec.syncPolicy.automated.selfHeal && (
                                                <button
                                                    className='argo-button argo-button--base'
                                                    onClick={() =>
                                                        setAutoSync(
                                                            ctx,
                                                            'Disable Self Heal?',
                                                            'Are you sure you want to disable automated self healing?',
                                                            app.spec.syncPolicy.automated.prune,
                                                            false
                                                        )
                                                    }>
                                                    Disable
                                                </button>
                                            )) || (
                                                <button
                                                    className='argo-button argo-button--base'
                                                    onClick={() =>
                                                        setAutoSync(
                                                            ctx,
                                                            'Enable Self Heal?',
                                                            'Are you sure you want to enable automated self healing?',
                                                            app.spec.syncPolicy.automated.prune,
                                                            true
                                                        )
                                                    }>
                                                    Enable
                                                </button>
                                            )}
                                        </div>
                                    </div>
                                </React.Fragment>
                            )}
                        </div>
                    </div>
                )}
            </Consumer>
            <BadgePanel app={props.app.metadata.name} />
            <EditablePanel
                save={updateApp}
                values={app}
                title='INFO'
                items={infoItems}
                onModeSwitch={() => {
                    setAdjustedCount(0);
                    notificationSubscriptions.onResetNotificationSubscriptions();
                }}
            />
        </div>
    );
};<|MERGE_RESOLUTION|>--- conflicted
+++ resolved
@@ -1,24 +1,7 @@
 import {AutocompleteField, DropDownMenu, ErrorNotification, FormField, FormSelect, HelpIcon, NotificationType} from 'argo-ui';
 import * as React from 'react';
 import {FormApi, Text} from 'react-form';
-<<<<<<< HEAD
-import {
-    ARGO_WARNING_COLOR,
-    ClipboardText,
-    Cluster,
-    DataLoader,
-    EditablePanel,
-    EditablePanelItem,
-    Expandable,
-    MapInputField,
-    NumberField,
-    Repo,
-    Revision,
-    RevisionHelpIcon
-} from '../../../shared/components';
-=======
-import {Cluster, DataLoader, EditablePanel, EditablePanelItem, Expandable, MapInputField, NumberField, Repo, Revision, RevisionHelpIcon} from '../../../shared/components';
->>>>>>> 7b74e199
+import {ClipboardText, Cluster, DataLoader, EditablePanel, EditablePanelItem, Expandable, MapInputField, NumberField, Repo, Revision, RevisionHelpIcon} from '../../../shared/components';
 import {BadgePanel, Spinner} from '../../../shared/components';
 import {Consumer, ContextApis} from '../../../shared/context';
 import * as models from '../../../shared/models';
