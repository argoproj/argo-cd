--- conflicted
+++ resolved
@@ -16,6 +16,7 @@
 import {ApplicationNodeInfo} from '../application-node-info/application-node-info';
 import {ApplicationOperationState} from '../application-operation-state/application-operation-state';
 import {ApplicationParameters} from '../application-parameters/application-parameters';
+import {PodView} from '../application-pod-view/pod-view';
 import {ApplicationResourceEvents} from '../application-resource-events/application-resource-events';
 import {ApplicationResourceTree, ResourceTreeNode} from '../application-resource-tree/application-resource-tree';
 import {ApplicationResourcesDiff} from '../application-resources-diff/application-resources-diff';
@@ -229,7 +230,6 @@
                                                         services.viewPreferences.updatePreferences({appDetails: {...pref, resourceFilter: []}});
                                                     }}
                                                 />
-<<<<<<< HEAD
                                             )) ||
                                                 (pref.view === 'pods' && <PodView tree={tree} onPodClick={fullName => this.selectNode(fullName)} />) || (
                                                     <div>
@@ -255,32 +255,6 @@
                                                         )}
                                                     </div>
                                                 )}
-=======
-                                            )) || (
-                                                <div>
-                                                    {(filteredRes.length > 0 && (
-                                                        <Paginate
-                                                            page={this.state.page}
-                                                            data={filteredRes}
-                                                            onPageChange={page => this.setState({page})}
-                                                            preferencesKey='application-details'>
-                                                            {data => (
-                                                                <ApplicationResourceList
-                                                                    onNodeClick={fullName => this.selectNode(fullName)}
-                                                                    resources={data}
-                                                                    nodeMenu={node => this.renderResourceMenu({...node, root: node}, application)}
-                                                                />
-                                                            )}
-                                                        </Paginate>
-                                                    )) || (
-                                                        <EmptyState icon='fa fa-search'>
-                                                            <h4>No resources found</h4>
-                                                            <h5>Try to change filter criteria</h5>
-                                                        </EmptyState>
-                                                    )}
-                                                </div>
-                                            )}
->>>>>>> f7d6f4df
                                         </div>
                                         <SlidingPanel isShown={selectedNode != null || isAppSelected} onClose={() => this.selectNode('')}>
                                             <div>
