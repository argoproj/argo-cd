import {DropDownMenu, NotificationType, SlidingPanel, Tooltip} from 'argo-ui';
import * as classNames from 'classnames';
import * as PropTypes from 'prop-types';
import * as React from 'react';
import * as ReactDOM from 'react-dom';
import * as models from '../../../shared/models';
import {RouteComponentProps} from 'react-router';
import {BehaviorSubject, combineLatest, from, merge, Observable} from 'rxjs';
import {delay, filter, map, mergeMap, repeat, retryWhen} from 'rxjs/operators';

import {DataLoader, EmptyState, ErrorNotification, ObservableQuery, Page, Paginate, Revision, Timestamp} from '../../../shared/components';
import {AppContext, AuthSettingsCtx, ContextApis} from '../../../shared/context';
import * as appModels from '../../../shared/models';
import {AppDetailsPreferences, AppsDetailsViewKey, AppsDetailsViewType, services} from '../../../shared/services';

import {ApplicationConditions} from '../application-conditions/application-conditions';
import {ApplicationDeploymentHistory} from '../application-deployment-history/application-deployment-history';
import {ApplicationOperationState} from '../application-operation-state/application-operation-state';
import {PodGroupType, PodView} from '../application-pod-view/pod-view';
import {ApplicationResourceTree, ResourceTreeNode} from '../application-resource-tree/application-resource-tree';
import {ApplicationStatusPanel} from '../application-status-panel/application-status-panel';
import {ApplicationSyncPanel} from '../application-sync-panel/application-sync-panel';
import {ResourceDetails} from '../resource-details/resource-details';
import * as AppUtils from '../utils';
import {ApplicationResourceList} from './application-resource-list';
import {Filters, FiltersProps} from './application-resource-filter';
import {getAppDefaultSource, getAppCurrentVersion, urlPattern} from '../utils';
import {ChartDetails, ResourceStatus} from '../../../shared/models';
import {ApplicationsDetailsAppDropdown} from './application-details-app-dropdown';
import {useSidebarTarget} from '../../../sidebar/sidebar';

import './application-details.scss';
import {TopBarActionMenuExt, AppViewExtension, StatusPanelExtension} from '../../../shared/services/extensions-service';

interface ApplicationDetailsState {
    page: number;
    revision?: string; // Which type of revision panelto show SYNC_STATUS_REVISION or OPERATION_STATE_REVISION
    groupedResources?: ResourceStatus[];
    slidingPanelPage?: number;
    filteredGraph?: any[];
    truncateNameOnRight?: boolean;
    collapsedNodes?: string[];
    extensions?: AppViewExtension[];
    extensionsMap?: {[key: string]: AppViewExtension};
    statusExtensions?: StatusPanelExtension[];
    statusExtensionsMap?: {[key: string]: StatusPanelExtension};
    topBarActionMenuExts?: TopBarActionMenuExt[];
    topBarActionMenuExtsMap?: {[key: string]: TopBarActionMenuExt};
}

interface FilterInput {
    name: string[];
    kind: string[];
    health: string[];
    sync: string[];
    namespace: string[];
}

const ApplicationDetailsFilters = (props: FiltersProps) => {
    const sidebarTarget = useSidebarTarget();
    return ReactDOM.createPortal(<Filters {...props} />, sidebarTarget?.current);
};

export const NodeInfo = (node?: string): {key: string; container: number} => {
    const nodeContainer = {key: '', container: 0};
    if (node) {
        const parts = node.split('/');
        nodeContainer.key = parts.slice(0, 4).join('/');
        nodeContainer.container = parseInt(parts[4] || '0', 10);
    }
    return nodeContainer;
};

export const SelectNode = (fullName: string, containerIndex = 0, tab: string = null, appContext: ContextApis) => {
    const node = fullName ? `${fullName}/${containerIndex}` : null;
    appContext.navigation.goto('.', {node, tab}, {replace: true});
};

export const GetBreadcrumbs = (app: appModels.Application, appLabelKey: string) => {
    const breadcrumbs = new Array<{title: string | React.ReactNode; path?: string}>();

    breadcrumbs.push({title: 'Applications', path: '/applications'});

    if (app.metadata.labels && appLabelKey in app.metadata.labels) {
        const title = app.metadata.labels[appLabelKey];
        breadcrumbs.push({title, path: `/applications/${title}`});
    }

    breadcrumbs.push({title: <ApplicationsDetailsAppDropdown appName={app.metadata.name} />});

    return breadcrumbs;
};

export class ApplicationDetails extends React.Component<RouteComponentProps<{appnamespace: string; name: string}>, ApplicationDetailsState> {
    public static contextTypes = {
        apis: PropTypes.object
    };

    private appChanged = new BehaviorSubject<appModels.Application>(null);

    constructor(props: RouteComponentProps<{appnamespace: string; name: string}>) {
        super(props);
        this.state = {
            page: 0,
            groupedResources: [],
            slidingPanelPage: 0,
            filteredGraph: [],
            truncateNameOnRight: false,
            collapsedNodes: [],
            ...this.getExtensionsState()
        };
    }

    public componentDidMount() {
        services.extensions.addEventListener('resource', this.onExtensionsUpdate);
        services.extensions.addEventListener('appView', this.onExtensionsUpdate);
        services.extensions.addEventListener('statusPanel', this.onExtensionsUpdate);
        services.extensions.addEventListener('topBar', this.onExtensionsUpdate);
    }

    public componentWillUnmount() {
        services.extensions.removeEventListener('resource', this.onExtensionsUpdate);
        services.extensions.removeEventListener('appView', this.onExtensionsUpdate);
        services.extensions.removeEventListener('statusPanel', this.onExtensionsUpdate);
        services.extensions.removeEventListener('topBar', this.onExtensionsUpdate);
    }

    private getAppNamespace() {
        if (typeof this.props.match.params.appnamespace === 'undefined') {
            return '';
        }
        return this.props.match.params.appnamespace;
    }

    private onExtensionsUpdate = () => {
        this.setState({...this.state, ...this.getExtensionsState()});
    };

    private getExtensionsState = () => {
        const extensions = services.extensions.getAppViewExtensions();
        const extensionsMap: {[key: string]: AppViewExtension} = {};
        extensions.forEach(ext => {
            extensionsMap[ext.title] = ext;
        });
        const statusExtensions = services.extensions.getStatusPanelExtensions();
        const statusExtensionsMap: {[key: string]: StatusPanelExtension} = {};
        statusExtensions.forEach(ext => {
            statusExtensionsMap[ext.id] = ext;
        });
        const topBarActionMenuExts = services.extensions.getActionMenuExtensions();
        const topBarActionMenuExtsMap: {[key: string]: TopBarActionMenuExt} = {};
        topBarActionMenuExts.forEach(ext => {
            topBarActionMenuExtsMap[ext.id] = ext;
        });
        return {extensions, extensionsMap, statusExtensions, statusExtensionsMap, topBarActionMenuExts, topBarActionMenuExtsMap};
    };

    private get showOperationState() {
        return new URLSearchParams(this.props.history.location.search).get('operation') === 'true';
    }

    private setNodeExpansion(node: string, isExpanded: boolean) {
        const index = this.state.collapsedNodes.indexOf(node);
        if (isExpanded && index >= 0) {
            this.state.collapsedNodes.splice(index, 1);
            const updatedNodes = this.state.collapsedNodes.slice();
            this.setState({collapsedNodes: updatedNodes});
        } else if (!isExpanded && index < 0) {
            const updatedNodes = this.state.collapsedNodes.slice();
            updatedNodes.push(node);
            this.setState({collapsedNodes: updatedNodes});
        }
    }

    private getNodeExpansion(node: string): boolean {
        return this.state.collapsedNodes.indexOf(node) < 0;
    }

    private get showConditions() {
        return new URLSearchParams(this.props.history.location.search).get('conditions') === 'true';
    }

    private get selectedRollbackDeploymentIndex() {
        return parseInt(new URLSearchParams(this.props.history.location.search).get('rollback'), 10);
    }

    private get selectedNodeInfo() {
        return NodeInfo(new URLSearchParams(this.props.history.location.search).get('node'));
    }

    private get selectedNodeKey() {
        const nodeContainer = this.selectedNodeInfo;
        return nodeContainer.key;
    }

    private get selectedExtension() {
        return new URLSearchParams(this.props.history.location.search).get('extension');
    }

    private closeGroupedNodesPanel() {
        this.setState({groupedResources: []});
        this.setState({slidingPanelPage: 0});
    }

    private toggleCompactView(appName: string, pref: AppDetailsPreferences) {
        pref.userHelpTipMsgs = pref.userHelpTipMsgs.map(usrMsg => (usrMsg.appName === appName && usrMsg.msgKey === 'groupNodes' ? {...usrMsg, display: true} : usrMsg));
        services.viewPreferences.updatePreferences({appDetails: {...pref, groupNodes: !pref.groupNodes}});
    }

    private getPageTitle(view: string) {
        const {Tree, Pods, Network, List} = AppsDetailsViewKey;
        switch (view) {
            case Tree:
                return 'Application Details Tree';
            case Network:
                return 'Application Details Network';
            case Pods:
                return 'Application Details Pods';
            case List:
                return 'Application Details List';
        }
        return '';
    }

    private getContent(application: models.Application, source: models.ApplicationSource, revisions: string[], revision: string) {
        const renderCommitMessage = (message: string) =>
            message.split(/\s/).map(part =>
                urlPattern.test(part) ? (
                    <a href={part} target='_blank' rel='noopener noreferrer' style={{overflowWrap: 'anywhere', wordBreak: 'break-word'}}>
                        {part}{' '}
                    </a>
                ) : (
                    part + ' '
                )
            );

        const getContentForChart = (
            aRevision: string,
            aSourceIndex: number | null,
            aVersionId: number | null,
            indx: number,
            aSource: models.ApplicationSource,
            sourceHeader?: JSX.Element
        ) => {
            const showChartNonMetadataInfo = (aRevision: string, aRepoUrl: string) => {
                return (
                    <>
                        <div className='row white-box__details-row'>
                            <div className='columns small-3'>Revision:</div>
                            <div className='columns small-9'>{aRevision}</div>
                        </div>
                        <div className='row white-box__details-row'>
                            <div className='columns small-3'>Chart Source:</div>
                            <div className='columns small-9'>{aRepoUrl}</div>
                        </div>
                    </>
                );
            };
            return (
                <DataLoader
                    key={indx}
                    input={application}
                    load={input => services.applications.revisionChartDetails(input.metadata.name, input.metadata.namespace, aRevision, aSourceIndex, aVersionId)}>
                    {(m: ChartDetails) => {
                        return m ? (
                            <div className='white-box' style={{marginTop: '1.5em'}}>
                                {sourceHeader && sourceHeader}
                                <div className='white-box__details'>
                                    {showChartNonMetadataInfo(aRevision, aSource.repoURL)}
                                    <div className='row white-box__details-row'>
                                        <div className='columns small-3'>Helm Chart:</div>
                                        <div className='columns small-9'>
                                            {aSource.chart}&nbsp;
                                            {m.home && (
                                                <a
                                                    title={m.home}
                                                    onClick={e => {
                                                        e.stopPropagation();
                                                        window.open(m.home);
                                                    }}>
                                                    <i className='fa fa-external-link-alt' />
                                                </a>
                                            )}
                                        </div>
                                    </div>
                                    {m.description && (
                                        <div className='row white-box__details-row'>
                                            <div className='columns small-3'>Description:</div>
                                            <div className='columns small-9'>{m.description}</div>
                                        </div>
                                    )}
                                    {m.maintainers && m.maintainers.length > 0 && (
                                        <div className='row white-box__details-row'>
                                            <div className='columns small-3'>Maintainers:</div>
                                            <div className='columns small-9'>{m.maintainers.join(', ')}</div>
                                        </div>
                                    )}
                                </div>
                            </div>
                        ) : (
                            <div key={indx} className='white-box' style={{marginTop: '1.5em'}}>
                                <div>Source {indx + 1}</div>
                                <div className='white-box__details'>
                                    {showChartNonMetadataInfo(aRevision, aSource.repoURL)}
                                    <div className='row white-box__details-row'>
                                        <div className='columns small-3'>Helm Chart:</div>
                                        <div className='columns small-9'>
                                            {aSource.chart}&nbsp;
                                            {
                                                <a
                                                    title={sources[indx].chart}
                                                    onClick={e => {
                                                        e.stopPropagation();
                                                        window.open(aSource.repoURL);
                                                    }}>
                                                    <i className='fa fa-external-link-alt' />
                                                </a>
                                            }
                                        </div>
                                    </div>
                                </div>
                            </div>
                        );
                    }}
                </DataLoader>
            );
        };

        const getContentForNonChart = (
            aRevision: string,
            aSourceIndex: number,
            aVersionId: number | null,
            indx: number,
            aSource: models.ApplicationSource,
            sourceHeader?: JSX.Element
        ) => {
            const showNonMetadataInfo = (aSource: models.ApplicationSource, aRevision: string) => {
                return (
                    <>
                        <div className='white-box__details'>
                            <div className='row white-box__details-row'>
                                <div className='columns small-3'>SHA:</div>
                                <div className='columns small-9'>
                                    <Revision repoUrl={aSource.repoURL} revision={aRevision} />
                                </div>
                            </div>
                        </div>
                        <div className='white-box__details'>
                            <div className='row white-box__details-row'>
                                <div className='columns small-3'>Source:</div>
                                <div className='columns small-9'>{aSource.repoURL}</div>
                            </div>
                        </div>
                    </>
                );
            };
            return (
                <DataLoader
                    key={indx}
                    load={() => services.applications.revisionMetadata(application.metadata.name, application.metadata.namespace, aRevision, aSourceIndex, aVersionId)}>
                    {metadata =>
                        metadata ? (
                            <div key={indx} className='white-box' style={{marginTop: '1.5em'}}>
                                {sourceHeader && sourceHeader}
                                {showNonMetadataInfo(aSource, aRevision)}
                                <div className='white-box__details'>
                                    <div className='row white-box__details-row'>
                                        <div className='columns small-3'>Date:</div>
                                        <div className='columns small-9'>
                                            <Timestamp date={metadata.date} />
                                        </div>
                                    </div>
                                </div>
                                <div className='white-box__details'>
                                    <div className='row white-box__details-row'>
                                        <div className='columns small-3'>Tags:</div>
                                        <div className='columns small-9'>{((metadata.tags || []).length > 0 && metadata.tags.join(', ')) || 'No tags'}</div>
                                    </div>
                                </div>
                                <div className='white-box__details'>
                                    <div className='row white-box__details-row'>
                                        <div className='columns small-3'>Author:</div>
                                        <div className='columns small-9'>{metadata.author}</div>
                                    </div>
                                </div>
                                <div className='white-box__details'>
                                    <div className='row white-box__details-row'>
                                        <div className='columns small-3'>Message:</div>
                                        <div className='columns small-9' style={{display: 'flex', alignItems: 'center'}}>
                                            <div className='application-details__commit-message'>{renderCommitMessage(metadata.message)}</div>
                                        </div>
                                    </div>
                                </div>
                            </div>
                        ) : (
                            <div key={indx} className='white-box' style={{marginTop: '1.5em'}}>
                                <div>Source {indx + 1}</div>
                                {showNonMetadataInfo(aSource, aRevision)}
                            </div>
                        )
                    }
                </DataLoader>
            );
        };
        const cont: JSX.Element[] = [];
        const sources: models.ApplicationSource[] = application.spec.sources;
        if (sources?.length > 0 && revisions) {
            revisions.forEach((rev, indx) => {
                if (sources[indx].chart) {
                    cont.push(getContentForChart(rev, indx, getAppCurrentVersion(application), indx, sources[indx], <div>Source {indx + 1}</div>));
                } else {
                    cont.push(getContentForNonChart(rev, indx, getAppCurrentVersion(application), indx, sources[indx], <div>Source {indx + 1}</div>));
                }
            });
            return <>{cont}</>;
        } else if (application.spec.source) {
            if (source.chart) {
                cont.push(getContentForChart(revision, null, null, 0, source));
            } else {
                cont.push(getContentForNonChart(revision, null, getAppCurrentVersion(application), 0, source));
            }
            return <>{cont}</>;
        } else {
            return (
                <div className='white-box' style={{marginTop: '1.5em'}}>
                    <div className='white-box__details'>
                        <div className='row white-box__details-row'>
                            <div className='columns small-9'>No other information available</div>
                        </div>
                    </div>
                </div>
            );
        }
    }

    public render() {
        return (
            <ObservableQuery>
                {q => (
                    <DataLoader
                        errorRenderer={error => <Page title='Application Details'>{error}</Page>}
                        loadingRenderer={() => <Page title='Application Details'>Loading...</Page>}
                        input={this.props.match.params.name}
                        load={name =>
                            combineLatest([this.loadAppInfo(name, this.getAppNamespace()), services.viewPreferences.getPreferences(), q]).pipe(
                                map(items => {
                                    const application = items[0].application;
                                    const pref = items[1].appDetails;
                                    const params = items[2];
                                    if (params.get('resource') != null) {
                                        pref.resourceFilter = params
                                            .get('resource')
                                            .split(',')
                                            .filter(item => !!item);
                                    }
                                    if (params.get('view') != null) {
                                        pref.view = params.get('view') as AppsDetailsViewType;
                                    } else {
                                        const appDefaultView = (application.metadata &&
                                            application.metadata.annotations &&
                                            application.metadata.annotations[appModels.AnnotationDefaultView]) as AppsDetailsViewType;
                                        if (appDefaultView != null) {
                                            pref.view = appDefaultView;
                                        }
                                    }
                                    if (params.get('orphaned') != null) {
                                        pref.orphanedResources = params.get('orphaned') === 'true';
                                    }
                                    if (params.get('podSortMode') != null) {
                                        pref.podView.sortMode = params.get('podSortMode') as PodGroupType;
                                    } else {
                                        const appDefaultPodSort = (application.metadata &&
                                            application.metadata.annotations &&
                                            application.metadata.annotations[appModels.AnnotationDefaultPodSort]) as PodGroupType;
                                        if (appDefaultPodSort != null) {
                                            pref.podView.sortMode = appDefaultPodSort;
                                        }
                                    }
                                    return {...items[0], pref};
                                })
                            )
                        }>
                        {({application, tree, pref}: {application: appModels.Application; tree: appModels.ApplicationTree; pref: AppDetailsPreferences}) => {
                            tree.nodes = tree.nodes || [];
                            const treeFilter = this.getTreeFilter(pref.resourceFilter);
                            const setFilter = (items: string[]) => {
                                this.appContext.apis.navigation.goto('.', {resource: items.join(',')}, {replace: true});
                                services.viewPreferences.updatePreferences({appDetails: {...pref, resourceFilter: items}});
                            };
                            const clearFilter = () => setFilter([]);
                            const refreshing = application.metadata.annotations && application.metadata.annotations[appModels.AnnotationRefreshKey];
                            const appNodesByName = this.groupAppNodesByKey(application, tree);
                            const selectedItem = (this.selectedNodeKey && appNodesByName.get(this.selectedNodeKey)) || null;
                            const isAppSelected = selectedItem === application;
                            const selectedNode = !isAppSelected && (selectedItem as appModels.ResourceNode);
                            const operationState = application.status.operationState;
                            const conditions = application.status.conditions || [];
                            const syncResourceKey = new URLSearchParams(this.props.history.location.search).get('deploy');
                            const tab = new URLSearchParams(this.props.history.location.search).get('tab');
                            const source = getAppDefaultSource(application);
                            const showToolTip = pref?.userHelpTipMsgs.find(usrMsg => usrMsg.appName === application.metadata.name);
                            const resourceNodes = (): any[] => {
                                const statusByKey = new Map<string, models.ResourceStatus>();
                                application.status.resources.forEach(res => statusByKey.set(AppUtils.nodeKey(res), res));
                                const resources = new Map<string, any>();
                                tree.nodes
                                    .map(node => ({...node, orphaned: false}))
                                    .concat(((pref.orphanedResources && tree.orphanedNodes) || []).map(node => ({...node, orphaned: true})))
                                    .forEach(node => {
                                        const resource: any = {...node};
                                        resource.uid = node.uid;
                                        const status = statusByKey.get(AppUtils.nodeKey(node));
                                        if (status) {
                                            resource.health = status.health;
                                            resource.status = status.status;
                                            resource.hook = status.hook;
                                            resource.syncWave = status.syncWave;
                                            resource.requiresPruning = status.requiresPruning;
                                        }
                                        resources.set(node.uid || AppUtils.nodeKey(node), resource);
                                    });
                                const resourcesRef = Array.from(resources.values());
                                return resourcesRef;
                            };

                            const filteredRes = resourceNodes().filter(res => {
                                const resNode: ResourceTreeNode = {...res, root: null, info: null, parentRefs: [], resourceVersion: '', uid: ''};
                                resNode.root = resNode;
                                return this.filterTreeNode(resNode, treeFilter);
                            });
                            const openGroupNodeDetails = (groupdedNodeIds: string[]) => {
                                const resources = resourceNodes();
                                this.setState({
                                    groupedResources: groupdedNodeIds
                                        ? resources.filter(res => groupdedNodeIds.includes(res.uid) || groupdedNodeIds.includes(AppUtils.nodeKey(res)))
                                        : []
                                });
                            };
                            const {Tree, Pods, Network, List} = AppsDetailsViewKey;
                            const zoomNum = (pref.zoom * 100).toFixed(0);
                            const setZoom = (s: number) => {
                                let targetZoom: number = pref.zoom + s;
                                if (targetZoom <= 0.05) {
                                    targetZoom = 0.1;
                                } else if (targetZoom > 2.0) {
                                    targetZoom = 2.0;
                                }
                                services.viewPreferences.updatePreferences({appDetails: {...pref, zoom: targetZoom}});
                            };
                            const setFilterGraph = (filterGraph: any[]) => {
                                this.setState({filteredGraph: filterGraph});
                            };
                            const setShowCompactNodes = (showCompactView: boolean) => {
                                services.viewPreferences.updatePreferences({appDetails: {...pref, groupNodes: showCompactView}});
                            };
                            const updateHelpTipState = (usrHelpTip: models.UserMessages) => {
                                const existingIndex = pref.userHelpTipMsgs.findIndex(msg => msg.appName === usrHelpTip.appName && msg.msgKey === usrHelpTip.msgKey);
                                if (existingIndex !== -1) {
                                    pref.userHelpTipMsgs[existingIndex] = usrHelpTip;
                                } else {
                                    (pref.userHelpTipMsgs || []).push(usrHelpTip);
                                }
                            };
                            const toggleNameDirection = () => {
                                this.setState({truncateNameOnRight: !this.state.truncateNameOnRight});
                            };
                            const expandAll = () => {
                                this.setState({collapsedNodes: []});
                            };
                            const collapseAll = () => {
                                const nodes = new Array<ResourceTreeNode>();
                                tree.nodes
                                    .map(node => ({...node, orphaned: false}))
                                    .concat((tree.orphanedNodes || []).map(node => ({...node, orphaned: true})))
                                    .forEach(node => {
                                        const resourceNode: ResourceTreeNode = {...node};
                                        nodes.push(resourceNode);
                                    });
                                const collapsedNodesList = this.state.collapsedNodes.slice();
                                if (pref.view === 'network') {
                                    const networkNodes = nodes.filter(node => node.networkingInfo);
                                    networkNodes.forEach(parent => {
                                        const parentId = parent.uid;
                                        if (collapsedNodesList.indexOf(parentId) < 0) {
                                            collapsedNodesList.push(parentId);
                                        }
                                    });
                                    this.setState({collapsedNodes: collapsedNodesList});
                                } else {
                                    const managedKeys = new Set(application.status.resources.map(AppUtils.nodeKey));
                                    nodes.forEach(node => {
                                        if (!((node.parentRefs || []).length === 0 || managedKeys.has(AppUtils.nodeKey(node)))) {
                                            node.parentRefs.forEach(parent => {
                                                const parentId = parent.uid;
                                                if (collapsedNodesList.indexOf(parentId) < 0) {
                                                    collapsedNodesList.push(parentId);
                                                }
                                            });
                                        }
                                    });
                                    collapsedNodesList.push(application.kind + '-' + application.metadata.namespace + '-' + application.metadata.name);
                                    this.setState({collapsedNodes: collapsedNodesList});
                                }
                            };
                            const appFullName = AppUtils.nodeKey({
                                group: 'argoproj.io',
                                kind: application.kind,
                                name: application.metadata.name,
                                namespace: application.metadata.namespace
                            });

                            const activeStatusExt = this.state.statusExtensionsMap[this.selectedExtension];
                            const activeTopBarActionMenuExt = this.state.topBarActionMenuExtsMap[this.selectedExtension];

                            return (
                                <div className={`application-details ${this.props.match.params.name}`}>
<<<<<<< HEAD
                                    <AuthSettingsCtx.Consumer>
                                        {settings => (
                                            <Page
                                                title={this.props.match.params.name + ' - ' + this.getPageTitle(pref.view)}
                                                useTitleOnly={true}
                                                topBarTitle={this.getPageTitle(pref.view)}
                                                toolbar={{
                                                    breadcrumbs: GetBreadcrumbs(application, settings.appLabelKey),
                                                    actionMenu: {items: this.getApplicationActionMenu(application, true)},
                                                    tools: (
                                                        <React.Fragment key='app-list-tools'>
                                                            <div className='application-details__view-type'>
=======
                                    <Page
                                        title={this.props.match.params.name + ' - ' + this.getPageTitle(pref.view)}
                                        useTitleOnly={true}
                                        topBarTitle={this.getPageTitle(pref.view)}
                                        toolbar={{
                                            breadcrumbs: [
                                                {title: 'Applications', path: '/applications'},
                                                {title: <ApplicationsDetailsAppDropdown appName={this.props.match.params.name} />}
                                            ],
                                            actionMenu: {
                                                items: [
                                                    ...this.getApplicationActionMenu(application, true),
                                                    ...(this.state.topBarActionMenuExts
                                                        ?.filter(ext => ext.shouldDisplay?.(application))
                                                        .map(ext => this.renderActionMenuItem(ext, tree, application, this.setExtensionPanelVisible)) || [])
                                                ]
                                            },
                                            tools: (
                                                <React.Fragment key='app-list-tools'>
                                                    <div className='application-details__view-type'>
                                                        <i
                                                            className={classNames('fa fa-sitemap', {selected: pref.view === Tree})}
                                                            title='Tree'
                                                            onClick={() => {
                                                                this.appContext.apis.navigation.goto('.', {view: Tree});
                                                                services.viewPreferences.updatePreferences({appDetails: {...pref, view: Tree}});
                                                            }}
                                                        />
                                                        <i
                                                            className={classNames('fa fa-th', {selected: pref.view === Pods})}
                                                            title='Pods'
                                                            onClick={() => {
                                                                this.appContext.apis.navigation.goto('.', {view: Pods});
                                                                services.viewPreferences.updatePreferences({appDetails: {...pref, view: Pods}});
                                                            }}
                                                        />
                                                        <i
                                                            className={classNames('fa fa-network-wired', {selected: pref.view === Network})}
                                                            title='Network'
                                                            onClick={() => {
                                                                this.appContext.apis.navigation.goto('.', {view: Network});
                                                                services.viewPreferences.updatePreferences({appDetails: {...pref, view: Network}});
                                                            }}
                                                        />
                                                        <i
                                                            className={classNames('fa fa-th-list', {selected: pref.view === List})}
                                                            title='List'
                                                            onClick={() => {
                                                                this.appContext.apis.navigation.goto('.', {view: List});
                                                                services.viewPreferences.updatePreferences({appDetails: {...pref, view: List}});
                                                            }}
                                                        />
                                                        {this.state.extensions &&
                                                            (this.state.extensions || []).map(ext => (
>>>>>>> 32cc6638
                                                                <i
                                                                    className={classNames('fa fa-sitemap', {selected: pref.view === Tree})}
                                                                    title='Tree'
                                                                    onClick={() => {
                                                                        this.appContext.apis.navigation.goto('.', {view: Tree});
                                                                        services.viewPreferences.updatePreferences({appDetails: {...pref, view: Tree}});
                                                                    }}
                                                                />
<<<<<<< HEAD
                                                                <i
                                                                    className={classNames('fa fa-th', {selected: pref.view === Pods})}
                                                                    title='Pods'
                                                                    onClick={() => {
                                                                        this.appContext.apis.navigation.goto('.', {view: Pods});
                                                                        services.viewPreferences.updatePreferences({appDetails: {...pref, view: Pods}});
                                                                    }}
                                                                />
                                                                <i
                                                                    className={classNames('fa fa-network-wired', {selected: pref.view === Network})}
                                                                    title='Network'
                                                                    onClick={() => {
                                                                        this.appContext.apis.navigation.goto('.', {view: Network});
                                                                        services.viewPreferences.updatePreferences({appDetails: {...pref, view: Network}});
                                                                    }}
                                                                />
                                                                <i
                                                                    className={classNames('fa fa-th-list', {selected: pref.view === List})}
                                                                    title='List'
                                                                    onClick={() => {
                                                                        this.appContext.apis.navigation.goto('.', {view: List});
                                                                        services.viewPreferences.updatePreferences({appDetails: {...pref, view: List}});
                                                                    }}
                                                                />
                                                                {this.state.extensions &&
                                                                    (this.state.extensions || []).map(ext => (
                                                                        <i
                                                                            key={ext.title}
                                                                            className={classNames(`fa ${ext.icon}`, {selected: pref.view === ext.title})}
                                                                            title={ext.title}
                                                                            onClick={() => {
                                                                                this.appContext.apis.navigation.goto('.', {view: ext.title});
                                                                                services.viewPreferences.updatePreferences({appDetails: {...pref, view: ext.title}});
                                                                            }}
                                                                        />
                                                                    ))}
                                                            </div>
                                                        </React.Fragment>
                                                    )
                                                }}>
                                                <div className='application-details__status-panel'>
                                                    <ApplicationStatusPanel
                                                        application={application}
                                                        showDiff={() => this.selectNode(appFullName, 0, 'diff')}
                                                        showOperation={() => this.setOperationStatusVisible(true)}
                                                        showConditions={() => this.setConditionsStatusVisible(true)}
                                                        showMetadataInfo={revision => this.setState({...this.state, revision})}
                                                    />
                                                </div>
                                                <div className='application-details__tree'>
                                                    {refreshing && <p className='application-details__refreshing-label'>Refreshing</p>}
                                                    {((pref.view === 'tree' || pref.view === 'network') && (
                                                        <>
                                                            <DataLoader load={() => services.viewPreferences.getPreferences()}>
                                                                {viewPref => (
                                                                    <ApplicationDetailsFilters
                                                                        pref={pref}
                                                                        tree={tree}
                                                                        onSetFilter={setFilter}
                                                                        onClearFilter={clearFilter}
                                                                        collapsed={viewPref.hideSidebar}
                                                                        resourceNodes={this.state.filteredGraph}
                                                                    />
                                                                )}
                                                            </DataLoader>
                                                            <div className='graph-options-panel'>
                                                                <a
                                                                    className={`group-nodes-button`}
                                                                    onClick={() => {
                                                                        toggleNameDirection();
                                                                    }}
                                                                    title={this.state.truncateNameOnRight ? 'Truncate resource name right' : 'Truncate resource name left'}>
                                                                    <i
                                                                        className={classNames({
                                                                            'fa fa-align-right': this.state.truncateNameOnRight,
                                                                            'fa fa-align-left': !this.state.truncateNameOnRight
                                                                        })}
                                                                    />
                                                                </a>
                                                                {(pref.view === 'tree' || pref.view === 'network') && (
                                                                    <a
                                                                        className={`group-nodes-button group-nodes-button${!pref.groupNodes ? '' : '-on'}`}
                                                                        title={pref.view === 'tree' ? 'Group Nodes' : 'Collapse Pods'}
                                                                        onClick={() => this.toggleCompactView(pref)}>
                                                                        <i className={classNames('fa fa-object-group fa-fw')} />
                                                                    </a>
                                                                )}
                                                                <span className={`separator`} />
                                                                <a className={`group-nodes-button`} onClick={() => expandAll()} title='Expand all child nodes of all parent nodes'>
                                                                    <i className='fa fa-plus fa-fw' />
                                                                </a>
                                                                <a
                                                                    className={`group-nodes-button`}
                                                                    onClick={() => collapseAll()}
                                                                    title='Collapse all child nodes of all parent nodes'>
                                                                    <i className='fa fa-minus fa-fw' />
                                                                </a>
                                                                <span className={`separator`} />
                                                                <span>
                                                                    <a className={`group-nodes-button`} onClick={() => setZoom(0.1)} title='Zoom in'>
                                                                        <i className='fa fa-search-plus fa-fw' />
                                                                    </a>
                                                                    <a className={`group-nodes-button`} onClick={() => setZoom(-0.1)} title='Zoom out'>
                                                                        <i className='fa fa-search-minus fa-fw' />
                                                                    </a>
                                                                    <div className={`zoom-value`}>{zoomNum}%</div>
                                                                </span>
                                                            </div>
                                                            <ApplicationResourceTree
                                                                nodeFilter={node => this.filterTreeNode(node, treeFilter)}
                                                                selectedNodeFullName={this.selectedNodeKey}
                                                                onNodeClick={fullName => this.selectNode(fullName)}
                                                                nodeMenu={node =>
                                                                    AppUtils.renderResourceMenu(node, application, tree, this.appContext.apis, this.appChanged, () =>
                                                                        this.getApplicationActionMenu(application, false)
                                                                    )
                                                                }
                                                                showCompactNodes={pref.groupNodes}
                                                                tree={tree}
                                                                app={application}
                                                                showOrphanedResources={pref.orphanedResources}
                                                                useNetworkingHierarchy={pref.view === 'network'}
                                                                onClearFilter={clearFilter}
                                                                onGroupdNodeClick={groupdedNodeIds => openGroupNodeDetails(groupdedNodeIds)}
                                                                zoom={pref.zoom}
                                                                podGroupCount={pref.podGroupCount}
                                                                appContext={this.appContext}
                                                                nameDirection={this.state.truncateNameOnRight}
                                                                filters={pref.resourceFilter}
                                                                setTreeFilterGraph={setFilterGraph}
                                                                setShowCompactNodes={setShowCompactNodes}
                                                                setNodeExpansion={(node, isExpanded) => this.setNodeExpansion(node, isExpanded)}
                                                                getNodeExpansion={node => this.getNodeExpansion(node)}
                                                            />
                                                        </>
                                                    )) ||
                                                        (pref.view === 'pods' && (
                                                            <PodView
                                                                tree={tree}
                                                                app={application}
                                                                onItemClick={fullName => this.selectNode(fullName)}
                                                                nodeMenu={node =>
                                                                    AppUtils.renderResourceMenu(node, application, tree, this.appContext.apis, this.appChanged, () =>
                                                                        this.getApplicationActionMenu(application, false)
                                                                    )
                                                                }
                                                                quickStarts={node => AppUtils.renderResourceButtons(node, application, tree, this.appContext.apis, this.appChanged)}
                                                            />
                                                        )) ||
                                                        (this.state.extensionsMap[pref.view] != null && (
                                                            <ExtensionView extension={this.state.extensionsMap[pref.view]} application={application} tree={tree} />
                                                        )) || (
                                                            <div>
                                                                <DataLoader load={() => services.viewPreferences.getPreferences()}>
                                                                    {viewPref => (
                                                                        <ApplicationDetailsFilters
                                                                            pref={pref}
                                                                            tree={tree}
                                                                            onSetFilter={setFilter}
                                                                            onClearFilter={clearFilter}
                                                                            collapsed={viewPref.hideSidebar}
                                                                            resourceNodes={filteredRes}
                                                                        />
                                                                    )}
                                                                </DataLoader>
                                                                {(filteredRes.length > 0 && (
                                                                    <Paginate
                                                                        page={this.state.page}
                                                                        data={filteredRes}
                                                                        onPageChange={page => this.setState({page})}
                                                                        preferencesKey='application-details'>
                                                                        {data => (
                                                                            <ApplicationResourceList
                                                                                onNodeClick={fullName => this.selectNode(fullName)}
                                                                                resources={data}
                                                                                nodeMenu={node =>
                                                                                    AppUtils.renderResourceMenu(
                                                                                        {...node, root: node},
                                                                                        application,
                                                                                        tree,
                                                                                        this.appContext.apis,
                                                                                        this.appChanged,
                                                                                        () => this.getApplicationActionMenu(application, false)
                                                                                    )
                                                                                }
                                                                                tree={tree}
                                                                            />
                                                                        )}
                                                                    </Paginate>
                                                                )) || (
                                                                    <EmptyState icon='fa fa-search'>
                                                                        <h4>No resources found</h4>
                                                                        <h5>Try to change filter criteria</h5>
                                                                    </EmptyState>
                                                                )}
                                                            </div>
                                                        )}
                                                </div>
                                                <SlidingPanel isShown={this.state.groupedResources.length > 0} onClose={() => this.closeGroupedNodesPanel()}>
                                                    <div className='application-details__sliding-panel-pagination-wrap'>
                                                        <Paginate
                                                            page={this.state.slidingPanelPage}
                                                            data={this.state.groupedResources}
                                                            onPageChange={page => this.setState({slidingPanelPage: page})}
                                                            preferencesKey='grouped-nodes-details'>
                                                            {data => (
                                                                <ApplicationResourceList
                                                                    onNodeClick={fullName => this.selectNode(fullName)}
                                                                    resources={data}
                                                                    nodeMenu={node =>
                                                                        AppUtils.renderResourceMenu(
                                                                            {...node, root: node},
                                                                            application,
                                                                            tree,
                                                                            this.appContext.apis,
                                                                            this.appChanged,
                                                                            () => this.getApplicationActionMenu(application, false)
                                                                        )
                                                                    }
                                                                    tree={tree}
                                                                />
                                                            )}
                                                        </Paginate>
                                                    </div>
                                                </SlidingPanel>
                                                <SlidingPanel isShown={selectedNode != null || isAppSelected} onClose={() => this.selectNode('')}>
                                                    <ResourceDetails
                                                        tree={tree}
                                                        application={application}
                                                        isAppSelected={isAppSelected}
                                                        updateApp={(app: models.Application, query: {validate?: boolean}) => this.updateApp(app, query)}
                                                        selectedNode={selectedNode}
                                                        tab={tab}
                                                    />
                                                </SlidingPanel>
                                                <ApplicationSyncPanel
                                                    application={application}
                                                    hide={() => AppUtils.showDeploy(null, null, this.appContext.apis)}
                                                    selectedResource={syncResourceKey}
                                                />
                                                <SlidingPanel isShown={this.selectedRollbackDeploymentIndex > -1} onClose={() => this.setRollbackPanelVisible(-1)}>
                                                    {this.selectedRollbackDeploymentIndex > -1 && (
                                                        <ApplicationDeploymentHistory
                                                            app={application}
                                                            selectedRollbackDeploymentIndex={this.selectedRollbackDeploymentIndex}
                                                            rollbackApp={info => this.rollbackApplication(info, application)}
                                                            selectDeployment={i => this.setRollbackPanelVisible(i)}
                                                        />
                                                    )}
                                                </SlidingPanel>
                                                <SlidingPanel isShown={this.showOperationState && !!operationState} onClose={() => this.setOperationStatusVisible(false)}>
                                                    {operationState && <ApplicationOperationState application={application} operationState={operationState} />}
                                                </SlidingPanel>
                                                <SlidingPanel isShown={this.showConditions && !!conditions} onClose={() => this.setConditionsStatusVisible(false)}>
                                                    {conditions && <ApplicationConditions conditions={conditions} />}
                                                </SlidingPanel>
                                                <SlidingPanel isShown={!!this.state.revision} isMiddle={true} onClose={() => this.setState({revision: null})}>
                                                    {this.state.revision &&
                                                        (source.chart ? (
                                                            <DataLoader
                                                                input={application}
                                                                load={input =>
                                                                    services.applications.revisionChartDetails(input.metadata.name, input.metadata.namespace, this.state.revision)
                                                                }>
                                                                {(m: ChartDetails) => (
                                                                    <div className='white-box' style={{marginTop: '1.5em'}}>
                                                                        <div className='white-box__details'>
                                                                            <div className='row white-box__details-row'>
                                                                                <div className='columns small-3'>Revision:</div>
                                                                                <div className='columns small-9'>{this.state.revision}</div>
                                                                            </div>
                                                                            <div className='row white-box__details-row'>
                                                                                <div className='columns small-3'>Helm Chart:</div>
                                                                                <div className='columns small-9'>
                                                                                    {source.chart}&nbsp;
                                                                                    {m.home && (
                                                                                        <a
                                                                                            title={m.home}
                                                                                            onClick={e => {
                                                                                                e.stopPropagation();
                                                                                                window.open(m.home);
                                                                                            }}>
                                                                                            <i className='fa fa-external-link-alt' />
                                                                                        </a>
                                                                                    )}
                                                                                </div>
                                                                            </div>
                                                                            {m.description && (
                                                                                <div className='row white-box__details-row'>
                                                                                    <div className='columns small-3'>Description:</div>
                                                                                    <div className='columns small-9'>{m.description}</div>
                                                                                </div>
                                                                            )}
                                                                            {m.maintainers.length > 0 && (
                                                                                <div className='row white-box__details-row'>
                                                                                    <div className='columns small-3'>Maintainers:</div>
                                                                                    <div className='columns small-9'>{m.maintainers.join(', ')}</div>
                                                                                </div>
                                                                            )}
                                                                        </div>
                                                                    </div>
                                                                )}
                                                            </DataLoader>
                                                        ) : (
                                                            <DataLoader
                                                                load={() =>
                                                                    services.applications.revisionMetadata(
                                                                        application.metadata.name,
                                                                        application.metadata.namespace,
                                                                        this.state.revision
                                                                    )
                                                                }>
                                                                {metadata => (
                                                                    <div className='white-box' style={{marginTop: '1.5em'}}>
                                                                        <div className='white-box__details'>
                                                                            <div className='row white-box__details-row'>
                                                                                <div className='columns small-3'>SHA:</div>
                                                                                <div className='columns small-9'>
                                                                                    <Revision repoUrl={source.repoURL} revision={this.state.revision} />
                                                                                </div>
                                                                            </div>
                                                                        </div>
                                                                        <div className='white-box__details'>
                                                                            <div className='row white-box__details-row'>
                                                                                <div className='columns small-3'>Date:</div>
                                                                                <div className='columns small-9'>
                                                                                    <Timestamp date={metadata.date} />
                                                                                </div>
                                                                            </div>
                                                                        </div>
                                                                        <div className='white-box__details'>
                                                                            <div className='row white-box__details-row'>
                                                                                <div className='columns small-3'>Tags:</div>
                                                                                <div className='columns small-9'>
                                                                                    {((metadata.tags || []).length > 0 && metadata.tags.join(', ')) || 'No tags'}
                                                                                </div>
                                                                            </div>
                                                                        </div>
                                                                        <div className='white-box__details'>
                                                                            <div className='row white-box__details-row'>
                                                                                <div className='columns small-3'>Author:</div>
                                                                                <div className='columns small-9'>{metadata.author}</div>
                                                                            </div>
                                                                        </div>
                                                                        <div className='white-box__details'>
                                                                            <div className='row white-box__details-row'>
                                                                                <div className='columns small-3'>Message:</div>
                                                                                <div className='columns small-9' style={{display: 'flex', alignItems: 'center'}}>
                                                                                    <div className='application-details__commit-message'>
                                                                                        {renderCommitMessage(metadata.message)}
                                                                                    </div>
                                                                                </div>
                                                                            </div>
                                                                        </div>
                                                                    </div>
                                                                )}
                                                            </DataLoader>
                                                        ))}
                                                </SlidingPanel>
                                            </Page>
                                        )}
                                    </AuthSettingsCtx.Consumer>
=======
                                                            ))}
                                                    </div>
                                                </React.Fragment>
                                            )
                                        }}>
                                        <div className='application-details__wrapper'>
                                            <div className='application-details__status-panel'>
                                                <ApplicationStatusPanel
                                                    application={application}
                                                    showDiff={() => this.selectNode(appFullName, 0, 'diff')}
                                                    showOperation={() => this.setOperationStatusVisible(true)}
                                                    showConditions={() => this.setConditionsStatusVisible(true)}
                                                    showExtension={id => this.setExtensionPanelVisible(id)}
                                                    showMetadataInfo={revision => this.setState({...this.state, revision})}
                                                />
                                            </div>
                                            <div className='application-details__tree'>
                                                {refreshing && <p className='application-details__refreshing-label'>Refreshing</p>}
                                                {((pref.view === 'tree' || pref.view === 'network') && (
                                                    <>
                                                        <DataLoader load={() => services.viewPreferences.getPreferences()}>
                                                            {viewPref => (
                                                                <ApplicationDetailsFilters
                                                                    pref={pref}
                                                                    tree={tree}
                                                                    onSetFilter={setFilter}
                                                                    onClearFilter={clearFilter}
                                                                    collapsed={viewPref.hideSidebar}
                                                                    resourceNodes={this.state.filteredGraph}
                                                                />
                                                            )}
                                                        </DataLoader>
                                                        <div className='graph-options-panel'>
                                                            <a
                                                                className={`group-nodes-button`}
                                                                onClick={() => {
                                                                    toggleNameDirection();
                                                                }}
                                                                title={this.state.truncateNameOnRight ? 'Truncate resource name right' : 'Truncate resource name left'}>
                                                                <i
                                                                    className={classNames({
                                                                        'fa fa-align-right': this.state.truncateNameOnRight,
                                                                        'fa fa-align-left': !this.state.truncateNameOnRight
                                                                    })}
                                                                />
                                                            </a>
                                                            {(pref.view === 'tree' || pref.view === 'network') && (
                                                                <Tooltip
                                                                    content={AppUtils.userMsgsList[showToolTip?.msgKey] || 'Group Nodes'}
                                                                    visible={pref.groupNodes && showToolTip !== undefined && !showToolTip?.display}
                                                                    duration={showToolTip?.duration}
                                                                    zIndex={1}>
                                                                    <a
                                                                        className={`group-nodes-button group-nodes-button${!pref.groupNodes ? '' : '-on'}`}
                                                                        title={pref.view === 'tree' ? 'Group Nodes' : 'Collapse Pods'}
                                                                        onClick={() => this.toggleCompactView(application.metadata.name, pref)}>
                                                                        <i className={classNames('fa fa-object-group fa-fw')} />
                                                                    </a>
                                                                </Tooltip>
                                                            )}

                                                            <span className={`separator`} />
                                                            <a className={`group-nodes-button`} onClick={() => expandAll()} title='Expand all child nodes of all parent nodes'>
                                                                <i className='fa fa-plus fa-fw' />
                                                            </a>
                                                            <a className={`group-nodes-button`} onClick={() => collapseAll()} title='Collapse all child nodes of all parent nodes'>
                                                                <i className='fa fa-minus fa-fw' />
                                                            </a>
                                                            <span className={`separator`} />
                                                            <span>
                                                                <a className={`group-nodes-button`} onClick={() => setZoom(0.1)} title='Zoom in'>
                                                                    <i className='fa fa-search-plus fa-fw' />
                                                                </a>
                                                                <a className={`group-nodes-button`} onClick={() => setZoom(-0.1)} title='Zoom out'>
                                                                    <i className='fa fa-search-minus fa-fw' />
                                                                </a>
                                                                <div className={`zoom-value`}>{zoomNum}%</div>
                                                            </span>
                                                        </div>
                                                        <ApplicationResourceTree
                                                            nodeFilter={node => this.filterTreeNode(node, treeFilter)}
                                                            selectedNodeFullName={this.selectedNodeKey}
                                                            onNodeClick={fullName => this.selectNode(fullName)}
                                                            nodeMenu={node =>
                                                                AppUtils.renderResourceMenu(node, application, tree, this.appContext.apis, this.appChanged, () =>
                                                                    this.getApplicationActionMenu(application, false)
                                                                )
                                                            }
                                                            showCompactNodes={pref.groupNodes}
                                                            userMsgs={pref.userHelpTipMsgs}
                                                            tree={tree}
                                                            app={application}
                                                            showOrphanedResources={pref.orphanedResources}
                                                            useNetworkingHierarchy={pref.view === 'network'}
                                                            onClearFilter={clearFilter}
                                                            onGroupdNodeClick={groupdedNodeIds => openGroupNodeDetails(groupdedNodeIds)}
                                                            zoom={pref.zoom}
                                                            podGroupCount={pref.podGroupCount}
                                                            appContext={this.appContext}
                                                            nameDirection={this.state.truncateNameOnRight}
                                                            filters={pref.resourceFilter}
                                                            setTreeFilterGraph={setFilterGraph}
                                                            updateUsrHelpTipMsgs={updateHelpTipState}
                                                            setShowCompactNodes={setShowCompactNodes}
                                                            setNodeExpansion={(node, isExpanded) => this.setNodeExpansion(node, isExpanded)}
                                                            getNodeExpansion={node => this.getNodeExpansion(node)}
                                                        />
                                                    </>
                                                )) ||
                                                    (pref.view === 'pods' && (
                                                        <PodView
                                                            tree={tree}
                                                            app={application}
                                                            onItemClick={fullName => this.selectNode(fullName)}
                                                            nodeMenu={node =>
                                                                AppUtils.renderResourceMenu(node, application, tree, this.appContext.apis, this.appChanged, () =>
                                                                    this.getApplicationActionMenu(application, false)
                                                                )
                                                            }
                                                            quickStarts={node => AppUtils.renderResourceButtons(node, application, tree, this.appContext.apis, this.appChanged)}
                                                        />
                                                    )) ||
                                                    (this.state.extensionsMap[pref.view] != null && (
                                                        <ExtensionView extension={this.state.extensionsMap[pref.view]} application={application} tree={tree} />
                                                    )) || (
                                                        <div>
                                                            <DataLoader load={() => services.viewPreferences.getPreferences()}>
                                                                {viewPref => (
                                                                    <ApplicationDetailsFilters
                                                                        pref={pref}
                                                                        tree={tree}
                                                                        onSetFilter={setFilter}
                                                                        onClearFilter={clearFilter}
                                                                        collapsed={viewPref.hideSidebar}
                                                                        resourceNodes={filteredRes}
                                                                    />
                                                                )}
                                                            </DataLoader>
                                                            {(filteredRes.length > 0 && (
                                                                <Paginate
                                                                    page={this.state.page}
                                                                    data={filteredRes}
                                                                    onPageChange={page => this.setState({page})}
                                                                    preferencesKey='application-details'>
                                                                    {data => (
                                                                        <ApplicationResourceList
                                                                            pref={pref}
                                                                            onNodeClick={fullName => this.selectNode(fullName)}
                                                                            resources={data}
                                                                            nodeMenu={node =>
                                                                                AppUtils.renderResourceMenu(node, application, tree, this.appContext.apis, this.appChanged, () =>
                                                                                    this.getApplicationActionMenu(application, false)
                                                                                )
                                                                            }
                                                                            tree={tree}
                                                                        />
                                                                    )}
                                                                </Paginate>
                                                            )) || (
                                                                <EmptyState icon='fa fa-search'>
                                                                    <h4>No resources found</h4>
                                                                    <h5>Try to change filter criteria</h5>
                                                                </EmptyState>
                                                            )}
                                                        </div>
                                                    )}
                                            </div>
                                        </div>
                                        <SlidingPanel isShown={this.state.groupedResources.length > 0} onClose={() => this.closeGroupedNodesPanel()}>
                                            <div className='application-details__sliding-panel-pagination-wrap'>
                                                <Paginate
                                                    page={this.state.slidingPanelPage}
                                                    data={this.state.groupedResources}
                                                    onPageChange={page => this.setState({slidingPanelPage: page})}
                                                    preferencesKey='grouped-nodes-details'>
                                                    {data => (
                                                        <ApplicationResourceList
                                                            pref={pref}
                                                            onNodeClick={fullName => this.selectNode(fullName)}
                                                            resources={data}
                                                            nodeMenu={node =>
                                                                AppUtils.renderResourceMenu(node, application, tree, this.appContext.apis, this.appChanged, () =>
                                                                    this.getApplicationActionMenu(application, false)
                                                                )
                                                            }
                                                            tree={tree}
                                                        />
                                                    )}
                                                </Paginate>
                                            </div>
                                        </SlidingPanel>
                                        <SlidingPanel isShown={selectedNode != null || isAppSelected} onClose={() => this.selectNode('')}>
                                            <ResourceDetails
                                                tree={tree}
                                                application={application}
                                                isAppSelected={isAppSelected}
                                                updateApp={(app: models.Application, query: {validate?: boolean}) => this.updateApp(app, query)}
                                                selectedNode={selectedNode}
                                                appCxt={this.context}
                                                tab={tab}
                                            />
                                        </SlidingPanel>
                                        <ApplicationSyncPanel
                                            application={application}
                                            hide={() => AppUtils.showDeploy(null, null, this.appContext.apis)}
                                            selectedResource={syncResourceKey}
                                        />
                                        <SlidingPanel isShown={this.selectedRollbackDeploymentIndex > -1} onClose={() => this.setRollbackPanelVisible(-1)}>
                                            {this.selectedRollbackDeploymentIndex > -1 && (
                                                <ApplicationDeploymentHistory
                                                    app={application}
                                                    rollbackApp={info => this.rollbackApplication(info, application)}
                                                    selectDeployment={i => this.setRollbackPanelVisible(i)}
                                                />
                                            )}
                                        </SlidingPanel>
                                        <SlidingPanel isShown={this.showOperationState && !!operationState} onClose={() => this.setOperationStatusVisible(false)}>
                                            {operationState && <ApplicationOperationState application={application} operationState={operationState} />}
                                        </SlidingPanel>
                                        <SlidingPanel isShown={this.showConditions && !!conditions} onClose={() => this.setConditionsStatusVisible(false)}>
                                            {conditions && <ApplicationConditions conditions={conditions} />}
                                        </SlidingPanel>
                                        <SlidingPanel
                                            isShown={this.state.revision === 'SYNC_STATUS_REVISION' || this.state.revision === 'OPERATION_STATE_REVISION'}
                                            isMiddle={true}
                                            onClose={() => this.setState({revision: null})}>
                                            {this.state.revision === 'SYNC_STATUS_REVISION' &&
                                                (application.status.sync.revisions || application.status.sync.revision) &&
                                                this.getContent(application, source, application.status.sync.revisions, application.status.sync.revision)}
                                            {this.state.revision === 'OPERATION_STATE_REVISION' &&
                                                (application.status.operationState.syncResult.revisions || application.status.operationState.syncResult.revision) &&
                                                this.getContent(
                                                    application,
                                                    source,
                                                    application.status.operationState.syncResult.revisions,
                                                    application.status.operationState.syncResult.revision
                                                )}
                                        </SlidingPanel>
                                        <SlidingPanel
                                            isShown={this.selectedExtension !== '' && activeStatusExt != null && activeStatusExt.flyout != null}
                                            onClose={() => this.setExtensionPanelVisible('')}>
                                            {this.selectedExtension !== '' && activeStatusExt?.flyout && <activeStatusExt.flyout application={application} tree={tree} />}
                                        </SlidingPanel>
                                        <SlidingPanel
                                            isMiddle={activeTopBarActionMenuExt?.isMiddle ?? true}
                                            isShown={this.selectedExtension !== '' && activeTopBarActionMenuExt != null && activeTopBarActionMenuExt.flyout != null}
                                            onClose={() => this.setExtensionPanelVisible('')}>
                                            {this.selectedExtension !== '' && activeTopBarActionMenuExt?.flyout && (
                                                <activeTopBarActionMenuExt.flyout application={application} tree={tree} />
                                            )}
                                        </SlidingPanel>
                                    </Page>
>>>>>>> 32cc6638
                                </div>
                            );
                        }}
                    </DataLoader>
                )}
            </ObservableQuery>
        );
    }
    private renderActionMenuItem(ext: TopBarActionMenuExt, tree: appModels.ApplicationTree, application: appModels.Application, showExtension?: (id: string) => any): any {
        return {
            action: () => this.setExtensionPanelVisible(ext.id),
            title: <ext.component application={application} tree={tree} openFlyout={() => showExtension && showExtension(ext.id)} />,
            iconClassName: ext.iconClassName
        };
    }
    private getApplicationActionMenu(app: appModels.Application, needOverlapLabelOnNarrowScreen: boolean) {
        const refreshing = app.metadata.annotations && app.metadata.annotations[appModels.AnnotationRefreshKey];
        const fullName = AppUtils.nodeKey({group: 'argoproj.io', kind: app.kind, name: app.metadata.name, namespace: app.metadata.namespace});
        const ActionMenuItem = (prop: {actionLabel: string}) => <span className={needOverlapLabelOnNarrowScreen ? 'show-for-large' : ''}>{prop.actionLabel}</span>;
        return [
            {
                iconClassName: 'fa fa-info-circle',
                title: <ActionMenuItem actionLabel='Details' />,
                action: () => this.selectNode(fullName),
                disabled: !app.spec.source && (!app.spec.sources || app.spec.sources.length === 0)
            },
            {
                iconClassName: 'fa fa-file-medical',
                title: <ActionMenuItem actionLabel='Diff' />,
                action: () => this.selectNode(fullName, 0, 'diff'),
                disabled: app.status.sync.status === appModels.SyncStatuses.Synced || (!app.spec.source && (!app.spec.sources || app.spec.sources.length === 0))
            },
            {
                iconClassName: 'fa fa-sync',
                title: <ActionMenuItem actionLabel='Sync' />,
                action: () => AppUtils.showDeploy('all', null, this.appContext.apis),
                disabled: !app.spec.source && (!app.spec.sources || app.spec.sources.length === 0)
            },
            ...(app.status?.operationState?.phase === 'Running' && app.status.resources.find(r => r.requiresDeletionConfirmation)
                ? [
                      {
                          iconClassName: 'fa fa-check',
                          title: <ActionMenuItem actionLabel='Confirm Pruning' />,
                          action: () => this.confirmDeletion(app, 'Confirm Prunning', 'Are you sure you want to confirm resources pruning?')
                      }
                  ]
                : []),
            {
                iconClassName: 'fa fa-info-circle',
                title: <ActionMenuItem actionLabel='Sync Status' />,
                action: () => this.setOperationStatusVisible(true),
                disabled: !app.status.operationState
            },
            {
                iconClassName: 'fa fa-history',
                title: <ActionMenuItem actionLabel='History and rollback' />,
                action: () => {
                    this.setRollbackPanelVisible(0);
                },
                disabled: !app.status.operationState
            },
            app.metadata.deletionTimestamp &&
            app.status.resources.find(r => r.requiresDeletionConfirmation) &&
            !((app.metadata.annotations || {})[appModels.AppDeletionConfirmedAnnotation] == 'true')
                ? {
                      iconClassName: 'fa fa-check',
                      title: <ActionMenuItem actionLabel='Confirm Deletion' />,
                      action: () => this.confirmDeletion(app, 'Confirm Deletion', 'Are you sure you want to delete this application?')
                  }
                : {
                      iconClassName: 'fa fa-times-circle',
                      title: <ActionMenuItem actionLabel='Delete' />,
                      action: () => this.deleteApplication(),
                      disabled: !!app.metadata.deletionTimestamp
                  },
            {
                iconClassName: classNames('fa fa-redo', {'status-icon--spin': !!refreshing}),
                title: (
                    <React.Fragment>
                        <ActionMenuItem actionLabel='Refresh' />{' '}
                        <DropDownMenu
                            items={[
                                {
                                    title: 'Hard Refresh',
                                    action: () => !refreshing && services.applications.get(app.metadata.name, app.metadata.namespace, 'hard')
                                }
                            ]}
                            anchor={() => <i className='fa fa-caret-down' />}
                        />
                    </React.Fragment>
                ),
                disabled: !!refreshing,
                action: () => {
                    if (!refreshing) {
                        services.applications.get(app.metadata.name, app.metadata.namespace, 'normal');
                        AppUtils.setAppRefreshing(app);
                        this.appChanged.next(app);
                    }
                }
            }
        ];
    }

    private filterTreeNode(node: ResourceTreeNode, filterInput: FilterInput): boolean {
        const syncStatuses = filterInput.sync.map(item => (item === 'OutOfSync' ? ['OutOfSync', 'Unknown'] : [item])).reduce((first, second) => first.concat(second), []);

        const root = node.root || ({} as ResourceTreeNode);
        const hook = root && root.hook;
        if (
            (filterInput.name.length === 0 || this.nodeNameMatchesWildcardFilters(node.name, filterInput.name)) &&
            (filterInput.kind.length === 0 || filterInput.kind.indexOf(node.kind) > -1) &&
            // include if node's root sync matches filter
            (syncStatuses.length === 0 || hook || (root.status && syncStatuses.indexOf(root.status) > -1)) &&
            // include if node or node's root health matches filter
            (filterInput.health.length === 0 ||
                hook ||
                (root.health && filterInput.health.indexOf(root.health.status) > -1) ||
                (node.health && filterInput.health.indexOf(node.health.status) > -1)) &&
            (filterInput.namespace.length === 0 || filterInput.namespace.includes(node.namespace))
        ) {
            return true;
        }

        return false;
    }

    private nodeNameMatchesWildcardFilters(nodeName: string, filterInputNames: string[]): boolean {
        const regularExpression = new RegExp(
            filterInputNames
                // Escape any regex input to ensure only * can be used
                .map(pattern => '^' + this.escapeRegex(pattern) + '$')
                // Replace any escaped * with proper regex
                .map(pattern => pattern.replace(/\\\*/g, '.*'))
                // Join all filterInputs to a single regular expression
                .join('|'),
            'gi'
        );
        return regularExpression.test(nodeName);
    }

    private escapeRegex(input: string): string {
        return input.replace(/[.*+?^${}()|[\]\\]/g, '\\$&');
    }

    private loadAppInfo(name: string, appNamespace: string): Observable<{application: appModels.Application; tree: appModels.ApplicationTree}> {
        return from(services.applications.get(name, appNamespace))
            .pipe(
                mergeMap(app => {
                    const fallbackTree = {
                        nodes: app.status.resources.map(res => ({...res, parentRefs: [], info: [], resourceVersion: '', uid: ''})),
                        orphanedNodes: [],
                        hosts: []
                    } as appModels.ApplicationTree;
                    return combineLatest(
                        merge(
                            from([app]),
                            this.appChanged.pipe(filter(item => !!item)),
                            AppUtils.handlePageVisibility(() =>
                                services.applications
                                    .watch({name, appNamespace})
                                    .pipe(
                                        map(watchEvent => {
                                            if (watchEvent.type === 'DELETED') {
                                                this.onAppDeleted();
                                            }
                                            return watchEvent.application;
                                        })
                                    )
                                    .pipe(repeat())
                                    .pipe(retryWhen(errors => errors.pipe(delay(500))))
                            )
                        ),
                        merge(
                            from([fallbackTree]),
                            services.applications.resourceTree(name, appNamespace).catch(() => fallbackTree),
                            AppUtils.handlePageVisibility(() =>
                                services.applications
                                    .watchResourceTree(name, appNamespace)
                                    .pipe(repeat())
                                    .pipe(retryWhen(errors => errors.pipe(delay(500))))
                            )
                        )
                    );
                })
            )
            .pipe(filter(([application, tree]) => !!application && !!tree))
            .pipe(map(([application, tree]) => ({application, tree})));
    }

    private onAppDeleted() {
        this.appContext.apis.notifications.show({type: NotificationType.Success, content: `Application '${this.props.match.params.name}' was deleted`});
        this.appContext.apis.navigation.goto('/applications');
    }

    private async updateApp(app: appModels.Application, query: {validate?: boolean}) {
        const latestApp = await services.applications.get(app.metadata.name, app.metadata.namespace);
        latestApp.metadata.labels = app.metadata.labels;
        latestApp.metadata.annotations = app.metadata.annotations;
        latestApp.spec = app.spec;
        const updatedApp = await services.applications.update(latestApp, query);
        this.appChanged.next(updatedApp);
    }

    private groupAppNodesByKey(application: appModels.Application, tree: appModels.ApplicationTree) {
        const nodeByKey = new Map<string, appModels.ResourceDiff | appModels.ResourceNode | appModels.Application>();
        tree.nodes.concat(tree.orphanedNodes || []).forEach(node => nodeByKey.set(AppUtils.nodeKey(node), node));
        nodeByKey.set(AppUtils.nodeKey({group: 'argoproj.io', kind: application.kind, name: application.metadata.name, namespace: application.metadata.namespace}), application);
        return nodeByKey;
    }

    private getTreeFilter(filterInput: string[]): FilterInput {
        const name = new Array<string>();
        const kind = new Array<string>();
        const health = new Array<string>();
        const sync = new Array<string>();
        const namespace = new Array<string>();
        for (const item of filterInput || []) {
            const [type, val] = item.split(':');
            switch (type) {
                case 'name':
                    name.push(val);
                    break;
                case 'kind':
                    kind.push(val);
                    break;
                case 'health':
                    health.push(val);
                    break;
                case 'sync':
                    sync.push(val);
                    break;
                case 'namespace':
                    namespace.push(val);
                    break;
            }
        }
        return {kind, health, sync, namespace, name};
    }

    private setOperationStatusVisible(isVisible: boolean) {
        this.appContext.apis.navigation.goto('.', {operation: isVisible}, {replace: true});
    }

    private setConditionsStatusVisible(isVisible: boolean) {
        this.appContext.apis.navigation.goto('.', {conditions: isVisible}, {replace: true});
    }

    private setRollbackPanelVisible(selectedDeploymentIndex = 0) {
        this.appContext.apis.navigation.goto('.', {rollback: selectedDeploymentIndex}, {replace: true});
    }

    private setExtensionPanelVisible(selectedExtension = '') {
        this.appContext.apis.navigation.goto('.', {extension: selectedExtension}, {replace: true});
    }

    private selectNode(fullName: string, containerIndex = 0, tab: string = null) {
        SelectNode(fullName, containerIndex, tab, this.appContext.apis);
    }

    private async rollbackApplication(revisionHistory: appModels.RevisionHistory, application: appModels.Application) {
        try {
            const needDisableRollback = application.spec.syncPolicy && application.spec.syncPolicy.automated;
            let confirmationMessage = `Are you sure you want to rollback application '${this.props.match.params.name}'?`;
            if (needDisableRollback) {
                confirmationMessage = `Auto-Sync needs to be disabled in order for rollback to occur.
Are you sure you want to disable auto-sync and rollback application '${this.props.match.params.name}'?`;
            }

            const confirmed = await this.appContext.apis.popup.confirm('Rollback application', confirmationMessage);
            if (confirmed) {
                if (needDisableRollback) {
                    const update = JSON.parse(JSON.stringify(application)) as appModels.Application;
                    update.spec.syncPolicy = {automated: null};
                    await services.applications.update(update);
                }
                await services.applications.rollback(this.props.match.params.name, this.getAppNamespace(), revisionHistory.id);
                this.appChanged.next(await services.applications.get(this.props.match.params.name, this.getAppNamespace()));
                this.setRollbackPanelVisible(-1);
            }
        } catch (e) {
            this.appContext.apis.notifications.show({
                content: <ErrorNotification title='Unable to rollback application' e={e} />,
                type: NotificationType.Error
            });
        }
    }

    private get appContext(): AppContext {
        return this.context as AppContext;
    }

    private async deleteApplication() {
        await AppUtils.deleteApplication(this.props.match.params.name, this.getAppNamespace(), this.appContext.apis);
    }

    private async confirmDeletion(app: appModels.Application, title: string, message: string) {
        const confirmed = await this.appContext.apis.popup.confirm(title, message);
        if (confirmed) {
            if (!app.metadata.annotations) {
                app.metadata.annotations = {};
            }
            app.metadata.annotations[appModels.AppDeletionConfirmedAnnotation] = new Date().toISOString();
            await services.applications.update(app);
        }
    }
}

const ExtensionView = (props: {extension: AppViewExtension; application: models.Application; tree: models.ApplicationTree}) => {
    const {extension, application, tree} = props;
    return <extension.component application={application} tree={tree} />;
};<|MERGE_RESOLUTION|>--- conflicted
+++ resolved
@@ -9,7 +9,7 @@
 import {delay, filter, map, mergeMap, repeat, retryWhen} from 'rxjs/operators';
 
 import {DataLoader, EmptyState, ErrorNotification, ObservableQuery, Page, Paginate, Revision, Timestamp} from '../../../shared/components';
-import {AppContext, AuthSettingsCtx, ContextApis} from '../../../shared/context';
+import {AppContext, ContextApis} from '../../../shared/context';
 import * as appModels from '../../../shared/models';
 import {AppDetailsPreferences, AppsDetailsViewKey, AppsDetailsViewType, services} from '../../../shared/services';
 
@@ -74,21 +74,6 @@
 export const SelectNode = (fullName: string, containerIndex = 0, tab: string = null, appContext: ContextApis) => {
     const node = fullName ? `${fullName}/${containerIndex}` : null;
     appContext.navigation.goto('.', {node, tab}, {replace: true});
-};
-
-export const GetBreadcrumbs = (app: appModels.Application, appLabelKey: string) => {
-    const breadcrumbs = new Array<{title: string | React.ReactNode; path?: string}>();
-
-    breadcrumbs.push({title: 'Applications', path: '/applications'});
-
-    if (app.metadata.labels && appLabelKey in app.metadata.labels) {
-        const title = app.metadata.labels[appLabelKey];
-        breadcrumbs.push({title, path: `/applications/${title}`});
-    }
-
-    breadcrumbs.push({title: <ApplicationsDetailsAppDropdown appName={app.metadata.name} />});
-
-    return breadcrumbs;
 };
 
 export class ApplicationDetails extends React.Component<RouteComponentProps<{appnamespace: string; name: string}>, ApplicationDetailsState> {
@@ -614,20 +599,6 @@
 
                             return (
                                 <div className={`application-details ${this.props.match.params.name}`}>
-<<<<<<< HEAD
-                                    <AuthSettingsCtx.Consumer>
-                                        {settings => (
-                                            <Page
-                                                title={this.props.match.params.name + ' - ' + this.getPageTitle(pref.view)}
-                                                useTitleOnly={true}
-                                                topBarTitle={this.getPageTitle(pref.view)}
-                                                toolbar={{
-                                                    breadcrumbs: GetBreadcrumbs(application, settings.appLabelKey),
-                                                    actionMenu: {items: this.getApplicationActionMenu(application, true)},
-                                                    tools: (
-                                                        <React.Fragment key='app-list-tools'>
-                                                            <div className='application-details__view-type'>
-=======
                                     <Page
                                         title={this.props.match.params.name + ' - ' + this.getPageTitle(pref.view)}
                                         useTitleOnly={true}
@@ -682,379 +653,15 @@
                                                         />
                                                         {this.state.extensions &&
                                                             (this.state.extensions || []).map(ext => (
->>>>>>> 32cc6638
                                                                 <i
-                                                                    className={classNames('fa fa-sitemap', {selected: pref.view === Tree})}
-                                                                    title='Tree'
+                                                                    key={ext.title}
+                                                                    className={classNames(`fa ${ext.icon}`, {selected: pref.view === ext.title})}
+                                                                    title={ext.title}
                                                                     onClick={() => {
-                                                                        this.appContext.apis.navigation.goto('.', {view: Tree});
-                                                                        services.viewPreferences.updatePreferences({appDetails: {...pref, view: Tree}});
+                                                                        this.appContext.apis.navigation.goto('.', {view: ext.title});
+                                                                        services.viewPreferences.updatePreferences({appDetails: {...pref, view: ext.title}});
                                                                     }}
                                                                 />
-<<<<<<< HEAD
-                                                                <i
-                                                                    className={classNames('fa fa-th', {selected: pref.view === Pods})}
-                                                                    title='Pods'
-                                                                    onClick={() => {
-                                                                        this.appContext.apis.navigation.goto('.', {view: Pods});
-                                                                        services.viewPreferences.updatePreferences({appDetails: {...pref, view: Pods}});
-                                                                    }}
-                                                                />
-                                                                <i
-                                                                    className={classNames('fa fa-network-wired', {selected: pref.view === Network})}
-                                                                    title='Network'
-                                                                    onClick={() => {
-                                                                        this.appContext.apis.navigation.goto('.', {view: Network});
-                                                                        services.viewPreferences.updatePreferences({appDetails: {...pref, view: Network}});
-                                                                    }}
-                                                                />
-                                                                <i
-                                                                    className={classNames('fa fa-th-list', {selected: pref.view === List})}
-                                                                    title='List'
-                                                                    onClick={() => {
-                                                                        this.appContext.apis.navigation.goto('.', {view: List});
-                                                                        services.viewPreferences.updatePreferences({appDetails: {...pref, view: List}});
-                                                                    }}
-                                                                />
-                                                                {this.state.extensions &&
-                                                                    (this.state.extensions || []).map(ext => (
-                                                                        <i
-                                                                            key={ext.title}
-                                                                            className={classNames(`fa ${ext.icon}`, {selected: pref.view === ext.title})}
-                                                                            title={ext.title}
-                                                                            onClick={() => {
-                                                                                this.appContext.apis.navigation.goto('.', {view: ext.title});
-                                                                                services.viewPreferences.updatePreferences({appDetails: {...pref, view: ext.title}});
-                                                                            }}
-                                                                        />
-                                                                    ))}
-                                                            </div>
-                                                        </React.Fragment>
-                                                    )
-                                                }}>
-                                                <div className='application-details__status-panel'>
-                                                    <ApplicationStatusPanel
-                                                        application={application}
-                                                        showDiff={() => this.selectNode(appFullName, 0, 'diff')}
-                                                        showOperation={() => this.setOperationStatusVisible(true)}
-                                                        showConditions={() => this.setConditionsStatusVisible(true)}
-                                                        showMetadataInfo={revision => this.setState({...this.state, revision})}
-                                                    />
-                                                </div>
-                                                <div className='application-details__tree'>
-                                                    {refreshing && <p className='application-details__refreshing-label'>Refreshing</p>}
-                                                    {((pref.view === 'tree' || pref.view === 'network') && (
-                                                        <>
-                                                            <DataLoader load={() => services.viewPreferences.getPreferences()}>
-                                                                {viewPref => (
-                                                                    <ApplicationDetailsFilters
-                                                                        pref={pref}
-                                                                        tree={tree}
-                                                                        onSetFilter={setFilter}
-                                                                        onClearFilter={clearFilter}
-                                                                        collapsed={viewPref.hideSidebar}
-                                                                        resourceNodes={this.state.filteredGraph}
-                                                                    />
-                                                                )}
-                                                            </DataLoader>
-                                                            <div className='graph-options-panel'>
-                                                                <a
-                                                                    className={`group-nodes-button`}
-                                                                    onClick={() => {
-                                                                        toggleNameDirection();
-                                                                    }}
-                                                                    title={this.state.truncateNameOnRight ? 'Truncate resource name right' : 'Truncate resource name left'}>
-                                                                    <i
-                                                                        className={classNames({
-                                                                            'fa fa-align-right': this.state.truncateNameOnRight,
-                                                                            'fa fa-align-left': !this.state.truncateNameOnRight
-                                                                        })}
-                                                                    />
-                                                                </a>
-                                                                {(pref.view === 'tree' || pref.view === 'network') && (
-                                                                    <a
-                                                                        className={`group-nodes-button group-nodes-button${!pref.groupNodes ? '' : '-on'}`}
-                                                                        title={pref.view === 'tree' ? 'Group Nodes' : 'Collapse Pods'}
-                                                                        onClick={() => this.toggleCompactView(pref)}>
-                                                                        <i className={classNames('fa fa-object-group fa-fw')} />
-                                                                    </a>
-                                                                )}
-                                                                <span className={`separator`} />
-                                                                <a className={`group-nodes-button`} onClick={() => expandAll()} title='Expand all child nodes of all parent nodes'>
-                                                                    <i className='fa fa-plus fa-fw' />
-                                                                </a>
-                                                                <a
-                                                                    className={`group-nodes-button`}
-                                                                    onClick={() => collapseAll()}
-                                                                    title='Collapse all child nodes of all parent nodes'>
-                                                                    <i className='fa fa-minus fa-fw' />
-                                                                </a>
-                                                                <span className={`separator`} />
-                                                                <span>
-                                                                    <a className={`group-nodes-button`} onClick={() => setZoom(0.1)} title='Zoom in'>
-                                                                        <i className='fa fa-search-plus fa-fw' />
-                                                                    </a>
-                                                                    <a className={`group-nodes-button`} onClick={() => setZoom(-0.1)} title='Zoom out'>
-                                                                        <i className='fa fa-search-minus fa-fw' />
-                                                                    </a>
-                                                                    <div className={`zoom-value`}>{zoomNum}%</div>
-                                                                </span>
-                                                            </div>
-                                                            <ApplicationResourceTree
-                                                                nodeFilter={node => this.filterTreeNode(node, treeFilter)}
-                                                                selectedNodeFullName={this.selectedNodeKey}
-                                                                onNodeClick={fullName => this.selectNode(fullName)}
-                                                                nodeMenu={node =>
-                                                                    AppUtils.renderResourceMenu(node, application, tree, this.appContext.apis, this.appChanged, () =>
-                                                                        this.getApplicationActionMenu(application, false)
-                                                                    )
-                                                                }
-                                                                showCompactNodes={pref.groupNodes}
-                                                                tree={tree}
-                                                                app={application}
-                                                                showOrphanedResources={pref.orphanedResources}
-                                                                useNetworkingHierarchy={pref.view === 'network'}
-                                                                onClearFilter={clearFilter}
-                                                                onGroupdNodeClick={groupdedNodeIds => openGroupNodeDetails(groupdedNodeIds)}
-                                                                zoom={pref.zoom}
-                                                                podGroupCount={pref.podGroupCount}
-                                                                appContext={this.appContext}
-                                                                nameDirection={this.state.truncateNameOnRight}
-                                                                filters={pref.resourceFilter}
-                                                                setTreeFilterGraph={setFilterGraph}
-                                                                setShowCompactNodes={setShowCompactNodes}
-                                                                setNodeExpansion={(node, isExpanded) => this.setNodeExpansion(node, isExpanded)}
-                                                                getNodeExpansion={node => this.getNodeExpansion(node)}
-                                                            />
-                                                        </>
-                                                    )) ||
-                                                        (pref.view === 'pods' && (
-                                                            <PodView
-                                                                tree={tree}
-                                                                app={application}
-                                                                onItemClick={fullName => this.selectNode(fullName)}
-                                                                nodeMenu={node =>
-                                                                    AppUtils.renderResourceMenu(node, application, tree, this.appContext.apis, this.appChanged, () =>
-                                                                        this.getApplicationActionMenu(application, false)
-                                                                    )
-                                                                }
-                                                                quickStarts={node => AppUtils.renderResourceButtons(node, application, tree, this.appContext.apis, this.appChanged)}
-                                                            />
-                                                        )) ||
-                                                        (this.state.extensionsMap[pref.view] != null && (
-                                                            <ExtensionView extension={this.state.extensionsMap[pref.view]} application={application} tree={tree} />
-                                                        )) || (
-                                                            <div>
-                                                                <DataLoader load={() => services.viewPreferences.getPreferences()}>
-                                                                    {viewPref => (
-                                                                        <ApplicationDetailsFilters
-                                                                            pref={pref}
-                                                                            tree={tree}
-                                                                            onSetFilter={setFilter}
-                                                                            onClearFilter={clearFilter}
-                                                                            collapsed={viewPref.hideSidebar}
-                                                                            resourceNodes={filteredRes}
-                                                                        />
-                                                                    )}
-                                                                </DataLoader>
-                                                                {(filteredRes.length > 0 && (
-                                                                    <Paginate
-                                                                        page={this.state.page}
-                                                                        data={filteredRes}
-                                                                        onPageChange={page => this.setState({page})}
-                                                                        preferencesKey='application-details'>
-                                                                        {data => (
-                                                                            <ApplicationResourceList
-                                                                                onNodeClick={fullName => this.selectNode(fullName)}
-                                                                                resources={data}
-                                                                                nodeMenu={node =>
-                                                                                    AppUtils.renderResourceMenu(
-                                                                                        {...node, root: node},
-                                                                                        application,
-                                                                                        tree,
-                                                                                        this.appContext.apis,
-                                                                                        this.appChanged,
-                                                                                        () => this.getApplicationActionMenu(application, false)
-                                                                                    )
-                                                                                }
-                                                                                tree={tree}
-                                                                            />
-                                                                        )}
-                                                                    </Paginate>
-                                                                )) || (
-                                                                    <EmptyState icon='fa fa-search'>
-                                                                        <h4>No resources found</h4>
-                                                                        <h5>Try to change filter criteria</h5>
-                                                                    </EmptyState>
-                                                                )}
-                                                            </div>
-                                                        )}
-                                                </div>
-                                                <SlidingPanel isShown={this.state.groupedResources.length > 0} onClose={() => this.closeGroupedNodesPanel()}>
-                                                    <div className='application-details__sliding-panel-pagination-wrap'>
-                                                        <Paginate
-                                                            page={this.state.slidingPanelPage}
-                                                            data={this.state.groupedResources}
-                                                            onPageChange={page => this.setState({slidingPanelPage: page})}
-                                                            preferencesKey='grouped-nodes-details'>
-                                                            {data => (
-                                                                <ApplicationResourceList
-                                                                    onNodeClick={fullName => this.selectNode(fullName)}
-                                                                    resources={data}
-                                                                    nodeMenu={node =>
-                                                                        AppUtils.renderResourceMenu(
-                                                                            {...node, root: node},
-                                                                            application,
-                                                                            tree,
-                                                                            this.appContext.apis,
-                                                                            this.appChanged,
-                                                                            () => this.getApplicationActionMenu(application, false)
-                                                                        )
-                                                                    }
-                                                                    tree={tree}
-                                                                />
-                                                            )}
-                                                        </Paginate>
-                                                    </div>
-                                                </SlidingPanel>
-                                                <SlidingPanel isShown={selectedNode != null || isAppSelected} onClose={() => this.selectNode('')}>
-                                                    <ResourceDetails
-                                                        tree={tree}
-                                                        application={application}
-                                                        isAppSelected={isAppSelected}
-                                                        updateApp={(app: models.Application, query: {validate?: boolean}) => this.updateApp(app, query)}
-                                                        selectedNode={selectedNode}
-                                                        tab={tab}
-                                                    />
-                                                </SlidingPanel>
-                                                <ApplicationSyncPanel
-                                                    application={application}
-                                                    hide={() => AppUtils.showDeploy(null, null, this.appContext.apis)}
-                                                    selectedResource={syncResourceKey}
-                                                />
-                                                <SlidingPanel isShown={this.selectedRollbackDeploymentIndex > -1} onClose={() => this.setRollbackPanelVisible(-1)}>
-                                                    {this.selectedRollbackDeploymentIndex > -1 && (
-                                                        <ApplicationDeploymentHistory
-                                                            app={application}
-                                                            selectedRollbackDeploymentIndex={this.selectedRollbackDeploymentIndex}
-                                                            rollbackApp={info => this.rollbackApplication(info, application)}
-                                                            selectDeployment={i => this.setRollbackPanelVisible(i)}
-                                                        />
-                                                    )}
-                                                </SlidingPanel>
-                                                <SlidingPanel isShown={this.showOperationState && !!operationState} onClose={() => this.setOperationStatusVisible(false)}>
-                                                    {operationState && <ApplicationOperationState application={application} operationState={operationState} />}
-                                                </SlidingPanel>
-                                                <SlidingPanel isShown={this.showConditions && !!conditions} onClose={() => this.setConditionsStatusVisible(false)}>
-                                                    {conditions && <ApplicationConditions conditions={conditions} />}
-                                                </SlidingPanel>
-                                                <SlidingPanel isShown={!!this.state.revision} isMiddle={true} onClose={() => this.setState({revision: null})}>
-                                                    {this.state.revision &&
-                                                        (source.chart ? (
-                                                            <DataLoader
-                                                                input={application}
-                                                                load={input =>
-                                                                    services.applications.revisionChartDetails(input.metadata.name, input.metadata.namespace, this.state.revision)
-                                                                }>
-                                                                {(m: ChartDetails) => (
-                                                                    <div className='white-box' style={{marginTop: '1.5em'}}>
-                                                                        <div className='white-box__details'>
-                                                                            <div className='row white-box__details-row'>
-                                                                                <div className='columns small-3'>Revision:</div>
-                                                                                <div className='columns small-9'>{this.state.revision}</div>
-                                                                            </div>
-                                                                            <div className='row white-box__details-row'>
-                                                                                <div className='columns small-3'>Helm Chart:</div>
-                                                                                <div className='columns small-9'>
-                                                                                    {source.chart}&nbsp;
-                                                                                    {m.home && (
-                                                                                        <a
-                                                                                            title={m.home}
-                                                                                            onClick={e => {
-                                                                                                e.stopPropagation();
-                                                                                                window.open(m.home);
-                                                                                            }}>
-                                                                                            <i className='fa fa-external-link-alt' />
-                                                                                        </a>
-                                                                                    )}
-                                                                                </div>
-                                                                            </div>
-                                                                            {m.description && (
-                                                                                <div className='row white-box__details-row'>
-                                                                                    <div className='columns small-3'>Description:</div>
-                                                                                    <div className='columns small-9'>{m.description}</div>
-                                                                                </div>
-                                                                            )}
-                                                                            {m.maintainers.length > 0 && (
-                                                                                <div className='row white-box__details-row'>
-                                                                                    <div className='columns small-3'>Maintainers:</div>
-                                                                                    <div className='columns small-9'>{m.maintainers.join(', ')}</div>
-                                                                                </div>
-                                                                            )}
-                                                                        </div>
-                                                                    </div>
-                                                                )}
-                                                            </DataLoader>
-                                                        ) : (
-                                                            <DataLoader
-                                                                load={() =>
-                                                                    services.applications.revisionMetadata(
-                                                                        application.metadata.name,
-                                                                        application.metadata.namespace,
-                                                                        this.state.revision
-                                                                    )
-                                                                }>
-                                                                {metadata => (
-                                                                    <div className='white-box' style={{marginTop: '1.5em'}}>
-                                                                        <div className='white-box__details'>
-                                                                            <div className='row white-box__details-row'>
-                                                                                <div className='columns small-3'>SHA:</div>
-                                                                                <div className='columns small-9'>
-                                                                                    <Revision repoUrl={source.repoURL} revision={this.state.revision} />
-                                                                                </div>
-                                                                            </div>
-                                                                        </div>
-                                                                        <div className='white-box__details'>
-                                                                            <div className='row white-box__details-row'>
-                                                                                <div className='columns small-3'>Date:</div>
-                                                                                <div className='columns small-9'>
-                                                                                    <Timestamp date={metadata.date} />
-                                                                                </div>
-                                                                            </div>
-                                                                        </div>
-                                                                        <div className='white-box__details'>
-                                                                            <div className='row white-box__details-row'>
-                                                                                <div className='columns small-3'>Tags:</div>
-                                                                                <div className='columns small-9'>
-                                                                                    {((metadata.tags || []).length > 0 && metadata.tags.join(', ')) || 'No tags'}
-                                                                                </div>
-                                                                            </div>
-                                                                        </div>
-                                                                        <div className='white-box__details'>
-                                                                            <div className='row white-box__details-row'>
-                                                                                <div className='columns small-3'>Author:</div>
-                                                                                <div className='columns small-9'>{metadata.author}</div>
-                                                                            </div>
-                                                                        </div>
-                                                                        <div className='white-box__details'>
-                                                                            <div className='row white-box__details-row'>
-                                                                                <div className='columns small-3'>Message:</div>
-                                                                                <div className='columns small-9' style={{display: 'flex', alignItems: 'center'}}>
-                                                                                    <div className='application-details__commit-message'>
-                                                                                        {renderCommitMessage(metadata.message)}
-                                                                                    </div>
-                                                                                </div>
-                                                                            </div>
-                                                                        </div>
-                                                                    </div>
-                                                                )}
-                                                            </DataLoader>
-                                                        ))}
-                                                </SlidingPanel>
-                                            </Page>
-                                        )}
-                                    </AuthSettingsCtx.Consumer>
-=======
                                                             ))}
                                                     </div>
                                                 </React.Fragment>
@@ -1307,7 +914,6 @@
                                             )}
                                         </SlidingPanel>
                                     </Page>
->>>>>>> 32cc6638
                                 </div>
                             );
                         }}
