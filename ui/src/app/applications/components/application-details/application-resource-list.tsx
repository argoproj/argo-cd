--- conflicted
+++ resolved
@@ -163,26 +163,6 @@
                             </div>
                         </div>
                     </div>
-<<<<<<< HEAD
-                    {props.resources
-                        .sort((first, second) => -createdOrNodeKey(first).localeCompare(createdOrNodeKey(second)))
-                        .map(res => {
-                            const groupkindjoin = [res.group, res.kind].filter(item => !!item).join('/');
-                            return (
-                                <div
-                                    key={nodeKey(res)}
-                                    className={classNames('argo-table-list__row', {
-                                        'application-resource-tree__node--orphaned': res.orphaned
-                                    })}
-                                    onClick={() => props.onNodeClick && props.onNodeClick(nodeKey(res))}>
-                                    <div className='row'>
-                                        <div className='columns small-1 xxxlarge-1'>
-                                            <div className='application-details__resource-icon'>
-                                                <ResourceIcon group={res.group} kind={res.kind} />
-                                                <br />
-                                                <div>{ResourceLabel({kind: res.kind})}</div>
-                                            </div>
-=======
                     {sortedResources.map(res => {
                         const groupkindjoin = [res.group, res.kind].filter(item => !!item).join('/');
                         return (
@@ -195,10 +175,9 @@
                                 <div className='row'>
                                     <div className='columns small-1 xxxlarge-1'>
                                         <div className='application-details__resource-icon'>
-                                            <ResourceIcon kind={res.kind} />
+                                            <ResourceIcon group={res.group} kind={res.kind} />
                                             <br />
                                             <div>{ResourceLabel({kind: res.kind})}</div>
->>>>>>> ac46a18b
                                         </div>
                                     </div>
                                     <Tooltip content={res.name} enabled={!!res.name}>
