--- conflicted
+++ resolved
@@ -117,43 +117,6 @@
                                             &nbsp;ago &nbsp; {format(new Date(res.createdAt), 'MM/dd/yy')}
                                         </span>
                                     )}
-<<<<<<< HEAD
-                                </Consumer>
-                            )}
-                        </div>
-                        <div className='columns small-2 xxxlarge-2'>{[res.group, res.kind].filter(item => !!item).join('/')}</div>
-                        <div className='columns small-1 xxxlarge-2'>{res.syncWave || '-'}</div>
-                        <div className='columns small-2 xxxlarge-2'>{res.namespace}</div>
-                        <div className='columns small-2 xxxlarge-2'>{res.createdAt}</div>
-                        <div className='columns small-2 xxxlarge-2'>
-                            {res.health && (
-                                <React.Fragment>
-                                    <HealthStatusIcon state={res.health} /> {res.health.status} &nbsp;
-                                </React.Fragment>
-                            )}
-                            {res.status && <ComparisonStatusIcon status={res.status} resource={res} label={true} />}
-                            {res.hook && <i title='Resource lifecycle hook' className='fa fa-anchor' />}
-                            <div className='application-details__node-menu'>
-                                <DropDown
-                                    isMenu={true}
-                                    anchor={() => (
-                                        <button className='argo-button argo-button--light argo-button--lg argo-button--short'>
-                                            <i className='fa fa-ellipsis-v' />
-                                        </button>
-                                    )}>
-                                    {nodeMenu({
-                                        name: res.name,
-                                        version: res.version,
-                                        kind: res.kind,
-                                        namespace: res.namespace,
-                                        group: res.group,
-                                        info: null,
-                                        uid: '',
-                                        resourceVersion: null,
-                                        parentRefs: []
-                                    })}
-                                </DropDown>
-=======
                                 </div>
                                 <div className='columns small-2 xxxlarge-2'>
                                     {res.health && (
@@ -185,7 +148,6 @@
                                         </DropDown>
                                     </div>
                                 </div>
->>>>>>> dd800ec1
                             </div>
                         </div>
                     ))}
