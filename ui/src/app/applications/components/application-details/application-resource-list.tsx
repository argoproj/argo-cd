--- conflicted
+++ resolved
@@ -57,14 +57,9 @@
                         </div>
                         <div className='columns small-2 xxxlarge-2'>{[res.group, res.kind].filter(item => !!item).join('/')}</div>
                         <div className='columns small-1 xxxlarge-2'>{res.syncWave || '-'}</div>
-<<<<<<< HEAD
-                        <div className='columns small-3 xxxlarge-3'>{res.namespace}</div>
-                        <div className='columns small-2 xxxlarge-2'>
-=======
                         <div className='columns small-2 xxxlarge-2'>{res.namespace}</div>
                         <div className='columns small-2 xxxlarge-2'>{res.createdAt}</div>
                         <div className='columns small-1 xxxlarge-1'>
->>>>>>> acc554f3
                             {res.health && (
                                 <React.Fragment>
                                     <HealthStatusIcon state={res.health} /> {res.health.status} &nbsp;
