import {DropDown} from 'argo-ui';
import * as React from 'react';

import * as models from '../../../shared/models';
import {ResourceIcon} from '../resource-icon';
import {ResourceLabel} from '../resource-label';
import {ComparisonStatusIcon, HealthStatusIcon, nodeKey, createdOrNodeKey} from '../utils';
import {Consumer} from '../../../shared/context';
import * as _ from 'lodash';

export const ApplicationResourceList = ({
    resources,
    onNodeClick,
    nodeMenu
}: {
    resources: models.ResourceStatus[];
    onNodeClick?: (fullName: string) => any;
    nodeMenu?: (node: models.ResourceNode) => React.ReactNode;
}) => (
    <div className='argo-table-list argo-table-list--clickable'>
        <div className='argo-table-list__head'>
            <div className='row'>
                <div className='columns small-1 xxxlarge-1' />
                <div className='columns small-2 xxxlarge-2'>NAME</div>
                <div className='columns small-2 xxxlarge-2'>GROUP/KIND</div>
                <div className='columns small-1 xxxlarge-2'>SYNC ORDER</div>
                <div className='columns small-2 xxxlarge-2'>NAMESPACE</div>
                <div className='columns small-2 xxxlarge-2'>CREATED AT</div>
                <div className='columns small-1 xxxlarge-1'>STATUS</div>
            </div>
        </div>
        {resources
            .sort((first, second) => -createdOrNodeKey(first).localeCompare(createdOrNodeKey(second)))
            .map(res => (
                <div key={nodeKey(res)} className='argo-table-list__row' onClick={() => onNodeClick(nodeKey(res))}>
                    <div className='row'>
                        <div className='columns small-1 xxxlarge-1'>
                            <div className='application-details__resource-icon'>
                                <ResourceIcon kind={res.kind} />
                                <br />
                                <div>{ResourceLabel({kind: res.kind})}</div>
                            </div>
                        </div>
                        <div className='columns small-2 xxxlarge-2'>
                            {res.name}
                            {res.kind === 'Application' && (
                                <Consumer>
                                    {ctx => (
                                        <span className='application-details__external_link'>
                                            <a href={ctx.baseHref + 'applications/' + res.name} title='Open application'>
                                                <i className='fa fa-external-link-alt' />
                                            </a>
                                        </span>
                                    )}
                                </Consumer>
                            )}
                        </div>
                        <div className='columns small-2 xxxlarge-2'>{[res.group, res.kind].filter(item => !!item).join('/')}</div>
<<<<<<< HEAD
                        <div className='columns small-1 xxxlarge-2'>{res.syncOrder}</div>
                        <div className='columns small-2 xxxlarge-2'>{res.namespace}</div>
                        <div className='columns small-2 xxxlarge-2'>{res.createdAt}</div>
                        <div className='columns small-1 xxxlarge-1'>
=======
                        <div className='columns small-1 xxxlarge-2'>{res.syncWave || '-'}</div>
                        <div className='columns small-3 xxxlarge-3'>{res.namespace}</div>
                        <div className='columns small-2 xxxlarge-2'>
>>>>>>> 9c40fcb0
                            {res.health && (
                                <React.Fragment>
                                    <HealthStatusIcon state={res.health} /> {res.health.status} &nbsp;
                                </React.Fragment>
                            )}
                            {res.status && <ComparisonStatusIcon status={res.status} resource={res} label={true} />}
                            {res.hook && <i title='Resource lifecycle hook' className='fa fa-anchor' />}
                            <div className='application-details__node-menu'>
                                <DropDown
                                    isMenu={true}
                                    anchor={() => (
                                        <button className='argo-button argo-button--light argo-button--lg argo-button--short'>
                                            <i className='fa fa-ellipsis-v' />
                                        </button>
                                    )}>
                                    {() =>
                                        nodeMenu({
                                            name: res.name,
                                            version: res.version,
                                            kind: res.kind,
                                            namespace: res.namespace,
                                            group: res.group,
                                            info: null,
                                            uid: '',
                                            resourceVersion: null,
                                            parentRefs: []
                                        })
                                    }
                                </DropDown>
                            </div>
                        </div>
                    </div>
                </div>
            ))}
    </div>
);<|MERGE_RESOLUTION|>--- conflicted
+++ resolved
@@ -56,16 +56,10 @@
                             )}
                         </div>
                         <div className='columns small-2 xxxlarge-2'>{[res.group, res.kind].filter(item => !!item).join('/')}</div>
-<<<<<<< HEAD
-                        <div className='columns small-1 xxxlarge-2'>{res.syncOrder}</div>
+                        <div className='columns small-1 xxxlarge-2'>{res.syncWave || '-'}</div>
                         <div className='columns small-2 xxxlarge-2'>{res.namespace}</div>
                         <div className='columns small-2 xxxlarge-2'>{res.createdAt}</div>
                         <div className='columns small-1 xxxlarge-1'>
-=======
-                        <div className='columns small-1 xxxlarge-2'>{res.syncWave || '-'}</div>
-                        <div className='columns small-3 xxxlarge-3'>{res.namespace}</div>
-                        <div className='columns small-2 xxxlarge-2'>
->>>>>>> 9c40fcb0
                             {res.health && (
                                 <React.Fragment>
                                     <HealthStatusIcon state={res.health} /> {res.health.status} &nbsp;
