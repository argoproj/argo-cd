import {ErrorNotification, MockupList, NotificationType, SlidingPanel, Toolbar, Tooltip} from 'argo-ui';
import * as classNames from 'classnames';
import * as React from 'react';
import {KeybindingProvider} from 'argo-ui/v2';
import {RouteComponentProps} from 'react-router';
import {combineLatest, from, Observable} from 'rxjs';
import {map, mergeMap} from 'rxjs/operators';
import {AddAuthToToolbar, ClusterCtx, DataLoader, EmptyState, ObservableQuery, Page, Paginate, Query, Spinner} from '../../../shared/components';
import {Consumer, Context, ContextApis} from '../../../shared/context';
import * as models from '../../../shared/models';
import {AppsListPreferences, AppsListViewType, HealthStatusBarPreferences, services} from '../../../shared/services';
import {ApplicationCreatePanel} from '../application-create-panel/application-create-panel';
import {ApplicationSyncPanel} from '../application-sync-panel/application-sync-panel';
import {ApplicationsSyncPanel} from '../applications-sync-panel/applications-sync-panel';
import * as AppUtils from '../utils';
import {ApplicationsFilter, FilteredApp, getFilterResults} from './applications-filter';
import {ApplicationsStatusBar} from './applications-status-bar';
import {ApplicationsSummary} from './applications-summary';
import {ApplicationsTable} from './applications-table';
import {ApplicationTiles} from './applications-tiles';
import {SearchBar} from '../../../shared/components/search-bar';
import {ApplicationsRefreshPanel} from '../applications-refresh-panel/applications-refresh-panel';

require('./applications-list.scss');
require('./flex-top-bar.scss');

<<<<<<< HEAD
=======
const EVENTS_BUFFER_TIMEOUT = 500;
const WATCH_RETRY_TIMEOUT = 500;
const APP_FIELDS = [
    'metadata.name',
    'metadata.annotations',
    'metadata.labels',
    'metadata.creationTimestamp',
    'metadata.deletionTimestamp',
    'spec',
    'operation.sync',
    'status.sync.status',
    'status.health',
    'status.operationState.phase',
    'status.operationState.operation.sync',
    'status.summary'
];
const APP_LIST_FIELDS = ['metadata.resourceVersion', ...APP_FIELDS.map(field => `items.${field}`)];
const APP_WATCH_FIELDS = ['result.type', ...APP_FIELDS.map(field => `result.application.${field}`)];

function loadApplications(projects: string[]): Observable<models.Application[]> {
    return from(services.applications.list(projects, {fields: APP_LIST_FIELDS})).pipe(
        mergeMap(applicationsList => {
            const applications = applicationsList.items;
            return merge(
                from([applications]),
                services.applications
                    .watch({projects, resourceVersion: applicationsList.metadata.resourceVersion}, {fields: APP_WATCH_FIELDS})
                    .pipe(repeat())
                    .pipe(retryWhen(errors => errors.pipe(delay(WATCH_RETRY_TIMEOUT))))
                    // batch events to avoid constant re-rendering and improve UI performance
                    .pipe(bufferTime(EVENTS_BUFFER_TIMEOUT))
                    .pipe(
                        map(appChanges => {
                            appChanges.forEach(appChange => {
                                const index = applications.findIndex(item => item.metadata.name === appChange.application.metadata.name);
                                switch (appChange.type) {
                                    case 'DELETED':
                                        if (index > -1) {
                                            applications.splice(index, 1);
                                        }
                                        break;
                                    default:
                                        if (index > -1) {
                                            applications[index] = appChange.application;
                                        } else {
                                            applications.unshift(appChange.application);
                                        }
                                        break;
                                }
                            });
                            return {applications, updated: appChanges.length > 0};
                        })
                    )
                    .pipe(filter(item => item.updated))
                    .pipe(map(item => item.applications))
            );
        })
    );
}

>>>>>>> 37851b16
const ViewPref = ({children}: {children: (pref: AppsListPreferences & {page: number; search: string}) => React.ReactNode}) => (
    <ObservableQuery>
        {q => (
            <DataLoader
                load={() =>
                    combineLatest([services.viewPreferences.getPreferences().pipe(map(item => item.appList)), q]).pipe(
                        map(items => {
                            const params = items[1];
                            const viewPref: AppsListPreferences = {...items[0]};
                            if (params.get('proj') != null) {
                                viewPref.projectsFilter = params
                                    .get('proj')
                                    .split(',')
                                    .filter(item => !!item);
                            }
                            if (params.get('sync') != null) {
                                viewPref.syncFilter = params
                                    .get('sync')
                                    .split(',')
                                    .filter(item => !!item);
                            }
                            if (params.get('health') != null) {
                                viewPref.healthFilter = params
                                    .get('health')
                                    .split(',')
                                    .filter(item => !!item);
                            }
                            if (params.get('namespace') != null) {
                                viewPref.namespacesFilter = params
                                    .get('namespace')
                                    .split(',')
                                    .filter(item => !!item);
                            }
                            if (params.get('cluster') != null) {
                                viewPref.clustersFilter = params
                                    .get('cluster')
                                    .split(',')
                                    .filter(item => !!item);
                            }
                            if (params.get('view') != null) {
                                viewPref.view = params.get('view') as AppsListViewType;
                            }
                            if (params.get('labels') != null) {
                                viewPref.labelsFilter = params
                                    .get('labels')
                                    .split(',')
                                    .map(decodeURIComponent)
                                    .filter(item => !!item);
                            }
                            return {...viewPref, page: parseInt(params.get('page') || '0', 10), search: params.get('search') || ''};
                        })
                    )
                }>
                {pref => children(pref)}
            </DataLoader>
        )}
    </ObservableQuery>
);

function filterApps(applications: models.Application[], pref: AppsListPreferences, search: string): {filteredApps: models.Application[]; filterResults: FilteredApp[]} {
    const filterResults = getFilterResults(applications, pref);
    return {
        filterResults,
        filteredApps: filterResults.filter(app => (search === '' || app.metadata.name.includes(search)) && Object.values(app.filterResult).every(val => val))
    };
}

function tryJsonParse(input: string) {
    try {
        return (input && JSON.parse(input)) || null;
    } catch {
        return null;
    }
}

const FlexTopBar = (props: {toolbar: Toolbar | Observable<Toolbar>}) => {
    const ctx = React.useContext(Context);
    const loadToolbar = AddAuthToToolbar(props.toolbar, ctx);
    return (
        <React.Fragment>
            <div className='top-bar row flex-top-bar' key='tool-bar'>
                <DataLoader load={() => loadToolbar}>
                    {toolbar => (
                        <React.Fragment>
                            <div className='flex-top-bar__actions'>
                                {toolbar.actionMenu && (
                                    <React.Fragment>
                                        {toolbar.actionMenu.items.map((item, i) => (
                                            <button
                                                disabled={!!item.disabled}
                                                qe-id={item.qeId}
                                                className='argo-button argo-button--base'
                                                onClick={() => item.action()}
                                                style={{marginRight: 2}}
                                                key={i}>
                                                {item.iconClassName && <i className={item.iconClassName} style={{marginLeft: '-5px', marginRight: '5px'}} />}
                                                {item.title}
                                            </button>
                                        ))}
                                    </React.Fragment>
                                )}
                            </div>
                            <div className='flex-top-bar__tools'>{toolbar.tools}</div>
                        </React.Fragment>
                    )}
                </DataLoader>
            </div>
            <div className='flex-top-bar__padder' />
        </React.Fragment>
    );
};

export const ApplicationsList = (props: RouteComponentProps<{}>) => {
    const query = new URLSearchParams(props.location.search);
    const appInput = tryJsonParse(query.get('new'));
    const syncAppsInput = tryJsonParse(query.get('syncApps'));
    const refreshAppsInput = tryJsonParse(query.get('refreshApps'));
    const [createApi, setCreateApi] = React.useState(null);
    const clusters = React.useMemo(() => services.clusters.list(), []);
    const [isAppCreatePending, setAppCreatePending] = React.useState(false);
    const loaderRef = React.useRef<DataLoader>();

    function refreshApp(appName: string) {
        // app refreshing might be done too quickly so that UI might miss it due to event batching
        // add refreshing annotation in the UI to improve user experience
        if (loaderRef.current) {
            const applications = loaderRef.current.getData() as models.Application[];
            const app = applications.find(item => item.metadata.name === appName);
            if (app) {
                AppUtils.setAppRefreshing(app);
                loaderRef.current.setData(applications);
            }
        }
        services.applications.get(appName, 'normal');
    }

    function onFilterPrefChanged(ctx: ContextApis, newPref: AppsListPreferences) {
        services.viewPreferences.updatePreferences({appList: newPref});
        ctx.navigation.goto(
            '.',
            {
                proj: newPref.projectsFilter.join(','),
                sync: newPref.syncFilter.join(','),
                health: newPref.healthFilter.join(','),
                namespace: newPref.namespacesFilter.join(','),
                cluster: newPref.clustersFilter.join(','),
                labels: newPref.labelsFilter.map(encodeURIComponent).join(',')
            },
            {replace: true}
        );
    }

    return (
        <ClusterCtx.Provider value={clusters}>
            <KeybindingProvider>
                <Consumer>
                    {ctx => (
                        <Page title='Applications' toolbar={{breadcrumbs: [{title: 'Applications', path: '/applications'}]}} hideAuth={true}>
<<<<<<< HEAD
                            <DataLoader
                                ref={loaderRef}
                                load={() => AppUtils.handlePageVisibility(() => AppUtils.loadApplications())}
                                loadingRenderer={() => (
                                    <div className='argo-container'>
                                        <MockupList height={100} marginTop={30} />
                                    </div>
                                )}>
                                {(applications: models.Application[]) => (
                                    <React.Fragment>
                                        <FlexTopBar
                                            toolbar={services.viewPreferences.getPreferences().pipe(
                                                map(pref => {
                                                    const healthBarPrefs = pref.appList.statusBarView || ({} as HealthStatusBarPreferences);
                                                    return {
                                                        tools: (
                                                            <React.Fragment key='app-list-tools'>
                                                                <Query>{q => <SearchBar content={q.get('search')} apps={applications} ctx={ctx} />}</Query>
                                                                <Tooltip content='Toggle Health Status Bar'>
                                                                    <button
                                                                        className={`applications-list__accordion argo-button argo-button--base${
                                                                            healthBarPrefs.showHealthStatusBar ? '-o' : ''
                                                                        }`}
                                                                        style={{border: 'none'}}
                                                                        onClick={() =>
                                                                            services.viewPreferences.updatePreferences({
                                                                                appList: {
                                                                                    ...pref.appList,
                                                                                    statusBarView: {...healthBarPrefs, showHealthStatusBar: !healthBarPrefs.showHealthStatusBar}
                                                                                }
                                                                            })
                                                                        }>
                                                                        <i className={`fas fa-ruler-horizontal`} />
                                                                    </button>
                                                                </Tooltip>
                                                                <div className='applications-list__view-type' style={{marginLeft: 'auto'}}>
                                                                    <i
                                                                        className={classNames('fa fa-th', {selected: pref.appList.view === 'tiles'}, 'menu_icon')}
                                                                        title='Tiles'
                                                                        onClick={() => {
                                                                            ctx.navigation.goto('.', {view: 'tiles'}, {replace: true});
                                                                            services.viewPreferences.updatePreferences({appList: {...pref.appList, view: 'tiles'}});
                                                                        }}
                                                                    />
                                                                    <i
                                                                        className={classNames('fa fa-th-list', {selected: pref.appList.view === 'list'}, 'menu_icon')}
                                                                        title='List'
                                                                        onClick={() => {
                                                                            ctx.navigation.goto('.', {view: 'list'}, {replace: true});
                                                                            services.viewPreferences.updatePreferences({appList: {...pref.appList, view: 'list'}});
                                                                        }}
                                                                    />
                                                                    <i
                                                                        className={classNames('fa fa-chart-pie', {selected: pref.appList.view === 'summary'}, 'menu_icon')}
                                                                        title='Summary'
                                                                        onClick={() => {
                                                                            ctx.navigation.goto('.', {view: 'summary'}, {replace: true});
                                                                            services.viewPreferences.updatePreferences({appList: {...pref.appList, view: 'summary'}});
                                                                        }}
                                                                    />
                                                                </div>
                                                            </React.Fragment>
                                                        ),
                                                        actionMenu: {
                                                            items: [
                                                                {
                                                                    title: 'New App',
                                                                    iconClassName: 'fa fa-plus',
                                                                    qeId: 'applications-list-button-new-app',
                                                                    action: () => ctx.navigation.goto('.', {new: '{}'}, {replace: true})
                                                                },
                                                                {
                                                                    title: 'Sync Apps',
                                                                    iconClassName: 'fa fa-sync',
                                                                    action: () => ctx.navigation.goto('.', {syncApps: true}, {replace: true})
                                                                },
                                                                {
                                                                    title: 'Refresh Apps',
                                                                    iconClassName: 'fa fa-redo',
                                                                    action: () => ctx.navigation.goto('.', {refreshApps: true}, {replace: true})
                                                                }
                                                            ]
                                                        }
                                                    };
                                                })
                                            )}
                                        />
                                        <div className='applications-list'>
                                            <DataLoader load={() => services.viewPreferences.getPreferences()}>
                                                {prefs => {
                                                    const healthBarPrefs = prefs.appList.statusBarView || ({} as HealthStatusBarPreferences);
                                                    return (
                                                        <ViewPref>
                                                            {pref => {
                                                                const {filteredApps, filterResults} = filterApps(applications, pref, pref.search);
                                                                const appsView =
                                                                    applications.length === 0 && (pref.labelsFilter || []).length === 0 ? (
                                                                        <EmptyState icon='argo-icon-application'>
                                                                            <h4>No applications yet</h4>
                                                                            <h5>Create new application to start managing resources in your cluster</h5>
                                                                            <button
                                                                                qe-id='applications-list-button-create-application'
                                                                                className='argo-button argo-button--base'
                                                                                onClick={() => ctx.navigation.goto('.', {new: JSON.stringify({})}, {replace: true})}>
                                                                                Create application
                                                                            </button>
                                                                        </EmptyState>
                                                                    ) : (
                                                                        <ApplicationsFilter
                                                                            apps={filterResults}
                                                                            onChange={newPrefs => onFilterPrefChanged(ctx, newPrefs)}
                                                                            pref={pref}>
                                                                            {(pref.view === 'summary' && <ApplicationsSummary applications={filteredApps} />) || (
                                                                                <Paginate
                                                                                    header={filteredApps.length > 1 && <ApplicationsStatusBar applications={filteredApps} />}
                                                                                    showHeader={healthBarPrefs.showHealthStatusBar}
                                                                                    preferencesKey='applications-list'
                                                                                    page={pref.page}
                                                                                    emptyState={() => (
                                                                                        <EmptyState icon='fa fa-search'>
                                                                                            <h4>No matching applications found</h4>
                                                                                            <h5>
                                                                                                Change filter criteria or&nbsp;
                                                                                                <a
                                                                                                    onClick={() => {
                                                                                                        AppsListPreferences.clearFilters(pref);
                                                                                                        onFilterPrefChanged(ctx, pref);
                                                                                                    }}>
                                                                                                    clear filters
                                                                                                </a>
                                                                                            </h5>
                                                                                        </EmptyState>
                                                                                    )}
                                                                                    data={filteredApps}
                                                                                    onPageChange={page => ctx.navigation.goto('.', {page})}>
                                                                                    {data =>
                                                                                        (pref.view === 'tiles' && (
                                                                                            <ApplicationTiles
                                                                                                applications={data}
                                                                                                syncApplication={appName =>
                                                                                                    ctx.navigation.goto('.', {syncApp: appName}, {replace: true})
                                                                                                }
                                                                                                refreshApplication={refreshApp}
                                                                                                deleteApplication={appName => AppUtils.deleteApplication(appName, ctx)}
                                                                                            />
                                                                                        )) || (
                                                                                            <ApplicationsTable
                                                                                                applications={data}
                                                                                                syncApplication={appName =>
                                                                                                    ctx.navigation.goto('.', {syncApp: appName}, {replace: true})
                                                                                                }
                                                                                                refreshApplication={refreshApp}
                                                                                                deleteApplication={appName => AppUtils.deleteApplication(appName, ctx)}
                                                                                            />
                                                                                        )
=======
                            <ViewPref>
                                {pref => (
                                    <DataLoader
                                        input={pref.projectsFilter?.join(',')}
                                        ref={loaderRef}
                                        load={() => AppUtils.handlePageVisibility(() => loadApplications(pref.projectsFilter))}
                                        loadingRenderer={() => (
                                            <div className='argo-container'>
                                                <MockupList height={100} marginTop={30} />
                                            </div>
                                        )}>
                                        {(applications: models.Application[]) => {
                                            const healthBarPrefs = pref.statusBarView || ({} as HealthStatusBarPreferences);
                                            const {filteredApps, filterResults} = filterApps(applications, pref, pref.search);
                                            return (
                                                <React.Fragment>
                                                    <FlexTopBar
                                                        toolbar={{
                                                            tools: (
                                                                <React.Fragment key='app-list-tools'>
                                                                    <Query>{q => <SearchBar content={q.get('search')} apps={applications} ctx={ctx} />}</Query>
                                                                    <Tooltip content='Toggle Health Status Bar'>
                                                                        <button
                                                                            className={`applications-list__accordion argo-button argo-button--base${
                                                                                healthBarPrefs.showHealthStatusBar ? '-o' : ''
                                                                            }`}
                                                                            style={{border: 'none'}}
                                                                            onClick={() =>
                                                                                services.viewPreferences.updatePreferences({
                                                                                    appList: {
                                                                                        ...pref,
                                                                                        statusBarView: {
                                                                                            ...healthBarPrefs,
                                                                                            showHealthStatusBar: !healthBarPrefs.showHealthStatusBar
                                                                                        }
>>>>>>> 37851b16
                                                                                    }
                                                                                })
                                                                            }>
                                                                            <i className={`fas fa-ruler-horizontal`} />
                                                                        </button>
                                                                    </Tooltip>
                                                                    <div className='applications-list__view-type' style={{marginLeft: 'auto'}}>
                                                                        <i
                                                                            className={classNames('fa fa-th', {selected: pref.view === 'tiles'}, 'menu_icon')}
                                                                            title='Tiles'
                                                                            onClick={() => {
                                                                                ctx.navigation.goto('.', {view: 'tiles'}, {replace: true});
                                                                                services.viewPreferences.updatePreferences({appList: {...pref, view: 'tiles'}});
                                                                            }}
                                                                        />
                                                                        <i
                                                                            className={classNames('fa fa-th-list', {selected: pref.view === 'list'}, 'menu_icon')}
                                                                            title='List'
                                                                            onClick={() => {
                                                                                ctx.navigation.goto('.', {view: 'list'}, {replace: true});
                                                                                services.viewPreferences.updatePreferences({appList: {...pref, view: 'list'}});
                                                                            }}
                                                                        />
                                                                        <i
                                                                            className={classNames('fa fa-chart-pie', {selected: pref.view === 'summary'}, 'menu_icon')}
                                                                            title='Summary'
                                                                            onClick={() => {
                                                                                ctx.navigation.goto('.', {view: 'summary'}, {replace: true});
                                                                                services.viewPreferences.updatePreferences({appList: {...pref, view: 'summary'}});
                                                                            }}
                                                                        />
                                                                    </div>
                                                                </React.Fragment>
                                                            ),
                                                            actionMenu: {
                                                                items: [
                                                                    {
                                                                        title: 'New App',
                                                                        iconClassName: 'fa fa-plus',
                                                                        qeId: 'applications-list-button-new-app',
                                                                        action: () => ctx.navigation.goto('.', {new: '{}'}, {replace: true})
                                                                    },
                                                                    {
                                                                        title: 'Sync Apps',
                                                                        iconClassName: 'fa fa-sync',
                                                                        action: () => ctx.navigation.goto('.', {syncApps: true}, {replace: true})
                                                                    },
                                                                    {
                                                                        title: 'Refresh Apps',
                                                                        iconClassName: 'fa fa-redo',
                                                                        action: () => ctx.navigation.goto('.', {refreshApps: true}, {replace: true})
                                                                    }
                                                                ]
                                                            }
                                                        }}
                                                    />
                                                    <div className='applications-list'>
                                                        {applications.length === 0 && pref.projectsFilter?.length === 0 && (pref.labelsFilter || []).length === 0 ? (
                                                            <EmptyState icon='argo-icon-application'>
                                                                <h4>No applications yet</h4>
                                                                <h5>Create new application to start managing resources in your cluster</h5>
                                                                <button
                                                                    qe-id='applications-list-button-create-application'
                                                                    className='argo-button argo-button--base'
                                                                    onClick={() => ctx.navigation.goto('.', {new: JSON.stringify({})}, {replace: true})}>
                                                                    Create application
                                                                </button>
                                                            </EmptyState>
                                                        ) : (
                                                            <ApplicationsFilter apps={filterResults} onChange={newPrefs => onFilterPrefChanged(ctx, newPrefs)} pref={pref}>
                                                                {(pref.view === 'summary' && <ApplicationsSummary applications={filteredApps} />) || (
                                                                    <Paginate
                                                                        header={filteredApps.length > 1 && <ApplicationsStatusBar applications={filteredApps} />}
                                                                        showHeader={healthBarPrefs.showHealthStatusBar}
                                                                        preferencesKey='applications-list'
                                                                        page={pref.page}
                                                                        emptyState={() => (
                                                                            <EmptyState icon='fa fa-search'>
                                                                                <h4>No matching applications found</h4>
                                                                                <h5>
                                                                                    Change filter criteria or&nbsp;
                                                                                    <a
                                                                                        onClick={() => {
                                                                                            AppsListPreferences.clearFilters(pref);
                                                                                            onFilterPrefChanged(ctx, pref);
                                                                                        }}>
                                                                                        clear filters
                                                                                    </a>
                                                                                </h5>
                                                                            </EmptyState>
                                                                        )}
                                                                        data={filteredApps}
                                                                        onPageChange={page => ctx.navigation.goto('.', {page})}>
                                                                        {data =>
                                                                            (pref.view === 'tiles' && (
                                                                                <ApplicationTiles
                                                                                    applications={data}
                                                                                    syncApplication={appName => ctx.navigation.goto('.', {syncApp: appName}, {replace: true})}
                                                                                    refreshApplication={refreshApp}
                                                                                    deleteApplication={appName => AppUtils.deleteApplication(appName, ctx)}
                                                                                />
                                                                            )) || (
                                                                                <ApplicationsTable
                                                                                    applications={data}
                                                                                    syncApplication={appName => ctx.navigation.goto('.', {syncApp: appName}, {replace: true})}
                                                                                    refreshApplication={refreshApp}
                                                                                    deleteApplication={appName => AppUtils.deleteApplication(appName, ctx)}
                                                                                />
                                                                            )
                                                                        }
                                                                    </Paginate>
                                                                )}
                                                            </ApplicationsFilter>
                                                        )}
                                                        <ApplicationsSyncPanel
                                                            key='syncsPanel'
                                                            show={syncAppsInput}
                                                            hide={() => ctx.navigation.goto('.', {syncApps: null}, {replace: true})}
                                                            apps={filteredApps}
                                                        />
                                                        <ApplicationsRefreshPanel
                                                            key='refreshPanel'
                                                            show={refreshAppsInput}
                                                            hide={() => ctx.navigation.goto('.', {refreshApps: null}, {replace: true})}
                                                            apps={filteredApps}
                                                        />
                                                    </div>
                                                    <ObservableQuery>
                                                        {q => (
                                                            <DataLoader
                                                                load={() =>
                                                                    q.pipe(
                                                                        mergeMap(params => {
                                                                            const syncApp = params.get('syncApp');
                                                                            return (syncApp && from(services.applications.get(syncApp))) || from([null]);
                                                                        })
                                                                    )
                                                                }>
                                                                {app => (
                                                                    <ApplicationSyncPanel
                                                                        key='syncPanel'
                                                                        application={app}
                                                                        selectedResource={'all'}
                                                                        hide={() => ctx.navigation.goto('.', {syncApp: null}, {replace: true})}
                                                                    />
                                                                )}
                                                            </DataLoader>
                                                        )}
                                                    </ObservableQuery>
                                                    <SlidingPanel
                                                        isShown={!!appInput}
                                                        onClose={() => ctx.navigation.goto('.', {new: null}, {replace: true})}
                                                        header={
                                                            <div>
                                                                <button
                                                                    qe-id='applications-list-button-create'
                                                                    className='argo-button argo-button--base'
                                                                    disabled={isAppCreatePending}
                                                                    onClick={() => createApi && createApi.submitForm(null)}>
                                                                    <Spinner show={isAppCreatePending} style={{marginRight: '5px'}} />
                                                                    Create
                                                                </button>{' '}
                                                                <button
                                                                    qe-id='applications-list-button-cancel'
                                                                    onClick={() => ctx.navigation.goto('.', {new: null}, {replace: true})}
                                                                    className='argo-button argo-button--base-o'>
                                                                    Cancel
                                                                </button>
                                                            </div>
                                                        }>
                                                        {appInput && (
                                                            <ApplicationCreatePanel
                                                                getFormApi={api => {
                                                                    setCreateApi(api);
                                                                }}
                                                                createApp={async app => {
                                                                    setAppCreatePending(true);
                                                                    try {
                                                                        await services.applications.create(app);
                                                                        ctx.navigation.goto('.', {new: null}, {replace: true});
                                                                    } catch (e) {
                                                                        ctx.notifications.show({
                                                                            content: <ErrorNotification title='Unable to create application' e={e} />,
                                                                            type: NotificationType.Error
                                                                        });
                                                                    } finally {
                                                                        setAppCreatePending(false);
                                                                    }
                                                                }}
                                                                app={appInput}
                                                                onAppChanged={app => ctx.navigation.goto('.', {new: JSON.stringify(app)}, {replace: true})}
                                                            />
                                                        )}
                                                    </SlidingPanel>
                                                </React.Fragment>
                                            );
                                        }}
                                    </DataLoader>
                                )}
                            </ViewPref>
                        </Page>
                    )}
                </Consumer>
            </KeybindingProvider>
        </ClusterCtx.Provider>
    );
};<|MERGE_RESOLUTION|>--- conflicted
+++ resolved
@@ -24,70 +24,7 @@
 require('./applications-list.scss');
 require('./flex-top-bar.scss');
 
-<<<<<<< HEAD
-=======
-const EVENTS_BUFFER_TIMEOUT = 500;
-const WATCH_RETRY_TIMEOUT = 500;
-const APP_FIELDS = [
-    'metadata.name',
-    'metadata.annotations',
-    'metadata.labels',
-    'metadata.creationTimestamp',
-    'metadata.deletionTimestamp',
-    'spec',
-    'operation.sync',
-    'status.sync.status',
-    'status.health',
-    'status.operationState.phase',
-    'status.operationState.operation.sync',
-    'status.summary'
-];
-const APP_LIST_FIELDS = ['metadata.resourceVersion', ...APP_FIELDS.map(field => `items.${field}`)];
-const APP_WATCH_FIELDS = ['result.type', ...APP_FIELDS.map(field => `result.application.${field}`)];
-
-function loadApplications(projects: string[]): Observable<models.Application[]> {
-    return from(services.applications.list(projects, {fields: APP_LIST_FIELDS})).pipe(
-        mergeMap(applicationsList => {
-            const applications = applicationsList.items;
-            return merge(
-                from([applications]),
-                services.applications
-                    .watch({projects, resourceVersion: applicationsList.metadata.resourceVersion}, {fields: APP_WATCH_FIELDS})
-                    .pipe(repeat())
-                    .pipe(retryWhen(errors => errors.pipe(delay(WATCH_RETRY_TIMEOUT))))
-                    // batch events to avoid constant re-rendering and improve UI performance
-                    .pipe(bufferTime(EVENTS_BUFFER_TIMEOUT))
-                    .pipe(
-                        map(appChanges => {
-                            appChanges.forEach(appChange => {
-                                const index = applications.findIndex(item => item.metadata.name === appChange.application.metadata.name);
-                                switch (appChange.type) {
-                                    case 'DELETED':
-                                        if (index > -1) {
-                                            applications.splice(index, 1);
-                                        }
-                                        break;
-                                    default:
-                                        if (index > -1) {
-                                            applications[index] = appChange.application;
-                                        } else {
-                                            applications.unshift(appChange.application);
-                                        }
-                                        break;
-                                }
-                            });
-                            return {applications, updated: appChanges.length > 0};
-                        })
-                    )
-                    .pipe(filter(item => item.updated))
-                    .pipe(map(item => item.applications))
-            );
-        })
-    );
-}
-
->>>>>>> 37851b16
-const ViewPref = ({children}: {children: (pref: AppsListPreferences & {page: number; search: string}) => React.ReactNode}) => (
+export const ViewPref = ({children}: {children: (pref: AppsListPreferences & {page: number; search: string}) => React.ReactNode}) => (
     <ObservableQuery>
         {q => (
             <DataLoader
@@ -245,169 +182,12 @@
                 <Consumer>
                     {ctx => (
                         <Page title='Applications' toolbar={{breadcrumbs: [{title: 'Applications', path: '/applications'}]}} hideAuth={true}>
-<<<<<<< HEAD
-                            <DataLoader
-                                ref={loaderRef}
-                                load={() => AppUtils.handlePageVisibility(() => AppUtils.loadApplications())}
-                                loadingRenderer={() => (
-                                    <div className='argo-container'>
-                                        <MockupList height={100} marginTop={30} />
-                                    </div>
-                                )}>
-                                {(applications: models.Application[]) => (
-                                    <React.Fragment>
-                                        <FlexTopBar
-                                            toolbar={services.viewPreferences.getPreferences().pipe(
-                                                map(pref => {
-                                                    const healthBarPrefs = pref.appList.statusBarView || ({} as HealthStatusBarPreferences);
-                                                    return {
-                                                        tools: (
-                                                            <React.Fragment key='app-list-tools'>
-                                                                <Query>{q => <SearchBar content={q.get('search')} apps={applications} ctx={ctx} />}</Query>
-                                                                <Tooltip content='Toggle Health Status Bar'>
-                                                                    <button
-                                                                        className={`applications-list__accordion argo-button argo-button--base${
-                                                                            healthBarPrefs.showHealthStatusBar ? '-o' : ''
-                                                                        }`}
-                                                                        style={{border: 'none'}}
-                                                                        onClick={() =>
-                                                                            services.viewPreferences.updatePreferences({
-                                                                                appList: {
-                                                                                    ...pref.appList,
-                                                                                    statusBarView: {...healthBarPrefs, showHealthStatusBar: !healthBarPrefs.showHealthStatusBar}
-                                                                                }
-                                                                            })
-                                                                        }>
-                                                                        <i className={`fas fa-ruler-horizontal`} />
-                                                                    </button>
-                                                                </Tooltip>
-                                                                <div className='applications-list__view-type' style={{marginLeft: 'auto'}}>
-                                                                    <i
-                                                                        className={classNames('fa fa-th', {selected: pref.appList.view === 'tiles'}, 'menu_icon')}
-                                                                        title='Tiles'
-                                                                        onClick={() => {
-                                                                            ctx.navigation.goto('.', {view: 'tiles'}, {replace: true});
-                                                                            services.viewPreferences.updatePreferences({appList: {...pref.appList, view: 'tiles'}});
-                                                                        }}
-                                                                    />
-                                                                    <i
-                                                                        className={classNames('fa fa-th-list', {selected: pref.appList.view === 'list'}, 'menu_icon')}
-                                                                        title='List'
-                                                                        onClick={() => {
-                                                                            ctx.navigation.goto('.', {view: 'list'}, {replace: true});
-                                                                            services.viewPreferences.updatePreferences({appList: {...pref.appList, view: 'list'}});
-                                                                        }}
-                                                                    />
-                                                                    <i
-                                                                        className={classNames('fa fa-chart-pie', {selected: pref.appList.view === 'summary'}, 'menu_icon')}
-                                                                        title='Summary'
-                                                                        onClick={() => {
-                                                                            ctx.navigation.goto('.', {view: 'summary'}, {replace: true});
-                                                                            services.viewPreferences.updatePreferences({appList: {...pref.appList, view: 'summary'}});
-                                                                        }}
-                                                                    />
-                                                                </div>
-                                                            </React.Fragment>
-                                                        ),
-                                                        actionMenu: {
-                                                            items: [
-                                                                {
-                                                                    title: 'New App',
-                                                                    iconClassName: 'fa fa-plus',
-                                                                    qeId: 'applications-list-button-new-app',
-                                                                    action: () => ctx.navigation.goto('.', {new: '{}'}, {replace: true})
-                                                                },
-                                                                {
-                                                                    title: 'Sync Apps',
-                                                                    iconClassName: 'fa fa-sync',
-                                                                    action: () => ctx.navigation.goto('.', {syncApps: true}, {replace: true})
-                                                                },
-                                                                {
-                                                                    title: 'Refresh Apps',
-                                                                    iconClassName: 'fa fa-redo',
-                                                                    action: () => ctx.navigation.goto('.', {refreshApps: true}, {replace: true})
-                                                                }
-                                                            ]
-                                                        }
-                                                    };
-                                                })
-                                            )}
-                                        />
-                                        <div className='applications-list'>
-                                            <DataLoader load={() => services.viewPreferences.getPreferences()}>
-                                                {prefs => {
-                                                    const healthBarPrefs = prefs.appList.statusBarView || ({} as HealthStatusBarPreferences);
-                                                    return (
-                                                        <ViewPref>
-                                                            {pref => {
-                                                                const {filteredApps, filterResults} = filterApps(applications, pref, pref.search);
-                                                                const appsView =
-                                                                    applications.length === 0 && (pref.labelsFilter || []).length === 0 ? (
-                                                                        <EmptyState icon='argo-icon-application'>
-                                                                            <h4>No applications yet</h4>
-                                                                            <h5>Create new application to start managing resources in your cluster</h5>
-                                                                            <button
-                                                                                qe-id='applications-list-button-create-application'
-                                                                                className='argo-button argo-button--base'
-                                                                                onClick={() => ctx.navigation.goto('.', {new: JSON.stringify({})}, {replace: true})}>
-                                                                                Create application
-                                                                            </button>
-                                                                        </EmptyState>
-                                                                    ) : (
-                                                                        <ApplicationsFilter
-                                                                            apps={filterResults}
-                                                                            onChange={newPrefs => onFilterPrefChanged(ctx, newPrefs)}
-                                                                            pref={pref}>
-                                                                            {(pref.view === 'summary' && <ApplicationsSummary applications={filteredApps} />) || (
-                                                                                <Paginate
-                                                                                    header={filteredApps.length > 1 && <ApplicationsStatusBar applications={filteredApps} />}
-                                                                                    showHeader={healthBarPrefs.showHealthStatusBar}
-                                                                                    preferencesKey='applications-list'
-                                                                                    page={pref.page}
-                                                                                    emptyState={() => (
-                                                                                        <EmptyState icon='fa fa-search'>
-                                                                                            <h4>No matching applications found</h4>
-                                                                                            <h5>
-                                                                                                Change filter criteria or&nbsp;
-                                                                                                <a
-                                                                                                    onClick={() => {
-                                                                                                        AppsListPreferences.clearFilters(pref);
-                                                                                                        onFilterPrefChanged(ctx, pref);
-                                                                                                    }}>
-                                                                                                    clear filters
-                                                                                                </a>
-                                                                                            </h5>
-                                                                                        </EmptyState>
-                                                                                    )}
-                                                                                    data={filteredApps}
-                                                                                    onPageChange={page => ctx.navigation.goto('.', {page})}>
-                                                                                    {data =>
-                                                                                        (pref.view === 'tiles' && (
-                                                                                            <ApplicationTiles
-                                                                                                applications={data}
-                                                                                                syncApplication={appName =>
-                                                                                                    ctx.navigation.goto('.', {syncApp: appName}, {replace: true})
-                                                                                                }
-                                                                                                refreshApplication={refreshApp}
-                                                                                                deleteApplication={appName => AppUtils.deleteApplication(appName, ctx)}
-                                                                                            />
-                                                                                        )) || (
-                                                                                            <ApplicationsTable
-                                                                                                applications={data}
-                                                                                                syncApplication={appName =>
-                                                                                                    ctx.navigation.goto('.', {syncApp: appName}, {replace: true})
-                                                                                                }
-                                                                                                refreshApplication={refreshApp}
-                                                                                                deleteApplication={appName => AppUtils.deleteApplication(appName, ctx)}
-                                                                                            />
-                                                                                        )
-=======
                             <ViewPref>
                                 {pref => (
                                     <DataLoader
                                         input={pref.projectsFilter?.join(',')}
                                         ref={loaderRef}
-                                        load={() => AppUtils.handlePageVisibility(() => loadApplications(pref.projectsFilter))}
+                                        load={() => AppUtils.handlePageVisibility(() => AppUtils.loadApplications(pref.projectsFilter))}
                                         loadingRenderer={() => (
                                             <div className='argo-container'>
                                                 <MockupList height={100} marginTop={30} />
@@ -437,7 +217,6 @@
                                                                                             ...healthBarPrefs,
                                                                                             showHealthStatusBar: !healthBarPrefs.showHealthStatusBar
                                                                                         }
->>>>>>> 37851b16
                                                                                     }
                                                                                 })
                                                                             }>
