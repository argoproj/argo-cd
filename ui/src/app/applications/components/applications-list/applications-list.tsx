import {ErrorNotification, MockupList, NotificationType, SlidingPanel} from 'argo-ui';
import * as classNames from 'classnames';
import * as minimatch from 'minimatch';
import * as React from 'react';
import {RouteComponentProps} from 'react-router';
import {Observable} from 'rxjs';

import {Autocomplete, ClusterCtx, DataLoader, EmptyState, ObservableQuery, Page, Paginate, Query} from '../../../shared/components';
import {Consumer} from '../../../shared/context';
import * as models from '../../../shared/models';
import {AppsListPreferences, AppsListViewType, services} from '../../../shared/services';
import {ApplicationCreatePanel} from '../application-create-panel/application-create-panel';
import {ApplicationSyncPanel} from '../application-sync-panel/application-sync-panel';
import {ApplicationsSyncPanel} from '../applications-sync-panel/applications-sync-panel';
import * as AppUtils from '../utils';
import {ApplicationsFilter} from './applications-filter';
import {ApplicationsSummary} from './applications-summary';
import {ApplicationsTable} from './applications-table';
import {ApplicationTiles} from './applications-tiles';

require('./applications-list.scss');

const APP_FIELDS = [
    'metadata.name',
    'metadata.annotations',
    'metadata.labels',
    'metadata.resourceVersion',
    'metadata.creationTimestamp',
    'spec',
    'status.sync.status',
    'status.health',
    'status.summary'
];
const APP_LIST_FIELDS = APP_FIELDS.map(field => `items.${field}`);
const APP_WATCH_FIELDS = ['result.type', ...APP_FIELDS.map(field => `result.application.${field}`)];

function loadApplications(selector: string): Observable<models.Application[]> {
    return Observable.fromPromise(services.applications.list([], {fields: APP_LIST_FIELDS, selector})).flatMap(applications =>
        Observable.merge(
            Observable.from([applications]),
<<<<<<< HEAD
            services.applications.watch(null, { fields: APP_WATCH_FIELDS, selector }).map((appChange) => {
                const index = applications.findIndex((item) => item.metadata.name === appChange.application.metadata.name);
                if (index > -1 && appChange.application.metadata.resourceVersion === applications[index].metadata.resourceVersion) {
                    return {applications, updated: false};
                }
                switch (appChange.type) {
                    // Do nothing on KEEPALIVE
                    case 'KEEPALIVE':
                        break;
                    case 'DELETED':
                        if (index > -1) {
                            applications.splice(index, 1);
                        }
                        break;
                    default:
                        if (index > -1) {
                            applications[index] = appChange.application;
                        } else {
                            applications.unshift(appChange.application);
                        }
                        break;
                }
                return {applications, updated: true};
            }).filter((item) => item.updated).map((item) => item.applications),
        ),
=======
            services.applications
                .watch(null, {fields: APP_WATCH_FIELDS, selector})
                .map(appChange => {
                    const index = applications.findIndex(item => item.metadata.name === appChange.application.metadata.name);
                    if (index > -1 && appChange.application.metadata.resourceVersion === applications[index].metadata.resourceVersion) {
                        return {applications, updated: false};
                    }
                    switch (appChange.type) {
                        case 'DELETED':
                            if (index > -1) {
                                applications.splice(index, 1);
                            }
                            break;
                        default:
                            if (index > -1) {
                                applications[index] = appChange.application;
                            } else {
                                applications.unshift(appChange.application);
                            }
                            break;
                    }
                    return {applications, updated: true};
                })
                .filter(item => item.updated)
                .map(item => item.applications)
        )
>>>>>>> 41696973
    );
}

const ViewPref = ({children}: {children: (pref: AppsListPreferences & {page: number; search: string}) => React.ReactNode}) => (
    <ObservableQuery>
        {q => (
            <DataLoader
                load={() =>
                    Observable.combineLatest(services.viewPreferences.getPreferences().map(item => item.appList), q).map(items => {
                        const params = items[1];
                        const viewPref: AppsListPreferences = {...items[0]};
                        if (params.get('proj') != null) {
                            viewPref.projectsFilter = params
                                .get('proj')
                                .split(',')
                                .filter(item => !!item);
                        }
                        if (params.get('sync') != null) {
                            viewPref.syncFilter = params
                                .get('sync')
                                .split(',')
                                .filter(item => !!item);
                        }
                        if (params.get('health') != null) {
                            viewPref.healthFilter = params
                                .get('health')
                                .split(',')
                                .filter(item => !!item);
                        }
                        if (params.get('namespace') != null) {
                            viewPref.namespacesFilter = params
                                .get('namespace')
                                .split(',')
                                .filter(item => !!item);
                        }
                        if (params.get('cluster') != null) {
                            viewPref.clustersFilter = params
                                .get('cluster')
                                .split(',')
                                .filter(item => !!item);
                        }
                        if (params.get('view') != null) {
                            viewPref.view = params.get('view') as AppsListViewType;
                        }
                        if (params.get('labels') != null) {
                            viewPref.labelsFilter = params
                                .get('labels')
                                .split(',')
                                .filter(item => !!item);
                        }
                        return {...viewPref, page: parseInt(params.get('page') || '0', 10), search: params.get('search') || ''};
                    })
                }>
                {pref => children(pref)}
            </DataLoader>
        )}
    </ObservableQuery>
);

function filterApps(applications: models.Application[], pref: AppsListPreferences, search: string) {
    return applications.filter(
        app =>
            (search === '' || app.metadata.name.includes(search)) &&
            (pref.projectsFilter.length === 0 || pref.projectsFilter.includes(app.spec.project)) &&
            (pref.reposFilter.length === 0 || pref.reposFilter.includes(app.spec.source.repoURL)) &&
            (pref.syncFilter.length === 0 || pref.syncFilter.includes(app.status.sync.status)) &&
            (pref.healthFilter.length === 0 || pref.healthFilter.includes(app.status.health.status)) &&
            (pref.namespacesFilter.length === 0 || pref.namespacesFilter.some(ns => minimatch(app.spec.destination.namespace, ns))) &&
            (pref.clustersFilter.length === 0 || pref.clustersFilter.some(server => minimatch(app.spec.destination.server, server)))
    );
}

function tryJsonParse(input: string) {
    try {
        return (input && JSON.parse(input)) || null;
    } catch {
        return null;
    }
}

export const ApplicationsList = (props: RouteComponentProps<{}>) => {
    const query = new URLSearchParams(props.location.search);
    const appInput = tryJsonParse(query.get('new'));
    const syncAppsInput = tryJsonParse(query.get('syncApps'));
    const [createApi, setCreateApi] = React.useState(null);
    const clusters = React.useMemo(() => services.clusters.list(), []);

    return (
        <ClusterCtx.Provider value={clusters}>
            <Consumer>
                {ctx => (
                    <Page
                        title='Applications'
                        toolbar={services.viewPreferences.getPreferences().map(pref => ({
                            breadcrumbs: [{title: 'Applications', path: '/applications'}],
                            tools: (
                                <React.Fragment key='app-list-tools'>
                                    <span className='applications-list__view-type'>
                                        <i
                                            className={classNames('fa fa-th', {selected: pref.appList.view === 'tiles'})}
                                            onClick={() => {
                                                ctx.navigation.goto('.', {view: 'tiles'});
                                                services.viewPreferences.updatePreferences({appList: {...pref.appList, view: 'tiles'}});
                                            }}
                                        />
                                        <i
                                            className={classNames('fa fa-th-list', {selected: pref.appList.view === 'list'})}
                                            onClick={() => {
                                                ctx.navigation.goto('.', {view: 'list'});
                                                services.viewPreferences.updatePreferences({appList: {...pref.appList, view: 'list'}});
                                            }}
                                        />
                                        <i
                                            className={classNames('fa fa-chart-pie', {selected: pref.appList.view === 'summary'})}
                                            onClick={() => {
                                                ctx.navigation.goto('.', {view: 'summary'});
                                                services.viewPreferences.updatePreferences({appList: {...pref.appList, view: 'summary'}});
                                            }}
                                        />
                                    </span>
                                </React.Fragment>
                            ),
                            actionMenu: {
                                items: [
                                    {
                                        title: 'New App',
                                        iconClassName: 'fa fa-plus',
                                        action: () => ctx.navigation.goto('.', {new: '{}'})
                                    },
                                    {
                                        title: 'Sync Apps',
                                        iconClassName: 'fa fa-sync',
                                        action: () => ctx.navigation.goto('.', {syncApps: true})
                                    }
                                ]
                            }
                        }))}>
                        <div className='applications-list'>
                            <ViewPref>
                                {pref => (
                                    <DataLoader
                                        input={(pref.labelsFilter || []).join(',')}
                                        load={selector => loadApplications(selector)}
                                        loadingRenderer={() => (
                                            <div className='argo-container'>
                                                <MockupList height={100} marginTop={30} />
                                            </div>
                                        )}>
                                        {(applications: models.Application[]) =>
                                            applications.length === 0 && (pref.labelsFilter || []).length === 0 ? (
                                                <EmptyState icon='argo-icon-application'>
                                                    <h4>No applications yet</h4>
                                                    <h5>Create new application to start managing resources in your cluster</h5>
                                                    <button className='argo-button argo-button--base' onClick={() => ctx.navigation.goto('.', {new: JSON.stringify({})})}>
                                                        Create application
                                                    </button>
                                                </EmptyState>
                                            ) : (
                                                <div className='row'>
                                                    <div className='columns small-12 xxlarge-2'>
                                                        <Query>
                                                            {q => (
                                                                <div className='applications-list__search'>
                                                                    <i className='fa fa-search' />
                                                                    {q.get('search') && (
                                                                        <i className='fa fa-times' onClick={() => ctx.navigation.goto('.', {search: null}, {replace: true})} />
                                                                    )}
                                                                    <Autocomplete
                                                                        filterSuggestions={true}
                                                                        renderInput={inputProps => (
                                                                            <input
                                                                                {...inputProps}
                                                                                onFocus={e => {
                                                                                    e.target.select();
                                                                                    if (inputProps.onFocus) {
                                                                                        inputProps.onFocus(e);
                                                                                    }
                                                                                }}
                                                                                className='argo-field'
                                                                            />
                                                                        )}
                                                                        renderItem={item => (
                                                                            <React.Fragment>
                                                                                <i className='icon argo-icon-application' /> {item.label}
                                                                            </React.Fragment>
                                                                        )}
                                                                        onSelect={val => {
                                                                            ctx.navigation.goto(`./${val}`);
                                                                        }}
                                                                        onChange={e => ctx.navigation.goto('.', {search: e.target.value}, {replace: true})}
                                                                        value={q.get('search') || ''}
                                                                        items={applications.map(app => app.metadata.name)}
                                                                    />
                                                                </div>
                                                            )}
                                                        </Query>
                                                        <ApplicationsFilter
                                                            applications={applications}
                                                            pref={pref}
                                                            onChange={newPref => {
                                                                services.viewPreferences.updatePreferences({appList: newPref});
                                                                ctx.navigation.goto('.', {
                                                                    proj: newPref.projectsFilter.join(','),
                                                                    sync: newPref.syncFilter.join(','),
                                                                    health: newPref.healthFilter.join(','),
                                                                    namespace: newPref.namespacesFilter.join(','),
                                                                    cluster: newPref.clustersFilter.join(','),
                                                                    labels: newPref.labelsFilter.join(',')
                                                                });
                                                            }}
                                                        />
                                                        {syncAppsInput && (
                                                            <ApplicationsSyncPanel
                                                                key='syncsPanel'
                                                                show={syncAppsInput}
                                                                hide={() => ctx.navigation.goto('.', {syncApps: null})}
                                                                apps={applications}
                                                            />
                                                        )}
                                                    </div>
                                                    <div className='columns small-12 xxlarge-10'>
                                                        {(pref.view === 'summary' && <ApplicationsSummary applications={filterApps(applications, pref, pref.search)} />) || (
                                                            <Paginate
                                                                preferencesKey='applications-list'
                                                                page={pref.page}
                                                                emptyState={() => (
                                                                    <EmptyState icon='fa fa-search'>
                                                                        <h4>No applications found</h4>
                                                                        <h5>Try to change filter criteria</h5>
                                                                    </EmptyState>
                                                                )}
                                                                data={filterApps(applications, pref, pref.search)}
                                                                onPageChange={page => ctx.navigation.goto('.', {page})}>
                                                                {data =>
                                                                    (pref.view === 'tiles' && (
                                                                        <ApplicationTiles
                                                                            applications={data}
                                                                            syncApplication={appName => ctx.navigation.goto('.', {syncApp: appName})}
                                                                            refreshApplication={appName => services.applications.get(appName, 'normal')}
                                                                            deleteApplication={appName => AppUtils.deleteApplication(appName, ctx)}
                                                                        />
                                                                    )) || (
                                                                        <ApplicationsTable
                                                                            applications={data}
                                                                            syncApplication={appName => ctx.navigation.goto('.', {syncApp: appName})}
                                                                            refreshApplication={appName => services.applications.get(appName, 'normal')}
                                                                            deleteApplication={appName => AppUtils.deleteApplication(appName, ctx)}
                                                                        />
                                                                    )
                                                                }
                                                            </Paginate>
                                                        )}
                                                    </div>
                                                </div>
                                            )
                                        }
                                    </DataLoader>
                                )}
                            </ViewPref>
                        </div>
                        <ObservableQuery>
                            {q => (
                                <DataLoader
                                    load={() =>
                                        q.flatMap(params => {
                                            const syncApp = params.get('syncApp');
                                            return (syncApp && Observable.fromPromise(services.applications.get(syncApp))) || Observable.from([null]);
                                        })
                                    }>
                                    {app => (
                                        <ApplicationSyncPanel key='syncPanel' application={app} selectedResource={'all'} hide={() => ctx.navigation.goto('.', {syncApp: null})} />
                                    )}
                                </DataLoader>
                            )}
                        </ObservableQuery>
                        <SlidingPanel
                            isShown={!!appInput}
                            onClose={() => ctx.navigation.goto('.', {new: null})}
                            header={
                                <div>
                                    <button className='argo-button argo-button--base' onClick={() => createApi && createApi.submitForm(null)}>
                                        Create
                                    </button>{' '}
                                    <button onClick={() => ctx.navigation.goto('.', {new: null})} className='argo-button argo-button--base-o'>
                                        Cancel
                                    </button>
                                </div>
                            }>
                            {appInput && (
                                <ApplicationCreatePanel
                                    getFormApi={api => {
                                        setCreateApi(api);
                                    }}
                                    createApp={async app => {
                                        try {
                                            await services.applications.create(app);
                                            ctx.navigation.goto('.', {new: null});
                                        } catch (e) {
                                            ctx.notifications.show({
                                                content: <ErrorNotification title='Unable to create application' e={e} />,
                                                type: NotificationType.Error
                                            });
                                        }
                                    }}
                                    app={appInput}
                                    onAppChanged={app => ctx.navigation.goto('.', {new: JSON.stringify(app)}, {replace: true})}
                                />
                            )}
                        </SlidingPanel>
                    </Page>
                )}
            </Consumer>
        </ClusterCtx.Provider>
    );
};<|MERGE_RESOLUTION|>--- conflicted
+++ resolved
@@ -38,33 +38,6 @@
     return Observable.fromPromise(services.applications.list([], {fields: APP_LIST_FIELDS, selector})).flatMap(applications =>
         Observable.merge(
             Observable.from([applications]),
-<<<<<<< HEAD
-            services.applications.watch(null, { fields: APP_WATCH_FIELDS, selector }).map((appChange) => {
-                const index = applications.findIndex((item) => item.metadata.name === appChange.application.metadata.name);
-                if (index > -1 && appChange.application.metadata.resourceVersion === applications[index].metadata.resourceVersion) {
-                    return {applications, updated: false};
-                }
-                switch (appChange.type) {
-                    // Do nothing on KEEPALIVE
-                    case 'KEEPALIVE':
-                        break;
-                    case 'DELETED':
-                        if (index > -1) {
-                            applications.splice(index, 1);
-                        }
-                        break;
-                    default:
-                        if (index > -1) {
-                            applications[index] = appChange.application;
-                        } else {
-                            applications.unshift(appChange.application);
-                        }
-                        break;
-                }
-                return {applications, updated: true};
-            }).filter((item) => item.updated).map((item) => item.applications),
-        ),
-=======
             services.applications
                 .watch(null, {fields: APP_WATCH_FIELDS, selector})
                 .map(appChange => {
@@ -73,6 +46,9 @@
                         return {applications, updated: false};
                     }
                     switch (appChange.type) {
+                        // Do nothing on KEEPALIVE
+                        case 'KEEPALIVE':
+                            break;
                         case 'DELETED':
                             if (index > -1) {
                                 applications.splice(index, 1);
@@ -91,7 +67,6 @@
                 .filter(item => item.updated)
                 .map(item => item.applications)
         )
->>>>>>> 41696973
     );
 }
 
