import { DropDownMenu, Tooltip } from 'argo-ui';
import * as React from 'react';

import { Cluster } from '../../../shared/components';
import { Consumer } from '../../../shared/context';
import * as models from '../../../shared/models';
import { ApplicationURLs } from '../application-urls';
import * as AppUtils from '../utils';

require('./applications-table.scss');

function shortRepo(repo: string) {
    const url = new URL(repo);
    return <Tooltip content={repo}><span>{url.pathname.slice(1)}</span></Tooltip>;
}

export const ApplicationsTable = (props: {
    applications: models.Application[];
    syncApplication: (appName: string) => any;
    refreshApplication: (appName: string) => any;
    deleteApplication: (appName: string) => any;
}) => (
    <Consumer>
    {(ctx) => (
    <div className='applications-table argo-table-list argo-table-list--clickable'>
        {props.applications.map((app) => (
            <div key={app.metadata.name} className={`argo-table-list__row
                applications-list__entry applications-list__entry--comparison-${app.status.sync.status}
                applications-list__entry--health-${app.status.health.status}`
            }>
                <div className='row applications-list__table-row' onClick={(e) => ctx.navigation.goto(`/applications/${app.metadata.name}`, {}, { event: e })}>
<<<<<<< HEAD
                    <div className='columns large-2 small-6'>
                        <i className='icon argo-icon-application'/> {app.spec.project}/{app.metadata.name} <ApplicationURLs urls={app.status.summary.externalURLs}/>
                    </div>
                    <div className='columns large-3 show-for-large'>
                        {app.spec.source.repoURL}/{app.spec.source.path}
                    </div>
                    <div className='columns large-1 small-2'>
                        {app.spec.source.targetRevision || 'latest'}
                    </div>
                    <div className='columns large-3 show-for-large'>
                        {app.spec.destination.server}/{app.spec.destination.namespace}
=======
                    <div className='columns small-4'>
                        <div className='row'>
                            <div className='show-for-xxlarge columns small-3'>Project:</div>
                            <div className='columns small-12 xxlarge-9'>{app.spec.project}</div>
                        </div>
                        <div className='row'>
                            <div className='show-for-xxlarge columns small-3'>Name:</div>
                            <div className='columns small-12 xxlarge-9'>{app.metadata.name} <ApplicationURLs urls={app.status.summary.externalURLs}/></div>
                        </div>
>>>>>>> 2742ead0
                    </div>
                    <div className='columns small-6'>
                        <div className='row'>
                            <div className='show-for-xxlarge columns small-2'>Source:</div>
                            <div className='columns small-12 xxlarge-10' style={{position: 'relative'}}>
                                {shortRepo(app.spec.source.repoURL)}/{app.spec.source.path}
                                <span className='applications-table__revision'>{app.spec.source.targetRevision || 'HEAD'}</span>
                            </div>
                        </div>
                        <div className='row'>
                            <div className='show-for-xxlarge columns small-2'>Destination:</div>
                            <div className='columns small-12 xxlarge-10'><Cluster url={app.spec.destination.server}/>/{app.spec.destination.namespace}</div>
                        </div>
                    </div>
                    <div className='columns small-2'>
                        <AppUtils.HealthStatusIcon state={app.status.health}/> <span>{app.status.health.status}</span>
                        <br/>
                        <AppUtils.ComparisonStatusIcon status={app.status.sync.status}/> <span>{app.status.sync.status}</span>
                        <DropDownMenu anchor={() => (
                            <button className='argo-button argo-button--light argo-button--lg argo-button--short'>
                                <i className='fa fa-ellipsis-v'/>
                            </button>
                        )
                        } items={[
<<<<<<< HEAD
                            {
                                title: 'Sync',
                                action: () => props.syncApplication(app.metadata.name, app.spec.source.targetRevision || ''),
                            },
=======
                            { title: 'Sync', action: () => props.syncApplication(app.metadata.name) },
                            { title: 'Refresh', action: () => props.refreshApplication(app.metadata.name) },
>>>>>>> 2742ead0
                            { title: 'Delete', action: () => props.deleteApplication(app.metadata.name) },
                        ]} />
                    </div>
                </div>
            </div>
        ))}
    </div>
    )}
    </Consumer>
);<|MERGE_RESOLUTION|>--- conflicted
+++ resolved
@@ -29,19 +29,6 @@
                 applications-list__entry--health-${app.status.health.status}`
             }>
                 <div className='row applications-list__table-row' onClick={(e) => ctx.navigation.goto(`/applications/${app.metadata.name}`, {}, { event: e })}>
-<<<<<<< HEAD
-                    <div className='columns large-2 small-6'>
-                        <i className='icon argo-icon-application'/> {app.spec.project}/{app.metadata.name} <ApplicationURLs urls={app.status.summary.externalURLs}/>
-                    </div>
-                    <div className='columns large-3 show-for-large'>
-                        {app.spec.source.repoURL}/{app.spec.source.path}
-                    </div>
-                    <div className='columns large-1 small-2'>
-                        {app.spec.source.targetRevision || 'latest'}
-                    </div>
-                    <div className='columns large-3 show-for-large'>
-                        {app.spec.destination.server}/{app.spec.destination.namespace}
-=======
                     <div className='columns small-4'>
                         <div className='row'>
                             <div className='show-for-xxlarge columns small-3'>Project:</div>
@@ -51,7 +38,6 @@
                             <div className='show-for-xxlarge columns small-3'>Name:</div>
                             <div className='columns small-12 xxlarge-9'>{app.metadata.name} <ApplicationURLs urls={app.status.summary.externalURLs}/></div>
                         </div>
->>>>>>> 2742ead0
                     </div>
                     <div className='columns small-6'>
                         <div className='row'>
@@ -76,15 +62,8 @@
                             </button>
                         )
                         } items={[
-<<<<<<< HEAD
-                            {
-                                title: 'Sync',
-                                action: () => props.syncApplication(app.metadata.name, app.spec.source.targetRevision || ''),
-                            },
-=======
                             { title: 'Sync', action: () => props.syncApplication(app.metadata.name) },
                             { title: 'Refresh', action: () => props.refreshApplication(app.metadata.name) },
->>>>>>> 2742ead0
                             { title: 'Delete', action: () => props.deleteApplication(app.metadata.name) },
                         ]} />
                     </div>
