@import 'node_modules/argo-ui/src/styles/config';
@import 'node_modules/foundation-sites/scss/util/util';

.applications-list {
    padding: 1em;
    &__title {
        font-weight: bolder;
        font-size: 15px;
        color: $argo-color-gray-7;
        padding-top: 0.25em;
        padding-bottom: 0.5em;
        margin-left: 1em;
    }

    &__info {
        line-height: 24px;
        margin: 1em 0;
    }

    &__icons {
        line-height: 24px;
    }

    &__empty-state {
        text-align: center;
    }

    &__entry {
        padding-left: 1em;
        border-left: 5px solid $argo-color-gray-4;
        padding-right: 1em;
        color: $argo-color-gray-7;

        // healthy statuses
        &--health-Healthy {
            border-left-color: $argo-success-color;
        }

        // intermediate statuses
        &--health-Progressing {
            border-left-color: $argo-running-color;
        }

        &--health-Suspended {
            border-left-color: $argo-suspended-color;
        }

        // failed statuses
        &--health-Degraded {
            border-left-color: $argo-failed-color;
        }

        &--health-Unknown {
            border-left-color: $argo-color-gray-4;
        }

        &--health-Missing {
            border-left-color: $argo-status-warning-color;
        }

        &--actions {
            padding-top: 1em;
        }
    }
<<<<<<< HEAD
=======

    &__accordion {
        cursor: pointer;
        text-align: center;
        border: none;
        outline: none;
        transition: 0.4s;
        margin-left: 10px;
    }

>>>>>>> d7fbc910
    &__view-type {
        white-space: nowrap;
        i {
            cursor: pointer;
            color: $argo-color-gray-4;
            margin-right: 1em;
            &::before {
                font-size: 1.5em;
            }
        }
        i.selected {
            cursor: default;
            color: $argo-color-teal-5;
        }
    }

    &__table-icon {
        display: inline-block;
        margin-right: 10px;
        width: 80px;
    }

    &__table-row {
        & > .columns:first-child {
            padding-left: 15px;
        }
        margin-left: -30px !important;
    }

    &__search-wrapper {
        margin-left: 15px;
        @include breakpoint(medium down) {
            flex-basis: 100%;
            margin-left: 0;
        }
        line-height: normal;
    }

    &__search {
        border: 1px solid $argo-color-gray-4;
        background-color: $argo-color-gray-2;
        border-radius: 7px;
        position: relative;
        padding: 0 10px;
        height: 33px;
        display: flex;
        align-items: center;
        transition: width 200ms;
        @include breakpoint(large up) {
            flex-shrink: 1;
            width: 300px;
        }
        i {
            font-size: 12px;
            color: $argo-color-gray-6;
        }
        .keyboard-hint {
            border: 1px solid $argo-color-gray-5;
            color: $argo-color-gray-7;
            border-radius: 3px;
            padding: 0 7px;
            font-size: 12px;
            font-weight: 600;
            flex-shrink: 0;
            text-align: center;
        }
        .select {
            width: 100%;
            border-radius: $border-radius;
        }
        &:focus-within {
            border: 1px solid $argo-color-teal-5;
            @include breakpoint(large up) {
                width: 500px;
            }
            i {
                color: $argo-color-gray-7;
            }
            .keyboard-hint {
                display: none;
            }
        }
        .argo-field {
            border: none;
            font-weight: 500;
            &::placeholder {
                color: $argo-color-gray-6;
            }
        }
    }

    &__external-link {
        position: absolute;
        top: 1em;
        right: 1em;
    }

    &__external-links-icon-container {
        position: relative;
        display: inline-block;
    }

    .filters-group__panel {
        top: 120px;
    }
    @include breakpoint(medium down) {
        .filters-group__panel {
            top: 200px;
        }
    }

    ul {
        margin: 0;
    }

    .chart-group {
        margin: 0 0.8em;
    }

    .chart {
        justify-content: space-evenly;
    }
}
i.menu_icon{
    vertical-align: middle;
}<|MERGE_RESOLUTION|>--- conflicted
+++ resolved
@@ -62,8 +62,28 @@
             padding-top: 1em;
         }
     }
-<<<<<<< HEAD
-=======
+
+    &__sort {
+        display: flex;
+        align-items: center;
+        margin-bottom: 0.5em;
+
+        &__options {
+            display: flex;
+            align-items: center;
+            margin-left: auto;
+        }
+
+        &__option {
+            cursor: pointer;
+            line-height: 2em;
+            margin-right: 13px;
+
+            i {
+                margin-right: 3px;
+            }
+        }
+    }
 
     &__accordion {
         cursor: pointer;
@@ -74,7 +94,6 @@
         margin-left: 10px;
     }
 
->>>>>>> d7fbc910
     &__view-type {
         white-space: nowrap;
         i {
@@ -198,6 +217,6 @@
         justify-content: space-evenly;
     }
 }
-i.menu_icon{
+i.menu_icon {
     vertical-align: middle;
 }