--- conflicted
+++ resolved
@@ -8,10 +8,6 @@
 import {services, ViewPreferences} from '../../../shared/services';
 
 import AutoSizer from 'react-virtualized/dist/commonjs/AutoSizer';
-<<<<<<< HEAD
-import Grid from 'react-virtualized/dist/commonjs/Grid';
-=======
->>>>>>> 6eba5be8
 
 import './pod-logs-viewer.scss';
 import {CopyLogsButton} from './copy-logs-button';
@@ -28,12 +24,8 @@
 import {TailSelector} from './tail-selector';
 import {PodNamesToggleButton} from './pod-names-toggle-button';
 import {AutoScrollButton} from './auto-scroll-button';
-<<<<<<< HEAD
-import {GridCellProps} from 'react-virtualized/dist/es/Grid';
-=======
 import {WrapLinesButton} from './wrap-lines-button';
 import Ansi from 'ansi-to-react';
->>>>>>> 6eba5be8
 
 export interface PodLogsProps {
     namespace: string;
@@ -154,16 +146,6 @@
         (viewTimestamps ? (lineNum === 0 || (logs[lineNum - 1].timeStamp !== log.timeStamp ? log.timeStampStr : '').padEnd(30)) + ' ' : '') +
         // show the log content, highlight the filter text
         log.content?.replace(highlight, (substring: string) => whiteOnYellow + substring + reset);
-<<<<<<< HEAD
-
-    const cellRenderer = ({rowIndex, key, style}: GridCellProps) => {
-        return (
-            <pre key={key} style={style} className='noscroll'>
-                <Ansi>{renderLog(logs[rowIndex], rowIndex)}</Ansi>
-            </pre>
-        );
-    };
-=======
     const logsContent = (width: number, height: number, isWrapped: boolean) => (
         <div ref={logsContainerRef} onScroll={handleScroll} style={{width, height, overflow: 'scroll'}}>
             {logs.map((log, lineNum) => (
@@ -173,15 +155,6 @@
             ))}
         </div>
     );
->>>>>>> 6eba5be8
-
-    // calculate the width of the grid based on the longest log line
-    const maxWidth =
-        14 *
-        logs
-            .map(renderLog)
-            .map(v => v.length)
-            .reduce((a, b) => Math.max(a, b), 0);
 
     return (
         <DataLoader load={() => services.viewPreferences.getPreferences()}>
@@ -218,30 +191,8 @@
                                 <FullscreenButton {...props} />
                             </span>
                         </div>
-<<<<<<< HEAD
-                        <div
-                            className={classNames('pod-logs-viewer', {'pod-logs-viewer--inverted': prefs.appDetails.darkMode})}
-                            onWheel={e => {
-                                if (e.deltaY < 0) setScrollToBottom(false);
-                            }}>
-                            <AutoSizer>
-                                {({width, height}: {width: number; height: number}) => (
-                                    <Grid
-                                        cellRenderer={cellRenderer}
-                                        columnCount={1}
-                                        columnWidth={Math.max(width, maxWidth)}
-                                        height={height}
-                                        rowCount={logs.length}
-                                        rowHeight={18}
-                                        width={width}
-                                        scrollToRow={scrollToBottom ? logs.length - 1 : undefined}
-                                    />
-                                )}
-                            </AutoSizer>
-=======
                         <div className={classNames('pod-logs-viewer', {'pod-logs-viewer--inverted': prefs.appDetails.darkMode})} onWheel={handleScroll}>
                             <AutoSizer>{({width, height}: {width: number; height: number}) => logsContent(width, height, prefs.appDetails.wrapLines)}</AutoSizer>
->>>>>>> 6eba5be8
                         </div>
                     </React.Fragment>
                 );
