--- conflicted
+++ resolved
@@ -332,21 +332,6 @@
                 />
             </div>
         );
-<<<<<<< HEAD
-    } else {
-        const v: models.ApplicationSource[] = new Array<models.ApplicationSource>();
-        if (app.spec.sourceHydrator) {
-            v.push({
-                repoURL: app.spec.sourceHydrator.drySource.repoURL,
-                targetRevision: app.spec.sourceHydrator.syncSource.targetRevision,
-                path: app.spec.sourceHydrator.syncSource.path
-            });
-        } else {
-            v.push(app.spec.source);
-        }
-        return getEditablePanel(attributes, props.details, 0, v, true);
-=======
->>>>>>> fd677c65
     }
 
     function getEditablePanelForOneSource(repoAppDetails: models.RepoAppDetails, ind: number, src: models.ApplicationSource): any {
@@ -461,14 +446,6 @@
                         setRemovedOverrides(new Array<boolean>());
                     })
                 }
-<<<<<<< HEAD
-                values={
-                    app?.spec?.source
-                        ? ((props.details.plugin || app?.spec?.source?.plugin) && cloneDeep(app)) || app
-                        : ((repoAppDetails.plugin || src?.plugin) && cloneDeep(app)) || app
-                }
-                validate={updatedApp => {
-=======
                 valuesTop={(app?.spec?.sources && (repoAppDetails.plugin || app?.spec?.sources[ind]?.plugin) && cloneDeep(app)) || app}
                 valuesBottom={(app?.spec?.sources && (repoAppDetails.plugin || app?.spec?.sources[ind]?.plugin) && cloneDeep(app)) || app}
                 validateTop={updatedApp => {
@@ -482,7 +459,6 @@
                     return errors;
                 }}
                 validateBottom={updatedApp => {
->>>>>>> fd677c65
                     const errors = {} as any;
 
                     for (const fieldPath of ['spec.sources[' + ind + '].directory.jsonnet.tlas', 'spec.sources[' + ind + '].directory.jsonnet.extVars']) {
