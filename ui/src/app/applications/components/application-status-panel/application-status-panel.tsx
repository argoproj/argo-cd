--- conflicted
+++ resolved
@@ -152,11 +152,7 @@
     const errors = cntByCategory.get('error');
     const source = getAppDefaultSource(application);
     const hasMultipleSources = application.spec.sources?.length > 0;
-<<<<<<< HEAD
     const revisionType = source?.repoURL?.startsWith('oci://') ? 'oci' : source?.chart ? 'helm' : 'git';
-=======
-
->>>>>>> 146a7798
     return (
         <div className='application-status-panel row'>
             <div className='application-status-panel__item'>
