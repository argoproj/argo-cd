--- conflicted
+++ resolved
@@ -261,13 +261,8 @@
     );
 };
 
-<<<<<<< HEAD
-export function showDeploy(resource: string, revision: string, appContext: AppContext) {
-    appContext.apis.navigation.goto('.', {deploy: resource, revision}, {replace: true});
-=======
-export function showDeploy(resource: string, apis: ContextApis) {
-    apis.navigation.goto('.', {deploy: resource}, {replace: true});
->>>>>>> 558140f7
+export function showDeploy(resource: string, revision: string, apis: ContextApis) {
+    apis.navigation.goto('.', {deploy: resource, revision}, {replace: true});
 }
 
 export function findChildPod(node: appModels.ResourceNode, tree: appModels.ApplicationTree): appModels.ResourceNode {
@@ -442,11 +437,7 @@
             {
                 title: 'Sync',
                 iconClassName: 'fa fa-sync',
-<<<<<<< HEAD
-                action: () => showDeploy(nodeKey(resource), null, appContext)
-=======
-                action: () => showDeploy(nodeKey(resource), apis)
->>>>>>> 558140f7
+                action: () => showDeploy(nodeKey(resource), null, apis)
             }
         ]) ||
             []),
