--- conflicted
+++ resolved
@@ -1472,17 +1472,16 @@
                  If you prefer the tree view, you can simply click on the Group Nodes toolbar button to deselect the current view.`
 };
 
-<<<<<<< HEAD
+export function getAppUrl(app: appModels.Application): string {
+    if (typeof app.metadata.namespace === 'undefined') {
+        return `/applications/${app.metadata.name}`;
+    }
+    return `/applications/${app.metadata.namespace}/${app.metadata.name}`;
+}
+
+
 // constant for podrequests
 export const podRequests = {
     CPU: 'Requests (CPU)',
     MEMORY: 'Requests (MEM)'
-} as const;
-=======
-export function getAppUrl(app: appModels.Application): string {
-    if (typeof app.metadata.namespace === 'undefined') {
-        return `/applications/${app.metadata.name}`;
-    }
-    return `/applications/${app.metadata.namespace}/${app.metadata.name}`;
-}
->>>>>>> b546ea7b
+} as const;