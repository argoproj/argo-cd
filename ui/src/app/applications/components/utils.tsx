import {DataLoader, FormField, MenuItem, NotificationType, Tooltip} from 'argo-ui';
import * as classNames from 'classnames';
import * as React from 'react';
import * as ReactForm from 'react-form';
import {Text} from 'react-form';
import {BehaviorSubject, Observable, Observer, Subscription} from 'rxjs';
import {AppContext} from '../../shared/context';
import {ResourceTreeNode} from './application-resource-tree/application-resource-tree';

import {COLORS, ErrorNotification, Revision} from '../../shared/components';
import {ContextApis} from '../../shared/context';
import * as appModels from '../../shared/models';
import {services} from '../../shared/services';

require('./utils.scss');

export interface NodeId {
    kind: string;
    namespace: string;
    name: string;
    group: string;
}

type ActionMenuItem = MenuItem & {disabled?: boolean};

export function nodeKey(node: NodeId) {
    return [node.group, node.kind, node.namespace, node.name].join('/');
}

export function isSameNode(first: NodeId, second: NodeId) {
    return nodeKey(first) === nodeKey(second);
}

export function helpTip(text: string) {
    return (
        <Tooltip content={text}>
            <span style={{fontSize: 'smaller'}}>
                {' '}
                <i className='fas fa-info-circle' />
            </span>
        </Tooltip>
    );
}
export async function deleteApplication(appName: string, apis: ContextApis): Promise<boolean> {
    let confirmed = false;
    const propagationPolicies: {name: string; message: string}[] = [
        {
            name: 'Foreground',
            message: `Cascade delete the application's resources using foreground propagation policy`
        },
        {
            name: 'Background',
            message: `Cascade delete the application's resources using background propagation policy`
        },
        {
            name: 'Non-cascading',
            message: `Only delete the application, but do not cascade delete its resources`
        }
    ];
    await apis.popup.prompt(
        'Delete application',
        api => (
            <div>
                <p>Are you sure you want to delete the application '{appName}'?</p>
                <div className='argo-form-row'>
                    <FormField
                        label={`Please type '${appName}' to confirm the deletion of the resource`}
                        formApi={api}
                        field='applicationName'
                        qeId='name-field-delete-confirmation'
                        component={Text}
                    />
                </div>
                <p>Select propagation policy for application deletion</p>
                <div className='propagation-policy-list'>
                    {propagationPolicies.map(policy => {
                        return (
                            <FormField
                                formApi={api}
                                key={policy.name}
                                field='propagationPolicy'
                                component={PropagationPolicyOption}
                                componentProps={{
                                    policy: policy.name,
                                    message: policy.message
                                }}
                            />
                        );
                    })}
                </div>
            </div>
        ),
        {
            validate: vals => ({
                applicationName: vals.applicationName !== appName && 'Enter the application name to confirm the deletion'
            }),
            submit: async (vals, _, close) => {
                try {
                    await services.applications.delete(appName, vals.propagationPolicy);
                    confirmed = true;
                    close();
                } catch (e) {
                    apis.notifications.show({
                        content: <ErrorNotification title='Unable to delete application' e={e} />,
                        type: NotificationType.Error
                    });
                }
            }
        },
        {name: 'argo-icon-warning', color: 'warning'},
        'yellow',
        {propagationPolicy: 'foreground'}
    );
    return confirmed;
}

const PropagationPolicyOption = ReactForm.FormField((props: {fieldApi: ReactForm.FieldApi; policy: string; message: string}) => {
    const {
        fieldApi: {setValue}
    } = props;
    return (
        <div className='propagation-policy-option'>
            <input
                className='radio-button'
                key={props.policy}
                type='radio'
                name='propagation-policy'
                value={props.policy}
                id={props.policy}
                defaultChecked={props.policy === 'Foreground'}
                onChange={() => setValue(props.policy.toLowerCase())}
            />
            <label htmlFor={props.policy}>
                {props.policy} {helpTip(props.message)}
            </label>
        </div>
    );
});

export const OperationPhaseIcon = ({app}: {app: appModels.Application}) => {
    const operationState = getAppOperationState(app);
    if (operationState === undefined) {
        return <React.Fragment />;
    }
    let className = '';
    let color = '';
    switch (operationState.phase) {
        case appModels.OperationPhases.Succeeded:
            className = 'fa fa-check-circle';
            color = COLORS.operation.success;
            break;
        case appModels.OperationPhases.Error:
            className = 'fa fa-times-circle';
            color = COLORS.operation.error;
            break;
        case appModels.OperationPhases.Failed:
            className = 'fa fa-times-circle';
            color = COLORS.operation.failed;
            break;
        default:
            className = 'fa fa-circle-notch fa-spin';
            color = COLORS.operation.running;
            break;
    }
    return <i title={getOperationStateTitle(app)} qe-id='utils-operations-status-title' className={className} style={{color}} />;
};

export const ComparisonStatusIcon = ({status, resource, label}: {status: appModels.SyncStatusCode; resource?: {requiresPruning?: boolean}; label?: boolean}) => {
    let className = 'fas fa-question-circle';
    let color = COLORS.sync.unknown;
    let title: string = 'Unknown';

    switch (status) {
        case appModels.SyncStatuses.Synced:
            className = 'fa fa-check-circle';
            color = COLORS.sync.synced;
            title = 'Synced';
            break;
        case appModels.SyncStatuses.OutOfSync:
            const requiresPruning = resource && resource.requiresPruning;
            className = requiresPruning ? 'fa fa-times-circle' : 'fa fa-arrow-alt-circle-up';
            title = 'OutOfSync';
            if (requiresPruning) {
                title = `${title} (requires pruning)`;
            }
            color = COLORS.sync.out_of_sync;
            break;
        case appModels.SyncStatuses.Unknown:
            className = 'fa fa-circle-notch fa-spin';
            break;
    }
    return (
        <React.Fragment>
            <i qe-id='utils-sync-status-title' title={title} className={className} style={{color}} /> {label && title}
        </React.Fragment>
    );
};

export function showDeploy(resource: string, appContext: AppContext) {
    appContext.apis.navigation.goto('.', {deploy: resource});
}

export function findChildPod(node: appModels.ResourceNode, tree: appModels.ApplicationTree): appModels.ResourceNode {
    const key = nodeKey(node);

    const allNodes = tree.nodes.concat(tree.orphanedNodes || []);
    const nodeByKey = new Map<string, appModels.ResourceNode>();
    allNodes.forEach(item => nodeByKey.set(nodeKey(item), item));

    const pods = tree.nodes.concat(tree.orphanedNodes || []).filter(item => item.kind === 'Pod');
    return pods.find(pod => {
        const items: Array<appModels.ResourceNode> = [pod];
        while (items.length > 0) {
            const next = items.pop();
            const parentKeys = (next.parentRefs || []).map(nodeKey);
            if (parentKeys.includes(key)) {
                return true;
            }
            parentKeys.forEach(item => {
                const parent = nodeByKey.get(item);
                if (parent) {
                    items.push(parent);
                }
            });
        }

        return false;
    });
}

export const deletePopup = async (ctx: ContextApis, resource: ResourceTreeNode, application: appModels.Application, appChanged?: BehaviorSubject<appModels.Application>) => {
    const isManaged = !!resource.status;
    return ctx.popup.prompt(
        'Delete resource',
        api => (
            <div>
                <p>
                    Are you sure you want to delete {resource.kind} '{resource.name}'?
                </p>
                {isManaged ? (
                    <div className='argo-form-row'>
                        <FormField label={`Please type '${resource.name}' to confirm the deletion of the resource`} formApi={api} field='resourceName' component={Text} />
                    </div>
                ) : (
                    ''
                )}
                <div className='argo-form-row'>
                    <Checkbox id='force-delete-checkbox' field='force' /> <label htmlFor='force-delete-checkbox'>Force delete</label>
                </div>
            </div>
        ),
        {
            validate: vals =>
                isManaged && {
                    resourceName: vals.resourceName !== resource.name && 'Enter the resource name to confirm the deletion'
                },
            submit: async (vals, _, close) => {
                try {
                    await services.applications.deleteResource(application.metadata.name, resource, !!vals.force);
                    if (appChanged) {
                        appChanged.next(await services.applications.get(application.metadata.name));
                    }
                    close();
                } catch (e) {
                    ctx.notifications.show({
                        content: <ErrorNotification title='Unable to delete resource' e={e} />,
                        type: NotificationType.Error
                    });
                }
            }
        },
        {name: 'argo-icon-warning', color: 'warning'},
        'yellow'
    );
};

export function renderResourceMenu(
    resource: ResourceTreeNode,
    application: appModels.Application,
    tree: appModels.ApplicationTree,
    appContext: AppContext,
    appChanged: BehaviorSubject<appModels.Application>,
    getApplicationActionMenu: () => any
): React.ReactNode {
    let menuItems: Observable<ActionMenuItem[]>;
    const deleteOptions = {
        option: 'foreground'
    };
    function handleStateChange(option: string) {
        deleteOptions.option = option;
    }
    if (isAppNode(resource) && resource.name === application.metadata.name) {
        menuItems = Observable.from([getApplicationActionMenu()]);
    } else {
        const isRoot = resource.root && nodeKey(resource.root) === nodeKey(resource);
        const items: MenuItem[] = [
            ...((isRoot && [
                {
                    title: 'Sync',
                    action: () => showDeploy(nodeKey(resource), appContext)
                }
            ]) ||
                []),
            {
                title: 'Delete',
                action: async () => {
<<<<<<< HEAD
                    return deletePopup(appContext.apis, resource, application, appChanged);
=======
                    appContext.apis.popup.prompt(
                        'Delete resource',
                        api => (
                            <div>
                                <p>
                                    Are you sure you want to delete {resource.kind} '{resource.name}'?
                                </p>
                                {isManaged ? (
                                    <div className='argo-form-row'>
                                        <FormField
                                            label={`Please type '${resource.name}' to confirm the deletion of the resource`}
                                            formApi={api}
                                            field='resourceName'
                                            component={Text}
                                        />
                                    </div>
                                ) : (
                                    ''
                                )}
                                <div className='argo-form-row'>
                                    <input
                                        type='radio'
                                        name='deleteOptions'
                                        value='foreground'
                                        onChange={() => handleStateChange('foreground')}
                                        defaultChecked={true}
                                        style={{marginRight: '5px'}}
                                    />
                                    <label htmlFor='foreground-delete-radio' style={{paddingRight: '30px'}}>
                                        Foreground Delete {helpTip('Deletes the resource and dependent resources using the cascading policy in the foreground')}
                                    </label>
                                    <input type='radio' name='deleteOptions' value='force' onChange={() => handleStateChange('force')} style={{marginRight: '5px'}} />
                                    <label htmlFor='force-delete-radio' style={{paddingRight: '30px'}}>
                                        Force Delete {helpTip('Deletes the resource and its dependent resources in the background')}
                                    </label>
                                    <input type='radio' name='deleteOptions' value='orphan' onChange={() => handleStateChange('orphan')} style={{marginRight: '5px'}} />
                                    <label htmlFor='cascade-delete-radio'>
                                        Non-cascading (Orphan) Delete {helpTip('Deletes the resource and orphans the dependent resources')}
                                    </label>
                                </div>
                            </div>
                        ),
                        {
                            validate: vals =>
                                isManaged && {
                                    resourceName: vals.resourceName !== resource.name && 'Enter the resource name to confirm the deletion'
                                },
                            submit: async (vals, _, close) => {
                                const force = deleteOptions.option === 'force';
                                const orphan = deleteOptions.option === 'orphan';
                                try {
                                    await services.applications.deleteResource(application.metadata.name, resource, !!force, !!orphan);
                                    appChanged.next(await services.applications.get(application.metadata.name));
                                    close();
                                } catch (e) {
                                    appContext.apis.notifications.show({
                                        content: <ErrorNotification title='Unable to delete resource' e={e} />,
                                        type: NotificationType.Error
                                    });
                                }
                            }
                        },
                        {name: 'argo-icon-warning', color: 'warning'},
                        'yellow'
                    );
>>>>>>> 61080b33
                }
            }
        ];
        if (findChildPod(resource, tree)) {
            items.push({
                title: 'Logs',
                action: () => appContext.apis.navigation.goto('.', {node: nodeKey(resource), tab: 'logs'})
            });
        }
        const resourceActions = services.applications
            .getResourceActions(application.metadata.name, resource)
            .then(actions =>
                items.concat(
                    actions.map(action => ({
                        title: action.name,
                        disabled: !!action.disabled,
                        action: async () => {
                            try {
                                const confirmed = await appContext.apis.popup.confirm(
                                    `Execute '${action.name}' action?`,
                                    `Are you sure you want to execute '${action.name}' action?`
                                );
                                if (confirmed) {
                                    await services.applications.runResourceAction(application.metadata.name, resource, action.name);
                                }
                            } catch (e) {
                                appContext.apis.notifications.show({
                                    content: <ErrorNotification title='Unable to execute resource action' e={e} />,
                                    type: NotificationType.Error
                                });
                            }
                        }
                    }))
                )
            )
            .catch(() => items);
        menuItems = Observable.merge(Observable.from([items]), Observable.fromPromise(resourceActions));
    }
    return (
        <DataLoader load={() => menuItems}>
            {items => (
                <ul>
                    {items.map((item, i) => (
                        <li
                            className={classNames('application-details__action-menu', {disabled: item.disabled})}
                            key={i}
                            onClick={e => {
                                e.stopPropagation();
                                if (!item.disabled) {
                                    item.action();
                                    document.body.click();
                                }
                            }}>
                            {item.iconClassName && <i className={item.iconClassName} />} {item.title}
                        </li>
                    ))}
                </ul>
            )}
        </DataLoader>
    );
}

export function syncStatusMessage(app: appModels.Application) {
    const rev = app.status.sync.revision || app.spec.source.targetRevision || 'HEAD';
    let message = app.spec.source.targetRevision || 'HEAD';
    if (app.status.sync.revision) {
        if (app.spec.source.chart) {
            message += ' (' + app.status.sync.revision + ')';
        } else if (app.status.sync.revision.length >= 7 && !app.status.sync.revision.startsWith(app.spec.source.targetRevision)) {
            message += ' (' + app.status.sync.revision.substr(0, 7) + ')';
        }
    }
    switch (app.status.sync.status) {
        case appModels.SyncStatuses.Synced:
            return (
                <span>
                    To{' '}
                    <Revision repoUrl={app.spec.source.repoURL} revision={rev}>
                        {message}
                    </Revision>{' '}
                </span>
            );
        case appModels.SyncStatuses.OutOfSync:
            return (
                <span>
                    From{' '}
                    <Revision repoUrl={app.spec.source.repoURL} revision={rev}>
                        {message}
                    </Revision>{' '}
                </span>
            );
        default:
            return <span>{message}</span>;
    }
}

export const HealthStatusIcon = ({state}: {state: appModels.HealthStatus}) => {
    let color = COLORS.health.unknown;
    let icon = 'fa-question-circle';

    switch (state.status) {
        case appModels.HealthStatuses.Healthy:
            color = COLORS.health.healthy;
            icon = 'fa-heart';
            break;
        case appModels.HealthStatuses.Suspended:
            color = COLORS.health.suspended;
            icon = 'fa-pause-circle';
            break;
        case appModels.HealthStatuses.Degraded:
            color = COLORS.health.degraded;
            icon = 'fa-heart-broken';
            break;
        case appModels.HealthStatuses.Progressing:
            color = COLORS.health.progressing;
            icon = 'fa fa-circle-notch fa-spin';
            break;
        case appModels.HealthStatuses.Missing:
            color = COLORS.health.missing;
            icon = 'fa-ghost';
            break;
    }
    let title: string = state.status;
    if (state.message) {
        title = `${state.status}: ${state.message}`;
    }
    return <i qe-id='utils-health-status-title' title={title} className={'fa ' + icon} style={{color}} />;
};

export const PodHealthIcon = ({state}: {state: appModels.HealthStatus}) => {
    let icon = 'fa-question-circle';

    switch (state.status) {
        case appModels.HealthStatuses.Healthy:
            icon = 'fa-check';
            break;
        case appModels.HealthStatuses.Suspended:
            icon = 'fa-check';
            break;
        case appModels.HealthStatuses.Degraded:
            icon = 'fa-times';
            break;
        case appModels.HealthStatuses.Progressing:
            icon = 'fa fa-circle-notch fa-spin';
            break;
    }
    let title: string = state.status;
    if (state.message) {
        title = `${state.status}: ${state.message}`;
    }
    return <i qe-id='utils-health-status-title' title={title} className={'fa ' + icon} />;
};

export const PodPhaseIcon = ({state}: {state: appModels.PodPhase}) => {
    let className = '';
    switch (state) {
        case appModels.PodPhase.PodSucceeded:
            className = 'fa fa-check';
            break;
        case appModels.PodPhase.PodRunning:
            className = 'fa fa-circle-notch fa-spin';
            break;
        case appModels.PodPhase.PodPending:
            className = 'fa fa-circle-notch fa-spin';
            break;
        case appModels.PodPhase.PodFailed:
            className = 'fa fa-times';
            break;
        default:
            className = 'fa fa-question-circle';
            break;
    }
    return <i qe-id='utils-pod-phase-icon' className={className} />;
};

export const ResourceResultIcon = ({resource}: {resource: appModels.ResourceResult}) => {
    let color = COLORS.sync_result.unknown;
    let icon = 'fas fa-question-circle';

    if (!resource.hookType && resource.status) {
        switch (resource.status) {
            case appModels.ResultCodes.Synced:
                color = COLORS.sync_result.synced;
                icon = 'fa-heart';
                break;
            case appModels.ResultCodes.Pruned:
                color = COLORS.sync_result.pruned;
                icon = 'fa-heart';
                break;
            case appModels.ResultCodes.SyncFailed:
                color = COLORS.sync_result.failed;
                icon = 'fa-heart-broken';
                break;
            case appModels.ResultCodes.PruneSkipped:
                icon = 'fa-heart';
                break;
        }
        let title: string = resource.message;
        if (resource.message) {
            title = `${resource.status}: ${resource.message}`;
        }
        return <i title={title} className={'fa ' + icon} style={{color}} />;
    }
    if (resource.hookType && resource.hookPhase) {
        let className = '';
        switch (resource.hookPhase) {
            case appModels.OperationPhases.Running:
                color = COLORS.operation.running;
                className = 'fa fa-circle-notch fa-spin';
                break;
            case appModels.OperationPhases.Failed:
                color = COLORS.operation.failed;
                className = 'fa fa-heart-broken';
                break;
            case appModels.OperationPhases.Error:
                color = COLORS.operation.error;
                className = 'fa fa-heart-broken';
                break;
            case appModels.OperationPhases.Succeeded:
                color = COLORS.operation.success;
                className = 'fa fa-heart';
                break;
            case appModels.OperationPhases.Terminating:
                color = COLORS.operation.terminating;
                className = 'fa fa-circle-notch fa-spin';
                break;
        }
        let title: string = resource.message;
        if (resource.message) {
            title = `${resource.hookPhase}: ${resource.message}`;
        }
        return <i title={title} className={className} style={{color}} />;
    }
    return null;
};

export const getAppOperationState = (app: appModels.Application): appModels.OperationState => {
    if (app.operation) {
        return {
            phase: appModels.OperationPhases.Running,
            message: (app.status && app.status.operationState && app.status.operationState.message) || 'waiting to start',
            startedAt: new Date().toISOString(),
            operation: {
                sync: {}
            }
        } as appModels.OperationState;
    } else if (app.metadata.deletionTimestamp) {
        return {
            phase: appModels.OperationPhases.Running,
            startedAt: app.metadata.deletionTimestamp
        } as appModels.OperationState;
    } else {
        return app.status.operationState;
    }
};

export function getOperationType(application: appModels.Application) {
    const operation = application.operation || (application.status && application.status.operationState && application.status.operationState.operation);
    if (operation && operation.sync) {
        return 'Sync';
    }
    if (application.metadata.deletionTimestamp) {
        return 'Delete';
    }
    return 'Unknown';
}

const getOperationStateTitle = (app: appModels.Application) => {
    const appOperationState = getAppOperationState(app);
    const operationType = getOperationType(app);
    switch (operationType) {
        case 'Delete':
            return 'Deleting';
        case 'Sync':
            switch (appOperationState.phase) {
                case 'Running':
                    return 'Syncing';
                case 'Error':
                    return 'Sync error';
                case 'Failed':
                    return 'Sync failed';
                case 'Succeeded':
                    return 'Sync OK';
                case 'Terminating':
                    return 'Terminated';
            }
    }
    return 'Unknown';
};

export const OperationState = ({app, quiet}: {app: appModels.Application; quiet?: boolean}) => {
    const appOperationState = getAppOperationState(app);
    if (appOperationState === undefined) {
        return <React.Fragment />;
    }
    if (quiet && [appModels.OperationPhases.Running, appModels.OperationPhases.Failed, appModels.OperationPhases.Error].indexOf(appOperationState.phase) === -1) {
        return <React.Fragment />;
    }

    return (
        <React.Fragment>
            <OperationPhaseIcon app={app} /> {getOperationStateTitle(app)}
        </React.Fragment>
    );
};

export function getPodStateReason(pod: appModels.State): {message: string; reason: string} {
    let reason = pod.status.phase;
    let message = '';
    if (pod.status.reason) {
        reason = pod.status.reason;
    }

    let initializing = false;
    for (const container of (pod.status.initContainerStatuses || []).slice().reverse()) {
        if (container.state.terminated && container.state.terminated.exitCode === 0) {
            continue;
        }

        if (container.state.terminated) {
            if (container.state.terminated.reason) {
                reason = `Init:ExitCode:${container.state.terminated.exitCode}`;
            } else {
                reason = `Init:${container.state.terminated.reason}`;
                message = container.state.terminated.message;
            }
        } else if (container.state.waiting && container.state.waiting.reason && container.state.waiting.reason !== 'PodInitializing') {
            reason = `Init:${container.state.waiting.reason}`;
            message = `Init:${container.state.waiting.message}`;
        } else {
            reason = `Init: ${(pod.spec.initContainers || []).length})`;
        }
        initializing = true;
        break;
    }

    if (!initializing) {
        let hasRunning = false;
        for (const container of pod.status.containerStatuses || []) {
            if (container.state.waiting && container.state.waiting.reason) {
                reason = container.state.waiting.reason;
                message = container.state.waiting.message;
            } else if (container.state.terminated && container.state.terminated.reason) {
                reason = container.state.terminated.reason;
                message = container.state.terminated.message;
            } else if (container.state.terminated && !container.state.terminated.reason) {
                if (container.state.terminated.signal !== 0) {
                    reason = `Signal:${container.state.terminated.signal}`;
                    message = '';
                } else {
                    reason = `ExitCode:${container.state.terminated.exitCode}`;
                    message = '';
                }
            } else if (container.ready && container.state.running) {
                hasRunning = true;
            }
        }

        // change pod status back to 'Running' if there is at least one container still reporting as 'Running' status
        if (reason === 'Completed' && hasRunning) {
            reason = 'Running';
            message = '';
        }
    }

    if ((pod as any).metadata.deletionTimestamp && pod.status.reason === 'NodeLost') {
        reason = 'Unknown';
        message = '';
    } else if ((pod as any).metadata.deletionTimestamp) {
        reason = 'Terminating';
        message = '';
    }

    return {reason, message};
}

export function getConditionCategory(condition: appModels.ApplicationCondition): 'error' | 'warning' | 'info' {
    if (condition.type.endsWith('Error')) {
        return 'error';
    } else if (condition.type.endsWith('Warning')) {
        return 'warning';
    } else {
        return 'info';
    }
}

export function isAppNode(node: appModels.ResourceNode) {
    return node.kind === 'Application' && node.group === 'argoproj.io';
}

export function getAppOverridesCount(app: appModels.Application) {
    if (app.spec.source.ksonnet && app.spec.source.ksonnet.parameters) {
        return app.spec.source.ksonnet.parameters.length;
    }
    if (app.spec.source.kustomize && app.spec.source.kustomize.images) {
        return app.spec.source.kustomize.images.length;
    }
    if (app.spec.source.helm && app.spec.source.helm.parameters) {
        return app.spec.source.helm.parameters.length;
    }
    return 0;
}

export function isAppRefreshing(app: appModels.Application) {
    return !!(app.metadata.annotations && app.metadata.annotations[appModels.AnnotationRefreshKey]);
}

export function setAppRefreshing(app: appModels.Application) {
    if (!app.metadata.annotations) {
        app.metadata.annotations = {};
    }
    if (!app.metadata.annotations[appModels.AnnotationRefreshKey]) {
        app.metadata.annotations[appModels.AnnotationRefreshKey] = 'refreshing';
    }
}

export function refreshLinkAttrs(app: appModels.Application) {
    return {disabled: isAppRefreshing(app)};
}

export const SyncWindowStatusIcon = ({state, window}: {state: appModels.SyncWindowsState; window: appModels.SyncWindow}) => {
    let className = '';
    let color = '';
    let current = '';

    if (state.windows === undefined) {
        current = 'Inactive';
    } else {
        for (const w of state.windows) {
            if (w.kind === window.kind && w.schedule === window.schedule && w.duration === window.duration) {
                current = 'Active';
                break;
            } else {
                current = 'Inactive';
            }
        }
    }

    switch (current + ':' + window.kind) {
        case 'Active:deny':
        case 'Inactive:allow':
            className = 'fa fa-stop-circle';
            if (window.manualSync) {
                color = COLORS.sync_window.manual;
            } else {
                color = COLORS.sync_window.deny;
            }
            break;
        case 'Active:allow':
        case 'Inactive:deny':
            className = 'fa fa-check-circle';
            color = COLORS.sync_window.allow;
            break;
        default:
            className = 'fas fa-question-circle';
            color = COLORS.sync_window.unknown;
            current = 'Unknown';
            break;
    }

    return (
        <React.Fragment>
            <i title={current} className={className} style={{color}} /> {current}
        </React.Fragment>
    );
};

export const ApplicationSyncWindowStatusIcon = ({project, state}: {project: string; state: appModels.ApplicationSyncWindowState}) => {
    let className = '';
    let color = '';
    let deny = false;
    let allow = false;
    let inactiveAllow = false;
    if (state.assignedWindows !== undefined && state.assignedWindows.length > 0) {
        if (state.activeWindows !== undefined && state.activeWindows.length > 0) {
            for (const w of state.activeWindows) {
                if (w.kind === 'deny') {
                    deny = true;
                } else if (w.kind === 'allow') {
                    allow = true;
                }
            }
        }
        for (const a of state.assignedWindows) {
            if (a.kind === 'allow') {
                inactiveAllow = true;
            }
        }
    } else {
        allow = true;
    }

    if (deny || (!deny && !allow && inactiveAllow)) {
        className = 'fa fa-stop-circle';
        if (state.canSync) {
            color = COLORS.sync_window.manual;
        } else {
            color = COLORS.sync_window.deny;
        }
    } else {
        className = 'fa fa-check-circle';
        color = COLORS.sync_window.allow;
    }

    return (
        <a href={`/settings/projects/${project}?tab=windows`} style={{color}}>
            <i className={className} style={{color}} /> SyncWindow
        </a>
    );
};

/**
 * Automatically stops and restarts the given observable when page visibility changes.
 */
export function handlePageVisibility<T>(src: () => Observable<T>): Observable<T> {
    return new Observable<T>((observer: Observer<T>) => {
        let subscription: Subscription;
        const ensureUnsubscribed = () => {
            if (subscription) {
                subscription.unsubscribe();
                subscription = null;
            }
        };
        const start = () => {
            ensureUnsubscribed();
            subscription = src().subscribe((item: T) => observer.next(item), err => observer.error(err), () => observer.complete());
        };

        if (!document.hidden) {
            start();
        }

        const visibilityChangeSubscription = Observable.fromEvent(document, 'visibilitychange')
            // wait until user stop clicking back and forth to avoid restarting observable too often
            .debounceTime(500)
            .subscribe(() => {
                if (document.hidden && subscription) {
                    ensureUnsubscribed();
                } else if (!document.hidden && !subscription) {
                    start();
                }
            });

        return () => {
            visibilityChangeSubscription.unsubscribe();
            ensureUnsubscribed();
        };
    });
}

export function parseApiVersion(apiVersion: string): {group: string; version: string} {
    const parts = apiVersion.split('/');
    if (parts.length > 1) {
        return {group: parts[0], version: parts[1]};
    }
    return {version: parts[0], group: ''};
}

export function getContainerName(pod: any, containerIndex: number): string {
    const containers = (pod.spec.containers || []).concat(pod.spec.initContainers || []);
    const container = containers[containerIndex];
    return container.name;
}

export const BASE_COLORS = [
    '#0DADEA', // blue
    '#95D58F', // green
    '#F4C030', // orange
    '#FF6262', // red
    '#4B0082', // purple
    '#964B00' // brown
];<|MERGE_RESOLUTION|>--- conflicted
+++ resolved
@@ -230,84 +230,13 @@
 
 export const deletePopup = async (ctx: ContextApis, resource: ResourceTreeNode, application: appModels.Application, appChanged?: BehaviorSubject<appModels.Application>) => {
     const isManaged = !!resource.status;
-    return ctx.popup.prompt(
-        'Delete resource',
-        api => (
-            <div>
-                <p>
-                    Are you sure you want to delete {resource.kind} '{resource.name}'?
-                </p>
-                {isManaged ? (
-                    <div className='argo-form-row'>
-                        <FormField label={`Please type '${resource.name}' to confirm the deletion of the resource`} formApi={api} field='resourceName' component={Text} />
-                    </div>
-                ) : (
-                    ''
-                )}
-                <div className='argo-form-row'>
-                    <Checkbox id='force-delete-checkbox' field='force' /> <label htmlFor='force-delete-checkbox'>Force delete</label>
-                </div>
-            </div>
-        ),
-        {
-            validate: vals =>
-                isManaged && {
-                    resourceName: vals.resourceName !== resource.name && 'Enter the resource name to confirm the deletion'
-                },
-            submit: async (vals, _, close) => {
-                try {
-                    await services.applications.deleteResource(application.metadata.name, resource, !!vals.force);
-                    if (appChanged) {
-                        appChanged.next(await services.applications.get(application.metadata.name));
-                    }
-                    close();
-                } catch (e) {
-                    ctx.notifications.show({
-                        content: <ErrorNotification title='Unable to delete resource' e={e} />,
-                        type: NotificationType.Error
-                    });
-                }
-            }
-        },
-        {name: 'argo-icon-warning', color: 'warning'},
-        'yellow'
-    );
-};
-
-export function renderResourceMenu(
-    resource: ResourceTreeNode,
-    application: appModels.Application,
-    tree: appModels.ApplicationTree,
-    appContext: AppContext,
-    appChanged: BehaviorSubject<appModels.Application>,
-    getApplicationActionMenu: () => any
-): React.ReactNode {
-    let menuItems: Observable<ActionMenuItem[]>;
     const deleteOptions = {
         option: 'foreground'
     };
     function handleStateChange(option: string) {
         deleteOptions.option = option;
     }
-    if (isAppNode(resource) && resource.name === application.metadata.name) {
-        menuItems = Observable.from([getApplicationActionMenu()]);
-    } else {
-        const isRoot = resource.root && nodeKey(resource.root) === nodeKey(resource);
-        const items: MenuItem[] = [
-            ...((isRoot && [
-                {
-                    title: 'Sync',
-                    action: () => showDeploy(nodeKey(resource), appContext)
-                }
-            ]) ||
-                []),
-            {
-                title: 'Delete',
-                action: async () => {
-<<<<<<< HEAD
-                    return deletePopup(appContext.apis, resource, application, appChanged);
-=======
-                    appContext.apis.popup.prompt(
+    return ctx.popup.prompt(
                         'Delete resource',
                         api => (
                             <div>
@@ -362,7 +291,7 @@
                                     appChanged.next(await services.applications.get(application.metadata.name));
                                     close();
                                 } catch (e) {
-                                    appContext.apis.notifications.show({
+                                    ctx.notifications.show({
                                         content: <ErrorNotification title='Unable to delete resource' e={e} />,
                                         type: NotificationType.Error
                                     });
@@ -372,7 +301,34 @@
                         {name: 'argo-icon-warning', color: 'warning'},
                         'yellow'
                     );
->>>>>>> 61080b33
+};
+
+export function renderResourceMenu(
+    resource: ResourceTreeNode,
+    application: appModels.Application,
+    tree: appModels.ApplicationTree,
+    appContext: AppContext,
+    appChanged: BehaviorSubject<appModels.Application>,
+    getApplicationActionMenu: () => any
+): React.ReactNode {
+    let menuItems: Observable<ActionMenuItem[]>;
+    
+    if (isAppNode(resource) && resource.name === application.metadata.name) {
+        menuItems = Observable.from([getApplicationActionMenu()]);
+    } else {
+        const isRoot = resource.root && nodeKey(resource.root) === nodeKey(resource);
+        const items: MenuItem[] = [
+            ...((isRoot && [
+                {
+                    title: 'Sync',
+                    action: () => showDeploy(nodeKey(resource), appContext)
+                }
+            ]) ||
+                []),
+            {
+                title: 'Delete',
+                action: async () => {
+                    return deletePopup(appContext.apis, resource, application, appChanged);
                 }
             }
         ];
