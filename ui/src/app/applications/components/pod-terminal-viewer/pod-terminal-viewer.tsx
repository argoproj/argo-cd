import {Terminal} from 'xterm';
import {FitAddon} from 'xterm-addon-fit';
import * as models from '../../../shared/models';
import * as React from 'react';
import './pod-terminal-viewer.scss';
import 'xterm/css/xterm.css';
import {useCallback, useEffect} from 'react';
import {debounceTime, takeUntil} from 'rxjs/operators';
import {fromEvent, ReplaySubject, Subject} from 'rxjs';
import {Context} from '../../../shared/context';
import {ErrorNotification, NotificationType} from 'argo-ui';
export interface PodTerminalViewerProps {
    applicationName: string;
    projectName: string;
    selectedNode: models.ResourceNode;
    podState: models.State;
    containerName: string;
    onClickContainer?: (group: any, i: number, tab: string) => any;
}
export interface ShellFrame {
    operation: string;
    data?: string;
    rows?: number;
    cols?: number;
}

<<<<<<< HEAD
export const PodTerminalViewer: React.FC<PodTerminalViewerProps> = ({selectedNode, applicationName, projectName, podState}) => {
=======
export const PodTerminalViewer: React.FC<PodTerminalViewerProps> = ({selectedNode, applicationName, projectName, podState, containerName, onClickContainer}) => {
>>>>>>> fc3eaec6
    const terminalRef = React.useRef(null);
    const appContext = React.useContext(Context); // used to show toast
    const fitAddon = new FitAddon();
    let terminal: Terminal;
    let webSocket: WebSocket;
    const keyEvent = new ReplaySubject<KeyboardEvent>(2);
    let connSubject = new ReplaySubject<ShellFrame>(100);
    let incommingMessage = new Subject<ShellFrame>();
    const unsubscribe = new Subject<void>();
    let connected = false;

    function showErrorMsg(msg: string, err: any) {
        appContext.notifications.show({
            content: <ErrorNotification title={msg} e={err} />,
            type: NotificationType.Error
        });
    }

    const onTerminalSendString = (str: string) => {
        if (connected) {
            webSocket.send(JSON.stringify({operation: 'stdin', data: str, rows: terminal.rows, cols: terminal.cols}));
        }
    };

    const onTerminalResize = () => {
        if (connected) {
            webSocket.send(
                JSON.stringify({
                    operation: 'resize',
                    cols: terminal.cols,
                    rows: terminal.rows
                })
            );
        }
    };

    const onConnectionMessage = (e: MessageEvent) => {
        const msg = JSON.parse(e.data);
        connSubject.next(msg);
    };

    const onConnectionOpen = () => {
        connected = true;
        onTerminalResize(); // fit the screen first time
        terminal.focus();
    };

    const onConnectionClose = () => {
        if (!connected) return;
        if (webSocket) webSocket.close();
        connected = false;
    };

    const handleConnectionMessage = (frame: ShellFrame) => {
        terminal.write(frame.data);
        incommingMessage.next(frame);
    };

    const disconnect = () => {
        if (webSocket) {
            webSocket.close();
        }

        if (connSubject) {
            connSubject.complete();
            connSubject = new ReplaySubject<ShellFrame>(100);
        }

        if (terminal) {
            terminal.dispose();
        }

        incommingMessage.complete();
        incommingMessage = new Subject<ShellFrame>();
    };

    function initTerminal(node: HTMLElement) {
        if (connSubject) {
            connSubject.complete();
            connSubject = new ReplaySubject<ShellFrame>(100);
        }

        if (terminal) {
            terminal.dispose();
        }

        terminal = new Terminal({
            convertEol: true,
            fontFamily: 'Menlo, Monaco, Courier New, monospace',
            bellStyle: 'sound',
            fontSize: 14,
            fontWeight: 400,
            cursorBlink: true
        });
        terminal.options = {
            theme: {
                background: '#333'
            }
        };
        terminal.loadAddon(fitAddon);
        terminal.open(node);
        fitAddon.fit();

        connSubject.pipe(takeUntil(unsubscribe)).subscribe(frame => {
            handleConnectionMessage(frame);
        });

        terminal.onResize(onTerminalResize);
        terminal.onKey(key => {
            keyEvent.next(key.domEvent);
        });
        terminal.onData(onTerminalSendString);
    }

    function setupConnection() {
        const {name = '', namespace = ''} = selectedNode || {};
        const url = `${location.host}${appContext.baseHref}`.replace(/\/$/, '');
        webSocket = new WebSocket(
<<<<<<< HEAD
            `${location.protocol === 'https:' ? 'wss' : 'ws'}://${url}/terminal?pod=${name}&container=${AppUtils.getContainerName(
                podState,
                activeContainer
            )}&appName=${applicationName}&projectName=${projectName}&namespace=${namespace}`
=======
            `${
                location.protocol === 'https:' ? 'wss' : 'ws'
            }://${url}/terminal?pod=${name}&container=${containerName}&appName=${applicationName}&projectName=${projectName}&namespace=${namespace}`
>>>>>>> fc3eaec6
        );
        webSocket.onopen = onConnectionOpen;
        webSocket.onclose = onConnectionClose;
        webSocket.onerror = e => {
            showErrorMsg('Terminal Connection Error', e);
            onConnectionClose();
        };
        webSocket.onmessage = onConnectionMessage;
    }

    const setTerminalRef = useCallback(
        node => {
            if (terminal && connected) {
                disconnect();
            }

            if (node) {
                initTerminal(node);
                setupConnection();
            }

            // Save a reference to the node
            terminalRef.current = node;
        },
        [containerName]
    );

    useEffect(() => {
        const resizeHandler = fromEvent(window, 'resize')
            .pipe(debounceTime(1000))
            .subscribe(() => {
                if (fitAddon) {
                    fitAddon.fit();
                }
            });
        return () => {
            resizeHandler.unsubscribe(); // unsubscribe resize callback
            unsubscribe.next();
            unsubscribe.complete();

            // clear connection and close terminal
            if (webSocket) {
                webSocket.close();
            }

            if (connSubject) {
                connSubject.complete();
            }

            if (terminal) {
                terminal.dispose();
            }

            incommingMessage.complete();
        };
    }, [containerName]);

    const containerGroups = [
        {
            offset: 0,
            title: 'CONTAINERS',
            containers: podState.spec.containers || []
        },
        {
            offset: (podState.spec.containers || []).length,
            title: 'INIT CONTAINERS',
            containers: podState.spec.initContainers || []
        }
    ];

    return (
        <div className='row'>
            <div className='columns small-3 medium-2'>
                {containerGroups.map(group => (
                    <div key={group.title} style={{marginBottom: '1em'}}>
                        {group.containers.length > 0 && <p>{group.title}</p>}
                        {group.containers.map((container: any, i: number) => (
                            <div
                                className='application-details__container'
                                key={container.name}
                                onClick={() => {
                                    if (container.name !== containerName) {
                                        disconnect();
                                        onClickContainer(group, i, 'exec');
                                    }
                                }}>
                                {container.name === containerName && <i className='fa fa-angle-right' />}
                                <span title={container.name}>{container.name}</span>
                            </div>
                        ))}
                    </div>
                ))}
            </div>
            <div className='columns small-9 medium-10'>
                <div ref={setTerminalRef} className='pod-terminal-viewer' />
            </div>
        </div>
    );
};<|MERGE_RESOLUTION|>--- conflicted
+++ resolved
@@ -24,11 +24,7 @@
     cols?: number;
 }
 
-<<<<<<< HEAD
-export const PodTerminalViewer: React.FC<PodTerminalViewerProps> = ({selectedNode, applicationName, projectName, podState}) => {
-=======
 export const PodTerminalViewer: React.FC<PodTerminalViewerProps> = ({selectedNode, applicationName, projectName, podState, containerName, onClickContainer}) => {
->>>>>>> fc3eaec6
     const terminalRef = React.useRef(null);
     const appContext = React.useContext(Context); // used to show toast
     const fitAddon = new FitAddon();
@@ -147,16 +143,9 @@
         const {name = '', namespace = ''} = selectedNode || {};
         const url = `${location.host}${appContext.baseHref}`.replace(/\/$/, '');
         webSocket = new WebSocket(
-<<<<<<< HEAD
-            `${location.protocol === 'https:' ? 'wss' : 'ws'}://${url}/terminal?pod=${name}&container=${AppUtils.getContainerName(
-                podState,
-                activeContainer
-            )}&appName=${applicationName}&projectName=${projectName}&namespace=${namespace}`
-=======
             `${
                 location.protocol === 'https:' ? 'wss' : 'ws'
             }://${url}/terminal?pod=${name}&container=${containerName}&appName=${applicationName}&projectName=${projectName}&namespace=${namespace}`
->>>>>>> fc3eaec6
         );
         webSocket.onopen = onConnectionOpen;
         webSocket.onclose = onConnectionClose;
