--- conflicted
+++ resolved
@@ -166,9 +166,6 @@
     // This pattern is used to handle both cases.
     document.cookie = `argocd.token=${result.id_token}; path=/${requests.toAbsURL('').replace(/^\/|\/$/g, '')}`;
 
-<<<<<<< HEAD
-    window.location.replace(requests.toAbsURL('/applications'));
-=======
     const returnURL = sessionStorage.getItem('return_url');
 
     if (returnURL) {
@@ -177,5 +174,5 @@
     } else {
         window.location.replace(requests.toAbsURL('/applications'));
     }
->>>>>>> 38546a5e
+
 };