--- conflicted
+++ resolved
@@ -12,9 +12,8 @@
     isExtension?: boolean;
 }
 
-<<<<<<< HEAD
 const getBGColor = (theme: string): string => (theme === 'light' ? '#dee6eb' : '#100f0f');
-=======
+
 export interface AppSetLayoutProps {
     navItems: Array<{path: string; iconClassName: string; title: string}>;
     onVersionClick?: () => void;
@@ -22,8 +21,6 @@
     pref: ViewAppSetPreferences;
     isExtension?: boolean;
 }
-
->>>>>>> af67baa4
 
 export const Layout = (props: LayoutProps) => (
     <div className={props.pref.theme ? 'theme-' + props.pref.theme : 'theme-light'}>
