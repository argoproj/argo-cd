import * as models from '../models';
import requests from './requests';

export class RepositoriesService {
    public list(): Promise<models.Repository[]> {
        return requests
            .get(`/repositories`)
            .then(res => res.body as models.RepositoryList)
            .then(list => list.items || []);
    }

    public listNoCache(): Promise<models.Repository[]> {
        return requests
            .get(`/repositories?forceRefresh=true`)
            .then(res => res.body as models.RepositoryList)
            .then(list => list.items || []);
    }

    public createHTTPS({
        type,
        name,
        url,
        username,
        password,
        tlsClientCertData,
        tlsClientCertKey,
        insecure,
        enableLfs,
        proxy,
        project,
<<<<<<< HEAD
        forceHttpBasicAuth
=======
        forceHttpBasicAuth,
        enableOCI
>>>>>>> ecbb7aa0
    }: {
        type: string;
        name: string;
        url: string;
        username: string;
        password: string;
        tlsClientCertData: string;
        tlsClientCertKey: string;
        insecure: boolean;
        enableLfs: boolean;
        proxy: string;
        project?: string;
<<<<<<< HEAD
        forceHttpBasicAuth: boolean;
    }): Promise<models.Repository> {
        return requests
            .post('/repositories')
            .send({type, name, repo: url, username, password, tlsClientCertData, tlsClientCertKey, insecure, enableLfs, proxy, project, forceHttpBasicAuth})
=======
        forceHttpBasicAuth?: boolean;
        enableOCI: boolean;
    }): Promise<models.Repository> {
        return requests
            .post('/repositories')
            .send({type, name, repo: url, username, password, tlsClientCertData, tlsClientCertKey, insecure, enableLfs, proxy, project, forceHttpBasicAuth, enableOCI})
>>>>>>> ecbb7aa0
            .then(res => res.body as models.Repository);
    }

    public updateHTTPS({
        type,
        name,
        url,
        username,
        password,
        tlsClientCertData,
        tlsClientCertKey,
        insecure,
        enableLfs,
        proxy,
        project
    }: {
        type: string;
        name: string;
        url: string;
        username: string;
        password: string;
        tlsClientCertData: string;
        tlsClientCertKey: string;
        insecure: boolean;
        enableLfs: boolean;
        proxy: string;
        project?: string;
    }): Promise<models.Repository> {
        return requests
            .put(`/repositories/${encodeURIComponent(url)}`)
            .send({type, name, repo: url, username, password, tlsClientCertData, tlsClientCertKey, insecure, enableLfs, proxy, project})
            .then(res => res.body as models.Repository);
    }

    public createSSH({
        type,
        name,
        url,
        sshPrivateKey,
        insecure,
        enableLfs,
        proxy,
        project
    }: {
        type: string;
        name: string;
        url: string;
        sshPrivateKey: string;
        insecure: boolean;
        enableLfs: boolean;
        proxy: string;
        project?: string;
    }): Promise<models.Repository> {
        return requests
            .post('/repositories')
            .send({type, name, repo: url, sshPrivateKey, insecure, enableLfs, proxy, project})
            .then(res => res.body as models.Repository);
    }

    public createGitHubApp({
        type,
        name,
        url,
        githubAppPrivateKey,
        githubAppId,
        githubAppInstallationId,
        githubAppEnterpriseBaseURL,
        tlsClientCertData,
        tlsClientCertKey,
        insecure,
        enableLfs,
        proxy,
        project
    }: {
        type: string;
        name: string;
        url: string;
        githubAppPrivateKey: string;
        githubAppId: bigint;
        githubAppInstallationId: bigint;
        githubAppEnterpriseBaseURL: string;
        tlsClientCertData: string;
        tlsClientCertKey: string;
        insecure: boolean;
        enableLfs: boolean;
        proxy: string;
        project?: string;
    }): Promise<models.Repository> {
        return requests
            .post('/repositories')
            .send({
                type,
                name,
                repo: url,
                githubAppPrivateKey,
                githubAppId,
                githubAppInstallationId,
                githubAppEnterpriseBaseURL,
                tlsClientCertData,
                tlsClientCertKey,
                insecure,
                enableLfs,
                proxy,
                project
            })
            .then(res => res.body as models.Repository);
    }

    public createGoogleCloudSource({
        type,
        name,
        url,
        gcpServiceAccountKey,
        proxy,
        project
    }: {
        type: string;
        name: string;
        url: string;
        gcpServiceAccountKey: string;
        proxy: string;
        project?: string;
    }): Promise<models.Repository> {
        return requests
            .post('/repositories')
            .send({
                type,
                name,
                repo: url,
                gcpServiceAccountKey,
                proxy,
                project
            })
            .then(res => res.body as models.Repository);
    }

    public delete(url: string): Promise<models.Repository> {
        return requests
            .delete(`/repositories/${encodeURIComponent(url)}`)
            .send()
            .then(res => res.body as models.Repository);
    }

    public async revisions(repo: string): Promise<models.RefsInfo> {
        return requests.get(`/repositories/${encodeURIComponent(repo)}/refs`).then(res => res.body as models.RefsInfo);
    }

    public apps(repo: string, revision: string, appName: string, appProject: string): Promise<models.AppInfo[]> {
        return requests
            .get(`/repositories/${encodeURIComponent(repo)}/apps`)
            .query({revision})
            .query({appName})
            .query({appProject})
            .then(res => (res.body.items as models.AppInfo[]) || []);
    }

    public charts(repo: string): Promise<models.HelmChart[]> {
        return requests.get(`/repositories/${encodeURIComponent(repo)}/helmcharts`).then(res => (res.body.items as models.HelmChart[]) || []);
    }

    public appDetails(source: models.ApplicationSource, appName: string, appProject: string): Promise<models.RepoAppDetails> {
        return requests
            .post(`/repositories/${encodeURIComponent(source.repoURL)}/appdetails`)
            .send({source, appName, appProject})
            .then(res => res.body as models.RepoAppDetails);
    }
}<|MERGE_RESOLUTION|>--- conflicted
+++ resolved
@@ -28,12 +28,8 @@
         enableLfs,
         proxy,
         project,
-<<<<<<< HEAD
-        forceHttpBasicAuth
-=======
         forceHttpBasicAuth,
         enableOCI
->>>>>>> ecbb7aa0
     }: {
         type: string;
         name: string;
@@ -46,20 +42,12 @@
         enableLfs: boolean;
         proxy: string;
         project?: string;
-<<<<<<< HEAD
-        forceHttpBasicAuth: boolean;
-    }): Promise<models.Repository> {
-        return requests
-            .post('/repositories')
-            .send({type, name, repo: url, username, password, tlsClientCertData, tlsClientCertKey, insecure, enableLfs, proxy, project, forceHttpBasicAuth})
-=======
         forceHttpBasicAuth?: boolean;
         enableOCI: boolean;
     }): Promise<models.Repository> {
         return requests
             .post('/repositories')
             .send({type, name, repo: url, username, password, tlsClientCertData, tlsClientCertKey, insecure, enableLfs, proxy, project, forceHttpBasicAuth, enableOCI})
->>>>>>> ecbb7aa0
             .then(res => res.body as models.Repository);
     }
 
