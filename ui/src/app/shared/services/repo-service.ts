--- conflicted
+++ resolved
@@ -16,11 +16,8 @@
     project?: string;
     forceHttpBasicAuth?: boolean;
     enableOCI: boolean;
-<<<<<<< HEAD
+    useAzureWorkloadIdentity: boolean;
     insecureOCIForceHttp: boolean;
-=======
-    useAzureWorkloadIdentity: boolean;
->>>>>>> 3593f244
 }
 
 export interface SSHQuery {
@@ -109,11 +106,8 @@
                 project: q.project,
                 forceHttpBasicAuth: q.forceHttpBasicAuth,
                 enableOCI: q.enableOCI,
-<<<<<<< HEAD
+                useAzureWorkloadIdentity: q.useAzureWorkloadIdentity,
                 insecureOCIForceHttp: q.insecureOCIForceHttp
-=======
-                useAzureWorkloadIdentity: q.useAzureWorkloadIdentity
->>>>>>> 3593f244
             })
             .then(res => res.body as models.Repository);
     }
@@ -136,11 +130,8 @@
                 project: q.project,
                 forceHttpBasicAuth: q.forceHttpBasicAuth,
                 enableOCI: q.enableOCI,
-<<<<<<< HEAD
+                useAzureWorkloadIdentity: q.useAzureWorkloadIdentity,
                 insecureOCIForceHttp: q.insecureOCIForceHttp
-=======
-                useAzureWorkloadIdentity: q.useAzureWorkloadIdentity
->>>>>>> 3593f244
             })
             .then(res => res.body as models.Repository);
     }
@@ -163,11 +154,8 @@
                 project: q.project,
                 forceHttpBasicAuth: q.forceHttpBasicAuth,
                 enableOCI: q.enableOCI,
-<<<<<<< HEAD
+                useAzureWorkloadIdentity: q.useAzureWorkloadIdentity,
                 insecureOCIForceHttp: q.insecureOCIForceHttp
-=======
-                useAzureWorkloadIdentity: q.useAzureWorkloadIdentity
->>>>>>> 3593f244
             })
             .then(res => res.body as models.Repository);
     }
@@ -190,11 +178,8 @@
                 project: q.project,
                 forceHttpBasicAuth: q.forceHttpBasicAuth,
                 enableOCI: q.enableOCI,
-<<<<<<< HEAD
+                useAzureWorkloadIdentity: q.useAzureWorkloadIdentity,
                 insecureOCIForceHttp: q.insecureOCIForceHttp
-=======
-                useAzureWorkloadIdentity: q.useAzureWorkloadIdentity
->>>>>>> 3593f244
             })
             .then(res => res.body as models.Repository);
     }
