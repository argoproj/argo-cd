--- conflicted
+++ resolved
@@ -167,10 +167,7 @@
             const searchOptions = optionsToSearch(options);
             search.set('fields', searchOptions.fields);
             search.set('selector', searchOptions.selector);
-<<<<<<< HEAD
-=======
             search.set('appNamespace', searchOptions.appNamespace);
->>>>>>> fc3eaec6
             query?.projects?.forEach(project => search.append('projects', project));
         }
         const searchStr = search.toString();
