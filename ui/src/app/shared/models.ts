import {models} from 'argo-ui';

interface ItemsList<T> {
    /**
     * APIVersion defines the versioned schema of this representation of an object.
     * Servers should convert recognized schemas to the latest internal value, and may reject unrecognized values.
     */
    apiVersion?: string;
    items: T[];
    /**
     * Kind is a string value representing the REST resource this object represents.
     * Servers may infer this from the endpoint the client submits requests to.
     */
    kind?: string;
    metadata: models.ListMeta;
}

export interface ApplicationList extends ItemsList<Application> {}

export interface SyncOperationResource {
    group: string;
    kind: string;
    name: string;
}

export interface SyncStrategy {
    apply?: {force?: boolean};
    hook?: {force?: boolean};
}

export interface SyncOperation {
    revision: string;
    prune: boolean;
    dryRun: boolean;
    resources?: SyncOperationResource[];
}

export interface RetryBackoff {
    duration: string;
    maxDuration: string;
    factor: number;
}

export interface RetryStrategy {
    limit: number;
    backoff: RetryBackoff;
}

export interface RollbackOperation {
    id: number;
    prune: boolean;
    dryRun: boolean;
}

export interface OperationInitiator {
    username: string;
    automated: boolean;
}

export interface Operation {
    sync: SyncOperation;
    initiatedBy: OperationInitiator;
}

export type OperationPhase = 'Running' | 'Error' | 'Failed' | 'Succeeded' | 'Terminating';

export const OperationPhases = {
    Running: 'Running' as OperationPhase,
    Failed: 'Failed' as OperationPhase,
    Error: 'Error' as OperationPhase,
    Succeeded: 'Succeeded' as OperationPhase,
    Terminating: 'Terminating' as OperationPhase
};

/**
 * OperationState contains information about state of currently performing operation on application.
 */
export interface OperationState {
    operation: Operation;
    phase: OperationPhase;
    message: string;
    syncResult: SyncOperationResult;
    startedAt: models.Time;
    finishedAt: models.Time;
}

export type HookType = 'PreSync' | 'Sync' | 'PostSync' | 'SyncFail' | 'Skip';

export interface RevisionMetadata {
    author?: string;
    date: models.Time;
    tags?: string[];
    message?: string;
    signatureInfo?: string;
}

export interface SyncOperationResult {
    resources: ResourceResult[];
    revision: string;
}

export type ResultCode = 'Synced' | 'SyncFailed' | 'Pruned' | 'PruneSkipped';

export const ResultCodes = {
    Synced: 'Synced',
    SyncFailed: 'SyncFailed',
    Pruned: 'Pruned',
    PruneSkipped: 'PruneSkipped'
};

export interface ResourceResult {
    name: string;
    group: string;
    kind: string;
    version: string;
    namespace: string;
    status: ResultCode;
    message: string;
    hookType: HookType;
    hookPhase: OperationPhase;
}

export const AnnotationRefreshKey = 'argocd.argoproj.io/refresh';
export const AnnotationHookKey = 'argocd.argoproj.io/hook';
export const AnnotationSyncWaveKey = 'argocd.argoproj.io/sync-wave';
export const AnnotationDefaultView = 'pref.argocd.argoproj.io/default-view';
export const AnnotationDefaultPodSort = 'pref.argocd.argoproj.io/default-pod-sort';

export interface Application {
    apiVersion?: string;
    kind?: string;
    metadata: models.ObjectMeta;
    spec: ApplicationSpec;
    status: ApplicationStatus;
    operation?: Operation;
    isAppOfAppsPattern?: boolean;
}

export type WatchType = 'ADDED' | 'MODIFIED' | 'DELETED' | 'ERROR';

export interface ApplicationWatchEvent {
    type: WatchType;
    application: Application;
}

export interface ComponentParameter {
    component: string;
    name: string;
    value: string;
}

export interface ApplicationDestination {
    /**
     * Server address of the destination cluster
     */
    server: string;
    /**
     * Namespace of the destination cluster
     */
    namespace: string;
    /**
     * Name of the destination cluster which can be used instead of server (url) field
     */
    name: string;
}

export interface OrphanedResource {
    group: string;
    kind: string;
    name: string;
}

export interface ApplicationSource {
    targetRevision: string;
    /**
     * RepoURL is repository URL which contains application project.
     */
    repoURL: string;

    /**
     * Path is a directory path within repository which
     */
    path?: string;

    chart?: string;

    helm?: ApplicationSourceHelm;

    kustomize?: ApplicationSourceKustomize;

    plugin?: ApplicationSourcePlugin;

    directory?: ApplicationSourceDirectory;
}

export interface ApplicationSourceHelm {
    valueFiles: string[];
    values?: string;
    parameters: HelmParameter[];
    fileParameters: HelmFileParameter[];
}

export interface ApplicationSourceKustomize {
    namePrefix: string;
    nameSuffix: string;
    images: string[];
    version: string;
    namespace: string;
}
export interface EnvEntry {
    name: string;
    value: string;
}

export interface ApplicationSourcePlugin {
    name: string;
    env: EnvEntry[];
    parameters?: Parameter[];
}

export interface Parameter {
    name: string;
    string?: string;
    array?: string[];
    map?: Map<string, string>;
}

export interface JsonnetVar {
    name: string;
    value: string;
    code: boolean;
}

interface ApplicationSourceJsonnet {
    extVars: JsonnetVar[];
    tlas: JsonnetVar[];
}

export interface ApplicationSourceDirectory {
    recurse: boolean;
    jsonnet?: ApplicationSourceJsonnet;
    include?: string;
    exclude?: string;
}

export interface Automated {
    prune: boolean;
    selfHeal: boolean;
}

export interface SyncPolicy {
    automated?: Automated;
    syncOptions?: string[];
    retry?: RetryStrategy;
}

export interface Info {
    name: string;
    value: string;
}

export interface ApplicationSpec {
    project: string;
    source: ApplicationSource;
    sources: ApplicationSource[];
    destination: ApplicationDestination;
    syncPolicy?: SyncPolicy;
    ignoreDifferences?: ResourceIgnoreDifferences[];
    info?: Info[];
    revisionHistoryLimit?: number;
}

export interface ResourceIgnoreDifferences {
    group: string;
    kind: string;
    name: string;
    namespace: string;
    jsonPointers: string[];
    jqPathExpressions: string[];
}

/**
 * RevisionHistory contains information relevant to an application deployment
 */
export interface RevisionHistory {
    id: number;
    revision: string;
    source: ApplicationSource;
    revisions: string[];
    sources: ApplicationSource[];
    deployStartedAt: models.Time;
    deployedAt: models.Time;
}

export type SyncStatusCode = 'Unknown' | 'Synced' | 'OutOfSync';

export const SyncStatuses: {[key: string]: SyncStatusCode} = {
    Unknown: 'Unknown',
    Synced: 'Synced',
    OutOfSync: 'OutOfSync'
};

export type HealthStatusCode = 'Unknown' | 'Progressing' | 'Healthy' | 'Suspended' | 'Degraded' | 'Missing';

export const HealthStatuses: {[key: string]: HealthStatusCode} = {
    Unknown: 'Unknown',
    Progressing: 'Progressing',
    Suspended: 'Suspended',
    Healthy: 'Healthy',
    Degraded: 'Degraded',
    Missing: 'Missing'
};

export interface HealthStatus {
    status: HealthStatusCode;
    message: string;
}

export type State = models.TypeMeta & {metadata: models.ObjectMeta} & {status: any; spec: any};

export type ReadinessGate = {
    conditionType: string;
};

export interface ResourceStatus {
    group: string;
    version: string;
    kind: string;
    namespace: string;
    name: string;
    status: SyncStatusCode;
    health: HealthStatus;
    createdAt?: models.Time;
    hook?: boolean;
    requiresPruning?: boolean;
    syncWave?: number;
    orphaned?: boolean;
}

export interface ResourceRef {
    uid: string;
    kind: string;
    namespace: string;
    name: string;
    version: string;
    group: string;
}

export interface ResourceNetworkingInfo {
    targetLabels: {[name: string]: string};
    targetRefs: ResourceRef[];
    labels: {[name: string]: string};
    ingress: LoadBalancerIngress[];
    externalURLs: string[];
}

export interface LoadBalancerIngress {
    hostname: string;
    ip: string;
}

export interface InfoItem {
    name: string;
    value: string;
}

export interface ResourceNode extends ResourceRef {
    parentRefs: ResourceRef[];
    info: InfoItem[];
    networkingInfo?: ResourceNetworkingInfo;
    images?: string[];
    resourceVersion: string;
    createdAt?: models.Time;
}

export interface ApplicationTree {
    nodes: ResourceNode[];
    orphanedNodes: ResourceNode[];
    hosts: Node[];
}

export interface ResourceID {
    group: string;
    kind: string;
    namespace: string;
    name: string;
}

export interface ResourceDiff extends ResourceID {
    targetState: State;
    liveState: State;
    predictedLiveState: State;
    normalizedLiveState: State;
    hook: boolean;
}

export interface SyncStatus {
    comparedTo: ApplicationSource;
    status: SyncStatusCode;
    revision: string;
    revisions: string[];
}

export interface ApplicationCondition {
    type: string;
    message: string;
    lastTransitionTime: string;
}

export interface ApplicationSummary {
    externalURLs?: string[];
    images?: string[];
}

export interface ApplicationStatus {
    observedAt: models.Time;
    resources: ResourceStatus[];
    sync: SyncStatus;
    conditions?: ApplicationCondition[];
    history: RevisionHistory[];
    health: HealthStatus;
    operationState?: OperationState;
    summary?: ApplicationSummary;
}

export interface JwtTokens {
    items: JwtToken[];
}
export interface AppProjectStatus {
    jwtTokensByRole: {[name: string]: JwtTokens};
}

export interface LogEntry {
    content: string;
    timeStamp: models.Time;
    // first field is inferred on the fly and indicats first log line received from backend
    first?: boolean;
    last: boolean;
    timeStampStr: string;
    podName: string;
}

// describes plugin settings
export interface Plugin {
    name: string;
}

export interface AuthSettings {
    url: string;
    statusBadgeEnabled: boolean;
    statusBadgeRootUrl: string;
    googleAnalytics: {
        trackingID: string;
        anonymizeUsers: boolean;
    };
    dexConfig: {
        connectors: {
            name: string;
            type: string;
        }[];
    };
    oidcConfig: {
        name: string;
    };
    help: {
        chatUrl: string;
        chatText: string;
        binaryUrls: Record<string, string>;
    };
    userLoginsDisabled: boolean;
    kustomizeVersions: string[];
    uiCssURL: string;
    uiBannerContent: string;
    uiBannerURL: string;
    uiBannerPermanent: boolean;
    uiBannerPosition: string;
    execEnabled: boolean;
    appsInAnyNamespaceEnabled: boolean;
}

export interface UserInfo {
    loggedIn: boolean;
    username: string;
    iss: string;
    groups: string[];
}

export type ConnectionStatus = 'Unknown' | 'Successful' | 'Failed';

export const ConnectionStatuses = {
    Unknown: 'Unknown',
    Failed: 'Failed',
    Successful: 'Successful'
};

export interface ConnectionState {
    status: ConnectionStatus;
    message: string;
    attemptedAt: models.Time;
}

export interface RepoCert {
    serverName: string;
    certType: string;
    certSubType: string;
    certData: string;
    certInfo: string;
}

export interface RepoCertList extends ItemsList<RepoCert> {}

export interface Repository {
    repo: string;
    type?: string;
    name?: string;
    connectionState: ConnectionState;
    project?: string;
    username?: string;
    password?: string;
    tlsClientCertData?: string;
    tlsClientCertKey?: string;
    proxy?: string;
    insecure?: boolean;
    enableLfs?: boolean;
    githubAppId?: string;
    forceHttpBasicAuth?: boolean;
<<<<<<< HEAD
=======
    enableOCI: boolean;
>>>>>>> ecbb7aa0
}

export interface RepositoryList extends ItemsList<Repository> {}

export interface RepoCreds {
    url: string;
    username?: string;
}

export interface RepoCredsList extends ItemsList<RepoCreds> {}

export interface Cluster {
    name: string;
    server: string;
    namespaces?: [];
    refreshRequestedAt?: models.Time;
    config?: {
        awsAuthConfig?: {
            clusterName: string;
        };
        execProviderConfig?: {
            command: string;
        };
    };
    info?: {
        applicationsCount: number;
        serverVersion: string;
        connectionState: ConnectionState;
        cacheInfo: ClusterCacheInfo;
    };
    annotations?: {[name: string]: string};
    labels?: {[name: string]: string};
}

export interface ClusterCacheInfo {
    resourcesCount: number;
    apisCount: number;
    lastCacheSyncTime: models.Time;
}

export interface ClusterList extends ItemsList<Cluster> {}

export interface HelmChart {
    name: string;
    versions: string[];
}

export type AppSourceType = 'Helm' | 'Kustomize' | 'Directory' | 'Plugin';

export interface RepoAppDetails {
    type: AppSourceType;
    path: string;
    helm?: HelmAppSpec;
    kustomize?: KustomizeAppSpec;
    plugin?: PluginAppSpec;
    directory?: {};
}

export interface RefsInfo {
    branches: string[];
    tags: string[];
}

export interface AppInfo {
    type: string;
    path: string;
}

export interface HelmParameter {
    name: string;
    value: string;
}

export interface HelmFileParameter {
    name: string;
    path: string;
}

export interface HelmAppSpec {
    name: string;
    path: string;
    valueFiles: string[];
    values?: string;
    parameters: HelmParameter[];
    fileParameters: HelmFileParameter[];
}

export interface KustomizeAppSpec {
    path: string;
    images?: string[];
    namespace?: string;
}

export interface PluginAppSpec {
    name: string;
    env: EnvEntry[];
    parametersAnnouncement?: ParameterAnnouncement[];
}

export interface ParameterAnnouncement {
    name?: string;
    title?: string;
    tooltip?: string;
    required?: boolean;
    itemType?: string;
    collectionType?: string;
    string?: string;
    array?: string[];
    map?: Map<string, string>;
}

export interface ObjectReference {
    kind: string;
    namespace: string;
    name: string;
    uid: string;
    apiVersion: string;
    resourceVersion: string;
    fieldPath: string;
}

export interface EventSource {
    component: string;
    host: string;
}

export interface EventSeries {
    count: number;
    lastObservedTime: models.Time;
    state: string;
}

export interface Event {
    apiVersion?: string;
    kind?: string;
    metadata: models.ObjectMeta;
    involvedObject: ObjectReference;
    reason: string;
    message: string;
    source: EventSource;
    firstTimestamp: models.Time;
    lastTimestamp: models.Time;
    count: number;
    type: string;
    eventTime: models.Time;
    series: EventSeries;
    action: string;
    related: ObjectReference;
    reportingController: string;
    reportingInstance: string;
}

export interface EventList extends ItemsList<Event> {}

export interface ProjectRole {
    description: string;
    policies: string[];
    name: string;
    groups: string[];
}

export interface JwtToken {
    iat: number;
    exp: number;
    id: string;
}

export interface GroupKind {
    group: string;
    kind: string;
}

export interface ProjectSignatureKey {
    keyID: string;
}

export interface ProjectSpec {
    sourceRepos: string[];
    destinations: ApplicationDestination[];
    description: string;
    roles: ProjectRole[];
    clusterResourceWhitelist: GroupKind[];
    clusterResourceBlacklist: GroupKind[];
    namespaceResourceBlacklist: GroupKind[];
    namespaceResourceWhitelist: GroupKind[];
    signatureKeys: ProjectSignatureKey[];
    orphanedResources?: {warn?: boolean; ignore: OrphanedResource[]};
    syncWindows?: SyncWindows;
}

export type SyncWindows = SyncWindow[];

export interface SyncWindow {
    kind: string;
    schedule: string;
    duration: string;
    applications: string[];
    namespaces: string[];
    clusters: string[];
    manualSync: boolean;
    timeZone: string;
}

export interface Project {
    apiVersion?: string;
    kind?: string;
    metadata: models.ObjectMeta;
    spec: ProjectSpec;
    status: AppProjectStatus;
}

export interface DetailedProjectsResponse {
    project: Project;
    globalProjects: Project[];
    repositories: Repository[];
    clusters: Cluster[];
}

export type ProjectList = ItemsList<Project>;

export const DEFAULT_PROJECT_NAME = 'default';

export interface ManifestResponse {
    manifests: string[];
    namespace: string;
    server: string;
    revision: string;
}

export interface ResourceActionParam {
    name: string;
    value: string;
    type: string;
    default: string;
}

export interface ResourceAction {
    name: string;
    params: ResourceActionParam[];
    disabled: boolean;
}

export interface SyncWindowsState {
    windows: SyncWindow[];
}

export interface ApplicationSyncWindowState {
    activeWindows: SyncWindow[];
    assignedWindows: SyncWindow[];
    canSync: boolean;
}

export interface VersionMessage {
    Version: string;
    BuildDate: string;
    GoVersion: string;
    Compiler: string;
    Platform: string;
    KustomizeVersion: string;
    HelmVersion: string;
    KubectlVersion: string;
    JsonnetVersion: string;
}

export interface Token {
    id: string;
    issuedAt: number;
    expiresAt: number;
}

export interface Account {
    name: string;
    enabled: boolean;
    capabilities: string[];
    tokens: Token[];
}

export interface GnuPGPublicKey {
    keyID?: string;
    fingerprint?: string;
    subType?: string;
    owner?: string;
    keyData?: string;
}

export interface GnuPGPublicKeyList extends ItemsList<GnuPGPublicKey> {}

// https://kubernetes.io/docs/reference/kubectl/overview/#resource-types

export const ResourceKinds = [
    '*',
    'Binding',
    'ComponentStatus',
    'ConfigMap',
    'Endpoints',
    'LimitRange',
    'Namespace',
    'Node',
    'PersistentVolumeClaim',
    'PersistentVolume',
    'Pod',
    'PodTemplate',
    'ReplicationController',
    'ResourceQuota',
    'Secret',
    'ServiceAccount',
    'Service',
    'MutatingWebhookConfiguration',
    'ValidatingWebhookConfiguration',
    'CustomResourceDefinition',
    'APIService',
    'ControllerRevision',
    'DaemonSet',
    'Deployment',
    'ReplicaSet',
    'StatefulSet',
    'TokenReview',
    'LocalSubjectAccessReview',
    'SelfSubjectAccessReview',
    'SelfSubjectRulesReview',
    'SubjectAccessReview',
    'HorizontalPodAutoscaler',
    'CronJob',
    'Job',
    'CertificateSigningRequest',
    'Lease',
    'Event',
    'Ingress',
    'NetworkPolicy',
    'PodDisruptionBudget',
    'ClusterRoleBinding',
    'ClusterRole',
    'RoleBinding',
    'Role',
    'PriorityClass',
    'CSIDriver',
    'CSINode',
    'StorageClass',
    'Volume'
];

export const Groups = [
    'admissionregistration.k8s.io',
    'apiextensions.k8s.io',
    'apiregistration.k8s.io',
    'apps',
    'authentication.k8s.io',
    'authorization.k8s.io',
    'autoscaling',
    'batch',
    'certificates.k8s.io',
    'coordination.k8s.io',
    'events.k8s.io',
    'extensions',
    'networking.k8s.io',
    'node.k8s.io',
    'policy',
    'rbac.authorization.k8s.io',
    'scheduling.k8s.io',
    'stable.example.com',
    'storage.k8s.io'
];

export interface HostResourceInfo {
    resourceName: ResourceName;
    requestedByApp: number;
    requestedByNeighbors: number;
    capacity: number;
}

export interface Node {
    name: string;
    systemInfo: NodeSystemInfo;
    resourcesInfo: HostResourceInfo[];
}

export interface NodeSystemInfo {
    architecture: string;
    operatingSystem: string;
    kernelVersion: string;
}

export enum ResourceName {
    ResourceCPU = 'cpu',
    ResourceMemory = 'memory',
    ResourceStorage = 'storage'
}

export interface Pod extends ResourceNode {
    fullName: string;
    metadata: models.ObjectMeta;
    spec: PodSpec;
    health: HealthStatusCode;
}

export interface PodSpec {
    nodeName: string;
}

export enum PodPhase {
    PodPending = 'Pending',
    PodRunning = 'Running',
    PodSucceeded = 'Succeeded',
    PodFailed = 'Failed',
    PodUnknown = 'Unknown'
}

export interface NotificationChunk {
    name: string;
}

export interface LinkInfo {
    title: string;
    url: string;
    description?: string;
    iconClass?: string;
}

export interface LinksResponse {
    items: LinkInfo[];
}<|MERGE_RESOLUTION|>--- conflicted
+++ resolved
@@ -524,10 +524,7 @@
     enableLfs?: boolean;
     githubAppId?: string;
     forceHttpBasicAuth?: boolean;
-<<<<<<< HEAD
-=======
     enableOCI: boolean;
->>>>>>> ecbb7aa0
 }
 
 export interface RepositoryList extends ItemsList<Repository> {}
