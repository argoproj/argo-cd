import {models} from 'argo-ui';

interface ItemsList<T> {
    /**
     * APIVersion defines the versioned schema of this representation of an object.
     * Servers should convert recognized schemas to the latest internal value, and may reject unrecognized values.
     */
    apiVersion?: string;
    items: T[];
    /**
     * Kind is a string value representing the REST resource this object represents.
     * Servers may infer this from the endpoint the client submits requests to.
     */
    kind?: string;
    metadata: models.ListMeta;
}

export interface ApplicationList extends ItemsList<Application> {}

export interface SyncOperationResource {
    group: string;
    kind: string;
    name: string;
}

export interface SyncStrategy {
    apply?: {force?: boolean};
    hook?: {force?: boolean};
}

export interface SyncOperation {
    revision: string;
    prune: boolean;
    dryRun: boolean;
    resources?: SyncOperationResource[];
}

export interface RetryBackoff {
    duration: string;
    maxDuration: string;
    factor: number;
}

export interface RetryStrategy {
    limit: number;
    backoff: RetryBackoff;
}

export interface RollbackOperation {
    id: number;
    prune: boolean;
    dryRun: boolean;
}

export interface OperationInitiator {
    username: string;
    automated: boolean;
}

export interface Operation {
    sync: SyncOperation;
    initiatedBy: OperationInitiator;
}

export type OperationPhase = 'Running' | 'Error' | 'Failed' | 'Succeeded' | 'Terminating';

export const OperationPhases = {
    Running: 'Running' as OperationPhase,
    Failed: 'Failed' as OperationPhase,
    Error: 'Error' as OperationPhase,
    Succeeded: 'Succeeded' as OperationPhase,
    Terminating: 'Terminating' as OperationPhase
};

/**
 * OperationState contains information about state of currently performing operation on application.
 */
export interface OperationState {
    operation: Operation;
    phase: OperationPhase;
    message: string;
    syncResult: SyncOperationResult;
    startedAt: models.Time;
    finishedAt: models.Time;
}

export type HookType = 'PreSync' | 'Sync' | 'PostSync' | 'SyncFail' | 'Skip';

export interface RevisionMetadata {
    author?: string;
    date: models.Time;
    tags?: string[];
    message?: string;
    signatureInfo?: string;
}

export interface ChartDetails {
    description?: string;
    maintainers?: string[];
    home?: string;
}

export interface SyncOperationResult {
    resources: ResourceResult[];
    revision: string;
    revisions: string[];
}

export type ResultCode = 'Synced' | 'SyncFailed' | 'Pruned' | 'PruneSkipped';

export const ResultCodes = {
    Synced: 'Synced',
    SyncFailed: 'SyncFailed',
    Pruned: 'Pruned',
    PruneSkipped: 'PruneSkipped'
};

export interface ResourceResult {
    name: string;
    group: string;
    kind: string;
    version: string;
    namespace: string;
    status: ResultCode;
    message: string;
    hookType: HookType;
    hookPhase: OperationPhase;
}

export type SyncResourceResult = ResourceResult & {
    health?: HealthStatus;
};

export const AnnotationRefreshKey = 'argocd.argoproj.io/refresh';
export const AnnotationHookKey = 'argocd.argoproj.io/hook';
export const AnnotationSyncWaveKey = 'argocd.argoproj.io/sync-wave';
export const AnnotationDefaultView = 'pref.argocd.argoproj.io/default-view';
export const AnnotationDefaultPodSort = 'pref.argocd.argoproj.io/default-pod-sort';

export interface Application {
    apiVersion?: string;
    kind?: string;
    metadata: models.ObjectMeta;
    spec: ApplicationSpec;
    status: ApplicationStatus;
    operation?: Operation;
    isAppOfAppsPattern?: boolean;
}

export type WatchType = 'ADDED' | 'MODIFIED' | 'DELETED' | 'ERROR';

export interface ApplicationWatchEvent {
    type: WatchType;
    application: Application;
}

export interface ComponentParameter {
    component: string;
    name: string;
    value: string;
}

export interface ApplicationDestination {
    /**
     * Server address of the destination cluster
     */
    server: string;
    /**
     * Namespace of the destination cluster
     */
    namespace: string;
    /**
     * Name of the destination cluster which can be used instead of server (url) field
     */
    name: string;
}

export interface ApplicationDestinationServiceAccount {
    server: string;
    namespace: string;
    defaultServiceAccount: string;
}

export interface OrphanedResource {
    group: string;
    kind: string;
    name: string;
}

export interface ApplicationSource {
    targetRevision: string;
    /**
     * RepoURL is repository URL which contains application project.
     */
    repoURL: string;

    /**
     * Path is a directory path within repository which
     */
    path?: string;

    chart?: string;

    helm?: ApplicationSourceHelm;

    kustomize?: ApplicationSourceKustomize;

    plugin?: ApplicationSourcePlugin;

    directory?: ApplicationSourceDirectory;

    ref?: string;

    name?: string;
}

export interface SourceHydrator {
    drySource: DrySource;
    syncSource: SyncSource;
    hydrateTo?: HydrateTo;
}

export interface DrySource {
    repoURL: string;
    targetRevision: string;
    path: string;
}

export interface SyncSource {
    targetBranch: string;
    path: string;
}

export interface HydrateTo {
    targetBranch: string;
}

export interface ApplicationSourceHelm {
    valueFiles: string[];
    values?: string;
    valuesObject?: any;
    parameters: HelmParameter[];
    fileParameters: HelmFileParameter[];
}

export interface ApplicationSourceKustomize {
    namePrefix: string;
    nameSuffix: string;
    images: string[];
    version: string;
    namespace: string;
}
export interface EnvEntry {
    name: string;
    value: string;
}

export interface ApplicationSourcePlugin {
    name: string;
    env: EnvEntry[];
    parameters?: Parameter[];
}

export interface Parameter {
    name: string;
    string?: string;
    array?: string[];
    map?: Map<string, string>;
}

export interface JsonnetVar {
    name: string;
    value: string;
    code: boolean;
}

interface ApplicationSourceJsonnet {
    extVars: JsonnetVar[];
    tlas: JsonnetVar[];
}

export interface ApplicationSourceDirectory {
    recurse: boolean;
    jsonnet?: ApplicationSourceJsonnet;
    include?: string;
    exclude?: string;
}

export interface Automated {
    prune: boolean;
    selfHeal: boolean;
}

export interface SyncPolicy {
    automated?: Automated;
    syncOptions?: string[];
    retry?: RetryStrategy;
}

export interface Info {
    name: string;
    value: string;
}

export interface ApplicationSpec {
    project: string;
    source: ApplicationSource;
    sources: ApplicationSource[];
    sourceHydrator?: SourceHydrator;
    destination: ApplicationDestination;
    syncPolicy?: SyncPolicy;
    ignoreDifferences?: ResourceIgnoreDifferences[];
    info?: Info[];
    revisionHistoryLimit?: number;
}

export interface ResourceIgnoreDifferences {
    group: string;
    kind: string;
    name: string;
    namespace: string;
    jsonPointers: string[];
    jqPathExpressions: string[];
}

/**
 * RevisionHistory contains information relevant to an application deployment
 */
export interface RevisionHistory {
    id: number;
    revision: string;
    source: ApplicationSource;
    revisions: string[];
    sources: ApplicationSource[];
    deployStartedAt: models.Time;
    deployedAt: models.Time;
    initiatedBy: OperationInitiator;
}

export type SyncStatusCode = 'Unknown' | 'Synced' | 'OutOfSync';

export const SyncStatuses: {[key: string]: SyncStatusCode} = {
    Unknown: 'Unknown',
    Synced: 'Synced',
    OutOfSync: 'OutOfSync'
};

export type HealthStatusCode = 'Unknown' | 'Progressing' | 'Healthy' | 'Suspended' | 'Degraded' | 'Missing';

export const HealthStatuses: {[key: string]: HealthStatusCode} = {
    Progressing: 'Progressing',
    Suspended: 'Suspended',
    Healthy: 'Healthy',
    Degraded: 'Degraded',
    Missing: 'Missing',
    Unknown: 'Unknown'
};

export interface HealthStatus {
    status: HealthStatusCode;
    message: string;
}

export type State = models.TypeMeta & {metadata: models.ObjectMeta} & {status: any; spec: any};

export type ReadinessGate = {
    conditionType: string;
};

export interface ResourceStatus {
    group: string;
    version: string;
    kind: string;
    namespace: string;
    name: string;
    status: SyncStatusCode;
    health: HealthStatus;
    createdAt?: models.Time;
    hook?: boolean;
    requiresPruning?: boolean;
    requiresDeletionConfirmation?: boolean;
    syncWave?: number;
    orphaned?: boolean;
}

export interface ResourceRef {
    uid: string;
    kind: string;
    namespace: string;
    name: string;
    version: string;
    group: string;
}

export interface ResourceNetworkingInfo {
    targetLabels: {[name: string]: string};
    targetRefs: ResourceRef[];
    labels: {[name: string]: string};
    ingress: LoadBalancerIngress[];
    externalURLs: string[];
}

export interface LoadBalancerIngress {
    hostname: string;
    ip: string;
}

export interface InfoItem {
    name: string;
    value: string;
}

export interface ResourceNode extends ResourceRef {
    parentRefs: ResourceRef[];
    info: InfoItem[];
    networkingInfo?: ResourceNetworkingInfo;
    images?: string[];
    resourceVersion: string;
    createdAt?: models.Time;
}

export interface ApplicationTree {
    nodes: ResourceNode[];
    orphanedNodes: ResourceNode[];
    hosts: Node[];
}

export interface ResourceID {
    group: string;
    kind: string;
    namespace: string;
    name: string;
}

export interface ResourceDiff extends ResourceID {
    targetState: State;
    liveState: State;
    predictedLiveState: State;
    normalizedLiveState: State;
    hook: boolean;
}

export interface SyncStatus {
    comparedTo: ApplicationSource;
    status: SyncStatusCode;
    revision: string;
    revisions: string[];
}

export interface ApplicationCondition {
    type: string;
    message: string;
    lastTransitionTime: string;
}

export interface ApplicationSummary {
    externalURLs?: string[];
    images?: string[];
}

export interface ApplicationStatus {
    observedAt: models.Time;
    resources: ResourceStatus[];
    sync: SyncStatus;
    conditions?: ApplicationCondition[];
    history: RevisionHistory[];
    health: HealthStatus;
    operationState?: OperationState;
    summary?: ApplicationSummary;
    sourceHydrator?: SourceHydratorStatus;
}

export interface SourceHydratorStatus {
    lastSuccessfulOperation?: SuccessfulHydrateOperation;
    currentOperation?: HydrateOperation;
}

export interface HydrateOperation {
    startedAt: models.Time;
    finishedAt?: models.Time;
    phase: HydrateOperationPhase;
    message: string;
    drySHA: string;
    hydratedSHA: string;
    sourceHydrator: SourceHydrator;
}

export interface SuccessfulHydrateOperation {
    drySHA: string;
    hydratedSHA: string;
    sourceHydrator: SourceHydrator;
}

export type HydrateOperationPhase = 'Hydrating' | 'Failed' | 'Hydrated';

export const HydrateOperationPhases = {
    Hydrating: 'Hydrating' as OperationPhase,
    Failed: 'Failed' as OperationPhase,
    Hydrated: 'Hydrated' as OperationPhase
};

export interface JwtTokens {
    items: JwtToken[];
}
export interface AppProjectStatus {
    jwtTokensByRole: {[name: string]: JwtTokens};
}

export interface LogEntry {
    content: string;
    timeStamp: models.Time;
    // first field is inferred on the fly and indicats first log line received from backend
    first?: boolean;
    last: boolean;
    timeStampStr: string;
    podName: string;
}

// describes plugin settings
export interface Plugin {
    name: string;
}

export interface AuthSettings {
    url: string;
    statusBadgeEnabled: boolean;
    statusBadgeRootUrl: string;
    googleAnalytics: {
        trackingID: string;
        anonymizeUsers: boolean;
    };
    dexConfig: {
        connectors: {
            name: string;
            type: string;
        }[];
    };
    oidcConfig: {
        name: string;
        issuer: string;
        clientID: string;
        scopes: string[];
        enablePKCEAuthentication: boolean;
    };
    help: {
        chatUrl: string;
        chatText: string;
        binaryUrls: Record<string, string>;
    };
    userLoginsDisabled: boolean;
    kustomizeVersions: string[];
    uiCssURL: string;
    uiBannerContent: string;
    uiBannerURL: string;
    uiBannerPermanent: boolean;
    uiBannerPosition: string;
    execEnabled: boolean;
    appsInAnyNamespaceEnabled: boolean;
    hydratorEnabled: boolean;
}

export interface UserInfo {
    loggedIn: boolean;
    username: string;
    iss: string;
    groups: string[];
}

export type ConnectionStatus = 'Unknown' | 'Successful' | 'Failed';

export const ConnectionStatuses = {
    Unknown: 'Unknown',
    Failed: 'Failed',
    Successful: 'Successful'
};

export interface ConnectionState {
    status: ConnectionStatus;
    message: string;
    attemptedAt: models.Time;
}

export interface RepoCert {
    serverName: string;
    certType: string;
    certSubType: string;
    certData: string;
    certInfo: string;
}

export interface RepoCertList extends ItemsList<RepoCert> {}

export interface Repository {
    repo: string;
    type?: string;
    name?: string;
    connectionState: ConnectionState;
    project?: string;
    username?: string;
    password?: string;
    tlsClientCertData?: string;
    tlsClientCertKey?: string;
    proxy?: string;
    noProxy?: string;
    insecure?: boolean;
    enableLfs?: boolean;
    githubAppId?: string;
    forceHttpBasicAuth?: boolean;
    enableOCI: boolean;
    useAzureWorkloadIdentity: boolean;
}

export interface RepositoryList extends ItemsList<Repository> {}

export interface RepoCreds {
    url: string;
    username?: string;
}

export interface RepoCredsList extends ItemsList<RepoCreds> {}

export interface Cluster {
    name: string;
    server: string;
    namespaces?: [];
    refreshRequestedAt?: models.Time;
    config?: {
        awsAuthConfig?: {
            clusterName: string;
        };
        execProviderConfig?: {
            command: string;
        };
    };
    info?: {
        applicationsCount: number;
        serverVersion: string;
        connectionState: ConnectionState;
        cacheInfo: ClusterCacheInfo;
    };
    annotations?: {[name: string]: string};
    labels?: {[name: string]: string};
}

export interface ClusterCacheInfo {
    resourcesCount: number;
    apisCount: number;
    lastCacheSyncTime: models.Time;
}

export interface ClusterList extends ItemsList<Cluster> {}

export interface HelmChart {
    name: string;
    versions: string[];
}

export type AppSourceType = 'Helm' | 'Kustomize' | 'Directory' | 'Plugin';

export interface RepoAppDetails {
    type: AppSourceType;
    path: string;
    helm?: HelmAppSpec;
    kustomize?: KustomizeAppSpec;
    plugin?: PluginAppSpec;
    directory?: {};
}

export interface RefsInfo {
    branches: string[];
    tags: string[];
}

export interface AppInfo {
    type: string;
    path: string;
}

export interface HelmParameter {
    name: string;
    value: string;
}

export interface HelmFileParameter {
    name: string;
    path: string;
}

export interface HelmAppSpec {
    name: string;
    path: string;
    valueFiles: string[];
    values?: string;
    parameters: HelmParameter[];
    fileParameters: HelmFileParameter[];
}

export interface KustomizeAppSpec {
    path: string;
    images?: string[];
    namespace?: string;
}

export interface PluginAppSpec {
    name: string;
    env: EnvEntry[];
    parametersAnnouncement?: ParameterAnnouncement[];
}

export interface ParameterAnnouncement {
    name?: string;
    title?: string;
    tooltip?: string;
    required?: boolean;
    itemType?: string;
    collectionType?: string;
    string?: string;
    array?: string[];
    map?: Map<string, string>;
}

export interface ObjectReference {
    kind: string;
    namespace: string;
    name: string;
    uid: string;
    apiVersion: string;
    resourceVersion: string;
    fieldPath: string;
}

export interface EventSource {
    component: string;
    host: string;
}

export interface EventSeries {
    count: number;
    lastObservedTime: models.Time;
    state: string;
}

export interface Event {
    apiVersion?: string;
    kind?: string;
    metadata: models.ObjectMeta;
    involvedObject: ObjectReference;
    reason: string;
    message: string;
    source: EventSource;
    firstTimestamp: models.Time;
    lastTimestamp: models.Time;
    count: number;
    type: string;
    eventTime: models.Time;
    series: EventSeries;
    action: string;
    related: ObjectReference;
    reportingController: string;
    reportingInstance: string;
}

export interface EventList extends ItemsList<Event> {}

export interface ProjectRole {
    description: string;
    policies: string[];
    name: string;
    groups: string[];
}

export interface JwtToken {
    iat: number;
    exp: number;
    id: string;
}

export interface GroupKind {
    group: string;
    kind: string;
}

export interface ProjectSignatureKey {
    keyID: string;
}

export interface ProjectSpec {
    sourceRepos: string[];
    sourceNamespaces: string[];
    destinations: ApplicationDestination[];
    destinationServiceAccounts: ApplicationDestinationServiceAccount[];
    description: string;
    roles: ProjectRole[];
    clusterResourceWhitelist: GroupKind[];
    clusterResourceBlacklist: GroupKind[];
    namespaceResourceBlacklist: GroupKind[];
    namespaceResourceWhitelist: GroupKind[];
    signatureKeys: ProjectSignatureKey[];
    orphanedResources?: {warn?: boolean; ignore: OrphanedResource[]};
    syncWindows?: SyncWindows;
}

export type SyncWindows = SyncWindow[];

export interface SyncWindow {
    kind: string;
    schedule: string;
    duration: string;
    applications: string[];
    namespaces: string[];
    clusters: string[];
    manualSync: boolean;
    timeZone: string;
<<<<<<< HEAD
    description: string;
=======
    andOperator: boolean;
>>>>>>> 951d9d3f
}

export interface Project {
    apiVersion?: string;
    kind?: string;
    metadata: models.ObjectMeta;
    spec: ProjectSpec;
    status: AppProjectStatus;
}

export interface DetailedProjectsResponse {
    project: Project;
    globalProjects: Project[];
    repositories: Repository[];
    clusters: Cluster[];
}

export type ProjectList = ItemsList<Project>;

export const DEFAULT_PROJECT_NAME = 'default';

export interface ManifestResponse {
    manifests: string[];
    namespace: string;
    server: string;
    revision: string;
}

export interface ResourceActionParam {
    name: string;
    value: string;
    type: string;
    default: string;
}

export interface ResourceAction {
    name: string;
    params: ResourceActionParam[];
    disabled: boolean;
    iconClass: string;
    displayName: string;
}

export interface SyncWindowsState {
    windows: SyncWindow[];
}

export interface ApplicationSyncWindowState {
    activeWindows: SyncWindow[];
    assignedWindows: SyncWindow[];
    canSync: boolean;
}

export interface VersionMessage {
    Version: string;
    BuildDate: string;
    GoVersion: string;
    Compiler: string;
    Platform: string;
    KustomizeVersion: string;
    HelmVersion: string;
    KubectlVersion: string;
    JsonnetVersion: string;
}

export interface Token {
    id: string;
    issuedAt: number;
    expiresAt: number;
}

export interface Account {
    name: string;
    enabled: boolean;
    capabilities: string[];
    tokens: Token[];
}

export interface GnuPGPublicKey {
    keyID?: string;
    fingerprint?: string;
    subType?: string;
    owner?: string;
    keyData?: string;
}

export interface GnuPGPublicKeyList extends ItemsList<GnuPGPublicKey> {}

// https://kubernetes.io/docs/reference/kubectl/overview/#resource-types

export const ResourceKinds = [
    '*',
    'Binding',
    'ComponentStatus',
    'ConfigMap',
    'Endpoints',
    'LimitRange',
    'Namespace',
    'Node',
    'PersistentVolumeClaim',
    'PersistentVolume',
    'Pod',
    'PodTemplate',
    'ReplicationController',
    'ResourceQuota',
    'Secret',
    'ServiceAccount',
    'Service',
    'MutatingWebhookConfiguration',
    'ValidatingWebhookConfiguration',
    'CustomResourceDefinition',
    'APIService',
    'ControllerRevision',
    'DaemonSet',
    'Deployment',
    'ReplicaSet',
    'StatefulSet',
    'TokenReview',
    'LocalSubjectAccessReview',
    'SelfSubjectAccessReview',
    'SelfSubjectRulesReview',
    'SubjectAccessReview',
    'HorizontalPodAutoscaler',
    'CronJob',
    'Job',
    'CertificateSigningRequest',
    'Lease',
    'Event',
    'Ingress',
    'NetworkPolicy',
    'PodDisruptionBudget',
    'ClusterRoleBinding',
    'ClusterRole',
    'RoleBinding',
    'Role',
    'PriorityClass',
    'CSIDriver',
    'CSINode',
    'StorageClass',
    'Volume'
];

export const Groups = [
    'admissionregistration.k8s.io',
    'apiextensions.k8s.io',
    'apiregistration.k8s.io',
    'apps',
    'authentication.k8s.io',
    'authorization.k8s.io',
    'autoscaling',
    'batch',
    'certificates.k8s.io',
    'coordination.k8s.io',
    'events.k8s.io',
    'extensions',
    'networking.k8s.io',
    'node.k8s.io',
    'policy',
    'rbac.authorization.k8s.io',
    'scheduling.k8s.io',
    'stable.example.com',
    'storage.k8s.io'
];

export interface HostResourceInfo {
    resourceName: ResourceName;
    requestedByApp: number;
    requestedByNeighbors: number;
    capacity: number;
}

export interface Node {
    name: string;
    systemInfo: NodeSystemInfo;
    resourcesInfo: HostResourceInfo[];
}

export interface NodeSystemInfo {
    architecture: string;
    operatingSystem: string;
    kernelVersion: string;
}

export enum ResourceName {
    ResourceCPU = 'cpu',
    ResourceMemory = 'memory',
    ResourceStorage = 'storage'
}

export interface Pod extends ResourceNode {
    fullName: string;
    metadata: models.ObjectMeta;
    spec: PodSpec;
    health: HealthStatusCode;
}

export interface PodSpec {
    nodeName: string;
}

export enum PodPhase {
    PodPending = 'Pending',
    PodRunning = 'Running',
    PodSucceeded = 'Succeeded',
    PodFailed = 'Failed',
    PodUnknown = 'Unknown'
}

export interface NotificationChunk {
    name: string;
}

export interface LinkInfo {
    title: string;
    url: string;
    description?: string;
    iconClass?: string;
}

export interface LinksResponse {
    items: LinkInfo[];
}

export interface UserMessages {
    appName: string;
    msgKey: string;
    display: boolean;
    condition?: HealthStatusCode;
    duration?: number;
    animation?: string;
}

export const AppDeletionConfirmedAnnotation = 'argocd.argoproj.io/deletion-approved';<|MERGE_RESOLUTION|>--- conflicted
+++ resolved
@@ -811,11 +811,8 @@
     clusters: string[];
     manualSync: boolean;
     timeZone: string;
-<<<<<<< HEAD
+    andOperator: boolean;
     description: string;
-=======
-    andOperator: boolean;
->>>>>>> 951d9d3f
 }
 
 export interface Project {
