package apiclient

import (
	"context"
	"crypto/tls"
	"encoding/base64"
	"errors"
	"fmt"
	"io"
	"math"
	"net"
	"net/http"
	"os"
	"strings"
	"sync"
	"time"

	"github.com/coreos/go-oidc/v3/oidc"
	"github.com/golang-jwt/jwt/v5"
	"github.com/golang/protobuf/ptypes/empty"
	grpc_middleware "github.com/grpc-ecosystem/go-grpc-middleware"
	grpc_retry "github.com/grpc-ecosystem/go-grpc-middleware/retry"
	"github.com/hashicorp/go-retryablehttp"
	log "github.com/sirupsen/logrus"
	"golang.org/x/oauth2"
	"google.golang.org/grpc"
	"google.golang.org/grpc/codes"
	"google.golang.org/grpc/credentials"
	"google.golang.org/grpc/metadata"
	"google.golang.org/grpc/status"
	"k8s.io/client-go/tools/clientcmd"

	"github.com/argoproj/argo-cd/v3/common"
	accountpkg "github.com/argoproj/argo-cd/v3/pkg/apiclient/account"
	applicationpkg "github.com/argoproj/argo-cd/v3/pkg/apiclient/application"
	applicationsetpkg "github.com/argoproj/argo-cd/v3/pkg/apiclient/applicationset"
	certificatepkg "github.com/argoproj/argo-cd/v3/pkg/apiclient/certificate"
	clusterpkg "github.com/argoproj/argo-cd/v3/pkg/apiclient/cluster"
	gpgkeypkg "github.com/argoproj/argo-cd/v3/pkg/apiclient/gpgkey"
	notificationpkg "github.com/argoproj/argo-cd/v3/pkg/apiclient/notification"
	projectpkg "github.com/argoproj/argo-cd/v3/pkg/apiclient/project"
	repocredspkg "github.com/argoproj/argo-cd/v3/pkg/apiclient/repocreds"
	repositorypkg "github.com/argoproj/argo-cd/v3/pkg/apiclient/repository"
	sessionpkg "github.com/argoproj/argo-cd/v3/pkg/apiclient/session"
	settingspkg "github.com/argoproj/argo-cd/v3/pkg/apiclient/settings"
	versionpkg "github.com/argoproj/argo-cd/v3/pkg/apiclient/version"
	"github.com/argoproj/argo-cd/v3/pkg/apis/application/v1alpha1"
	"github.com/argoproj/argo-cd/v3/util/argo"
	"github.com/argoproj/argo-cd/v3/util/env"
	grpc_util "github.com/argoproj/argo-cd/v3/util/grpc"
	http_util "github.com/argoproj/argo-cd/v3/util/http"
	argoio "github.com/argoproj/argo-cd/v3/util/io"
	"github.com/argoproj/argo-cd/v3/util/kube"
	"github.com/argoproj/argo-cd/v3/util/localconfig"
	oidcutil "github.com/argoproj/argo-cd/v3/util/oidc"
	tls_util "github.com/argoproj/argo-cd/v3/util/tls"
)

const (
	MetaDataTokenKey = "token"
	// EnvArgoCDServer is the environment variable to look for an Argo CD server address
	EnvArgoCDServer = "ARGOCD_SERVER"
	// EnvArgoCDAuthToken is the environment variable to look for an Argo CD auth token
	EnvArgoCDAuthToken = "ARGOCD_AUTH_TOKEN"
)

// MaxGRPCMessageSize contains max grpc message size
var MaxGRPCMessageSize = env.ParseNumFromEnv(common.EnvGRPCMaxSizeMB, 200, 0, math.MaxInt32) * 1024 * 1024

// Client defines an interface for interaction with an Argo CD server.
type Client interface {
	ClientOptions() ClientOptions
	HTTPClient() (*http.Client, error)
	OIDCConfig(context.Context, *settingspkg.Settings) (*oauth2.Config, *oidc.Provider, error)
	NewRepoClient() (io.Closer, repositorypkg.RepositoryServiceClient, error)
	NewRepoClientOrDie() (io.Closer, repositorypkg.RepositoryServiceClient)
	NewRepoCredsClient() (io.Closer, repocredspkg.RepoCredsServiceClient, error)
	NewRepoCredsClientOrDie() (io.Closer, repocredspkg.RepoCredsServiceClient)
	NewCertClient() (io.Closer, certificatepkg.CertificateServiceClient, error)
	NewCertClientOrDie() (io.Closer, certificatepkg.CertificateServiceClient)
	NewClusterClient() (io.Closer, clusterpkg.ClusterServiceClient, error)
	NewClusterClientOrDie() (io.Closer, clusterpkg.ClusterServiceClient)
	NewGPGKeyClient() (io.Closer, gpgkeypkg.GPGKeyServiceClient, error)
	NewGPGKeyClientOrDie() (io.Closer, gpgkeypkg.GPGKeyServiceClient)
	NewApplicationClient() (io.Closer, applicationpkg.ApplicationServiceClient, error)
	NewApplicationSetClient() (io.Closer, applicationsetpkg.ApplicationSetServiceClient, error)
	NewApplicationClientOrDie() (io.Closer, applicationpkg.ApplicationServiceClient)
	NewApplicationSetClientOrDie() (io.Closer, applicationsetpkg.ApplicationSetServiceClient)
	NewNotificationClient() (io.Closer, notificationpkg.NotificationServiceClient, error)
	NewNotificationClientOrDie() (io.Closer, notificationpkg.NotificationServiceClient)
	NewSessionClient() (io.Closer, sessionpkg.SessionServiceClient, error)
	NewSessionClientOrDie() (io.Closer, sessionpkg.SessionServiceClient)
	NewSettingsClient() (io.Closer, settingspkg.SettingsServiceClient, error)
	NewSettingsClientOrDie() (io.Closer, settingspkg.SettingsServiceClient)
	NewVersionClient() (io.Closer, versionpkg.VersionServiceClient, error)
	NewVersionClientOrDie() (io.Closer, versionpkg.VersionServiceClient)
	NewProjectClient() (io.Closer, projectpkg.ProjectServiceClient, error)
	NewProjectClientOrDie() (io.Closer, projectpkg.ProjectServiceClient)
	NewAccountClient() (io.Closer, accountpkg.AccountServiceClient, error)
	NewAccountClientOrDie() (io.Closer, accountpkg.AccountServiceClient)
	WatchApplicationWithRetry(ctx context.Context, appName string, revision string) chan *v1alpha1.ApplicationWatchEvent
}

// ClientOptions hold address, security, and other settings for the API client.
type ClientOptions struct {
	ServerAddr           string
	PlainText            bool
	Insecure             bool
	CertFile             string
	ClientCertFile       string
	ClientCertKeyFile    string
	AuthToken            string
	ConfigPath           string
	Context              string
	UserAgent            string
	GRPCWeb              bool
	GRPCWebRootPath      string
	Core                 bool
	PortForward          bool
	PortForwardNamespace string
	Headers              []string
	HttpRetryMax         int //nolint:revive //FIXME(var-naming)
	KubeOverrides        *clientcmd.ConfigOverrides
	AppControllerName    string
	ServerName           string
	RedisHaProxyName     string
	RedisName            string
	RedisCompression     string
	RepoServerName       string
	PromptsEnabled       bool
}

type client struct {
	ServerAddr      string
	PlainText       bool
	Insecure        bool
	CertPEMData     []byte
	ClientCert      *tls.Certificate
	AuthToken       string
	RefreshToken    string
	UserAgent       string
	GRPCWeb         bool
	GRPCWebRootPath string
	Headers         []string

	proxyMutex      *sync.Mutex
	proxyListener   net.Listener
	proxyServer     *grpc.Server
	proxyUsersCount int
	httpClient      *http.Client
}

// NewClient creates a new API client from a set of config options.
func NewClient(opts *ClientOptions) (Client, error) {
	var c client
	localCfg, err := localconfig.ReadLocalConfig(opts.ConfigPath)
	if err != nil {
		return nil, err
	}
	c.proxyMutex = &sync.Mutex{}
	var ctxName string
	if localCfg != nil {
		configCtx, err := localCfg.ResolveContext(opts.Context)
		if err != nil {
			return nil, err
		}
		if configCtx != nil {
			c.ServerAddr = configCtx.Server.Server
			if configCtx.Server.CACertificateAuthorityData != "" {
				c.CertPEMData, err = base64.StdEncoding.DecodeString(configCtx.Server.CACertificateAuthorityData)
				if err != nil {
					return nil, err
				}
			}
			if configCtx.Server.ClientCertificateData != "" && configCtx.Server.ClientCertificateKeyData != "" {
				clientCertData, err := base64.StdEncoding.DecodeString(configCtx.Server.ClientCertificateData)
				if err != nil {
					return nil, err
				}
				clientCertKeyData, err := base64.StdEncoding.DecodeString(configCtx.Server.ClientCertificateKeyData)
				if err != nil {
					return nil, err
				}
				clientCert, err := tls.X509KeyPair(clientCertData, clientCertKeyData)
				if err != nil {
					return nil, err
				}
				c.ClientCert = &clientCert
			} else if configCtx.Server.ClientCertificateData != "" || configCtx.Server.ClientCertificateKeyData != "" {
				return nil, errors.New("ClientCertificateData and ClientCertificateKeyData must always be specified together")
			}
			c.PlainText = configCtx.Server.PlainText
			c.Insecure = configCtx.Server.Insecure
			c.GRPCWeb = configCtx.Server.GRPCWeb
			c.GRPCWebRootPath = configCtx.Server.GRPCWebRootPath
			c.AuthToken = configCtx.User.AuthToken
			c.RefreshToken = configCtx.User.RefreshToken
			ctxName = configCtx.Name
		}
	}
	if opts.UserAgent != "" {
		c.UserAgent = opts.UserAgent
	} else {
		c.UserAgent = fmt.Sprintf("%s/%s", common.ArgoCDUserAgentName, common.GetVersion().Version)
	}
	// Override server address if specified in env or CLI flag
	c.ServerAddr = env.StringFromEnv(EnvArgoCDServer, c.ServerAddr)
	if opts.PortForward || opts.PortForwardNamespace != "" {
		if opts.KubeOverrides == nil {
			opts.KubeOverrides = &clientcmd.ConfigOverrides{}
		}
		serverPodLabelSelector := common.LabelKeyAppName + "=" + opts.ServerName
		port, err := kube.PortForward(8080, opts.PortForwardNamespace, opts.KubeOverrides, serverPodLabelSelector)
		if err != nil {
			return nil, err
		}
		opts.ServerAddr = fmt.Sprintf("127.0.0.1:%d", port)
		opts.Insecure = true
	}
	if opts.ServerAddr != "" {
		c.ServerAddr = opts.ServerAddr
	}
	// Make sure we got the server address and auth token from somewhere
	if c.ServerAddr == "" {
		return nil, errors.New("Argo CD server address unspecified")
	}
	// Override auth-token if specified in env variable or CLI flag
	c.AuthToken = env.StringFromEnv(EnvArgoCDAuthToken, c.AuthToken)
	if opts.AuthToken != "" {
		c.AuthToken = strings.TrimSpace(opts.AuthToken)
	}
	// Override certificate data if specified from CLI flag
	if opts.CertFile != "" {
		b, err := os.ReadFile(opts.CertFile)
		if err != nil {
			return nil, err
		}
		c.CertPEMData = b
	}
	// Override client certificate data if specified from CLI flag
	if opts.ClientCertFile != "" && opts.ClientCertKeyFile != "" {
		clientCert, err := tls.LoadX509KeyPair(opts.ClientCertFile, opts.ClientCertKeyFile)
		if err != nil {
			return nil, err
		}
		c.ClientCert = &clientCert
	} else if opts.ClientCertFile != "" || opts.ClientCertKeyFile != "" {
		return nil, errors.New("--client-crt and --client-crt-key must always be specified together")
	}
	// Override insecure/plaintext options if specified from CLI
	if opts.PlainText {
		c.PlainText = true
	}
	if opts.Insecure {
		c.Insecure = true
	}
	if opts.GRPCWeb {
		c.GRPCWeb = true
	}
	if opts.GRPCWebRootPath != "" {
		c.GRPCWebRootPath = opts.GRPCWebRootPath
	}

	if opts.HttpRetryMax > 0 {
		retryClient := retryablehttp.NewClient()
		retryClient.RetryMax = opts.HttpRetryMax
		c.httpClient = retryClient.StandardClient()
	} else {
		c.httpClient = &http.Client{}
	}

	if !c.PlainText {
		tlsConfig, err := c.tlsConfig()
		if err != nil {
			return nil, err
		}
		c.httpClient.Transport = &http.Transport{
			TLSClientConfig: tlsConfig,
		}
	}
	if !c.GRPCWeb {
		if parts := strings.Split(c.ServerAddr, ":"); len(parts) == 1 {
			// If port is unspecified, assume the most likely port
			c.ServerAddr += ":443"
		}
		// test if we need to set it to true
		// if a call to grpc failed, then try again with GRPCWeb
		conn, versionIf, err := c.NewVersionClient()
		if err == nil {
			defer argoio.Close(conn)
			_, err = versionIf.Version(context.Background(), &empty.Empty{})
		}
		if err != nil {
			c.GRPCWeb = true
			conn, versionIf := c.NewVersionClientOrDie()
			defer argoio.Close(conn)

			_, err := versionIf.Version(context.Background(), &empty.Empty{})
			if err == nil {
				log.Warnf("Failed to invoke grpc call. Use flag --grpc-web in grpc calls. To avoid this warning message, use flag --grpc-web.")
			} else {
				c.GRPCWeb = false
			}
		}
	}
	if localCfg != nil {
		err = c.refreshAuthToken(localCfg, ctxName, opts.ConfigPath)
		if err != nil {
			return nil, err
		}
	}
	c.Headers = opts.Headers

	return &c, nil
}

// OIDCConfig returns OAuth2 client config and a OpenID Provider based on Argo CD settings
// ctx can hold an appropriate http.Client to use for the exchange
func (c *client) OIDCConfig(ctx context.Context, set *settingspkg.Settings) (*oauth2.Config, *oidc.Provider, error) {
	var clientID string
	var issuerURL string
	var scopes []string
	switch {
	case set.OIDCConfig != nil && set.OIDCConfig.Issuer != "":
		if set.OIDCConfig.CLIClientID != "" {
			clientID = set.OIDCConfig.CLIClientID
		} else {
			clientID = set.OIDCConfig.ClientID
		}
		issuerURL = set.OIDCConfig.Issuer
<<<<<<< HEAD
		scopes = set.OIDCConfig.Scopes
=======
		scopes = oidcutil.GetScopesOrDefault(set.OIDCConfig.Scopes)
>>>>>>> 079341c6
	case set.DexConfig != nil && len(set.DexConfig.Connectors) > 0:
		clientID = common.ArgoCDCLIClientAppID
		scopes = append(oidcutil.GetScopesOrDefault(nil), common.DexFederatedScope)
		issuerURL = fmt.Sprintf("%s%s", set.URL, common.DexAPIEndpoint)
	default:
		return nil, nil, fmt.Errorf("%s is not configured with SSO", c.ServerAddr)
	}
	provider, err := oidc.NewProvider(ctx, issuerURL)
	if err != nil {
		return nil, nil, fmt.Errorf("Failed to query provider %q: %w", issuerURL, err)
	}
	oidcConf, err := oidcutil.ParseConfig(provider)
	if err != nil {
		return nil, nil, fmt.Errorf("Failed to parse provider config: %w", err)
	}
	if oidcutil.OfflineAccess(oidcConf.ScopesSupported) {
		scopes = append(scopes, oidc.ScopeOfflineAccess)
	}
	oauth2conf := oauth2.Config{
		ClientID: clientID,
		Scopes:   scopes,
		Endpoint: provider.Endpoint(),
	}
	return &oauth2conf, provider, nil
}

// HTTPClient returns a HTTPClient appropriate for performing OAuth, based on TLS settings
func (c *client) HTTPClient() (*http.Client, error) {
	tlsConfig, err := c.tlsConfig()
	if err != nil {
		return nil, err
	}

	headers, err := parseHeaders(c.Headers)
	if err != nil {
		return nil, err
	}

	if c.UserAgent != "" {
		headers.Set("User-Agent", c.UserAgent)
	}

	return &http.Client{
		Transport: &http_util.TransportWithHeader{
			RoundTripper: &http.Transport{
				TLSClientConfig: tlsConfig,
				Proxy:           http.ProxyFromEnvironment,
				Dial: (&net.Dialer{
					Timeout:   30 * time.Second,
					KeepAlive: 30 * time.Second,
				}).Dial,
				TLSHandshakeTimeout:   10 * time.Second,
				ExpectContinueTimeout: 1 * time.Second,
			},
			Header: headers,
		},
	}, nil
}

// refreshAuthToken refreshes a JWT auth token if it is invalid (e.g. expired)
func (c *client) refreshAuthToken(localCfg *localconfig.LocalConfig, ctxName, configPath string) error {
	if c.RefreshToken == "" {
		// If we have no refresh token, there's no point in doing anything
		return nil
	}
	configCtx, err := localCfg.ResolveContext(ctxName)
	if err != nil {
		return err
	}
	parser := jwt.NewParser(jwt.WithoutClaimsValidation())
	var claims jwt.RegisteredClaims
	_, _, err = parser.ParseUnverified(configCtx.User.AuthToken, &claims)
	if err != nil {
		return err
	}
	validator := jwt.NewValidator()
	if validator.Validate(claims) == nil {
		// token is still valid
		return nil
	}

	log.Debug("Auth token no longer valid. Refreshing")
	rawIDToken, refreshToken, err := c.redeemRefreshToken()
	if err != nil {
		return err
	}
	c.AuthToken = rawIDToken
	c.RefreshToken = refreshToken
	localCfg.UpsertUser(localconfig.User{
		Name:         ctxName,
		AuthToken:    c.AuthToken,
		RefreshToken: c.RefreshToken,
	})
	err = localconfig.WriteLocalConfig(*localCfg, configPath)
	if err != nil {
		return err
	}
	return nil
}

// redeemRefreshToken performs the exchange of a refresh_token for a new id_token and refresh_token
func (c *client) redeemRefreshToken() (string, string, error) {
	setConn, setIf, err := c.NewSettingsClient()
	if err != nil {
		return "", "", err
	}
	defer func() { _ = setConn.Close() }()
	httpClient, err := c.HTTPClient()
	if err != nil {
		return "", "", err
	}
	ctx := oidc.ClientContext(context.Background(), httpClient)
	acdSet, err := setIf.Get(ctx, &settingspkg.SettingsQuery{})
	if err != nil {
		return "", "", err
	}
	oauth2conf, _, err := c.OIDCConfig(ctx, acdSet)
	if err != nil {
		return "", "", err
	}
	t := &oauth2.Token{
		RefreshToken: c.RefreshToken,
	}
	token, err := oauth2conf.TokenSource(ctx, t).Token()
	if err != nil {
		return "", "", err
	}
	rawIDToken, ok := token.Extra("id_token").(string)
	if !ok {
		return "", "", errors.New("no id_token in token response")
	}
	refreshToken, _ := token.Extra("refresh_token").(string)
	return rawIDToken, refreshToken, nil
}

// NewClientOrDie creates a new API client from a set of config options, or fails fatally if the new client creation fails.
func NewClientOrDie(opts *ClientOptions) Client {
	client, err := NewClient(opts)
	if err != nil {
		log.Fatal(err)
	}
	return client
}

// JwtCredentials implements the gRPC credentials.Credentials interface which we is used to do
// grpc.WithPerRPCCredentials(), for authentication
type jwtCredentials struct {
	Token string
}

func (c jwtCredentials) RequireTransportSecurity() bool {
	return false
}

func (c jwtCredentials) GetRequestMetadata(context.Context, ...string) (map[string]string, error) {
	return map[string]string{
		MetaDataTokenKey: c.Token,
	}, nil
}

func (c *client) newConn() (*grpc.ClientConn, io.Closer, error) {
	closers := make([]io.Closer, 0)
	serverAddr := c.ServerAddr
	network := "tcp"
	if c.GRPCWeb || c.GRPCWebRootPath != "" {
		// start local grpc server which proxies requests using grpc-web protocol
		addr, closer, err := c.useGRPCProxy()
		if err != nil {
			return nil, nil, err
		}
		network = addr.Network()
		serverAddr = addr.String()
		closers = append(closers, closer)
	}

	var creds credentials.TransportCredentials
	if !c.PlainText && !c.GRPCWeb && c.GRPCWebRootPath == "" {
		tlsConfig, err := c.tlsConfig()
		if err != nil {
			return nil, nil, err
		}
		creds = credentials.NewTLS(tlsConfig)
	}
	endpointCredentials := jwtCredentials{
		Token: c.AuthToken,
	}
	retryOpts := []grpc_retry.CallOption{
		grpc_retry.WithMax(3),
		grpc_retry.WithBackoff(grpc_retry.BackoffLinear(1000 * time.Millisecond)),
	}
	var dialOpts []grpc.DialOption
	dialOpts = append(dialOpts, grpc.WithPerRPCCredentials(endpointCredentials))
	dialOpts = append(dialOpts, grpc.WithDefaultCallOptions(grpc.MaxCallRecvMsgSize(MaxGRPCMessageSize), grpc.MaxCallSendMsgSize(MaxGRPCMessageSize)))
	dialOpts = append(dialOpts, grpc.WithStreamInterceptor(grpc_retry.StreamClientInterceptor(retryOpts...)))
	dialOpts = append(dialOpts, grpc.WithUnaryInterceptor(grpc_middleware.ChainUnaryClient(grpc_retry.UnaryClientInterceptor(retryOpts...))))
	dialOpts = append(dialOpts, grpc.WithUnaryInterceptor(grpc_util.OTELUnaryClientInterceptor()))
	dialOpts = append(dialOpts, grpc.WithStreamInterceptor(grpc_util.OTELStreamClientInterceptor()))

	ctx := context.Background()

	headers, err := parseHeaders(c.Headers)
	if err != nil {
		return nil, nil, err
	}
	for k, vs := range headers {
		for _, v := range vs {
			ctx = metadata.AppendToOutgoingContext(ctx, k, v)
		}
	}

	if c.UserAgent != "" {
		dialOpts = append(dialOpts, grpc.WithUserAgent(c.UserAgent))
	}
	conn, e := grpc_util.BlockingDial(ctx, network, serverAddr, creds, dialOpts...)
	closers = append(closers, conn)
	return conn, argoio.NewCloser(func() error {
		var firstErr error
		for i := range closers {
			err := closers[i].Close()
			if err != nil {
				firstErr = err
			}
		}
		return firstErr
	}), e
}

func (c *client) tlsConfig() (*tls.Config, error) {
	var tlsConfig tls.Config
	if len(c.CertPEMData) > 0 {
		cp := tls_util.BestEffortSystemCertPool()
		if !cp.AppendCertsFromPEM(c.CertPEMData) {
			return nil, errors.New("credentials: failed to append certificates")
		}
		tlsConfig.RootCAs = cp
	}
	if c.ClientCert != nil {
		tlsConfig.Certificates = append(tlsConfig.Certificates, *c.ClientCert)
	}
	if c.Insecure {
		tlsConfig.InsecureSkipVerify = true
	}
	return &tlsConfig, nil
}

func (c *client) ClientOptions() ClientOptions {
	return ClientOptions{
		ServerAddr: c.ServerAddr,
		PlainText:  c.PlainText,
		Insecure:   c.Insecure,
		AuthToken:  c.AuthToken,
	}
}

func (c *client) NewRepoClient() (io.Closer, repositorypkg.RepositoryServiceClient, error) {
	conn, closer, err := c.newConn()
	if err != nil {
		return nil, nil, err
	}
	repoIf := repositorypkg.NewRepositoryServiceClient(conn)
	return closer, repoIf, nil
}

func (c *client) NewRepoClientOrDie() (io.Closer, repositorypkg.RepositoryServiceClient) {
	conn, repoIf, err := c.NewRepoClient()
	if err != nil {
		log.Fatalf("Failed to establish connection to %s: %v", c.ServerAddr, err)
	}
	return conn, repoIf
}

func (c *client) NewRepoCredsClient() (io.Closer, repocredspkg.RepoCredsServiceClient, error) {
	conn, closer, err := c.newConn()
	if err != nil {
		return nil, nil, err
	}
	repoIf := repocredspkg.NewRepoCredsServiceClient(conn)
	return closer, repoIf, nil
}

func (c *client) NewRepoCredsClientOrDie() (io.Closer, repocredspkg.RepoCredsServiceClient) {
	conn, repoIf, err := c.NewRepoCredsClient()
	if err != nil {
		log.Fatalf("Failed to establish connection to %s: %v", c.ServerAddr, err)
	}
	return conn, repoIf
}

func (c *client) NewCertClient() (io.Closer, certificatepkg.CertificateServiceClient, error) {
	conn, closer, err := c.newConn()
	if err != nil {
		return nil, nil, err
	}
	certIf := certificatepkg.NewCertificateServiceClient(conn)
	return closer, certIf, nil
}

func (c *client) NewCertClientOrDie() (io.Closer, certificatepkg.CertificateServiceClient) {
	conn, certIf, err := c.NewCertClient()
	if err != nil {
		log.Fatalf("Failed to establish connection to %s: %v", c.ServerAddr, err)
	}
	return conn, certIf
}

func (c *client) NewClusterClient() (io.Closer, clusterpkg.ClusterServiceClient, error) {
	conn, closer, err := c.newConn()
	if err != nil {
		return nil, nil, err
	}
	clusterIf := clusterpkg.NewClusterServiceClient(conn)
	return closer, clusterIf, nil
}

func (c *client) NewClusterClientOrDie() (io.Closer, clusterpkg.ClusterServiceClient) {
	conn, clusterIf, err := c.NewClusterClient()
	if err != nil {
		log.Fatalf("Failed to establish connection to %s: %v", c.ServerAddr, err)
	}
	return conn, clusterIf
}

func (c *client) NewGPGKeyClient() (io.Closer, gpgkeypkg.GPGKeyServiceClient, error) {
	conn, closer, err := c.newConn()
	if err != nil {
		return nil, nil, err
	}
	gpgkeyIf := gpgkeypkg.NewGPGKeyServiceClient(conn)
	return closer, gpgkeyIf, nil
}

func (c *client) NewGPGKeyClientOrDie() (io.Closer, gpgkeypkg.GPGKeyServiceClient) {
	conn, gpgkeyIf, err := c.NewGPGKeyClient()
	if err != nil {
		log.Fatalf("Failed to establish connection to %s: %v", c.ServerAddr, err)
	}
	return conn, gpgkeyIf
}

func (c *client) NewApplicationClient() (io.Closer, applicationpkg.ApplicationServiceClient, error) {
	conn, closer, err := c.newConn()
	if err != nil {
		return nil, nil, err
	}
	appIf := applicationpkg.NewApplicationServiceClient(conn)
	return closer, appIf, nil
}

func (c *client) NewApplicationSetClient() (io.Closer, applicationsetpkg.ApplicationSetServiceClient, error) {
	conn, closer, err := c.newConn()
	if err != nil {
		return nil, nil, err
	}
	appIf := applicationsetpkg.NewApplicationSetServiceClient(conn)
	return closer, appIf, nil
}

func (c *client) NewApplicationClientOrDie() (io.Closer, applicationpkg.ApplicationServiceClient) {
	conn, appIf, err := c.NewApplicationClient()
	if err != nil {
		log.Fatalf("Failed to establish connection to %s: %v", c.ServerAddr, err)
	}
	return conn, appIf
}

func (c *client) NewNotificationClient() (io.Closer, notificationpkg.NotificationServiceClient, error) {
	conn, closer, err := c.newConn()
	if err != nil {
		return nil, nil, err
	}
	notifIf := notificationpkg.NewNotificationServiceClient(conn)
	return closer, notifIf, nil
}

func (c *client) NewNotificationClientOrDie() (io.Closer, notificationpkg.NotificationServiceClient) {
	conn, notifIf, err := c.NewNotificationClient()
	if err != nil {
		log.Fatalf("Failed to establish connection to %s: %v", c.ServerAddr, err)
	}
	return conn, notifIf
}

func (c *client) NewApplicationSetClientOrDie() (io.Closer, applicationsetpkg.ApplicationSetServiceClient) {
	conn, repoIf, err := c.NewApplicationSetClient()
	if err != nil {
		log.Fatalf("Failed to establish connection to %s: %v", c.ServerAddr, err)
	}
	return conn, repoIf
}

func (c *client) NewSessionClient() (io.Closer, sessionpkg.SessionServiceClient, error) {
	conn, closer, err := c.newConn()
	if err != nil {
		return nil, nil, err
	}
	sessionIf := sessionpkg.NewSessionServiceClient(conn)
	return closer, sessionIf, nil
}

func (c *client) NewSessionClientOrDie() (io.Closer, sessionpkg.SessionServiceClient) {
	conn, sessionIf, err := c.NewSessionClient()
	if err != nil {
		log.Fatalf("Failed to establish connection to %s: %v", c.ServerAddr, err)
	}
	return conn, sessionIf
}

func (c *client) NewSettingsClient() (io.Closer, settingspkg.SettingsServiceClient, error) {
	conn, closer, err := c.newConn()
	if err != nil {
		return nil, nil, err
	}
	setIf := settingspkg.NewSettingsServiceClient(conn)
	return closer, setIf, nil
}

func (c *client) NewSettingsClientOrDie() (io.Closer, settingspkg.SettingsServiceClient) {
	conn, setIf, err := c.NewSettingsClient()
	if err != nil {
		log.Fatalf("Failed to establish connection to %s: %v", c.ServerAddr, err)
	}
	return conn, setIf
}

func (c *client) NewVersionClient() (io.Closer, versionpkg.VersionServiceClient, error) {
	conn, closer, err := c.newConn()
	if err != nil {
		return nil, nil, err
	}
	versionIf := versionpkg.NewVersionServiceClient(conn)
	return closer, versionIf, nil
}

func (c *client) NewVersionClientOrDie() (io.Closer, versionpkg.VersionServiceClient) {
	conn, versionIf, err := c.NewVersionClient()
	if err != nil {
		log.Fatalf("Failed to establish connection to %s: %v", c.ServerAddr, err)
	}
	return conn, versionIf
}

func (c *client) NewProjectClient() (io.Closer, projectpkg.ProjectServiceClient, error) {
	conn, closer, err := c.newConn()
	if err != nil {
		return nil, nil, err
	}
	projIf := projectpkg.NewProjectServiceClient(conn)
	return closer, projIf, nil
}

func (c *client) NewProjectClientOrDie() (io.Closer, projectpkg.ProjectServiceClient) {
	conn, projIf, err := c.NewProjectClient()
	if err != nil {
		log.Fatalf("Failed to establish connection to %s: %v", c.ServerAddr, err)
	}
	return conn, projIf
}

func (c *client) NewAccountClient() (io.Closer, accountpkg.AccountServiceClient, error) {
	conn, closer, err := c.newConn()
	if err != nil {
		return nil, nil, err
	}
	usrIf := accountpkg.NewAccountServiceClient(conn)
	return closer, usrIf, nil
}

func (c *client) NewAccountClientOrDie() (io.Closer, accountpkg.AccountServiceClient) {
	conn, usrIf, err := c.NewAccountClient()
	if err != nil {
		log.Fatalf("Failed to establish connection to %s: %v", c.ServerAddr, err)
	}
	return conn, usrIf
}

// WatchApplicationWithRetry returns a channel of watch events for an application, retrying the
// watch upon errors. Closes the returned channel when the context is cancelled.
func (c *client) WatchApplicationWithRetry(ctx context.Context, appName string, revision string) chan *v1alpha1.ApplicationWatchEvent {
	appEventsCh := make(chan *v1alpha1.ApplicationWatchEvent)
	cancelled := false
	appName, appNs := argo.ParseFromQualifiedName(appName, "")
	go func() {
		defer close(appEventsCh)
		for !cancelled {
			conn, appIf, err := c.NewApplicationClient()
			if err == nil {
				var wc applicationpkg.ApplicationService_WatchClient
				wc, err = appIf.Watch(ctx, &applicationpkg.ApplicationQuery{
					Name:            &appName,
					AppNamespace:    &appNs,
					ResourceVersion: &revision,
				})
				if err == nil {
					for {
						var appEvent *v1alpha1.ApplicationWatchEvent
						appEvent, err = wc.Recv()
						if err != nil {
							break
						}
						revision = appEvent.Application.ResourceVersion
						appEventsCh <- appEvent
					}
				}
			}
			if err != nil {
				if isCanceledContextErr(err) {
					cancelled = true
				} else {
					time.Sleep(1 * time.Second)
				}
			}
			if conn != nil {
				_ = conn.Close()
			}
		}
	}()
	return appEventsCh
}

func isCanceledContextErr(err error) bool {
	if err != nil && errors.Is(err, context.Canceled) {
		return true
	}
	if stat, ok := status.FromError(err); ok {
		if stat.Code() == codes.Canceled || stat.Code() == codes.DeadlineExceeded {
			return true
		}
	}
	return false
}

func parseHeaders(headerStrings []string) (http.Header, error) {
	headers := http.Header{}
	for _, kv := range headerStrings {
		i := strings.IndexByte(kv, ':')
		// zero means meaningless empty header name
		if i <= 0 {
			return nil, fmt.Errorf("additional headers must be colon(:)-separated: %s", kv)
		}
		headers.Add(kv[0:i], kv[i+1:])
	}
	return headers, nil
}<|MERGE_RESOLUTION|>--- conflicted
+++ resolved
@@ -328,11 +328,7 @@
 			clientID = set.OIDCConfig.ClientID
 		}
 		issuerURL = set.OIDCConfig.Issuer
-<<<<<<< HEAD
-		scopes = set.OIDCConfig.Scopes
-=======
 		scopes = oidcutil.GetScopesOrDefault(set.OIDCConfig.Scopes)
->>>>>>> 079341c6
 	case set.DexConfig != nil && len(set.DexConfig.Connectors) > 0:
 		clientID = common.ArgoCDCLIClientAppID
 		scopes = append(oidcutil.GetScopesOrDefault(nil), common.DexFederatedScope)
