--- conflicted
+++ resolved
@@ -204,15 +204,8 @@
 		c.UserAgent = fmt.Sprintf("%s/%s", common.ArgoCDUserAgentName, common.GetVersion().Version)
 	}
 	// Override server address if specified in env or CLI flag
-<<<<<<< HEAD
-	if serverFromEnv := os.Getenv(EnvArgoCDServer); serverFromEnv != "" {
-		c.ServerAddr = serverFromEnv
-	}
+	c.ServerAddr = env.StringFromEnv(EnvArgoCDServer, c.ServerAddr)
 	if opts.PortForward {
-=======
-	c.ServerAddr = env.StringFromEnv(EnvArgoCDServer, c.ServerAddr)
-	if opts.PortForward || opts.PortForwardNamespace != "" {
->>>>>>> c7404126
 		if opts.KubeOverrides == nil {
 			opts.KubeOverrides = &clientcmd.ConfigOverrides{}
 		}
