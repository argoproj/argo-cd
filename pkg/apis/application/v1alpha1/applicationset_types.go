--- conflicted
+++ resolved
@@ -448,11 +448,7 @@
 	// If you add a new SCM provider, update CustomApiUrl below.
 }
 
-<<<<<<< HEAD
-func (g *SCMProviderGenerator) CustomApiUrl() string {
-=======
 func (g *SCMProviderGenerator) CustomApiUrl() string { //nolint:revive //FIXME(var-naming)
->>>>>>> 079341c6
 	switch {
 	case g.Github != nil:
 		return g.Github.API
