--- conflicted
+++ resolved
@@ -463,7 +463,7 @@
 		return g.BitbucketServer.API
 	case g.AzureDevOps != nil:
 		return g.AzureDevOps.API
-	} else if g.ScmManager != nil {
+	case g.ScmManager != nil:
 		return g.ScmManager.API
 	}
 	return ""
@@ -494,7 +494,7 @@
 	// Allow self-signed TLS / Certificates; default: false
 	Insecure bool `json:"insecure,omitempty" protobuf:"varint,4,opt,name=insecure"`
 	// ConfigMap key holding the trusted certificates
-	CARef *ConfigMapKeyRef `json:"caRef,omitempty" protobuf:"bytes,9,opt,name=caRef"`
+	CARef *ConfigMapKeyRef `json:"caRef,omitempty" protobuf:"bytes,5,opt,name=caRef"`
 }
 
 // SCMProviderGeneratorGithub defines connection info specific to GitHub.
@@ -631,14 +631,11 @@
 	Bitbucket           *PullRequestGeneratorBitbucket `json:"bitbucket,omitempty" protobuf:"bytes,8,opt,name=bitbucket"`
 	// Additional provider to use and config for it.
 	AzureDevOps *PullRequestGeneratorAzureDevOps `json:"azuredevops,omitempty" protobuf:"bytes,9,opt,name=azuredevops"`
-<<<<<<< HEAD
 	ScmManager  *PullRequestGeneratorScmManager  `json:"scmManager,omitempty" protobuf:"bytes,10,opt,name=scmManager"`
-=======
 	// Values contains key/value pairs which are passed directly as parameters to the template
-	Values map[string]string `json:"values,omitempty" protobuf:"bytes,10,name=values"`
+	Values map[string]string `json:"values,omitempty" protobuf:"bytes,11,name=values"`
 	// ContinueOnRepoNotFoundError is a flag to continue the ApplicationSet Pull Request generator parameters generation even if the repository is not found.
-	ContinueOnRepoNotFoundError bool `json:"continueOnRepoNotFoundError,omitempty" protobuf:"varint,11,opt,name=continueOnRepoNotFoundError"`
->>>>>>> 87faf587
+	ContinueOnRepoNotFoundError bool `json:"continueOnRepoNotFoundError,omitempty" protobuf:"varint,12,opt,name=continueOnRepoNotFoundError"`
 	// If you add a new SCM provider, update CustomApiUrl below.
 }
 
@@ -696,7 +693,7 @@
 	// Allow insecure tls, for self-signed certificates; default: false.
 	Insecure bool `json:"insecure,omitempty" protobuf:"varint,5,opt,name=insecure"`
 	// ConfigMap key holding the trusted certificates
-	CARef *ConfigMapKeyRef `json:"caRef,omitempty" protobuf:"bytes,7,opt,name=caRef"`
+	CARef *ConfigMapKeyRef `json:"caRef,omitempty" protobuf:"bytes,6,opt,name=caRef"`
 }
 
 // PullRequestGeneratorAzureDevOps defines connection info specific to AzureDevOps.
