/*


Licensed under the Apache License, Version 2.0 (the "License");
you may not use this file except in compliance with the License.
You may obtain a copy of the License at

    http://www.apache.org/licenses/LICENSE-2.0

Unless required by applicable law or agreed to in writing, software
distributed under the License is distributed on an "AS IS" BASIS,
WITHOUT WARRANTIES OR CONDITIONS OF ANY KIND, either express or implied.
See the License for the specific language governing permissions and
limitations under the License.
*/

package v1alpha1

import (
	"encoding/json"
	"fmt"
	"sort"

	"github.com/argoproj/argo-cd/v2/common"

	apiextensionsv1 "k8s.io/apiextensions-apiserver/pkg/apis/apiextensions/v1"
	metav1 "k8s.io/apimachinery/pkg/apis/meta/v1"
	"k8s.io/apimachinery/pkg/util/intstr"
)

// Utility struct for a reference to a secret key.
type SecretRef struct {
	SecretName string `json:"secretName" protobuf:"bytes,1,opt,name=secretName"`
	Key        string `json:"key" protobuf:"bytes,2,opt,name=key"`
}

// ApplicationSet is a set of Application resources
// +genclient
// +genclient:noStatus
// +k8s:deepcopy-gen:interfaces=k8s.io/apimachinery/pkg/runtime.Object
// +kubebuilder:resource:path=applicationsets,shortName=appset;appsets
// +kubebuilder:subresource:status
type ApplicationSet struct {
	metav1.TypeMeta   `json:",inline"`
	metav1.ObjectMeta `json:"metadata" protobuf:"bytes,1,opt,name=metadata"`
	Spec              ApplicationSetSpec   `json:"spec" protobuf:"bytes,2,opt,name=spec"`
	Status            ApplicationSetStatus `json:"status,omitempty" protobuf:"bytes,3,opt,name=status"`
}

// RBACName formats fully qualified application name for RBAC check.
func (a *ApplicationSet) RBACName() string {
	return fmt.Sprintf("%s/%s", a.Spec.Template.Spec.GetProject(), a.ObjectMeta.Name)
}

// ApplicationSetSpec represents a class of application set state.
type ApplicationSetSpec struct {
	GoTemplate      bool                        `json:"goTemplate,omitempty" protobuf:"bytes,1,name=goTemplate"`
	Generators      []ApplicationSetGenerator   `json:"generators" protobuf:"bytes,2,name=generators"`
	Template        ApplicationSetTemplate      `json:"template" protobuf:"bytes,3,name=template"`
	SyncPolicy      *ApplicationSetSyncPolicy   `json:"syncPolicy,omitempty" protobuf:"bytes,4,name=syncPolicy"`
	Strategy        *ApplicationSetStrategy     `json:"strategy,omitempty" protobuf:"bytes,5,opt,name=strategy"`
	PreservedFields *ApplicationPreservedFields `json:"preservedFields,omitempty" protobuf:"bytes,6,opt,name=preservedFields"`
}

type ApplicationPreservedFields struct {
	Annotations []string `json:"annotations,omitempty" protobuf:"bytes,1,name=annotations"`
}

// ApplicationSetStrategy configures how generated Applications are updated in sequence.
type ApplicationSetStrategy struct {
	Type        string                         `json:"type,omitempty" protobuf:"bytes,1,opt,name=type"`
	RollingSync *ApplicationSetRolloutStrategy `json:"rollingSync,omitempty" protobuf:"bytes,2,opt,name=rollingSync"`
	// RollingUpdate *ApplicationSetRolloutStrategy `json:"rollingUpdate,omitempty" protobuf:"bytes,3,opt,name=rollingUpdate"`
}
type ApplicationSetRolloutStrategy struct {
	Steps []ApplicationSetRolloutStep `json:"steps,omitempty" protobuf:"bytes,1,opt,name=steps"`
}

type ApplicationSetRolloutStep struct {
	MatchExpressions []ApplicationMatchExpression `json:"matchExpressions,omitempty" protobuf:"bytes,1,opt,name=matchExpressions"`
	MaxUpdate        *intstr.IntOrString          `json:"maxUpdate,omitempty" protobuf:"bytes,2,opt,name=maxUpdate"`
}

type ApplicationMatchExpression struct {
	Key      string   `json:"key,omitempty" protobuf:"bytes,1,opt,name=key"`
	Operator string   `json:"operator,omitempty" protobuf:"bytes,2,opt,name=operator"`
	Values   []string `json:"values,omitempty" protobuf:"bytes,3,opt,name=values"`
}

// ApplicationSetSyncPolicy configures how generated Applications will relate to their
// ApplicationSet.
type ApplicationSetSyncPolicy struct {
	// PreserveResourcesOnDeletion will preserve resources on deletion. If PreserveResourcesOnDeletion is set to true, these Applications will not be deleted.
	PreserveResourcesOnDeletion bool `json:"preserveResourcesOnDeletion,omitempty" protobuf:"bytes,1,name=syncPolicy"`
}

// ApplicationSetTemplate represents argocd ApplicationSpec
type ApplicationSetTemplate struct {
	ApplicationSetTemplateMeta `json:"metadata" protobuf:"bytes,1,name=metadata"`
	Spec                       ApplicationSpec `json:"spec" protobuf:"bytes,2,name=spec"`
}

// ApplicationSetTemplateMeta represents the Argo CD application fields that may
// be used for Applications generated from the ApplicationSet (based on metav1.ObjectMeta)
type ApplicationSetTemplateMeta struct {
	Name        string            `json:"name,omitempty" protobuf:"bytes,1,name=name"`
	Namespace   string            `json:"namespace,omitempty" protobuf:"bytes,2,name=namespace"`
	Labels      map[string]string `json:"labels,omitempty" protobuf:"bytes,3,name=labels"`
	Annotations map[string]string `json:"annotations,omitempty" protobuf:"bytes,4,name=annotations"`
	Finalizers  []string          `json:"finalizers,omitempty" protobuf:"bytes,5,name=finalizers"`
}

// ApplicationSetGenerator represents a generator at the top level of an ApplicationSet.
type ApplicationSetGenerator struct {
	List                    *ListGenerator        `json:"list,omitempty" protobuf:"bytes,1,name=list"`
	Clusters                *ClusterGenerator     `json:"clusters,omitempty" protobuf:"bytes,2,name=clusters"`
	Git                     *GitGenerator         `json:"git,omitempty" protobuf:"bytes,3,name=git"`
	SCMProvider             *SCMProviderGenerator `json:"scmProvider,omitempty" protobuf:"bytes,4,name=scmProvider"`
	ClusterDecisionResource *DuckTypeGenerator    `json:"clusterDecisionResource,omitempty" protobuf:"bytes,5,name=clusterDecisionResource"`
	PullRequest             *PullRequestGenerator `json:"pullRequest,omitempty" protobuf:"bytes,6,name=pullRequest"`
	Matrix                  *MatrixGenerator      `json:"matrix,omitempty" protobuf:"bytes,7,name=matrix"`
	Merge                   *MergeGenerator       `json:"merge,omitempty" protobuf:"bytes,8,name=merge"`

	// Selector allows to post-filter all generator.
	Selector *metav1.LabelSelector `json:"selector,omitempty" protobuf:"bytes,9,name=selector"`
}

// ApplicationSetNestedGenerator represents a generator nested within a combination-type generator (MatrixGenerator or
// MergeGenerator).
type ApplicationSetNestedGenerator struct {
	List                    *ListGenerator        `json:"list,omitempty" protobuf:"bytes,1,name=list"`
	Clusters                *ClusterGenerator     `json:"clusters,omitempty" protobuf:"bytes,2,name=clusters"`
	Git                     *GitGenerator         `json:"git,omitempty" protobuf:"bytes,3,name=git"`
	SCMProvider             *SCMProviderGenerator `json:"scmProvider,omitempty" protobuf:"bytes,4,name=scmProvider"`
	ClusterDecisionResource *DuckTypeGenerator    `json:"clusterDecisionResource,omitempty" protobuf:"bytes,5,name=clusterDecisionResource"`
	PullRequest             *PullRequestGenerator `json:"pullRequest,omitempty" protobuf:"bytes,6,name=pullRequest"`

	// Matrix should have the form of NestedMatrixGenerator
	Matrix *apiextensionsv1.JSON `json:"matrix,omitempty" protobuf:"bytes,7,name=matrix"`

	// Merge should have the form of NestedMergeGenerator
	Merge *apiextensionsv1.JSON `json:"merge,omitempty" protobuf:"bytes,8,name=merge"`

	// Selector allows to post-filter all generator.
	Selector *metav1.LabelSelector `json:"selector,omitempty" protobuf:"bytes,9,name=selector"`
}

type ApplicationSetNestedGenerators []ApplicationSetNestedGenerator

// ApplicationSetTerminalGenerator represents a generator nested within a nested generator (for example, a list within
// a merge within a matrix). A generator at this level may not be a combination-type generator (MatrixGenerator or
// MergeGenerator). ApplicationSet enforces this nesting depth limit because CRDs do not support recursive types.
// https://github.com/kubernetes-sigs/controller-tools/issues/477
type ApplicationSetTerminalGenerator struct {
	List                    *ListGenerator        `json:"list,omitempty" protobuf:"bytes,1,name=list"`
	Clusters                *ClusterGenerator     `json:"clusters,omitempty" protobuf:"bytes,2,name=clusters"`
	Git                     *GitGenerator         `json:"git,omitempty" protobuf:"bytes,3,name=git"`
	SCMProvider             *SCMProviderGenerator `json:"scmProvider,omitempty" protobuf:"bytes,4,name=scmProvider"`
	ClusterDecisionResource *DuckTypeGenerator    `json:"clusterDecisionResource,omitempty" protobuf:"bytes,5,name=clusterDecisionResource"`
	PullRequest             *PullRequestGenerator `json:"pullRequest,omitempty" protobuf:"bytes,6,name=pullRequest"`
}

type ApplicationSetTerminalGenerators []ApplicationSetTerminalGenerator

// toApplicationSetNestedGenerators converts a terminal generator (a generator which cannot be a combination-type
// generator) to a "nested" generator. The conversion is for convenience, allowing generator g to be used where a nested
// generator is expected.
func (g ApplicationSetTerminalGenerators) toApplicationSetNestedGenerators() []ApplicationSetNestedGenerator {
	nestedGenerators := make([]ApplicationSetNestedGenerator, len(g))
	for i, terminalGenerator := range g {
		nestedGenerators[i] = ApplicationSetNestedGenerator{
			List:                    terminalGenerator.List,
			Clusters:                terminalGenerator.Clusters,
			Git:                     terminalGenerator.Git,
			SCMProvider:             terminalGenerator.SCMProvider,
			ClusterDecisionResource: terminalGenerator.ClusterDecisionResource,
			PullRequest:             terminalGenerator.PullRequest,
		}
	}
	return nestedGenerators
}

// ListGenerator include items info
type ListGenerator struct {
	Elements     []apiextensionsv1.JSON `json:"elements" protobuf:"bytes,1,name=elements"`
	Template     ApplicationSetTemplate `json:"template,omitempty" protobuf:"bytes,2,name=template"`
	ElementsYaml string                 `json:"elementsYaml,omitempty" protobuf:"bytes,3,opt,name=elementsYaml"`
}

// MatrixGenerator generates the cartesian product of two sets of parameters. The parameters are defined by two nested
// generators.
type MatrixGenerator struct {
	Generators []ApplicationSetNestedGenerator `json:"generators" protobuf:"bytes,1,name=generators"`
	Template   ApplicationSetTemplate          `json:"template,omitempty" protobuf:"bytes,2,name=template"`
}

// NestedMatrixGenerator is a MatrixGenerator nested under another combination-type generator (MatrixGenerator or
// MergeGenerator). NestedMatrixGenerator does not have an override template, because template overriding has no meaning
// within the constituent generators of combination-type generators.
//
// NOTE: Nested matrix generator is not included directly in the CRD struct, instead it is included
// as a generic 'apiextensionsv1.JSON' object, and then marshalled into a NestedMatrixGenerator
// when processed.
type NestedMatrixGenerator struct {
	Generators ApplicationSetTerminalGenerators `json:"generators" protobuf:"bytes,1,name=generators"`
}

// ToNestedMatrixGenerator converts a JSON struct (from the K8s resource) to corresponding
// NestedMatrixGenerator object.
func ToNestedMatrixGenerator(j *apiextensionsv1.JSON) (*NestedMatrixGenerator, error) {
	if j == nil {
		return nil, nil
	}

	nestedMatrixGenerator := NestedMatrixGenerator{}
	err := json.Unmarshal(j.Raw, &nestedMatrixGenerator)
	if err != nil {
		return nil, err
	}

	return &nestedMatrixGenerator, nil
}

// ToMatrixGenerator converts a NestedMatrixGenerator to a MatrixGenerator. This conversion is for convenience, allowing
// a NestedMatrixGenerator to be used where a MatrixGenerator is expected (of course, the converted generator will have
// no override template).
func (g NestedMatrixGenerator) ToMatrixGenerator() *MatrixGenerator {
	return &MatrixGenerator{
		Generators: g.Generators.toApplicationSetNestedGenerators(),
	}
}

// MergeGenerator merges the output of two or more generators. Where the values for all specified merge keys are equal
// between two sets of generated parameters, the parameter sets will be merged with the parameters from the latter
// generator taking precedence. Parameter sets with merge keys not present in the base generator's params will be
// ignored.
// For example, if the first generator produced [{a: '1', b: '2'}, {c: '1', d: '1'}] and the second generator produced
// [{'a': 'override'}], the united parameters for merge keys = ['a'] would be
// [{a: 'override', b: '1'}, {c: '1', d: '1'}].
//
// MergeGenerator supports template overriding. If a MergeGenerator is one of multiple top-level generators, its
// template will be merged with the top-level generator before the parameters are applied.
type MergeGenerator struct {
	Generators []ApplicationSetNestedGenerator `json:"generators" protobuf:"bytes,1,name=generators"`
	MergeKeys  []string                        `json:"mergeKeys" protobuf:"bytes,2,name=mergeKeys"`
	Template   ApplicationSetTemplate          `json:"template,omitempty" protobuf:"bytes,3,name=template"`
}

// NestedMergeGenerator is a MergeGenerator nested under another combination-type generator (MatrixGenerator or
// MergeGenerator). NestedMergeGenerator does not have an override template, because template overriding has no meaning
// within the constituent generators of combination-type generators.
//
// NOTE: Nested merge generator is not included directly in the CRD struct, instead it is included
// as a generic 'apiextensionsv1.JSON' object, and then marshalled into a NestedMergeGenerator
// when processed.
type NestedMergeGenerator struct {
	Generators ApplicationSetTerminalGenerators `json:"generators" protobuf:"bytes,1,name=generators"`
	MergeKeys  []string                         `json:"mergeKeys" protobuf:"bytes,2,name=mergeKeys"`
}

// ToNestedMergeGenerator converts a JSON struct (from the K8s resource) to corresponding
// NestedMergeGenerator object.
func ToNestedMergeGenerator(j *apiextensionsv1.JSON) (*NestedMergeGenerator, error) {
	if j == nil {
		return nil, nil
	}

	nestedMergeGenerator := NestedMergeGenerator{}
	err := json.Unmarshal(j.Raw, &nestedMergeGenerator)
	if err != nil {
		return nil, err
	}

	return &nestedMergeGenerator, nil
}

// ToMergeGenerator converts a NestedMergeGenerator to a MergeGenerator. This conversion is for convenience, allowing
// a NestedMergeGenerator to be used where a MergeGenerator is expected (of course, the converted generator will have
// no override template).
func (g NestedMergeGenerator) ToMergeGenerator() *MergeGenerator {
	return &MergeGenerator{
		Generators: g.Generators.toApplicationSetNestedGenerators(),
		MergeKeys:  g.MergeKeys,
	}
}

// ClusterGenerator defines a generator to match against clusters registered with ArgoCD.
type ClusterGenerator struct {
	// Selector defines a label selector to match against all clusters registered with ArgoCD.
	// Clusters today are stored as Kubernetes Secrets, thus the Secret labels will be used
	// for matching the selector.
	Selector metav1.LabelSelector   `json:"selector,omitempty" protobuf:"bytes,1,name=selector"`
	Template ApplicationSetTemplate `json:"template,omitempty" protobuf:"bytes,2,name=template"`

	// Values contains key/value pairs which are passed directly as parameters to the template
	Values map[string]string `json:"values,omitempty" protobuf:"bytes,3,name=values"`
}

// DuckType defines a generator to match against clusters registered with ArgoCD.
type DuckTypeGenerator struct {
	// ConfigMapRef is a ConfigMap with the duck type definitions needed to retrieve the data
	//              this includes apiVersion(group/version), kind, matchKey and validation settings
	// Name is the resource name of the kind, group and version, defined in the ConfigMapRef
	// RequeueAfterSeconds is how long before the duckType will be rechecked for a change
	ConfigMapRef        string               `json:"configMapRef" protobuf:"bytes,1,name=configMapRef"`
	Name                string               `json:"name,omitempty" protobuf:"bytes,2,name=name"`
	RequeueAfterSeconds *int64               `json:"requeueAfterSeconds,omitempty" protobuf:"bytes,3,name=requeueAfterSeconds"`
	LabelSelector       metav1.LabelSelector `json:"labelSelector,omitempty" protobuf:"bytes,4,name=labelSelector"`

	Template ApplicationSetTemplate `json:"template,omitempty" protobuf:"bytes,5,name=template"`
	// Values contains key/value pairs which are passed directly as parameters to the template
	Values map[string]string `json:"values,omitempty" protobuf:"bytes,6,name=values"`
}

type GitGenerator struct {
	RepoURL             string                      `json:"repoURL" protobuf:"bytes,1,name=repoURL"`
	Directories         []GitDirectoryGeneratorItem `json:"directories,omitempty" protobuf:"bytes,2,name=directories"`
	Files               []GitFileGeneratorItem      `json:"files,omitempty" protobuf:"bytes,3,name=files"`
	Revision            string                      `json:"revision" protobuf:"bytes,4,name=revision"`
	RequeueAfterSeconds *int64                      `json:"requeueAfterSeconds,omitempty" protobuf:"bytes,5,name=requeueAfterSeconds"`
	Template            ApplicationSetTemplate      `json:"template,omitempty" protobuf:"bytes,6,name=template"`
	PathParamPrefix     string                      `json:"pathParamPrefix,omitempty" protobuf:"bytes,7,name=pathParamPrefix"`

	// Values contains key/value pairs which are passed directly as parameters to the template
	Values map[string]string `json:"values,omitempty" protobuf:"bytes,8,name=values"`
}

type GitDirectoryGeneratorItem struct {
	Path    string `json:"path" protobuf:"bytes,1,name=path"`
	Exclude bool   `json:"exclude,omitempty" protobuf:"bytes,2,name=exclude"`
}

type GitFileGeneratorItem struct {
	Path string `json:"path" protobuf:"bytes,1,name=path"`
}

// SCMProviderGenerator defines a generator that scrapes a SCMaaS API to find candidate repos.
type SCMProviderGenerator struct {
	// Which provider to use and config for it.
	Github          *SCMProviderGeneratorGithub          `json:"github,omitempty" protobuf:"bytes,1,opt,name=github"`
	Gitlab          *SCMProviderGeneratorGitlab          `json:"gitlab,omitempty" protobuf:"bytes,2,opt,name=gitlab"`
	Bitbucket       *SCMProviderGeneratorBitbucket       `json:"bitbucket,omitempty" protobuf:"bytes,3,opt,name=bitbucket"`
	BitbucketServer *SCMProviderGeneratorBitbucketServer `json:"bitbucketServer,omitempty" protobuf:"bytes,4,opt,name=bitbucketServer"`
	Gitea           *SCMProviderGeneratorGitea           `json:"gitea,omitempty" protobuf:"bytes,5,opt,name=gitea"`
	AzureDevOps     *SCMProviderGeneratorAzureDevOps     `json:"azureDevOps,omitempty" protobuf:"bytes,6,opt,name=azureDevOps"`
	// Filters for which repos should be considered.
	Filters []SCMProviderGeneratorFilter `json:"filters,omitempty" protobuf:"bytes,7,rep,name=filters"`
	// Which protocol to use for the SCM URL. Default is provider-specific but ssh if possible. Not all providers
	// necessarily support all protocols.
	CloneProtocol string `json:"cloneProtocol,omitempty" protobuf:"bytes,8,opt,name=cloneProtocol"`
	// Standard parameters.
<<<<<<< HEAD
	RequeueAfterSeconds *int64                             `json:"requeueAfterSeconds,omitempty" protobuf:"varint,9,opt,name=requeueAfterSeconds"`
	Template            ApplicationSetTemplate             `json:"template,omitempty" protobuf:"bytes,10,opt,name=template"`
	AWSCodeCommit       *SCMProviderGeneratorAWSCodeCommit `json:"awsCodeCommit,omitempty" protobuf:"bytes,11,opt,name=awsCodeCommit"`
=======
	RequeueAfterSeconds *int64                 `json:"requeueAfterSeconds,omitempty" protobuf:"varint,9,opt,name=requeueAfterSeconds"`
	Template            ApplicationSetTemplate `json:"template,omitempty" protobuf:"bytes,10,opt,name=template"`

	// Values contains key/value pairs which are passed directly as parameters to the template
	Values map[string]string `json:"values,omitempty" protobuf:"bytes,11,name=values"`
>>>>>>> 4c982b22
}

// SCMProviderGeneratorGitea defines a connection info specific to Gitea.
type SCMProviderGeneratorGitea struct {
	// Gitea organization or user to scan. Required.
	Owner string `json:"owner" protobuf:"bytes,1,opt,name=owner"`
	// The Gitea URL to talk to. For example https://gitea.mydomain.com/.
	API string `json:"api" protobuf:"bytes,2,opt,name=api"`
	// Authentication token reference.
	TokenRef *SecretRef `json:"tokenRef,omitempty" protobuf:"bytes,3,opt,name=tokenRef"`
	// Scan all branches instead of just the default branch.
	AllBranches bool `json:"allBranches,omitempty" protobuf:"varint,4,opt,name=allBranches"`
	// Allow self-signed TLS / Certificates; default: false
	Insecure bool `json:"insecure,omitempty" protobuf:"varint,5,opt,name=insecure"`
}

// SCMProviderGeneratorGithub defines connection info specific to GitHub.
type SCMProviderGeneratorGithub struct {
	// GitHub org to scan. Required.
	Organization string `json:"organization" protobuf:"bytes,1,opt,name=organization"`
	// The GitHub API URL to talk to. If blank, use https://api.github.com/.
	API string `json:"api,omitempty" protobuf:"bytes,2,opt,name=api"`
	// Authentication token reference.
	TokenRef *SecretRef `json:"tokenRef,omitempty" protobuf:"bytes,3,opt,name=tokenRef"`
	// AppSecretName is a reference to a GitHub App repo-creds secret.
	AppSecretName string `json:"appSecretName,omitempty" protobuf:"bytes,4,opt,name=appSecretName"`
	// Scan all branches instead of just the default branch.
	AllBranches bool `json:"allBranches,omitempty" protobuf:"varint,5,opt,name=allBranches"`
}

// SCMProviderGeneratorGitlab defines connection info specific to Gitlab.
type SCMProviderGeneratorGitlab struct {
	// Gitlab group to scan. Required.  You can use either the project id (recommended) or the full namespaced path.
	Group string `json:"group" protobuf:"bytes,1,opt,name=group"`
	// Recurse through subgroups (true) or scan only the base group (false).  Defaults to "false"
	IncludeSubgroups bool `json:"includeSubgroups,omitempty" protobuf:"varint,2,opt,name=includeSubgroups"`
	// The Gitlab API URL to talk to.
	API string `json:"api,omitempty" protobuf:"bytes,3,opt,name=api"`
	// Authentication token reference.
	TokenRef *SecretRef `json:"tokenRef,omitempty" protobuf:"bytes,4,opt,name=tokenRef"`
	// Scan all branches instead of just the default branch.
	AllBranches bool `json:"allBranches,omitempty" protobuf:"varint,5,opt,name=allBranches"`
}

// SCMProviderGeneratorBitbucket defines connection info specific to Bitbucket Cloud (API version 2).
type SCMProviderGeneratorBitbucket struct {
	// Bitbucket workspace to scan. Required.
	Owner string `json:"owner" protobuf:"bytes,1,opt,name=owner"`
	// Bitbucket user to use when authenticating.  Should have a "member" role to be able to read all repositories and branches.  Required
	User string `json:"user" protobuf:"bytes,2,opt,name=user"`
	// The app password to use for the user.  Required. See: https://support.atlassian.com/bitbucket-cloud/docs/app-passwords/
	AppPasswordRef *SecretRef `json:"appPasswordRef" protobuf:"bytes,3,opt,name=appPasswordRef"`
	// Scan all branches instead of just the main branch.
	AllBranches bool `json:"allBranches,omitempty" protobuf:"varint,4,opt,name=allBranches"`
}

// SCMProviderGeneratorBitbucketServer defines connection info specific to Bitbucket Server.
type SCMProviderGeneratorBitbucketServer struct {
	// Project to scan. Required.
	Project string `json:"project" protobuf:"bytes,1,opt,name=project"`
	// The Bitbucket Server REST API URL to talk to. Required.
	API string `json:"api" protobuf:"bytes,2,opt,name=api"`
	// Credentials for Basic auth
	BasicAuth *BasicAuthBitbucketServer `json:"basicAuth,omitempty" protobuf:"bytes,3,opt,name=basicAuth"`
	// Scan all branches instead of just the default branch.
	AllBranches bool `json:"allBranches,omitempty" protobuf:"varint,4,opt,name=allBranches"`
}

// SCMProviderGeneratorAzureDevOps defines connection info specific to Azure DevOps.
type SCMProviderGeneratorAzureDevOps struct {
	// Azure Devops organization. Required. E.g. "my-organization".
	Organization string `json:"organization" protobuf:"bytes,5,opt,name=organization"`
	// The URL to Azure DevOps. If blank, use https://dev.azure.com.
	API string `json:"api,omitempty" protobuf:"bytes,6,opt,name=api"`
	// Azure Devops team project. Required. E.g. "my-team".
	TeamProject string `json:"teamProject" protobuf:"bytes,7,opt,name=teamProject"`
	// The Personal Access Token (PAT) to use when connecting. Required.
	AccessTokenRef *SecretRef `json:"accessTokenRef" protobuf:"bytes,8,opt,name=accessTokenRef"`
	// Scan all branches instead of just the default branch.
	AllBranches bool `json:"allBranches,omitempty" protobuf:"varint,9,opt,name=allBranches"`
}

type TagFilter struct {
	Key   string `json:"key" protobuf:"bytes,1,opt,name=key"`
	Value string `json:"value,omitempty" protobuf:"bytes,2,opt,name=value"`
}

// SCMProviderGeneratorAWSCodeCommit defines connection info specific to AWS CodeCommit.
type SCMProviderGeneratorAWSCodeCommit struct {
	// TagFilters provides the tag filter(s) for repo discovery
	TagFilters []*TagFilter `json:"tagFilters,omitempty" protobuf:"bytes,1,opt,name=tagFilters"`
	// Role provides the AWS IAM role to assume, for cross-account repo discovery
	// if not provided, AppSet controller will use its pod/node identity to discover.
	Role string `json:"role,omitempty" protobuf:"bytes,2,opt,name=role"`
	// Region provides the AWS region to discover repos.
	// if not provided, AppSet controller will infer the current region from environment.
	Region string `json:"region,omitempty" protobuf:"bytes,3,opt,name=region"`
	// Scan all branches instead of just the default branch.
	AllBranches bool `json:"allBranches,omitempty" protobuf:"varint,4,opt,name=allBranches"`
}

// SCMProviderGeneratorFilter is a single repository filter.
// If multiple filter types are set on a single struct, they will be AND'd together. All filters must
// pass for a repo to be included.
type SCMProviderGeneratorFilter struct {
	// A regex for repo names.
	RepositoryMatch *string `json:"repositoryMatch,omitempty" protobuf:"bytes,1,opt,name=repositoryMatch"`
	// An array of paths, all of which must exist.
	PathsExist []string `json:"pathsExist,omitempty" protobuf:"bytes,2,rep,name=pathsExist"`
	// An array of paths, all of which must not exist.
	PathsDoNotExist []string `json:"pathsDoNotExist,omitempty" protobuf:"bytes,3,rep,name=pathsDoNotExist"`
	// A regex which must match at least one label.
	LabelMatch *string `json:"labelMatch,omitempty" protobuf:"bytes,4,opt,name=labelMatch"`
	// A regex which must match the branch name.
	BranchMatch *string `json:"branchMatch,omitempty" protobuf:"bytes,5,opt,name=branchMatch"`
}

// PullRequestGenerator defines a generator that scrapes a PullRequest API to find candidate pull requests.
type PullRequestGenerator struct {
	// Which provider to use and config for it.
	Github          *PullRequestGeneratorGithub          `json:"github,omitempty" protobuf:"bytes,1,opt,name=github"`
	GitLab          *PullRequestGeneratorGitLab          `json:"gitlab,omitempty" protobuf:"bytes,2,opt,name=gitlab"`
	Gitea           *PullRequestGeneratorGitea           `json:"gitea,omitempty" protobuf:"bytes,3,opt,name=gitea"`
	BitbucketServer *PullRequestGeneratorBitbucketServer `json:"bitbucketServer,omitempty" protobuf:"bytes,4,opt,name=bitbucketServer"`
	// Filters for which pull requests should be considered.
	Filters []PullRequestGeneratorFilter `json:"filters,omitempty" protobuf:"bytes,5,rep,name=filters"`
	// Standard parameters.
	RequeueAfterSeconds *int64                 `json:"requeueAfterSeconds,omitempty" protobuf:"varint,6,opt,name=requeueAfterSeconds"`
	Template            ApplicationSetTemplate `json:"template,omitempty" protobuf:"bytes,7,opt,name=template"`
}

// PullRequestGenerator defines connection info specific to Gitea.
type PullRequestGeneratorGitea struct {
	// Gitea org or user to scan. Required.
	Owner string `json:"owner" protobuf:"bytes,1,opt,name=owner"`
	// Gitea repo name to scan. Required.
	Repo string `json:"repo" protobuf:"bytes,2,opt,name=repo"`
	// The Gitea API URL to talk to. Required
	API string `json:"api" protobuf:"bytes,3,opt,name=api"`
	// Authentication token reference.
	TokenRef *SecretRef `json:"tokenRef,omitempty" protobuf:"bytes,4,opt,name=tokenRef"`
	// Allow insecure tls, for self-signed certificates; default: false.
	Insecure bool `json:"insecure,omitempty" protobuf:"varint,5,opt,name=insecure"`
}

// PullRequestGenerator defines connection info specific to GitHub.
type PullRequestGeneratorGithub struct {
	// GitHub org or user to scan. Required.
	Owner string `json:"owner" protobuf:"bytes,1,opt,name=owner"`
	// GitHub repo name to scan. Required.
	Repo string `json:"repo" protobuf:"bytes,2,opt,name=repo"`
	// The GitHub API URL to talk to. If blank, use https://api.github.com/.
	API string `json:"api,omitempty" protobuf:"bytes,3,opt,name=api"`
	// Authentication token reference.
	TokenRef *SecretRef `json:"tokenRef,omitempty" protobuf:"bytes,4,opt,name=tokenRef"`
	// AppSecretName is a reference to a GitHub App repo-creds secret with permission to access pull requests.
	AppSecretName string `json:"appSecretName,omitempty" protobuf:"bytes,5,opt,name=appSecretName"`
	// Labels is used to filter the PRs that you want to target
	Labels []string `json:"labels,omitempty" protobuf:"bytes,6,rep,name=labels"`
}

// PullRequestGeneratorGitLab defines connection info specific to GitLab.
type PullRequestGeneratorGitLab struct {
	// GitLab project to scan. Required.
	Project string `json:"project" protobuf:"bytes,1,opt,name=project"`
	// The GitLab API URL to talk to. If blank, uses https://gitlab.com/.
	API string `json:"api,omitempty" protobuf:"bytes,2,opt,name=api"`
	// Authentication token reference.
	TokenRef *SecretRef `json:"tokenRef,omitempty" protobuf:"bytes,3,opt,name=tokenRef"`
	// Labels is used to filter the MRs that you want to target
	Labels []string `json:"labels,omitempty" protobuf:"bytes,4,rep,name=labels"`
	// PullRequestState is an additional MRs filter to get only those with a certain state. Default: "" (all states)
	PullRequestState string `json:"pullRequestState,omitempty" protobuf:"bytes,5,rep,name=pullRequestState"`
}

// PullRequestGenerator defines connection info specific to BitbucketServer.
type PullRequestGeneratorBitbucketServer struct {
	// Project to scan. Required.
	Project string `json:"project" protobuf:"bytes,1,opt,name=project"`
	// Repo name to scan. Required.
	Repo string `json:"repo" protobuf:"bytes,2,opt,name=repo"`
	// The Bitbucket REST API URL to talk to e.g. https://bitbucket.org/rest Required.
	API string `json:"api" protobuf:"bytes,3,opt,name=api"`
	// Credentials for Basic auth
	BasicAuth *BasicAuthBitbucketServer `json:"basicAuth,omitempty" protobuf:"bytes,4,opt,name=basicAuth"`
}

// BasicAuthBitbucketServer defines the username/(password or personal access token) for Basic auth.
type BasicAuthBitbucketServer struct {
	// Username for Basic auth
	Username string `json:"username" protobuf:"bytes,1,opt,name=username"`
	// Password (or personal access token) reference.
	PasswordRef *SecretRef `json:"passwordRef" protobuf:"bytes,2,opt,name=passwordRef"`
}

// PullRequestGeneratorFilter is a single pull request filter.
// If multiple filter types are set on a single struct, they will be AND'd together. All filters must
// pass for a pull request to be included.
type PullRequestGeneratorFilter struct {
	BranchMatch       *string `json:"branchMatch,omitempty" protobuf:"bytes,1,opt,name=branchMatch"`
	TargetBranchMatch *string `json:"targetBranchMatch,omitempty" protobuf:"bytes,2,opt,name=targetBranchMatch"`
}

// ApplicationSetStatus defines the observed state of ApplicationSet
type ApplicationSetStatus struct {
	// INSERT ADDITIONAL STATUS FIELD - define observed state of cluster
	// Important: Run "make" to regenerate code after modifying this file
	Conditions        []ApplicationSetCondition         `json:"conditions,omitempty" protobuf:"bytes,1,name=conditions"`
	ApplicationStatus []ApplicationSetApplicationStatus `json:"applicationStatus,omitempty" protobuf:"bytes,2,name=applicationStatus"`
}

// ApplicationSetCondition contains details about an applicationset condition, which is usally an error or warning
type ApplicationSetCondition struct {
	// Type is an applicationset condition type
	Type ApplicationSetConditionType `json:"type" protobuf:"bytes,1,opt,name=type"`
	// Message contains human-readable message indicating details about condition
	Message string `json:"message" protobuf:"bytes,2,opt,name=message"`
	// LastTransitionTime is the time the condition was last observed
	LastTransitionTime *metav1.Time `json:"lastTransitionTime,omitempty" protobuf:"bytes,3,opt,name=lastTransitionTime"`
	// True/False/Unknown
	Status ApplicationSetConditionStatus `json:"status" protobuf:"bytes,4,opt,name=status"`
	//Single word camelcase representing the reason for the status eg ErrorOccurred
	Reason string `json:"reason" protobuf:"bytes,5,opt,name=reason"`
}

// SyncStatusCode is a type which represents possible comparison results
type ApplicationSetConditionStatus string

// Application Condition Status
const (
	// ApplicationSetConditionStatusTrue indicates that a application has been successfully established
	ApplicationSetConditionStatusTrue ApplicationSetConditionStatus = "True"
	// ApplicationSetConditionStatusFalse indicates that a application attempt has failed
	ApplicationSetConditionStatusFalse ApplicationSetConditionStatus = "False"
	// ApplicationSetConditionStatusUnknown indicates that the application condition status could not be reliably determined
	ApplicationSetConditionStatusUnknown ApplicationSetConditionStatus = "Unknown"
)

// ApplicationSetConditionType represents type of application condition. Type name has following convention:
// prefix "Error" means error condition
// prefix "Warning" means warning condition
// prefix "Info" means informational condition
type ApplicationSetConditionType string

// ErrorOccurred / ParametersGenerated / TemplateRendered / ResourcesUpToDate
const (
	ApplicationSetConditionErrorOccurred       ApplicationSetConditionType = "ErrorOccurred"
	ApplicationSetConditionParametersGenerated ApplicationSetConditionType = "ParametersGenerated"
	ApplicationSetConditionResourcesUpToDate   ApplicationSetConditionType = "ResourcesUpToDate"
	ApplicationSetConditionRolloutProgressing  ApplicationSetConditionType = "RolloutProgressing"
)

type ApplicationSetReasonType string

const (
	ApplicationSetReasonErrorOccurred                    = "ErrorOccurred"
	ApplicationSetReasonApplicationSetUpToDate           = "ApplicationSetUpToDate"
	ApplicationSetReasonParametersGenerated              = "ParametersGenerated"
	ApplicationSetReasonApplicationGenerated             = "ApplicationGeneratedSuccessfully"
	ApplicationSetReasonUpdateApplicationError           = "UpdateApplicationError"
	ApplicationSetReasonApplicationParamsGenerationError = "ApplicationGenerationFromParamsError"
	ApplicationSetReasonRenderTemplateParamsError        = "RenderTemplateParamsError"
	ApplicationSetReasonCreateApplicationError           = "CreateApplicationError"
	ApplicationSetReasonDeleteApplicationError           = "DeleteApplicationError"
	ApplicationSetReasonRefreshApplicationError          = "RefreshApplicationError"
	ApplicationSetReasonApplicationValidationError       = "ApplicationValidationError"
	ApplicationSetReasonApplicationSetModified           = "ApplicationSetModified"
	ApplicationSetReasonApplicationSetRolloutComplete    = "ApplicationSetRolloutComplete"
	ApplicationSetReasonSyncApplicationError             = "SyncApplicationError"
)

// ApplicationSetApplicationStatus contains details about each Application managed by the ApplicationSet
type ApplicationSetApplicationStatus struct {
	// Application contains the name of the Application resource
	Application string `json:"application" protobuf:"bytes,1,opt,name=application"`
	// LastTransitionTime is the time the status was last updated
	LastTransitionTime *metav1.Time `json:"lastTransitionTime,omitempty" protobuf:"bytes,2,opt,name=lastTransitionTime"`
	// Message contains human-readable message indicating details about the status
	Message string `json:"message" protobuf:"bytes,3,opt,name=message"`
	// Status contains the AppSet's perceived status of the managed Application resource: (Waiting, Pending, Progressing, Healthy)
	Status string `json:"status" protobuf:"bytes,4,opt,name=status"`
	// Step tracks which step this Application should be updated in
	Step string `json:"step" protobuf:"bytes,5,opt,name=step"`
}

// ApplicationSetList contains a list of ApplicationSet
// +k8s:deepcopy-gen:interfaces=k8s.io/apimachinery/pkg/runtime.Object
// +kubebuilder:object:root=true
type ApplicationSetList struct {
	metav1.TypeMeta `json:",inline"`
	metav1.ListMeta `json:"metadata,omitempty" protobuf:"bytes,1,opt,name=metadata"`
	Items           []ApplicationSet `json:"items" protobuf:"bytes,2,rep,name=items"`
}

// func init() {
// 	SchemeBuilder.Register(&ApplicationSet{}, &ApplicationSetList{})
// }

// RefreshRequired checks if the ApplicationSet needs to be refreshed
func (a *ApplicationSet) RefreshRequired() bool {
	_, found := a.Annotations[common.AnnotationApplicationSetRefresh]
	return found
}

// SetConditions updates the applicationset status conditions for a subset of evaluated types.
// If the applicationset has a pre-existing condition of a type that is not in the evaluated list,
// it will be preserved. If the applicationset has a pre-existing condition of a type, status, reason that
// is in the evaluated list, but not in the incoming conditions list, it will be removed.
func (status *ApplicationSetStatus) SetConditions(conditions []ApplicationSetCondition, evaluatedTypes map[ApplicationSetConditionType]bool) {
	applicationSetConditions := make([]ApplicationSetCondition, 0)
	now := metav1.Now()
	for i := range conditions {
		condition := conditions[i]
		if condition.LastTransitionTime == nil {
			condition.LastTransitionTime = &now
		}
		eci := findConditionIndex(status.Conditions, condition.Type)
		if eci >= 0 && status.Conditions[eci].Message == condition.Message && status.Conditions[eci].Reason == condition.Reason && status.Conditions[eci].Status == condition.Status {
			// If we already have a condition of this type, status and reason, only update the timestamp if something
			// has changed.
			applicationSetConditions = append(applicationSetConditions, status.Conditions[eci])
		} else {
			// Otherwise we use the new incoming condition with an updated timestamp:
			applicationSetConditions = append(applicationSetConditions, condition)
		}
	}
	sort.Slice(applicationSetConditions, func(i, j int) bool {
		left := applicationSetConditions[i]
		right := applicationSetConditions[j]
		return fmt.Sprintf("%s/%s/%s/%s/%v", left.Type, left.Message, left.Status, left.Reason, left.LastTransitionTime) < fmt.Sprintf("%s/%s/%s/%s/%v", right.Type, right.Message, right.Status, right.Reason, right.LastTransitionTime)
	})
	status.Conditions = applicationSetConditions
}

func findConditionIndex(conditions []ApplicationSetCondition, t ApplicationSetConditionType) int {
	for i := range conditions {
		if conditions[i].Type == t {
			return i
		}
	}
	return -1
}

func (status *ApplicationSetStatus) SetApplicationStatus(newStatus ApplicationSetApplicationStatus) {
	for i := range status.ApplicationStatus {
		appStatus := status.ApplicationStatus[i]
		if appStatus.Application == newStatus.Application {
			status.ApplicationStatus[i] = newStatus
			return
		}
	}
	status.ApplicationStatus = append(status.ApplicationStatus, newStatus)
}<|MERGE_RESOLUTION|>--- conflicted
+++ resolved
@@ -349,17 +349,12 @@
 	// necessarily support all protocols.
 	CloneProtocol string `json:"cloneProtocol,omitempty" protobuf:"bytes,8,opt,name=cloneProtocol"`
 	// Standard parameters.
-<<<<<<< HEAD
-	RequeueAfterSeconds *int64                             `json:"requeueAfterSeconds,omitempty" protobuf:"varint,9,opt,name=requeueAfterSeconds"`
-	Template            ApplicationSetTemplate             `json:"template,omitempty" protobuf:"bytes,10,opt,name=template"`
-	AWSCodeCommit       *SCMProviderGeneratorAWSCodeCommit `json:"awsCodeCommit,omitempty" protobuf:"bytes,11,opt,name=awsCodeCommit"`
-=======
 	RequeueAfterSeconds *int64                 `json:"requeueAfterSeconds,omitempty" protobuf:"varint,9,opt,name=requeueAfterSeconds"`
 	Template            ApplicationSetTemplate `json:"template,omitempty" protobuf:"bytes,10,opt,name=template"`
 
 	// Values contains key/value pairs which are passed directly as parameters to the template
-	Values map[string]string `json:"values,omitempty" protobuf:"bytes,11,name=values"`
->>>>>>> 4c982b22
+	Values        map[string]string                  `json:"values,omitempty" protobuf:"bytes,11,name=values"`
+	AWSCodeCommit *SCMProviderGeneratorAWSCodeCommit `json:"awsCodeCommit,omitempty" protobuf:"bytes,12,opt,name=awsCodeCommit"`
 }
 
 // SCMProviderGeneratorGitea defines a connection info specific to Gitea.
