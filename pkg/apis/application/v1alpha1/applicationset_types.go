/*


Licensed under the Apache License, Version 2.0 (the "License");
you may not use this file except in compliance with the License.
You may obtain a copy of the License at

    http://www.apache.org/licenses/LICENSE-2.0

Unless required by applicable law or agreed to in writing, software
distributed under the License is distributed on an "AS IS" BASIS,
WITHOUT WARRANTIES OR CONDITIONS OF ANY KIND, either express or implied.
See the License for the specific language governing permissions and
limitations under the License.
*/

package v1alpha1

import (
	"encoding/json"
	"fmt"
	"sort"

	"github.com/argoproj/argo-cd/v2/common"

	apiextensionsv1 "k8s.io/apiextensions-apiserver/pkg/apis/apiextensions/v1"
	metav1 "k8s.io/apimachinery/pkg/apis/meta/v1"
	"k8s.io/apimachinery/pkg/util/intstr"
)

// Utility struct for a reference to a secret key.
type SecretRef struct {
	SecretName string `json:"secretName" protobuf:"bytes,1,opt,name=secretName"`
	Key        string `json:"key" protobuf:"bytes,2,opt,name=key"`
}

// ApplicationSet is a set of Application resources
// +genclient
// +genclient:noStatus
// +k8s:deepcopy-gen:interfaces=k8s.io/apimachinery/pkg/runtime.Object
// +kubebuilder:resource:path=applicationsets,shortName=appset;appsets
// +kubebuilder:subresource:status
type ApplicationSet struct {
	metav1.TypeMeta   `json:",inline"`
	metav1.ObjectMeta `json:"metadata" protobuf:"bytes,1,opt,name=metadata"`
	Spec              ApplicationSetSpec   `json:"spec" protobuf:"bytes,2,opt,name=spec"`
	Status            ApplicationSetStatus `json:"status,omitempty" protobuf:"bytes,3,opt,name=status"`
}

// ApplicationSetSpec represents a class of application set state.
type ApplicationSetSpec struct {
<<<<<<< HEAD
	GoTemplate bool                      `json:"goTemplate,omitempty" protobuf:"bytes,1,name=goTemplate"`
	Generators []ApplicationSetGenerator `json:"generators" protobuf:"bytes,2,name=generators"`
	Template   apiextensionsv1.JSON      `json:"template" protobuf:"bytes,3,name=template"`
	SyncPolicy *ApplicationSetSyncPolicy `json:"syncPolicy,omitempty" protobuf:"bytes,4,name=syncPolicy"`
	Strategy   *ApplicationSetStrategy   `json:"strategy,omitempty" protobuf:"bytes,5,opt,name=strategy"`
=======
	GoTemplate      bool                        `json:"goTemplate,omitempty" protobuf:"bytes,1,name=goTemplate"`
	Generators      []ApplicationSetGenerator   `json:"generators" protobuf:"bytes,2,name=generators"`
	Template        ApplicationSetTemplate      `json:"template" protobuf:"bytes,3,name=template"`
	SyncPolicy      *ApplicationSetSyncPolicy   `json:"syncPolicy,omitempty" protobuf:"bytes,4,name=syncPolicy"`
	Strategy        *ApplicationSetStrategy     `json:"strategy,omitempty" protobuf:"bytes,5,opt,name=strategy"`
	PreservedFields *ApplicationPreservedFields `json:"preservedFields,omitempty" protobuf:"bytes,6,opt,name=preservedFields"`
}

type ApplicationPreservedFields struct {
	Annotations []string `json:"annotations,omitempty" protobuf:"bytes,1,name=annotations"`
>>>>>>> 2fe132ee
}

// ApplicationSetStrategy configures how generated Applications are updated in sequence.
type ApplicationSetStrategy struct {
	Type        string                         `json:"type,omitempty" protobuf:"bytes,1,opt,name=type"`
	RollingSync *ApplicationSetRolloutStrategy `json:"rollingSync,omitempty" protobuf:"bytes,2,opt,name=rollingSync"`
	// RollingUpdate *ApplicationSetRolloutStrategy `json:"rollingUpdate,omitempty" protobuf:"bytes,3,opt,name=rollingUpdate"`
}
type ApplicationSetRolloutStrategy struct {
	Steps []ApplicationSetRolloutStep `json:"steps,omitempty" protobuf:"bytes,1,opt,name=steps"`
}

type ApplicationSetRolloutStep struct {
	MatchExpressions []ApplicationMatchExpression `json:"matchExpressions,omitempty" protobuf:"bytes,1,opt,name=matchExpressions"`
	MaxUpdate        *intstr.IntOrString          `json:"maxUpdate,omitempty" protobuf:"bytes,2,opt,name=maxUpdate"`
}

type ApplicationMatchExpression struct {
	Key      string   `json:"key,omitempty" protobuf:"bytes,1,opt,name=key"`
	Operator string   `json:"operator,omitempty" protobuf:"bytes,2,opt,name=operator"`
	Values   []string `json:"values,omitempty" protobuf:"bytes,3,opt,name=values"`
}

// ApplicationSetSyncPolicy configures how generated Applications will relate to their
// ApplicationSet.
type ApplicationSetSyncPolicy struct {
	// PreserveResourcesOnDeletion will preserve resources on deletion. If PreserveResourcesOnDeletion is set to true, these Applications will not be deleted.
	PreserveResourcesOnDeletion bool `json:"preserveResourcesOnDeletion,omitempty" protobuf:"bytes,1,name=syncPolicy"`
}

// ApplicationSetGenerator represents a generator at the top level of an ApplicationSet.
type ApplicationSetGenerator struct {
	List                    *ListGenerator        `json:"list,omitempty" protobuf:"bytes,1,name=list"`
	Clusters                *ClusterGenerator     `json:"clusters,omitempty" protobuf:"bytes,2,name=clusters"`
	Git                     *GitGenerator         `json:"git,omitempty" protobuf:"bytes,3,name=git"`
	SCMProvider             *SCMProviderGenerator `json:"scmProvider,omitempty" protobuf:"bytes,4,name=scmProvider"`
	ClusterDecisionResource *DuckTypeGenerator    `json:"clusterDecisionResource,omitempty" protobuf:"bytes,5,name=clusterDecisionResource"`
	PullRequest             *PullRequestGenerator `json:"pullRequest,omitempty" protobuf:"bytes,6,name=pullRequest"`
	Matrix                  *MatrixGenerator      `json:"matrix,omitempty" protobuf:"bytes,7,name=matrix"`
	Merge                   *MergeGenerator       `json:"merge,omitempty" protobuf:"bytes,8,name=merge"`

	// Selector allows to post-filter all generator.
	Selector *metav1.LabelSelector `json:"selector,omitempty" protobuf:"bytes,9,name=selector"`
}

// ApplicationSetNestedGenerator represents a generator nested within a combination-type generator (MatrixGenerator or
// MergeGenerator).
type ApplicationSetNestedGenerator struct {
	List                    *ListGenerator        `json:"list,omitempty" protobuf:"bytes,1,name=list"`
	Clusters                *ClusterGenerator     `json:"clusters,omitempty" protobuf:"bytes,2,name=clusters"`
	Git                     *GitGenerator         `json:"git,omitempty" protobuf:"bytes,3,name=git"`
	SCMProvider             *SCMProviderGenerator `json:"scmProvider,omitempty" protobuf:"bytes,4,name=scmProvider"`
	ClusterDecisionResource *DuckTypeGenerator    `json:"clusterDecisionResource,omitempty" protobuf:"bytes,5,name=clusterDecisionResource"`
	PullRequest             *PullRequestGenerator `json:"pullRequest,omitempty" protobuf:"bytes,6,name=pullRequest"`

	// Matrix should have the form of NestedMatrixGenerator
	Matrix *apiextensionsv1.JSON `json:"matrix,omitempty" protobuf:"bytes,7,name=matrix"`

	// Merge should have the form of NestedMergeGenerator
	Merge *apiextensionsv1.JSON `json:"merge,omitempty" protobuf:"bytes,8,name=merge"`

	// Selector allows to post-filter all generator.
	Selector *metav1.LabelSelector `json:"selector,omitempty" protobuf:"bytes,9,name=selector"`
}

type ApplicationSetNestedGenerators []ApplicationSetNestedGenerator

// ApplicationSetTerminalGenerator represents a generator nested within a nested generator (for example, a list within
// a merge within a matrix). A generator at this level may not be a combination-type generator (MatrixGenerator or
// MergeGenerator). ApplicationSet enforces this nesting depth limit because CRDs do not support recursive types.
// https://github.com/kubernetes-sigs/controller-tools/issues/477
type ApplicationSetTerminalGenerator struct {
	List                    *ListGenerator        `json:"list,omitempty" protobuf:"bytes,1,name=list"`
	Clusters                *ClusterGenerator     `json:"clusters,omitempty" protobuf:"bytes,2,name=clusters"`
	Git                     *GitGenerator         `json:"git,omitempty" protobuf:"bytes,3,name=git"`
	SCMProvider             *SCMProviderGenerator `json:"scmProvider,omitempty" protobuf:"bytes,4,name=scmProvider"`
	ClusterDecisionResource *DuckTypeGenerator    `json:"clusterDecisionResource,omitempty" protobuf:"bytes,5,name=clusterDecisionResource"`
	PullRequest             *PullRequestGenerator `json:"pullRequest,omitempty" protobuf:"bytes,6,name=pullRequest"`
}

type ApplicationSetTerminalGenerators []ApplicationSetTerminalGenerator

// toApplicationSetNestedGenerators converts a terminal generator (a generator which cannot be a combination-type
// generator) to a "nested" generator. The conversion is for convenience, allowing generator g to be used where a nested
// generator is expected.
func (g ApplicationSetTerminalGenerators) toApplicationSetNestedGenerators() []ApplicationSetNestedGenerator {
	nestedGenerators := make([]ApplicationSetNestedGenerator, len(g))
	for i, terminalGenerator := range g {
		nestedGenerators[i] = ApplicationSetNestedGenerator{
			List:                    terminalGenerator.List,
			Clusters:                terminalGenerator.Clusters,
			Git:                     terminalGenerator.Git,
			SCMProvider:             terminalGenerator.SCMProvider,
			ClusterDecisionResource: terminalGenerator.ClusterDecisionResource,
			PullRequest:             terminalGenerator.PullRequest,
		}
	}
	return nestedGenerators
}

// ListGenerator include items info
type ListGenerator struct {
	Elements []apiextensionsv1.JSON `json:"elements" protobuf:"bytes,1,name=elements"`
	Template *apiextensionsv1.JSON  `json:"template,omitempty" protobuf:"bytes,2,name=template"`
}

// MatrixGenerator generates the cartesian product of two sets of parameters. The parameters are defined by two nested
// generators.
type MatrixGenerator struct {
	Generators []ApplicationSetNestedGenerator `json:"generators" protobuf:"bytes,1,name=generators"`
	Template   *apiextensionsv1.JSON           `json:"template,omitempty" protobuf:"bytes,2,name=template"`
}

// NestedMatrixGenerator is a MatrixGenerator nested under another combination-type generator (MatrixGenerator or
// MergeGenerator). NestedMatrixGenerator does not have an override template, because template overriding has no meaning
// within the constituent generators of combination-type generators.
//
// NOTE: Nested matrix generator is not included directly in the CRD struct, instead it is included
// as a generic 'apiextensionsv1.JSON' object, and then marshalled into a NestedMatrixGenerator
// when processed.
type NestedMatrixGenerator struct {
	Generators ApplicationSetTerminalGenerators `json:"generators" protobuf:"bytes,1,name=generators"`
}

// ToNestedMatrixGenerator converts a JSON struct (from the K8s resource) to corresponding
// NestedMatrixGenerator object.
func ToNestedMatrixGenerator(j *apiextensionsv1.JSON) (*NestedMatrixGenerator, error) {
	if j == nil {
		return nil, nil
	}

	nestedMatrixGenerator := NestedMatrixGenerator{}
	err := json.Unmarshal(j.Raw, &nestedMatrixGenerator)
	if err != nil {
		return nil, err
	}

	return &nestedMatrixGenerator, nil
}

// ToMatrixGenerator converts a NestedMatrixGenerator to a MatrixGenerator. This conversion is for convenience, allowing
// a NestedMatrixGenerator to be used where a MatrixGenerator is expected (of course, the converted generator will have
// no override template).
func (g NestedMatrixGenerator) ToMatrixGenerator() *MatrixGenerator {
	return &MatrixGenerator{
		Generators: g.Generators.toApplicationSetNestedGenerators(),
	}
}

// MergeGenerator merges the output of two or more generators. Where the values for all specified merge keys are equal
// between two sets of generated parameters, the parameter sets will be merged with the parameters from the latter
// generator taking precedence. Parameter sets with merge keys not present in the base generator's params will be
// ignored.
// For example, if the first generator produced [{a: '1', b: '2'}, {c: '1', d: '1'}] and the second generator produced
// [{'a': 'override'}], the united parameters for merge keys = ['a'] would be
// [{a: 'override', b: '1'}, {c: '1', d: '1'}].
//
// MergeGenerator supports template overriding. If a MergeGenerator is one of multiple top-level generators, its
// template will be merged with the top-level generator before the parameters are applied.
type MergeGenerator struct {
	Generators []ApplicationSetNestedGenerator `json:"generators" protobuf:"bytes,1,name=generators"`
	MergeKeys  []string                        `json:"mergeKeys" protobuf:"bytes,2,name=mergeKeys"`
	Template   *apiextensionsv1.JSON           `json:"template,omitempty" protobuf:"bytes,3,name=template"`
}

// NestedMergeGenerator is a MergeGenerator nested under another combination-type generator (MatrixGenerator or
// MergeGenerator). NestedMergeGenerator does not have an override template, because template overriding has no meaning
// within the constituent generators of combination-type generators.
//
// NOTE: Nested merge generator is not included directly in the CRD struct, instead it is included
// as a generic 'apiextensionsv1.JSON' object, and then marshalled into a NestedMergeGenerator
// when processed.
type NestedMergeGenerator struct {
	Generators ApplicationSetTerminalGenerators `json:"generators" protobuf:"bytes,1,name=generators"`
	MergeKeys  []string                         `json:"mergeKeys" protobuf:"bytes,2,name=mergeKeys"`
}

// ToNestedMergeGenerator converts a JSON struct (from the K8s resource) to corresponding
// NestedMergeGenerator object.
func ToNestedMergeGenerator(j *apiextensionsv1.JSON) (*NestedMergeGenerator, error) {
	if j == nil {
		return nil, nil
	}

	nestedMergeGenerator := NestedMergeGenerator{}
	err := json.Unmarshal(j.Raw, &nestedMergeGenerator)
	if err != nil {
		return nil, err
	}

	return &nestedMergeGenerator, nil
}

// ToMergeGenerator converts a NestedMergeGenerator to a MergeGenerator. This conversion is for convenience, allowing
// a NestedMergeGenerator to be used where a MergeGenerator is expected (of course, the converted generator will have
// no override template).
func (g NestedMergeGenerator) ToMergeGenerator() *MergeGenerator {
	return &MergeGenerator{
		Generators: g.Generators.toApplicationSetNestedGenerators(),
		MergeKeys:  g.MergeKeys,
	}
}

// ClusterGenerator defines a generator to match against clusters registered with ArgoCD.
type ClusterGenerator struct {
	// Selector defines a label selector to match against all clusters registered with ArgoCD.
	// Clusters today are stored as Kubernetes Secrets, thus the Secret labels will be used
	// for matching the selector.
	Selector metav1.LabelSelector  `json:"selector,omitempty" protobuf:"bytes,1,name=selector"`
	Template *apiextensionsv1.JSON `json:"template,omitempty" protobuf:"bytes,2,name=template"`

	// Values contains key/value pairs which are passed directly as parameters to the template
	Values map[string]string `json:"values,omitempty" protobuf:"bytes,3,name=values"`
}

// DuckType defines a generator to match against clusters registered with ArgoCD.
type DuckTypeGenerator struct {
	// ConfigMapRef is a ConfigMap with the duck type definitions needed to retrieve the data
	//              this includes apiVersion(group/version), kind, matchKey and validation settings
	// Name is the resource name of the kind, group and version, defined in the ConfigMapRef
	// RequeueAfterSeconds is how long before the duckType will be rechecked for a change
	ConfigMapRef        string               `json:"configMapRef" protobuf:"bytes,1,name=configMapRef"`
	Name                string               `json:"name,omitempty" protobuf:"bytes,2,name=name"`
	RequeueAfterSeconds *int64               `json:"requeueAfterSeconds,omitempty" protobuf:"bytes,3,name=requeueAfterSeconds"`
	LabelSelector       metav1.LabelSelector `json:"labelSelector,omitempty" protobuf:"bytes,4,name=labelSelector"`

	Template *apiextensionsv1.JSON `json:"template,omitempty" protobuf:"bytes,5,name=template"`
	// Values contains key/value pairs which are passed directly as parameters to the template
	Values map[string]string `json:"values,omitempty" protobuf:"bytes,6,name=values"`
}

type GitGenerator struct {
	RepoURL             string                      `json:"repoURL" protobuf:"bytes,1,name=repoURL"`
	Directories         []GitDirectoryGeneratorItem `json:"directories,omitempty" protobuf:"bytes,2,name=directories"`
	Files               []GitFileGeneratorItem      `json:"files,omitempty" protobuf:"bytes,3,name=files"`
	Revision            string                      `json:"revision" protobuf:"bytes,4,name=revision"`
	RequeueAfterSeconds *int64                      `json:"requeueAfterSeconds,omitempty" protobuf:"bytes,5,name=requeueAfterSeconds"`
	Template            *apiextensionsv1.JSON       `json:"template,omitempty" protobuf:"bytes,6,name=template"`
	PathParamPrefix     string                      `json:"pathParamPrefix,omitempty" protobuf:"bytes,7,name=pathParamPrefix"`
}

type GitDirectoryGeneratorItem struct {
	Path    string `json:"path" protobuf:"bytes,1,name=path"`
	Exclude bool   `json:"exclude,omitempty" protobuf:"bytes,2,name=exclude"`
}

type GitFileGeneratorItem struct {
	Path string `json:"path" protobuf:"bytes,1,name=path"`
}

// SCMProviderGenerator defines a generator that scrapes a SCMaaS API to find candidate repos.
type SCMProviderGenerator struct {
	// Which provider to use and config for it.
	Github          *SCMProviderGeneratorGithub          `json:"github,omitempty" protobuf:"bytes,1,opt,name=github"`
	Gitlab          *SCMProviderGeneratorGitlab          `json:"gitlab,omitempty" protobuf:"bytes,2,opt,name=gitlab"`
	Bitbucket       *SCMProviderGeneratorBitbucket       `json:"bitbucket,omitempty" protobuf:"bytes,3,opt,name=bitbucket"`
	BitbucketServer *SCMProviderGeneratorBitbucketServer `json:"bitbucketServer,omitempty" protobuf:"bytes,4,opt,name=bitbucketServer"`
	Gitea           *SCMProviderGeneratorGitea           `json:"gitea,omitempty" protobuf:"bytes,5,opt,name=gitea"`
	AzureDevOps     *SCMProviderGeneratorAzureDevOps     `json:"azureDevOps,omitempty" protobuf:"bytes,6,opt,name=azureDevOps"`
	// Filters for which repos should be considered.
	Filters []SCMProviderGeneratorFilter `json:"filters,omitempty" protobuf:"bytes,7,rep,name=filters"`
	// Which protocol to use for the SCM URL. Default is provider-specific but ssh if possible. Not all providers
	// necessarily support all protocols.
	CloneProtocol string `json:"cloneProtocol,omitempty" protobuf:"bytes,8,opt,name=cloneProtocol"`
	// Standard parameters.
	RequeueAfterSeconds *int64                `json:"requeueAfterSeconds,omitempty" protobuf:"varint,9,opt,name=requeueAfterSeconds"`
	Template            *apiextensionsv1.JSON `json:"template,omitempty" protobuf:"bytes,10,name=template"`
}

// SCMProviderGeneratorGitea defines a connection info specific to Gitea.
type SCMProviderGeneratorGitea struct {
	// Gitea organization or user to scan. Required.
	Owner string `json:"owner" protobuf:"bytes,1,opt,name=owner"`
	// The Gitea URL to talk to. For example https://gitea.mydomain.com/.
	API string `json:"api" protobuf:"bytes,2,opt,name=api"`
	// Authentication token reference.
	TokenRef *SecretRef `json:"tokenRef,omitempty" protobuf:"bytes,3,opt,name=tokenRef"`
	// Scan all branches instead of just the default branch.
	AllBranches bool `json:"allBranches,omitempty" protobuf:"varint,4,opt,name=allBranches"`
	// Allow self-signed TLS / Certificates; default: false
	Insecure bool `json:"insecure,omitempty" protobuf:"varint,5,opt,name=insecure"`
}

// SCMProviderGeneratorGithub defines connection info specific to GitHub.
type SCMProviderGeneratorGithub struct {
	// GitHub org to scan. Required.
	Organization string `json:"organization" protobuf:"bytes,1,opt,name=organization"`
	// The GitHub API URL to talk to. If blank, use https://api.github.com/.
	API string `json:"api,omitempty" protobuf:"bytes,2,opt,name=api"`
	// Authentication token reference.
	TokenRef *SecretRef `json:"tokenRef,omitempty" protobuf:"bytes,3,opt,name=tokenRef"`
	// AppSecretName is a reference to a GitHub App repo-creds secret.
	AppSecretName string `json:"appSecretName,omitempty" protobuf:"bytes,4,opt,name=appSecretName"`
	// Scan all branches instead of just the default branch.
	AllBranches bool `json:"allBranches,omitempty" protobuf:"varint,5,opt,name=allBranches"`
}

// SCMProviderGeneratorGitlab defines connection info specific to Gitlab.
type SCMProviderGeneratorGitlab struct {
	// Gitlab group to scan. Required.  You can use either the project id (recommended) or the full namespaced path.
	Group string `json:"group" protobuf:"bytes,1,opt,name=group"`
	// Recurse through subgroups (true) or scan only the base group (false).  Defaults to "false"
	IncludeSubgroups bool `json:"includeSubgroups,omitempty" protobuf:"varint,2,opt,name=includeSubgroups"`
	// The Gitlab API URL to talk to.
	API string `json:"api,omitempty" protobuf:"bytes,3,opt,name=api"`
	// Authentication token reference.
	TokenRef *SecretRef `json:"tokenRef,omitempty" protobuf:"bytes,4,opt,name=tokenRef"`
	// Scan all branches instead of just the default branch.
	AllBranches bool `json:"allBranches,omitempty" protobuf:"varint,5,opt,name=allBranches"`
}

// SCMProviderGeneratorBitbucket defines connection info specific to Bitbucket Cloud (API version 2).
type SCMProviderGeneratorBitbucket struct {
	// Bitbucket workspace to scan. Required.
	Owner string `json:"owner" protobuf:"bytes,1,opt,name=owner"`
	// Bitbucket user to use when authenticating.  Should have a "member" role to be able to read all repositories and branches.  Required
	User string `json:"user" protobuf:"bytes,2,opt,name=user"`
	// The app password to use for the user.  Required. See: https://support.atlassian.com/bitbucket-cloud/docs/app-passwords/
	AppPasswordRef *SecretRef `json:"appPasswordRef" protobuf:"bytes,3,opt,name=appPasswordRef"`
	// Scan all branches instead of just the main branch.
	AllBranches bool `json:"allBranches,omitempty" protobuf:"varint,4,opt,name=allBranches"`
}

// SCMProviderGeneratorBitbucketServer defines connection info specific to Bitbucket Server.
type SCMProviderGeneratorBitbucketServer struct {
	// Project to scan. Required.
	Project string `json:"project" protobuf:"bytes,1,opt,name=project"`
	// The Bitbucket Server REST API URL to talk to. Required.
	API string `json:"api" protobuf:"bytes,2,opt,name=api"`
	// Credentials for Basic auth
	BasicAuth *BasicAuthBitbucketServer `json:"basicAuth,omitempty" protobuf:"bytes,3,opt,name=basicAuth"`
	// Scan all branches instead of just the default branch.
	AllBranches bool `json:"allBranches,omitempty" protobuf:"varint,4,opt,name=allBranches"`
}

// SCMProviderGeneratorAzureDevOps defines connection info specific to Azure DevOps.
type SCMProviderGeneratorAzureDevOps struct {
	// Azure Devops organization. Required. E.g. "my-organization".
	Organization string `json:"organization" protobuf:"bytes,5,opt,name=organization"`
	// The URL to Azure DevOps. If blank, use https://dev.azure.com.
	API string `json:"api,omitempty" protobuf:"bytes,6,opt,name=api"`
	// Azure Devops team project. Required. E.g. "my-team".
	TeamProject string `json:"teamProject" protobuf:"bytes,7,opt,name=teamProject"`
	// The Personal Access Token (PAT) to use when connecting. Required.
	AccessTokenRef *SecretRef `json:"accessTokenRef" protobuf:"bytes,8,opt,name=accessTokenRef"`
	// Scan all branches instead of just the default branch.
	AllBranches bool `json:"allBranches,omitempty" protobuf:"varint,9,opt,name=allBranches"`
}

// SCMProviderGeneratorFilter is a single repository filter.
// If multiple filter types are set on a single struct, they will be AND'd together. All filters must
// pass for a repo to be included.
type SCMProviderGeneratorFilter struct {
	// A regex for repo names.
	RepositoryMatch *string `json:"repositoryMatch,omitempty" protobuf:"bytes,1,opt,name=repositoryMatch"`
	// An array of paths, all of which must exist.
	PathsExist []string `json:"pathsExist,omitempty" protobuf:"bytes,2,rep,name=pathsExist"`
	// An array of paths, all of which must not exist.
	PathsDoNotExist []string `json:"pathsDoNotExist,omitempty" protobuf:"bytes,3,rep,name=pathsDoNotExist"`
	// A regex which must match at least one label.
	LabelMatch *string `json:"labelMatch,omitempty" protobuf:"bytes,4,opt,name=labelMatch"`
	// A regex which must match the branch name.
	BranchMatch *string `json:"branchMatch,omitempty" protobuf:"bytes,5,opt,name=branchMatch"`
}

// PullRequestGenerator defines a generator that scrapes a PullRequest API to find candidate pull requests.
type PullRequestGenerator struct {
	// Which provider to use and config for it.
	Github          *PullRequestGeneratorGithub          `json:"github,omitempty" protobuf:"bytes,1,opt,name=github"`
	GitLab          *PullRequestGeneratorGitLab          `json:"gitlab,omitempty" protobuf:"bytes,2,opt,name=gitlab"`
	Gitea           *PullRequestGeneratorGitea           `json:"gitea,omitempty" protobuf:"bytes,3,opt,name=gitea"`
	BitbucketServer *PullRequestGeneratorBitbucketServer `json:"bitbucketServer,omitempty" protobuf:"bytes,4,opt,name=bitbucketServer"`
	// Filters for which pull requests should be considered.
	Filters []PullRequestGeneratorFilter `json:"filters,omitempty" protobuf:"bytes,5,rep,name=filters"`
	// Standard parameters.
	RequeueAfterSeconds *int64                `json:"requeueAfterSeconds,omitempty" protobuf:"varint,6,opt,name=requeueAfterSeconds"`
	Template            *apiextensionsv1.JSON `json:"template,omitempty" protobuf:"bytes,7,name=template"`
}

// PullRequestGenerator defines connection info specific to Gitea.
type PullRequestGeneratorGitea struct {
	// Gitea org or user to scan. Required.
	Owner string `json:"owner" protobuf:"bytes,1,opt,name=owner"`
	// Gitea repo name to scan. Required.
	Repo string `json:"repo" protobuf:"bytes,2,opt,name=repo"`
	// The Gitea API URL to talk to. Required
	API string `json:"api" protobuf:"bytes,3,opt,name=api"`
	// Authentication token reference.
	TokenRef *SecretRef `json:"tokenRef,omitempty" protobuf:"bytes,4,opt,name=tokenRef"`
	// Allow insecure tls, for self-signed certificates; default: false.
	Insecure bool `json:"insecure,omitempty" protobuf:"varint,5,opt,name=insecure"`
}

// PullRequestGenerator defines connection info specific to GitHub.
type PullRequestGeneratorGithub struct {
	// GitHub org or user to scan. Required.
	Owner string `json:"owner" protobuf:"bytes,1,opt,name=owner"`
	// GitHub repo name to scan. Required.
	Repo string `json:"repo" protobuf:"bytes,2,opt,name=repo"`
	// The GitHub API URL to talk to. If blank, use https://api.github.com/.
	API string `json:"api,omitempty" protobuf:"bytes,3,opt,name=api"`
	// Authentication token reference.
	TokenRef *SecretRef `json:"tokenRef,omitempty" protobuf:"bytes,4,opt,name=tokenRef"`
	// AppSecretName is a reference to a GitHub App repo-creds secret with permission to access pull requests.
	AppSecretName string `json:"appSecretName,omitempty" protobuf:"bytes,5,opt,name=appSecretName"`
	// Labels is used to filter the PRs that you want to target
	Labels []string `json:"labels,omitempty" protobuf:"bytes,6,rep,name=labels"`
}

// PullRequestGeneratorGitLab defines connection info specific to GitLab.
type PullRequestGeneratorGitLab struct {
	// GitLab project to scan. Required.
	Project string `json:"project" protobuf:"bytes,1,opt,name=project"`
	// The GitLab API URL to talk to. If blank, uses https://gitlab.com/.
	API string `json:"api,omitempty" protobuf:"bytes,2,opt,name=api"`
	// Authentication token reference.
	TokenRef *SecretRef `json:"tokenRef,omitempty" protobuf:"bytes,3,opt,name=tokenRef"`
	// Labels is used to filter the MRs that you want to target
	Labels []string `json:"labels,omitempty" protobuf:"bytes,4,rep,name=labels"`
	// PullRequestState is an additional MRs filter to get only those with a certain state. Default: "" (all states)
	PullRequestState string `json:"pullRequestState,omitempty" protobuf:"bytes,5,rep,name=pullRequestState"`
}

// PullRequestGenerator defines connection info specific to BitbucketServer.
type PullRequestGeneratorBitbucketServer struct {
	// Project to scan. Required.
	Project string `json:"project" protobuf:"bytes,1,opt,name=project"`
	// Repo name to scan. Required.
	Repo string `json:"repo" protobuf:"bytes,2,opt,name=repo"`
	// The Bitbucket REST API URL to talk to e.g. https://bitbucket.org/rest Required.
	API string `json:"api" protobuf:"bytes,3,opt,name=api"`
	// Credentials for Basic auth
	BasicAuth *BasicAuthBitbucketServer `json:"basicAuth,omitempty" protobuf:"bytes,4,opt,name=basicAuth"`
}

// BasicAuthBitbucketServer defines the username/(password or personal access token) for Basic auth.
type BasicAuthBitbucketServer struct {
	// Username for Basic auth
	Username string `json:"username" protobuf:"bytes,1,opt,name=username"`
	// Password (or personal access token) reference.
	PasswordRef *SecretRef `json:"passwordRef" protobuf:"bytes,2,opt,name=passwordRef"`
}

// PullRequestGeneratorFilter is a single pull request filter.
// If multiple filter types are set on a single struct, they will be AND'd together. All filters must
// pass for a pull request to be included.
type PullRequestGeneratorFilter struct {
	BranchMatch *string `json:"branchMatch,omitempty" protobuf:"bytes,1,opt,name=branchMatch"`
}

// ApplicationSetStatus defines the observed state of ApplicationSet
type ApplicationSetStatus struct {
	// INSERT ADDITIONAL STATUS FIELD - define observed state of cluster
	// Important: Run "make" to regenerate code after modifying this file
	Conditions        []ApplicationSetCondition         `json:"conditions,omitempty" protobuf:"bytes,1,name=conditions"`
	ApplicationStatus []ApplicationSetApplicationStatus `json:"applicationStatus,omitempty" protobuf:"bytes,2,name=applicationStatus"`
}

// ApplicationSetCondition contains details about an applicationset condition, which is usally an error or warning
type ApplicationSetCondition struct {
	// Type is an applicationset condition type
	Type ApplicationSetConditionType `json:"type" protobuf:"bytes,1,opt,name=type"`
	// Message contains human-readable message indicating details about condition
	Message string `json:"message" protobuf:"bytes,2,opt,name=message"`
	// LastTransitionTime is the time the condition was last observed
	LastTransitionTime *metav1.Time `json:"lastTransitionTime,omitempty" protobuf:"bytes,3,opt,name=lastTransitionTime"`
	// True/False/Unknown
	Status ApplicationSetConditionStatus `json:"status" protobuf:"bytes,4,opt,name=status"`
	//Single word camelcase representing the reason for the status eg ErrorOccurred
	Reason string `json:"reason" protobuf:"bytes,5,opt,name=reason"`
}

// SyncStatusCode is a type which represents possible comparison results
type ApplicationSetConditionStatus string

// Application Condition Status
const (
	// ApplicationSetConditionStatusTrue indicates that a application has been successfully established
	ApplicationSetConditionStatusTrue ApplicationSetConditionStatus = "True"
	// ApplicationSetConditionStatusFalse indicates that a application attempt has failed
	ApplicationSetConditionStatusFalse ApplicationSetConditionStatus = "False"
	// ApplicationSetConditionStatusUnknown indicates that the application condition status could not be reliably determined
	ApplicationSetConditionStatusUnknown ApplicationSetConditionStatus = "Unknown"
)

// ApplicationSetConditionType represents type of application condition. Type name has following convention:
// prefix "Error" means error condition
// prefix "Warning" means warning condition
// prefix "Info" means informational condition
type ApplicationSetConditionType string

// ErrorOccurred / ParametersGenerated / TemplateRendered / ResourcesUpToDate
const (
	ApplicationSetConditionErrorOccurred       ApplicationSetConditionType = "ErrorOccurred"
	ApplicationSetConditionParametersGenerated ApplicationSetConditionType = "ParametersGenerated"
	ApplicationSetConditionResourcesUpToDate   ApplicationSetConditionType = "ResourcesUpToDate"
	ApplicationSetConditionRolloutProgressing  ApplicationSetConditionType = "RolloutProgressing"
)

type ApplicationSetReasonType string

const (
	ApplicationSetReasonErrorOccurred                    = "ErrorOccurred"
	ApplicationSetReasonApplicationSetUpToDate           = "ApplicationSetUpToDate"
	ApplicationSetReasonParametersGenerated              = "ParametersGenerated"
	ApplicationSetReasonApplicationGenerated             = "ApplicationGeneratedSuccessfully"
	ApplicationSetReasonUpdateApplicationError           = "UpdateApplicationError"
	ApplicationSetReasonApplicationParamsGenerationError = "ApplicationGenerationFromParamsError"
	ApplicationSetReasonRenderTemplateParamsError        = "RenderTemplateParamsError"
	ApplicationSetReasonCreateApplicationError           = "CreateApplicationError"
	ApplicationSetReasonDeleteApplicationError           = "DeleteApplicationError"
	ApplicationSetReasonRefreshApplicationError          = "RefreshApplicationError"
	ApplicationSetReasonApplicationValidationError       = "ApplicationValidationError"
	ApplicationSetReasonApplicationSetModified           = "ApplicationSetModified"
	ApplicationSetReasonApplicationSetRolloutComplete    = "ApplicationSetRolloutComplete"
	ApplicationSetReasonSyncApplicationError             = "SyncApplicationError"
)

// ApplicationSetApplicationStatus contains details about each Application managed by the ApplicationSet
type ApplicationSetApplicationStatus struct {
	// Application contains the name of the Application resource
	Application string `json:"application" protobuf:"bytes,1,opt,name=application"`
	// LastTransitionTime is the time the status was last updated
	LastTransitionTime *metav1.Time `json:"lastTransitionTime,omitempty" protobuf:"bytes,2,opt,name=lastTransitionTime"`
	// Message contains human-readable message indicating details about the status
	Message string `json:"message" protobuf:"bytes,3,opt,name=message"`
	// Status contains the AppSet's perceived status of the managed Application resource: (Waiting, Pending, Progressing, Healthy)
	Status string `json:"status" protobuf:"bytes,4,opt,name=status"`
	// Step tracks which step this Application should be updated in
	Step string `json:"step" protobuf:"bytes,5,opt,name=step"`
}

// ApplicationSetList contains a list of ApplicationSet
// +k8s:deepcopy-gen:interfaces=k8s.io/apimachinery/pkg/runtime.Object
// +kubebuilder:object:root=true
type ApplicationSetList struct {
	metav1.TypeMeta `json:",inline"`
	metav1.ListMeta `json:"metadata,omitempty" protobuf:"bytes,1,opt,name=metadata"`
	Items           []ApplicationSet `json:"items" protobuf:"bytes,2,rep,name=items"`
}

// func init() {
// 	SchemeBuilder.Register(&ApplicationSet{}, &ApplicationSetList{})
// }

// RefreshRequired checks if the ApplicationSet needs to be refreshed
func (a *ApplicationSet) RefreshRequired() bool {
	_, found := a.Annotations[common.AnnotationApplicationSetRefresh]
	return found
}

// SetConditions updates the applicationset status conditions for a subset of evaluated types.
// If the applicationset has a pre-existing condition of a type that is not in the evaluated list,
// it will be preserved. If the applicationset has a pre-existing condition of a type, status, reason that
// is in the evaluated list, but not in the incoming conditions list, it will be removed.
func (status *ApplicationSetStatus) SetConditions(conditions []ApplicationSetCondition, evaluatedTypes map[ApplicationSetConditionType]bool) {
	applicationSetConditions := make([]ApplicationSetCondition, 0)
	now := metav1.Now()
	for i := range conditions {
		condition := conditions[i]
		if condition.LastTransitionTime == nil {
			condition.LastTransitionTime = &now
		}
		eci := findConditionIndex(status.Conditions, condition.Type)
		if eci >= 0 && status.Conditions[eci].Message == condition.Message && status.Conditions[eci].Reason == condition.Reason && status.Conditions[eci].Status == condition.Status {
			// If we already have a condition of this type, status and reason, only update the timestamp if something
			// has changed.
			applicationSetConditions = append(applicationSetConditions, status.Conditions[eci])
		} else {
			// Otherwise we use the new incoming condition with an updated timestamp:
			applicationSetConditions = append(applicationSetConditions, condition)
		}
	}
	sort.Slice(applicationSetConditions, func(i, j int) bool {
		left := applicationSetConditions[i]
		right := applicationSetConditions[j]
		return fmt.Sprintf("%s/%s/%s/%s/%v", left.Type, left.Message, left.Status, left.Reason, left.LastTransitionTime) < fmt.Sprintf("%s/%s/%s/%s/%v", right.Type, right.Message, right.Status, right.Reason, right.LastTransitionTime)
	})
	status.Conditions = applicationSetConditions
}

func findConditionIndex(conditions []ApplicationSetCondition, t ApplicationSetConditionType) int {
	for i := range conditions {
		if conditions[i].Type == t {
			return i
		}
	}
	return -1
}

func (status *ApplicationSetStatus) SetApplicationStatus(newStatus ApplicationSetApplicationStatus) {
	for i := range status.ApplicationStatus {
		appStatus := status.ApplicationStatus[i]
		if appStatus.Application == newStatus.Application {
			status.ApplicationStatus[i] = newStatus
			return
		}
	}
	status.ApplicationStatus = append(status.ApplicationStatus, newStatus)
}<|MERGE_RESOLUTION|>--- conflicted
+++ resolved
@@ -49,16 +49,9 @@
 
 // ApplicationSetSpec represents a class of application set state.
 type ApplicationSetSpec struct {
-<<<<<<< HEAD
-	GoTemplate bool                      `json:"goTemplate,omitempty" protobuf:"bytes,1,name=goTemplate"`
-	Generators []ApplicationSetGenerator `json:"generators" protobuf:"bytes,2,name=generators"`
-	Template   apiextensionsv1.JSON      `json:"template" protobuf:"bytes,3,name=template"`
-	SyncPolicy *ApplicationSetSyncPolicy `json:"syncPolicy,omitempty" protobuf:"bytes,4,name=syncPolicy"`
-	Strategy   *ApplicationSetStrategy   `json:"strategy,omitempty" protobuf:"bytes,5,opt,name=strategy"`
-=======
 	GoTemplate      bool                        `json:"goTemplate,omitempty" protobuf:"bytes,1,name=goTemplate"`
 	Generators      []ApplicationSetGenerator   `json:"generators" protobuf:"bytes,2,name=generators"`
-	Template        ApplicationSetTemplate      `json:"template" protobuf:"bytes,3,name=template"`
+	Template        apiextensionsv1.JSON        `json:"template" protobuf:"bytes,3,name=template"`
 	SyncPolicy      *ApplicationSetSyncPolicy   `json:"syncPolicy,omitempty" protobuf:"bytes,4,name=syncPolicy"`
 	Strategy        *ApplicationSetStrategy     `json:"strategy,omitempty" protobuf:"bytes,5,opt,name=strategy"`
 	PreservedFields *ApplicationPreservedFields `json:"preservedFields,omitempty" protobuf:"bytes,6,opt,name=preservedFields"`
@@ -66,7 +59,6 @@
 
 type ApplicationPreservedFields struct {
 	Annotations []string `json:"annotations,omitempty" protobuf:"bytes,1,name=annotations"`
->>>>>>> 2fe132ee
 }
 
 // ApplicationSetStrategy configures how generated Applications are updated in sequence.
