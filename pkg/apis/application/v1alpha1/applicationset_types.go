--- conflicted
+++ resolved
@@ -973,24 +973,15 @@
 		if left.Type != right.Type {
 			return left.Type < right.Type
 		}
-<<<<<<< HEAD
-		if left.Message != right.Message {
-			return left.Message < right.Message
-		}
-=======
->>>>>>> c60a7275
 		if left.Status != right.Status {
 			return left.Status < right.Status
 		}
 		if left.Reason != right.Reason {
 			return left.Reason < right.Reason
 		}
-<<<<<<< HEAD
-=======
 		if left.Message != right.Message {
 			return left.Message < right.Message
 		}
->>>>>>> c60a7275
 		return left.LastTransitionTime.Before(right.LastTransitionTime)
 	})
 	status.Conditions = newConditions
