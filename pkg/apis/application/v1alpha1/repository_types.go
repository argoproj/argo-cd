package v1alpha1

import (
	"fmt"
	"net/url"
	"strings"

	"github.com/argoproj/argo-cd/v3/util/oci"

	"github.com/argoproj/argo-cd/v3/common"
	"github.com/argoproj/argo-cd/v3/util/cert"
	"github.com/argoproj/argo-cd/v3/util/git"
	"github.com/argoproj/argo-cd/v3/util/helm"
	"github.com/argoproj/argo-cd/v3/util/workloadidentity"

	log "github.com/sirupsen/logrus"
	metav1 "k8s.io/apimachinery/pkg/apis/meta/v1"
)

// RepoCreds holds the definition for repository credentials
type RepoCreds struct {
	// URL is the URL to which these credentials match
	URL string `json:"url" protobuf:"bytes,1,opt,name=url"`
	// Username for authenticating at the repo server
	Username string `json:"username,omitempty" protobuf:"bytes,2,opt,name=username"`
	// Password for authenticating at the repo server
	Password string `json:"password,omitempty" protobuf:"bytes,3,opt,name=password"`
	// SSHPrivateKey contains the private key data for authenticating at the repo server using SSH (only Git repos)
	SSHPrivateKey string `json:"sshPrivateKey,omitempty" protobuf:"bytes,4,opt,name=sshPrivateKey"`
	// TLSClientCertData specifies the TLS client cert data for authenticating at the repo server
	TLSClientCertData string `json:"tlsClientCertData,omitempty" protobuf:"bytes,5,opt,name=tlsClientCertData"`
	// TLSClientCertKey specifies the TLS client cert key for authenticating at the repo server
	TLSClientCertKey string `json:"tlsClientCertKey,omitempty" protobuf:"bytes,6,opt,name=tlsClientCertKey"`
	// GithubAppPrivateKey specifies the private key PEM data for authentication via GitHub app
	GithubAppPrivateKey string `json:"githubAppPrivateKey,omitempty" protobuf:"bytes,7,opt,name=githubAppPrivateKey"`
	// GithubAppId specifies the Github App ID of the app used to access the repo for GitHub app authentication
	GithubAppId int64 `json:"githubAppID,omitempty" protobuf:"bytes,8,opt,name=githubAppID"`
	// GithubAppInstallationId specifies the ID of the installed GitHub App for GitHub app authentication
	GithubAppInstallationId int64 `json:"githubAppInstallationID,omitempty" protobuf:"bytes,9,opt,name=githubAppInstallationID"`
	// GithubAppEnterpriseBaseURL specifies the GitHub API URL for GitHub app authentication. If empty will default to https://api.github.com
	GitHubAppEnterpriseBaseURL string `json:"githubAppEnterpriseBaseUrl,omitempty" protobuf:"bytes,10,opt,name=githubAppEnterpriseBaseUrl"`
	// EnableOCI specifies whether helm-oci support should be enabled for this repo
	EnableOCI bool `json:"enableOCI,omitempty" protobuf:"bytes,11,opt,name=enableOCI"`
	// Type specifies the type of the repoCreds. Can be either "git" or "helm. "git" is assumed if empty or absent.
	Type string `json:"type,omitempty" protobuf:"bytes,12,opt,name=type"`
	// GCPServiceAccountKey specifies the service account key in JSON format to be used for getting credentials to Google Cloud Source repos
	GCPServiceAccountKey string `json:"gcpServiceAccountKey,omitempty" protobuf:"bytes,13,opt,name=gcpServiceAccountKey"`
	// Proxy specifies the HTTP/HTTPS proxy used to access repos at the repo server
	Proxy string `json:"proxy,omitempty" protobuf:"bytes,19,opt,name=proxy"`
	// ForceHttpBasicAuth specifies whether Argo CD should attempt to force basic auth for HTTP connections
	ForceHttpBasicAuth bool `json:"forceHttpBasicAuth,omitempty" protobuf:"bytes,20,opt,name=forceHttpBasicAuth"` //nolint:revive //FIXME(var-naming)
	// NoProxy specifies a list of targets where the proxy isn't used, applies only in cases where the proxy is applied
	NoProxy string `json:"noProxy,omitempty" protobuf:"bytes,23,opt,name=noProxy"`
	// UseAzureWorkloadIdentity specifies whether to use Azure Workload Identity for authentication
	UseAzureWorkloadIdentity bool `json:"useAzureWorkloadIdentity,omitempty" protobuf:"bytes,24,opt,name=useAzureWorkloadIdentity"`
<<<<<<< HEAD
	// InsecureOCIForceHttp specifies whether the connection to the repository uses TLS at _all_. If true, no TLS. This flag is applicable for OCI repos only.
	InsecureOCIForceHttp bool `json:"insecureOCIForceHttp,omitempty" protobuf:"bytes,25,opt,name=insecureOCIForceHttp"` //nolint:revive //FIXME(var-naming)
=======
	// BearerToken contains the bearer token used for Git BitBucket Data Center auth at the repo server
	BearerToken string `json:"bearerToken,omitempty" protobuf:"bytes,25,opt,name=bearerToken"`
>>>>>>> 9d66e89d
}

// Repository is a repository holding application configurations
type Repository struct {
	// Repo contains the URL to the remote repository
	Repo string `json:"repo" protobuf:"bytes,1,opt,name=repo"`
	// Username contains the user name used for authenticating at the remote repository
	Username string `json:"username,omitempty" protobuf:"bytes,2,opt,name=username"`
	// Password contains the password or PAT used for authenticating at the remote repository
	Password string `json:"password,omitempty" protobuf:"bytes,3,opt,name=password"`
	// SSHPrivateKey contains the PEM data for authenticating at the repo server. Only used with Git repos.
	SSHPrivateKey string `json:"sshPrivateKey,omitempty" protobuf:"bytes,4,opt,name=sshPrivateKey"`
	// ConnectionState contains information about the current state of connection to the repository server
	ConnectionState ConnectionState `json:"connectionState,omitempty" protobuf:"bytes,5,opt,name=connectionState"`
	// InsecureIgnoreHostKey should not be used anymore, Insecure is favoured
	// Used only for Git repos
	InsecureIgnoreHostKey bool `json:"insecureIgnoreHostKey,omitempty" protobuf:"bytes,6,opt,name=insecureIgnoreHostKey"`
	// Insecure specifies whether the connection to the repository ignores any errors when verifying TLS certificates or SSH host keys
	Insecure bool `json:"insecure,omitempty" protobuf:"bytes,7,opt,name=insecure"`
	// EnableLFS specifies whether git-lfs support should be enabled for this repo. Only valid for Git repositories.
	EnableLFS bool `json:"enableLfs,omitempty" protobuf:"bytes,8,opt,name=enableLfs"`
	// TLSClientCertData contains a certificate in PEM format for authenticating at the repo server
	TLSClientCertData string `json:"tlsClientCertData,omitempty" protobuf:"bytes,9,opt,name=tlsClientCertData"`
	// TLSClientCertKey contains a private key in PEM format for authenticating at the repo server
	TLSClientCertKey string `json:"tlsClientCertKey,omitempty" protobuf:"bytes,10,opt,name=tlsClientCertKey"`
	// Type specifies the type of the repo. Can be either "git" or "helm. "git" is assumed if empty or absent.
	Type string `json:"type,omitempty" protobuf:"bytes,11,opt,name=type"`
	// Name specifies a name to be used for this repo. Only used with Helm repos
	Name string `json:"name,omitempty" protobuf:"bytes,12,opt,name=name"`
	// Whether credentials were inherited from a credential set
	InheritedCreds bool `json:"inheritedCreds,omitempty" protobuf:"bytes,13,opt,name=inheritedCreds"`
	// EnableOCI specifies whether helm-oci support should be enabled for this repo
	EnableOCI bool `json:"enableOCI,omitempty" protobuf:"bytes,14,opt,name=enableOCI"`
	// Github App Private Key PEM data
	GithubAppPrivateKey string `json:"githubAppPrivateKey,omitempty" protobuf:"bytes,15,opt,name=githubAppPrivateKey"`
	// GithubAppId specifies the ID of the GitHub app used to access the repo
	GithubAppId int64 `json:"githubAppID,omitempty" protobuf:"bytes,16,opt,name=githubAppID"`
	// GithubAppInstallationId specifies the installation ID of the GitHub App used to access the repo
	GithubAppInstallationId int64 `json:"githubAppInstallationID,omitempty" protobuf:"bytes,17,opt,name=githubAppInstallationID"`
	// GithubAppEnterpriseBaseURL specifies the base URL of GitHub Enterprise installation. If empty will default to https://api.github.com
	GitHubAppEnterpriseBaseURL string `json:"githubAppEnterpriseBaseUrl,omitempty" protobuf:"bytes,18,opt,name=githubAppEnterpriseBaseUrl"`
	// Proxy specifies the HTTP/HTTPS proxy used to access the repo
	Proxy string `json:"proxy,omitempty" protobuf:"bytes,19,opt,name=proxy"`
	// Reference between project and repository that allows it to be automatically added as an item inside SourceRepos project entity
	Project string `json:"project,omitempty" protobuf:"bytes,20,opt,name=project"`
	// GCPServiceAccountKey specifies the service account key in JSON format to be used for getting credentials to Google Cloud Source repos
	GCPServiceAccountKey string `json:"gcpServiceAccountKey,omitempty" protobuf:"bytes,21,opt,name=gcpServiceAccountKey"`
	// ForceHttpBasicAuth specifies whether Argo CD should attempt to force basic auth for HTTP connections
	ForceHttpBasicAuth bool `json:"forceHttpBasicAuth,omitempty" protobuf:"bytes,22,opt,name=forceHttpBasicAuth"` //nolint:revive //FIXME(var-naming)
	// NoProxy specifies a list of targets where the proxy isn't used, applies only in cases where the proxy is applied
	NoProxy string `json:"noProxy,omitempty" protobuf:"bytes,23,opt,name=noProxy"`
	// UseAzureWorkloadIdentity specifies whether to use Azure Workload Identity for authentication
	UseAzureWorkloadIdentity bool `json:"useAzureWorkloadIdentity,omitempty" protobuf:"bytes,24,opt,name=useAzureWorkloadIdentity"`
<<<<<<< HEAD
	// InsecureOCIForceHttp specifies whether the connection to the repository uses TLS at _all_. If true, no TLS. This flag is applicable for OCI repos only.
	InsecureOCIForceHttp bool `json:"insecureOCIForceHttp,omitempty" protobuf:"bytes,25,opt,name=insecureOCIForceHttp"` //nolint:revive //FIXME(var-naming)
=======
	// BearerToken contains the bearer token used for Git BitBucket Data Center auth at the repo server
	BearerToken string `json:"bearerToken,omitempty" protobuf:"bytes,25,opt,name=bearerToken"`
>>>>>>> 9d66e89d
}

// IsInsecure returns true if the repository has been configured to skip server verification or set to HTTP only
func (repo *Repository) IsInsecure() bool {
	return repo.InsecureIgnoreHostKey || repo.Insecure || repo.InsecureOCIForceHttp
}

// IsLFSEnabled returns true if LFS support is enabled on repository
func (repo *Repository) IsLFSEnabled() bool {
	return repo.EnableLFS
}

// HasCredentials returns true when the repository has been configured with any credentials
func (repo *Repository) HasCredentials() bool {
	return repo.Username != "" || repo.Password != "" || repo.BearerToken != "" || repo.SSHPrivateKey != "" || repo.TLSClientCertData != "" || repo.GithubAppPrivateKey != "" || repo.UseAzureWorkloadIdentity
}

// CopyCredentialsFromRepo copies all credential information from source repository to receiving repository
func (repo *Repository) CopyCredentialsFromRepo(source *Repository) {
	if source != nil {
		if repo.Username == "" {
			repo.Username = source.Username
		}
		if repo.Password == "" {
			repo.Password = source.Password
		}
		if repo.BearerToken == "" {
			repo.BearerToken = source.BearerToken
		}
		if repo.SSHPrivateKey == "" {
			repo.SSHPrivateKey = source.SSHPrivateKey
		}
		if repo.TLSClientCertData == "" {
			repo.TLSClientCertData = source.TLSClientCertData
		}
		if repo.TLSClientCertKey == "" {
			repo.TLSClientCertKey = source.TLSClientCertKey
		}
		if repo.GithubAppPrivateKey == "" {
			repo.GithubAppPrivateKey = source.GithubAppPrivateKey
		}
		if repo.GithubAppId == 0 {
			repo.GithubAppId = source.GithubAppId
		}
		if repo.GithubAppInstallationId == 0 {
			repo.GithubAppInstallationId = source.GithubAppInstallationId
		}
		if repo.GitHubAppEnterpriseBaseURL == "" {
			repo.GitHubAppEnterpriseBaseURL = source.GitHubAppEnterpriseBaseURL
		}
		if repo.GCPServiceAccountKey == "" {
			repo.GCPServiceAccountKey = source.GCPServiceAccountKey
		}
		repo.InsecureOCIForceHttp = source.InsecureOCIForceHttp
		repo.ForceHttpBasicAuth = source.ForceHttpBasicAuth
		repo.UseAzureWorkloadIdentity = source.UseAzureWorkloadIdentity
	}
}

// CopyCredentialsFrom copies credentials from given credential template to receiving repository
func (repo *Repository) CopyCredentialsFrom(source *RepoCreds) {
	if source != nil {
		if repo.Username == "" {
			repo.Username = source.Username
		}
		if repo.Password == "" {
			repo.Password = source.Password
		}
		if repo.BearerToken == "" {
			repo.BearerToken = source.BearerToken
		}
		if repo.SSHPrivateKey == "" {
			repo.SSHPrivateKey = source.SSHPrivateKey
		}
		if repo.TLSClientCertData == "" {
			repo.TLSClientCertData = source.TLSClientCertData
		}
		if repo.TLSClientCertKey == "" {
			repo.TLSClientCertKey = source.TLSClientCertKey
		}
		if repo.GithubAppPrivateKey == "" {
			repo.GithubAppPrivateKey = source.GithubAppPrivateKey
		}
		if repo.GithubAppId == 0 {
			repo.GithubAppId = source.GithubAppId
		}
		if repo.GithubAppInstallationId == 0 {
			repo.GithubAppInstallationId = source.GithubAppInstallationId
		}
		if repo.GitHubAppEnterpriseBaseURL == "" {
			repo.GitHubAppEnterpriseBaseURL = source.GitHubAppEnterpriseBaseURL
		}
		if repo.GCPServiceAccountKey == "" {
			repo.GCPServiceAccountKey = source.GCPServiceAccountKey
		}
		if repo.Proxy == "" {
			repo.Proxy = source.Proxy
		}
		if repo.NoProxy == "" {
			repo.NoProxy = source.NoProxy
		}
		if repo.Type == "" {
			repo.Type = source.Type
		}

		repo.EnableOCI = source.EnableOCI
		repo.InsecureOCIForceHttp = source.InsecureOCIForceHttp
		repo.ForceHttpBasicAuth = source.ForceHttpBasicAuth
		repo.UseAzureWorkloadIdentity = source.UseAzureWorkloadIdentity
	}
}

// GetGitCreds returns the credentials from a repository configuration used to authenticate at a Git repository
func (repo *Repository) GetGitCreds(store git.CredsStore) git.Creds {
	if repo == nil {
		return git.NopCreds{}
	}
	if repo.Password != "" || repo.BearerToken != "" {
		return git.NewHTTPSCreds(repo.Username, repo.Password, repo.BearerToken, repo.TLSClientCertData, repo.TLSClientCertKey, repo.IsInsecure(), repo.Proxy, repo.NoProxy, store, repo.ForceHttpBasicAuth)
	}
	if repo.SSHPrivateKey != "" {
		return git.NewSSHCreds(repo.SSHPrivateKey, getCAPath(repo.Repo), repo.IsInsecure(), store, repo.Proxy, repo.NoProxy)
	}
	if repo.GithubAppPrivateKey != "" && repo.GithubAppId != 0 && repo.GithubAppInstallationId != 0 {
		return git.NewGitHubAppCreds(repo.GithubAppId, repo.GithubAppInstallationId, repo.GithubAppPrivateKey, repo.GitHubAppEnterpriseBaseURL, repo.Repo, repo.TLSClientCertData, repo.TLSClientCertKey, repo.IsInsecure(), repo.Proxy, repo.NoProxy, store)
	}
	if repo.GCPServiceAccountKey != "" {
		return git.NewGoogleCloudCreds(repo.GCPServiceAccountKey, store)
	}
	if repo.UseAzureWorkloadIdentity {
		return git.NewAzureWorkloadIdentityCreds(store, workloadidentity.NewWorkloadIdentityTokenProvider())
	}
	return git.NopCreds{}
}

// GetHelmCreds returns the credentials from a repository configuration used to authenticate a Helm repository
func (repo *Repository) GetHelmCreds() helm.Creds {
	if repo.UseAzureWorkloadIdentity {
		return helm.NewAzureWorkloadIdentityCreds(
			repo.Repo,
			getCAPath(repo.Repo),
			[]byte(repo.TLSClientCertData),
			[]byte(repo.TLSClientCertKey),
			repo.Insecure,
			workloadidentity.NewWorkloadIdentityTokenProvider(),
		)
	}

	return helm.HelmCreds{
		Username:           repo.Username,
		Password:           repo.Password,
		CAPath:             getCAPath(repo.Repo),
		CertData:           []byte(repo.TLSClientCertData),
		KeyData:            []byte(repo.TLSClientCertKey),
		InsecureSkipVerify: repo.Insecure,
	}
}

// GetOCICreds returns the credentials from a repository configuration used to authenticate an OCI repository
func (repo *Repository) GetOCICreds() oci.Creds {
	return oci.Creds{
		Username:           repo.Username,
		Password:           repo.Password,
		CAPath:             getCAPath(repo.Repo),
		CertData:           []byte(repo.TLSClientCertData),
		KeyData:            []byte(repo.TLSClientCertKey),
		InsecureSkipVerify: repo.Insecure,
		InsecureHTTPOnly:   repo.InsecureOCIForceHttp,
	}
}

func getCAPath(repoURL string) string {
	// For git ssh protocol url without ssh://, url.Parse() will fail to parse.
	// However, no warn log is output since ssh scheme url is a possible format.
	if ok, _ := git.IsSSHURL(repoURL); ok {
		return ""
	}

	hostname := ""
	var parsedURL *url.URL
	var err error
	// Without schema in url, url.Parse() treats the url as differently
	// and may incorrectly parses the hostname if url contains a path or port.
	// To ensure proper parsing, prepend a dummy schema.
	if !strings.Contains(repoURL, "://") {
		parsedURL, err = url.Parse("protocol://" + repoURL)
	} else {
		parsedURL, err = url.Parse(repoURL)
	}
	if err != nil {
		log.Warnf("Could not parse repo URL '%s': %v", repoURL, err)
		return ""
	}

	hostname = parsedURL.Hostname()
	if hostname == "" {
		log.Warnf("Could not get hostname for repository '%s'", repoURL)
		return ""
	}

	caPath, err := cert.GetCertBundlePathForRepository(hostname)
	if err != nil {
		log.Warnf("Could not get cert bundle path for repository '%s': %v", repoURL, err)
		return ""
	}

	return caPath
}

// CopySettingsFrom copies all repository settings from source to receiver
func (repo *Repository) CopySettingsFrom(source *Repository) {
	if source != nil {
		repo.EnableLFS = source.EnableLFS
		repo.InsecureIgnoreHostKey = source.InsecureIgnoreHostKey
		repo.Insecure = source.Insecure
		repo.InheritedCreds = source.InheritedCreds
	}
}

// StringForLogging gets a string representation of the Repository which is safe to log or return to the user.
func (repo *Repository) StringForLogging() string {
	if repo == nil {
		return ""
	}
	return fmt.Sprintf("&Repository{Repo: %q, Type: %q, Name: %q, Project: %q}", repo.Repo, repo.Type, repo.Name, repo.Project)
}

// Sanitized returns a copy of the Repository with sensitive information removed.
func (repo *Repository) Sanitized() *Repository {
	return &Repository{
		Repo:                       repo.Repo,
		Type:                       repo.Type,
		Name:                       repo.Name,
		Username:                   repo.Username,
		Insecure:                   repo.IsInsecure(),
		EnableLFS:                  repo.EnableLFS,
		EnableOCI:                  repo.EnableOCI,
		Proxy:                      repo.Proxy,
		NoProxy:                    repo.NoProxy,
		Project:                    repo.Project,
		ForceHttpBasicAuth:         repo.ForceHttpBasicAuth,
		InheritedCreds:             repo.InheritedCreds,
		GithubAppId:                repo.GithubAppId,
		GithubAppInstallationId:    repo.GithubAppInstallationId,
		GitHubAppEnterpriseBaseURL: repo.GitHubAppEnterpriseBaseURL,
		UseAzureWorkloadIdentity:   repo.UseAzureWorkloadIdentity,
	}
}

func (repo *Repository) Normalize() *Repository {
	if repo.Type == "" {
		repo.Type = common.DefaultRepoType
	}
	return repo
}

// Repositories defines a list of Repository configurations
type Repositories []*Repository

// Filter returns a list of repositories, which only contain items matched by the supplied predicate method
func (r Repositories) Filter(predicate func(r *Repository) bool) Repositories {
	var res Repositories
	for i := range r {
		repo := r[i]
		if predicate(repo) {
			res = append(res, repo)
		}
	}
	return res
}

// RepositoryList is a collection of Repositories.
type RepositoryList struct {
	metav1.ListMeta `json:"metadata,omitempty" protobuf:"bytes,1,opt,name=metadata"`
	Items           Repositories `json:"items" protobuf:"bytes,2,rep,name=items"`
}

// RepositoryList is a collection of Repositories.
type RepoCredsList struct {
	metav1.ListMeta `json:"metadata,omitempty" protobuf:"bytes,1,opt,name=metadata"`
	Items           []RepoCreds `json:"items" protobuf:"bytes,2,rep,name=items"`
}

// A RepositoryCertificate is either SSH known hosts entry or TLS certificate
type RepositoryCertificate struct {
	// ServerName specifies the DNS name of the server this certificate is intended for
	ServerName string `json:"serverName" protobuf:"bytes,1,opt,name=serverName"`
	// CertType specifies the type of the certificate - currently one of "https" or "ssh"
	CertType string `json:"certType" protobuf:"bytes,2,opt,name=certType"`
	// CertSubType specifies the sub type of the cert, i.e. "ssh-rsa"
	CertSubType string `json:"certSubType" protobuf:"bytes,3,opt,name=certSubType"`
	// CertData contains the actual certificate data, dependent on the certificate type
	CertData []byte `json:"certData" protobuf:"bytes,4,opt,name=certData"`
	// CertInfo will hold additional certificate info, depdendent on the certificate type (e.g. SSH fingerprint, X509 CommonName)
	CertInfo string `json:"certInfo" protobuf:"bytes,5,opt,name=certInfo"`
}

// RepositoryCertificateList is a collection of RepositoryCertificates
type RepositoryCertificateList struct {
	metav1.ListMeta `json:"metadata,omitempty" protobuf:"bytes,1,opt,name=metadata"`
	// List of certificates to be processed
	Items []RepositoryCertificate `json:"items" protobuf:"bytes,2,rep,name=items"`
}

// GnuPGPublicKey is a representation of a GnuPG public key
type GnuPGPublicKey struct {
	// KeyID specifies the key ID, in hexadecimal string format
	KeyID string `json:"keyID" protobuf:"bytes,1,opt,name=keyID"`
	// Fingerprint is the fingerprint of the key
	Fingerprint string `json:"fingerprint,omitempty" protobuf:"bytes,2,opt,name=fingerprint"`
	// Owner holds the owner identification, e.g. a name and e-mail address
	Owner string `json:"owner,omitempty" protobuf:"bytes,3,opt,name=owner"`
	// Trust holds the level of trust assigned to this key
	Trust string `json:"trust,omitempty" protobuf:"bytes,4,opt,name=trust"`
	// SubType holds the key's subtype (e.g. rsa4096)
	SubType string `json:"subType,omitempty" protobuf:"bytes,5,opt,name=subType"`
	// KeyData holds the raw key data, in base64 encoded format
	KeyData string `json:"keyData,omitempty" protobuf:"bytes,6,opt,name=keyData"`
}

// GnuPGPublicKeyList is a collection of GnuPGPublicKey objects
type GnuPGPublicKeyList struct {
	metav1.ListMeta `json:"metadata,omitempty" protobuf:"bytes,1,opt,name=metadata"`
	Items           []GnuPGPublicKey `json:"items" protobuf:"bytes,2,rep,name=items"`
}<|MERGE_RESOLUTION|>--- conflicted
+++ resolved
@@ -53,13 +53,10 @@
 	NoProxy string `json:"noProxy,omitempty" protobuf:"bytes,23,opt,name=noProxy"`
 	// UseAzureWorkloadIdentity specifies whether to use Azure Workload Identity for authentication
 	UseAzureWorkloadIdentity bool `json:"useAzureWorkloadIdentity,omitempty" protobuf:"bytes,24,opt,name=useAzureWorkloadIdentity"`
-<<<<<<< HEAD
-	// InsecureOCIForceHttp specifies whether the connection to the repository uses TLS at _all_. If true, no TLS. This flag is applicable for OCI repos only.
-	InsecureOCIForceHttp bool `json:"insecureOCIForceHttp,omitempty" protobuf:"bytes,25,opt,name=insecureOCIForceHttp"` //nolint:revive //FIXME(var-naming)
-=======
 	// BearerToken contains the bearer token used for Git BitBucket Data Center auth at the repo server
 	BearerToken string `json:"bearerToken,omitempty" protobuf:"bytes,25,opt,name=bearerToken"`
->>>>>>> 9d66e89d
+	// InsecureOCIForceHttp specifies whether the connection to the repository uses TLS at _all_. If true, no TLS. This flag is applicable for OCI repos only.
+	InsecureOCIForceHttp bool `json:"insecureOCIForceHttp,omitempty" protobuf:"bytes,26,opt,name=insecureOCIForceHttp"` //nolint:revive //FIXME(var-naming)
 }
 
 // Repository is a repository holding application configurations
@@ -113,13 +110,10 @@
 	NoProxy string `json:"noProxy,omitempty" protobuf:"bytes,23,opt,name=noProxy"`
 	// UseAzureWorkloadIdentity specifies whether to use Azure Workload Identity for authentication
 	UseAzureWorkloadIdentity bool `json:"useAzureWorkloadIdentity,omitempty" protobuf:"bytes,24,opt,name=useAzureWorkloadIdentity"`
-<<<<<<< HEAD
-	// InsecureOCIForceHttp specifies whether the connection to the repository uses TLS at _all_. If true, no TLS. This flag is applicable for OCI repos only.
-	InsecureOCIForceHttp bool `json:"insecureOCIForceHttp,omitempty" protobuf:"bytes,25,opt,name=insecureOCIForceHttp"` //nolint:revive //FIXME(var-naming)
-=======
 	// BearerToken contains the bearer token used for Git BitBucket Data Center auth at the repo server
 	BearerToken string `json:"bearerToken,omitempty" protobuf:"bytes,25,opt,name=bearerToken"`
->>>>>>> 9d66e89d
+	// InsecureOCIForceHttp specifies whether the connection to the repository uses TLS at _all_. If true, no TLS. This flag is applicable for OCI repos only.
+	InsecureOCIForceHttp bool `json:"insecureOCIForceHttp,omitempty" protobuf:"bytes,26,opt,name=insecureOCIForceHttp"` //nolint:revive //FIXME(var-naming)
 }
 
 // IsInsecure returns true if the repository has been configured to skip server verification or set to HTTP only
