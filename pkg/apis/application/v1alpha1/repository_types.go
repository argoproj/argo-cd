--- conflicted
+++ resolved
@@ -199,12 +199,9 @@
 	}
 	if repo.GithubAppPrivateKey != "" && repo.GithubAppId != 0 && repo.GithubAppInstallationId != 0 {
 		return git.NewGitHubAppCreds(repo.GithubAppId, repo.GithubAppInstallationId, repo.GithubAppPrivateKey, repo.GitHubAppEnterpriseBaseURL, repo.Repo, repo.TLSClientCertData, repo.TLSClientCertKey, repo.IsInsecure(), repo.Proxy, store)
-<<<<<<< HEAD
-=======
 	}
 	if repo.GCPServiceAccountKey != "" {
 		return git.NewGoogleCloudCreds(repo.GCPServiceAccountKey)
->>>>>>> acc554f3
 	}
 	return git.NopCreds{}
 }
