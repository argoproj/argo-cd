package v1alpha1

import (
	"bytes"
	"encoding/gob"
	"encoding/json"
	"errors"
	"fmt"
	"maps"
	"math"
	"net"
	"net/http"
	"net/url"
	"os"
	"path/filepath"
	"reflect"
	"regexp"
	"sort"
	"strconv"
	"strings"
	"time"
	"unicode"

	"github.com/argoproj/gitops-engine/pkg/health"
	synccommon "github.com/argoproj/gitops-engine/pkg/sync/common"
	"github.com/argoproj/gitops-engine/pkg/utils/kube"
	"github.com/cespare/xxhash/v2"
	"github.com/robfig/cron/v3"
	log "github.com/sirupsen/logrus"
	"google.golang.org/grpc/codes"
	"google.golang.org/grpc/status"
	corev1 "k8s.io/api/core/v1"
	metav1 "k8s.io/apimachinery/pkg/apis/meta/v1"
	"k8s.io/apimachinery/pkg/apis/meta/v1/unstructured"
	"k8s.io/apimachinery/pkg/runtime"
	"k8s.io/apimachinery/pkg/runtime/schema"
	"k8s.io/apimachinery/pkg/util/intstr"
	utilnet "k8s.io/apimachinery/pkg/util/net"
	"k8s.io/apimachinery/pkg/watch"
	"k8s.io/client-go/rest"
	"k8s.io/client-go/tools/clientcmd"
	"k8s.io/client-go/tools/clientcmd/api"
	"sigs.k8s.io/yaml"

	"github.com/argoproj/argo-cd/v3/util/rbac"

	"github.com/argoproj/argo-cd/v3/common"
	"github.com/argoproj/argo-cd/v3/util/env"
	"github.com/argoproj/argo-cd/v3/util/helm"
	utilhttp "github.com/argoproj/argo-cd/v3/util/http"
	"github.com/argoproj/argo-cd/v3/util/security"
)

// Application is a definition of Application resource.
// +genclient
// +genclient:noStatus
// +k8s:deepcopy-gen:interfaces=k8s.io/apimachinery/pkg/runtime.Object
// +kubebuilder:resource:path=applications,shortName=app;apps
// +kubebuilder:printcolumn:name="Sync Status",type=string,JSONPath=`.status.sync.status`
// +kubebuilder:printcolumn:name="Health Status",type=string,JSONPath=`.status.health.status`
// +kubebuilder:printcolumn:name="Revision",type=string,JSONPath=`.status.sync.revision`,priority=10
// +kubebuilder:printcolumn:name="Project",type=string,JSONPath=`.spec.project`,priority=10
type Application struct {
	metav1.TypeMeta   `json:",inline"`
	metav1.ObjectMeta `json:"metadata" protobuf:"bytes,1,opt,name=metadata"`
	Spec              ApplicationSpec   `json:"spec" protobuf:"bytes,2,opt,name=spec"`
	Status            ApplicationStatus `json:"status,omitempty" protobuf:"bytes,3,opt,name=status"`
	Operation         *Operation        `json:"operation,omitempty" protobuf:"bytes,4,opt,name=operation"`
}

// ApplicationSpec represents desired application state. Contains link to repository with application definition and additional parameters link definition revision.
type ApplicationSpec struct {
	// Source is a reference to the location of the application's manifests or chart
	Source *ApplicationSource `json:"source,omitempty" protobuf:"bytes,1,opt,name=source"`
	// Destination is a reference to the target Kubernetes server and namespace
	Destination ApplicationDestination `json:"destination" protobuf:"bytes,2,name=destination"`
	// Project is a reference to the project this application belongs to.
	// The empty string means that application belongs to the 'default' project.
	Project string `json:"project" protobuf:"bytes,3,name=project"`
	// SyncPolicy controls when and how a sync will be performed
	SyncPolicy *SyncPolicy `json:"syncPolicy,omitempty" protobuf:"bytes,4,name=syncPolicy"`
	// IgnoreDifferences is a list of resources and their fields which should be ignored during comparison
	IgnoreDifferences IgnoreDifferences `json:"ignoreDifferences,omitempty" protobuf:"bytes,5,name=ignoreDifferences"`
	// Info contains a list of information (URLs, email addresses, and plain text) that relates to the application
	Info []Info `json:"info,omitempty" protobuf:"bytes,6,name=info"`
	// RevisionHistoryLimit limits the number of items kept in the application's revision history, which is used for informational purposes as well as for rollbacks to previous versions.
	// This should only be changed in exceptional circumstances.
	// Setting to zero will store no history. This will reduce storage used.
	// Increasing will increase the space used to store the history, so we do not recommend increasing it.
	// Default is 10.
	RevisionHistoryLimit *int64 `json:"revisionHistoryLimit,omitempty" protobuf:"bytes,7,name=revisionHistoryLimit"`

	// Sources is a reference to the location of the application's manifests or chart
	Sources ApplicationSources `json:"sources,omitempty" protobuf:"bytes,8,opt,name=sources"`

	// SourceHydrator provides a way to push hydrated manifests back to git before syncing them to the cluster.
	SourceHydrator *SourceHydrator `json:"sourceHydrator,omitempty" protobuf:"bytes,9,opt,name=sourceHydrator"`
}

type IgnoreDifferences []ResourceIgnoreDifferences

func (id IgnoreDifferences) Equals(other IgnoreDifferences) bool {
	return reflect.DeepEqual(id, other)
}

type TrackingMethod string

const (
	TrackingMethodAnnotation         TrackingMethod = "annotation"
	TrackingMethodLabel              TrackingMethod = "label"
	TrackingMethodAnnotationAndLabel TrackingMethod = "annotation+label"
)

// ResourceIgnoreDifferences contains resource filter and list of json paths which should be ignored during comparison with live state.
type ResourceIgnoreDifferences struct {
	Group             string   `json:"group,omitempty" protobuf:"bytes,1,opt,name=group"`
	Kind              string   `json:"kind" protobuf:"bytes,2,opt,name=kind"`
	Name              string   `json:"name,omitempty" protobuf:"bytes,3,opt,name=name"`
	Namespace         string   `json:"namespace,omitempty" protobuf:"bytes,4,opt,name=namespace"`
	JSONPointers      []string `json:"jsonPointers,omitempty" protobuf:"bytes,5,opt,name=jsonPointers"`
	JQPathExpressions []string `json:"jqPathExpressions,omitempty" protobuf:"bytes,6,opt,name=jqPathExpressions"`
	// ManagedFieldsManagers is a list of trusted managers. Fields mutated by those managers will take precedence over the
	// desired state defined in the SCM and won't be displayed in diffs
	ManagedFieldsManagers []string `json:"managedFieldsManagers,omitempty" protobuf:"bytes,7,opt,name=managedFieldsManagers"`
}

// EnvEntry represents an entry in the application's environment
type EnvEntry struct {
	// Name is the name of the variable, usually expressed in uppercase
	Name string `json:"name" protobuf:"bytes,1,opt,name=name"`
	// Value is the value of the variable
	Value string `json:"value" protobuf:"bytes,2,opt,name=value"`
}

// IsZero returns true if a variable is considered empty or unset
func (a *EnvEntry) IsZero() bool {
	return a == nil || a.Name == "" && a.Value == ""
}

// NewEnvEntry parses a string in format name=value and returns an EnvEntry object
func NewEnvEntry(text string) (*EnvEntry, error) {
	parts := strings.SplitN(text, "=", 2)
	if len(parts) != 2 {
		return nil, fmt.Errorf("expected env entry of the form: param=value but received: %s", text)
	}
	return &EnvEntry{
		Name:  parts[0],
		Value: parts[1],
	}, nil
}

// Env is a list of environment variable entries
type Env []*EnvEntry

// IsZero returns true if a list of variables is considered empty
func (e Env) IsZero() bool {
	return len(e) == 0
}

// Environ returns a list of environment variables in name=value format from a list of variables
func (e Env) Environ() []string {
	var environ []string
	for _, item := range e {
		if !item.IsZero() {
			environ = append(environ, fmt.Sprintf("%s=%s", item.Name, item.Value))
		}
	}
	return environ
}

// Envsubst interpolates variable references in a string from a list of variables
func (e Env) Envsubst(s string) string {
	valByEnv := map[string]string{}
	for _, item := range e {
		valByEnv[item.Name] = item.Value
	}
	return os.Expand(s, func(s string) string {
		// allow escaping $ with $$
		if s == "$" {
			return "$"
		}
		return valByEnv[s]
	})
}

// ApplicationSource contains all required information about the source of an application
type ApplicationSource struct {
	// RepoURL is the URL to the repository (Git or Helm) that contains the application manifests
	RepoURL string `json:"repoURL" protobuf:"bytes,1,opt,name=repoURL"`
	// Path is a directory path within the Git repository, and is only valid for applications sourced from Git.
	Path string `json:"path,omitempty" protobuf:"bytes,2,opt,name=path"`
	// TargetRevision defines the revision of the source to sync the application to.
	// In case of Git, this can be commit, tag, or branch. If omitted, will equal to HEAD.
	// In case of Helm, this is a semver tag for the Chart's version.
	TargetRevision string `json:"targetRevision,omitempty" protobuf:"bytes,4,opt,name=targetRevision"`
	// Helm holds helm specific options
	Helm *ApplicationSourceHelm `json:"helm,omitempty" protobuf:"bytes,7,opt,name=helm"`
	// Kustomize holds kustomize specific options
	Kustomize *ApplicationSourceKustomize `json:"kustomize,omitempty" protobuf:"bytes,8,opt,name=kustomize"`
	// Directory holds path/directory specific options
	Directory *ApplicationSourceDirectory `json:"directory,omitempty" protobuf:"bytes,10,opt,name=directory"`
	// Plugin holds config management plugin specific options
	Plugin *ApplicationSourcePlugin `json:"plugin,omitempty" protobuf:"bytes,11,opt,name=plugin"`
	// Chart is a Helm chart name, and must be specified for applications sourced from a Helm repo.
	Chart string `json:"chart,omitempty" protobuf:"bytes,12,opt,name=chart"`
	// Ref is reference to another source within sources field. This field will not be used if used with a `source` tag.
	Ref string `json:"ref,omitempty" protobuf:"bytes,13,opt,name=ref"`
	// Name is used to refer to a source and is displayed in the UI. It is used in multi-source Applications.
	Name string `json:"name,omitempty" protobuf:"bytes,14,opt,name=name"`
}

// ApplicationSources contains list of required information about the sources of an application
type ApplicationSources []ApplicationSource

func (a ApplicationSources) Equals(other ApplicationSources) bool {
	if len(a) != len(other) {
		return false
	}
	for i := range a {
		if !a[i].Equals(&other[i]) {
			return false
		}
	}
	return true
}

// IsZero returns true if the application source is considered empty
func (a ApplicationSources) IsZero() bool {
	return len(a) == 0
}

func (spec *ApplicationSpec) GetSource() ApplicationSource {
	if spec.SourceHydrator != nil {
		return spec.SourceHydrator.GetSyncSource()
	}
	// if Application has multiple sources, return the first source in sources
	if spec.HasMultipleSources() {
		return spec.Sources[0]
	}
	if spec.Source != nil {
		return *spec.Source
	}
	return ApplicationSource{}
}

// GetHydrateToSource returns the hydrateTo source if it exists, otherwise returns the sync source.
func (spec *ApplicationSpec) GetHydrateToSource() ApplicationSource {
	if spec.SourceHydrator != nil {
		targetRevision := spec.SourceHydrator.SyncSource.TargetBranch
		if spec.SourceHydrator.HydrateTo != nil {
			targetRevision = spec.SourceHydrator.HydrateTo.TargetBranch
		}
		return ApplicationSource{
			RepoURL:        spec.SourceHydrator.DrySource.RepoURL,
			Path:           spec.SourceHydrator.SyncSource.Path,
			TargetRevision: targetRevision,
		}
	}
	return ApplicationSource{}
}

func (spec *ApplicationSpec) GetSources() ApplicationSources {
	if spec.SourceHydrator != nil {
		return ApplicationSources{spec.SourceHydrator.GetSyncSource()}
	}
	if spec.HasMultipleSources() {
		return spec.Sources
	}
	if spec.Source != nil {
		return ApplicationSources{*spec.Source}
	}
	return ApplicationSources{}
}

func (spec *ApplicationSpec) HasMultipleSources() bool {
	return spec.SourceHydrator == nil && len(spec.Sources) > 0
}

func (spec *ApplicationSpec) GetSourcePtrByPosition(sourcePosition int) *ApplicationSource {
	// if Application has multiple sources, return the first source in sources
	return spec.GetSourcePtrByIndex(sourcePosition - 1)
}

func (spec *ApplicationSpec) GetSourcePtrByIndex(sourceIndex int) *ApplicationSource {
	if spec.SourceHydrator != nil {
		source := spec.SourceHydrator.GetSyncSource()
		return &source
	}
	// if Application has multiple sources, return the first source in sources
	if spec.HasMultipleSources() {
		if sourceIndex > 0 {
			return &spec.Sources[sourceIndex]
		}
		return &spec.Sources[0]
	}
	return spec.Source
}

// AllowsConcurrentProcessing returns true if given application source can be processed concurrently
func (source *ApplicationSource) AllowsConcurrentProcessing() bool {
	// Kustomize with parameters requires changing kustomization.yaml file
	if source.Kustomize != nil {
		return source.Kustomize.AllowsConcurrentProcessing()
	}
	return true
}

func (source *ApplicationSource) IsOCI() bool {
	return strings.HasPrefix(source.RepoURL, "oci://")
}

// IsRef returns true when the application source is of type Ref
func (source *ApplicationSource) IsRef() bool {
	return source.Ref != ""
}

// IsHelm returns true when the application source is of type Helm
func (source *ApplicationSource) IsHelm() bool {
	return source.Chart != ""
}

// IsHelmOci returns true when the application source is of type Helm OCI
func (source *ApplicationSource) IsHelmOci() bool {
	if source.Chart == "" {
		return false
	}
	return helm.IsHelmOciRepo(source.RepoURL)
}

// IsZero returns true if the application source is considered empty
func (source *ApplicationSource) IsZero() bool {
	return source == nil ||
		source.RepoURL == "" &&
			source.Path == "" &&
			source.TargetRevision == "" &&
			source.Helm.IsZero() &&
			source.Kustomize.IsZero() &&
			source.Directory.IsZero() &&
			source.Plugin.IsZero()
}

// GetNamespaceOrDefault gets the static namespace configured in the source. If none is configured, returns the given
// default.
func (source *ApplicationSource) GetNamespaceOrDefault(defaultNamespace string) string {
	if source == nil {
		return defaultNamespace
	}
	if source.Helm != nil && source.Helm.Namespace != "" {
		return source.Helm.Namespace
	}
	if source.Kustomize != nil && source.Kustomize.Namespace != "" {
		return source.Kustomize.Namespace
	}
	return defaultNamespace
}

// GetKubeVersionOrDefault gets the static Kubernetes API version configured in the source. If none is configured,
// returns the given default.
func (source *ApplicationSource) GetKubeVersionOrDefault(defaultKubeVersion string) string {
	if source == nil {
		return defaultKubeVersion
	}
	if source.Helm != nil && source.Helm.KubeVersion != "" {
		return source.Helm.KubeVersion
	}
	if source.Kustomize != nil && source.Kustomize.KubeVersion != "" {
		return source.Kustomize.KubeVersion
	}
	return defaultKubeVersion
}

// GetAPIVersionsOrDefault gets the static API versions list configured in the source. If none is configured, returns
// the given default.
func (source *ApplicationSource) GetAPIVersionsOrDefault(defaultAPIVersions []string) []string {
	if source == nil {
		return defaultAPIVersions
	}
	if source.Helm != nil && len(source.Helm.APIVersions) > 0 {
		return source.Helm.APIVersions
	}
	if source.Kustomize != nil && len(source.Kustomize.APIVersions) > 0 {
		return source.Kustomize.APIVersions
	}
	return defaultAPIVersions
}

// ApplicationSourceType specifies the type of the application's source
type ApplicationSourceType string

const (
	ApplicationSourceTypeHelm      ApplicationSourceType = "Helm"
	ApplicationSourceTypeKustomize ApplicationSourceType = "Kustomize"
	ApplicationSourceTypeDirectory ApplicationSourceType = "Directory"
	ApplicationSourceTypePlugin    ApplicationSourceType = "Plugin"
)

// SourceHydrator specifies a dry "don't repeat yourself" source for manifests, a sync source from which to sync
// hydrated manifests, and an optional hydrateTo location to act as a "staging" aread for hydrated manifests.
type SourceHydrator struct {
	// DrySource specifies where the dry "don't repeat yourself" manifest source lives.
	DrySource DrySource `json:"drySource" protobuf:"bytes,1,name=drySource"`
	// SyncSource specifies where to sync hydrated manifests from.
	SyncSource SyncSource `json:"syncSource" protobuf:"bytes,2,name=syncSource"`
	// HydrateTo specifies an optional "staging" location to push hydrated manifests to. An external system would then
	// have to move manifests to the SyncSource, e.g. by pull request.
	HydrateTo *HydrateTo `json:"hydrateTo,omitempty" protobuf:"bytes,3,opt,name=hydrateTo"`
}

// GetSyncSource gets the source from which we should sync when a source hydrator is configured.
func (s SourceHydrator) GetSyncSource() ApplicationSource {
	return ApplicationSource{
		// Pull the RepoURL from the dry source. The SyncSource's RepoURL is assumed to be the same.
		RepoURL:        s.DrySource.RepoURL,
		Path:           s.SyncSource.Path,
		TargetRevision: s.SyncSource.TargetBranch,
	}
}

// GetDrySource gets the dry source when a source hydrator is configured.
func (s SourceHydrator) GetDrySource() ApplicationSource {
	return ApplicationSource{
		RepoURL:        s.DrySource.RepoURL,
		Path:           s.DrySource.Path,
		TargetRevision: s.DrySource.TargetRevision,
	}
}

// DeepEquals returns true if the SourceHydrator is deeply equal to the given SourceHydrator.
func (s SourceHydrator) DeepEquals(hydrator SourceHydrator) bool {
	return s.DrySource == hydrator.DrySource && s.SyncSource == hydrator.SyncSource && s.HydrateTo.DeepEquals(hydrator.HydrateTo)
}

// DrySource specifies a location for dry "don't repeat yourself" manifest source information.
type DrySource struct {
	// RepoURL is the URL to the git repository that contains the application manifests
	RepoURL string `json:"repoURL" protobuf:"bytes,1,name=repoURL"`
	// TargetRevision defines the revision of the source to hydrate
	TargetRevision string `json:"targetRevision" protobuf:"bytes,2,name=targetRevision"`
	// Path is a directory path within the Git repository where the manifests are located
	Path string `json:"path" protobuf:"bytes,3,name=path"`
}

// SyncSource specifies a location from which hydrated manifests may be synced. RepoURL is assumed based on the
// associated DrySource config in the SourceHydrator.
type SyncSource struct {
	// TargetBranch is the branch to which hydrated manifests should be committed
	TargetBranch string `json:"targetBranch" protobuf:"bytes,1,name=targetBranch"`
	// Path is a directory path within the git repository where hydrated manifests should be committed to and synced
	// from. If hydrateTo is set, this is just the path from which hydrated manifests will be synced.
	Path string `json:"path" protobuf:"bytes,2,name=path"`
}

// HydrateTo specifies a location to which hydrated manifests should be pushed as a "staging area" before being moved to
// the SyncSource. The RepoURL and Path are assumed based on the associated SyncSource config in the SourceHydrator.
type HydrateTo struct {
	// TargetBranch is the branch to which hydrated manifests should be committed
	TargetBranch string `json:"targetBranch" protobuf:"bytes,1,name=targetBranch"`
}

// DeepEquals returns true if the HydrateTo is deeply equal to the given HydrateTo.
func (in *HydrateTo) DeepEquals(to *HydrateTo) bool {
	if in == nil {
		return to == nil
	}
	if to == nil {
		// We already know in is not nil.
		return false
	}
	// Compare de-referenced structs.
	return *in == *to
}

// RefreshType specifies how to refresh the sources of a given application
type RefreshType string

const (
	RefreshTypeNormal RefreshType = "normal"
	RefreshTypeHard   RefreshType = "hard"
)

type HydrateType string

const (
	// HydrateTypeNormal is a normal hydration
	HydrateTypeNormal HydrateType = "normal"
)

type RefTarget struct {
	Repo           Repository `protobuf:"bytes,1,opt,name=repo"`
	TargetRevision string     `protobuf:"bytes,2,opt,name=targetRevision"`
	Chart          string     `protobuf:"bytes,3,opt,name=chart"`
}

type RefTargetRevisionMapping map[string]*RefTarget

// ApplicationSourceHelm holds helm specific options
type ApplicationSourceHelm struct {
	// ValuesFiles is a list of Helm value files to use when generating a template
	ValueFiles []string `json:"valueFiles,omitempty" protobuf:"bytes,1,opt,name=valueFiles"`
	// Parameters is a list of Helm parameters which are passed to the helm template command upon manifest generation
	Parameters []HelmParameter `json:"parameters,omitempty" protobuf:"bytes,2,opt,name=parameters"`
	// ReleaseName is the Helm release name to use. If omitted it will use the application name
	ReleaseName string `json:"releaseName,omitempty" protobuf:"bytes,3,opt,name=releaseName"`
	// Values specifies Helm values to be passed to helm template, typically defined as a block. ValuesObject takes precedence over Values, so use one or the other.
	// +patchStrategy=replace
	Values string `json:"values,omitempty" patchStrategy:"replace" protobuf:"bytes,4,opt,name=values"`
	// FileParameters are file parameters to the helm template
	FileParameters []HelmFileParameter `json:"fileParameters,omitempty" protobuf:"bytes,5,opt,name=fileParameters"`
	// Version is the Helm version to use for templating ("3")
	Version string `json:"version,omitempty" protobuf:"bytes,6,opt,name=version"`
	// PassCredentials pass credentials to all domains (Helm's --pass-credentials)
	PassCredentials bool `json:"passCredentials,omitempty" protobuf:"bytes,7,opt,name=passCredentials"`
	// IgnoreMissingValueFiles prevents helm template from failing when valueFiles do not exist locally by not appending them to helm template --values
	IgnoreMissingValueFiles bool `json:"ignoreMissingValueFiles,omitempty" protobuf:"bytes,8,opt,name=ignoreMissingValueFiles"`
	// SkipCrds skips custom resource definition installation step (Helm's --skip-crds)
	SkipCrds bool `json:"skipCrds,omitempty" protobuf:"bytes,9,opt,name=skipCrds"`
	// ValuesObject specifies Helm values to be passed to helm template, defined as a map. This takes precedence over Values.
	// +kubebuilder:pruning:PreserveUnknownFields
	ValuesObject *runtime.RawExtension `json:"valuesObject,omitempty" protobuf:"bytes,10,opt,name=valuesObject"`
	// Namespace is an optional namespace to template with. If left empty, defaults to the app's destination namespace.
	Namespace string `json:"namespace,omitempty" protobuf:"bytes,11,opt,name=namespace"`
	// KubeVersion specifies the Kubernetes API version to pass to Helm when templating manifests. By default, Argo CD
	// uses the Kubernetes version of the target cluster.
	KubeVersion string `json:"kubeVersion,omitempty" protobuf:"bytes,12,opt,name=kubeVersion"`
	// APIVersions specifies the Kubernetes resource API versions to pass to Helm when templating manifests. By default,
	// Argo CD uses the API versions of the target cluster. The format is [group/]version/kind.
	APIVersions []string `json:"apiVersions,omitempty" protobuf:"bytes,13,opt,name=apiVersions"`
	// SkipTests skips test manifest installation step (Helm's --skip-tests).
	SkipTests bool `json:"skipTests,omitempty" protobuf:"bytes,14,opt,name=skipTests"`
	// SkipSchemaValidation skips JSON schema validation (Helm's --skip-schema-validation)
	SkipSchemaValidation bool `json:"skipSchemaValidation,omitempty" protobuf:"bytes,15,opt,name=skipSchemaValidation"`
}

// HelmParameter is a parameter that's passed to helm template during manifest generation
type HelmParameter struct {
	// Name is the name of the Helm parameter
	Name string `json:"name,omitempty" protobuf:"bytes,1,opt,name=name"`
	// Value is the value for the Helm parameter
	Value string `json:"value,omitempty" protobuf:"bytes,2,opt,name=value"`
	// ForceString determines whether to tell Helm to interpret booleans and numbers as strings
	ForceString bool `json:"forceString,omitempty" protobuf:"bytes,3,opt,name=forceString"`
}

// HelmFileParameter is a file parameter that's passed to helm template during manifest generation
type HelmFileParameter struct {
	// Name is the name of the Helm parameter
	Name string `json:"name,omitempty" protobuf:"bytes,1,opt,name=name"`
	// Path is the path to the file containing the values for the Helm parameter
	Path string `json:"path,omitempty" protobuf:"bytes,2,opt,name=path"`
}

var helmParameterRx = regexp.MustCompile(`([^\\]),`)

// NewHelmParameter parses a string in format name=value into a HelmParameter object and returns it
func NewHelmParameter(text string, forceString bool) (*HelmParameter, error) {
	parts := strings.SplitN(text, "=", 2)
	if len(parts) != 2 {
		return nil, fmt.Errorf("expected helm parameter of the form param=value but received: %s", text)
	}
	return &HelmParameter{
		Name:        parts[0],
		Value:       helmParameterRx.ReplaceAllString(parts[1], `$1\,`),
		ForceString: forceString,
	}, nil
}

// NewHelmFileParameter parses a string in format name=value into a HelmFileParameter object and returns it
func NewHelmFileParameter(text string) (*HelmFileParameter, error) {
	parts := strings.SplitN(text, "=", 2)
	if len(parts) != 2 {
		return nil, fmt.Errorf("expected helm file parameter of the form param=path but received: %s", text)
	}
	return &HelmFileParameter{
		Name: parts[0],
		Path: helmParameterRx.ReplaceAllString(parts[1], `$1\,`),
	}, nil
}

// AddParameter adds a HelmParameter to the application source. If a parameter with the same name already
// exists, its value will be overwritten. Otherwise, the HelmParameter will be appended as a new entry.
func (ash *ApplicationSourceHelm) AddParameter(p HelmParameter) {
	found := false
	for i, cp := range ash.Parameters {
		if cp.Name == p.Name {
			found = true
			ash.Parameters[i] = p
			break
		}
	}
	if !found {
		ash.Parameters = append(ash.Parameters, p)
	}
}

// AddFileParameter adds a HelmFileParameter to the application source. If a file parameter with the same name already
// exists, its value will be overwritten. Otherwise, the HelmFileParameter will be appended as a new entry.
func (ash *ApplicationSourceHelm) AddFileParameter(p HelmFileParameter) {
	found := false
	for i, cp := range ash.FileParameters {
		if cp.Name == p.Name {
			found = true
			ash.FileParameters[i] = p
			break
		}
	}
	if !found {
		ash.FileParameters = append(ash.FileParameters, p)
	}
}

// IsZero Returns true if the Helm options in an application source are considered zero
func (ash *ApplicationSourceHelm) IsZero() bool {
	return ash == nil || (ash.Version == "") && (ash.ReleaseName == "") && len(ash.ValueFiles) == 0 && len(ash.Parameters) == 0 && len(ash.FileParameters) == 0 && ash.ValuesIsEmpty() && !ash.PassCredentials && !ash.IgnoreMissingValueFiles && !ash.SkipCrds && !ash.SkipTests && !ash.SkipSchemaValidation && ash.KubeVersion == "" && len(ash.APIVersions) == 0 && ash.Namespace == ""
}

// KustomizeImage represents a Kustomize image definition in the format [old_image_name=]<image_name>:<image_tag>
type KustomizeImage string

func (i KustomizeImage) delim() string {
	for _, d := range []string{"=", ":", "@"} {
		if strings.Contains(string(i), d) {
			return d
		}
	}
	return ":"
}

// Match returns true if the image name matches (i.e. up to the first delimiter)
func (i KustomizeImage) Match(j KustomizeImage) bool {
	delim := j.delim()
	imageName, _, _ := strings.Cut(string(i), delim)
	otherImageName, _, _ := strings.Cut(string(j), delim)
	return imageName == otherImageName
}

// KustomizeImages is a list of Kustomize images
type KustomizeImages []KustomizeImage

// Find returns a positive integer representing the index in the list of images
func (images KustomizeImages) Find(image KustomizeImage) int {
	for i, a := range images {
		if a.Match(image) {
			return i
		}
	}
	return -1
}

// ApplicationSourceKustomize holds options specific to an Application source specific to Kustomize
type ApplicationSourceKustomize struct {
	// NamePrefix is a prefix appended to resources for Kustomize apps
	NamePrefix string `json:"namePrefix,omitempty" protobuf:"bytes,1,opt,name=namePrefix"`
	// NameSuffix is a suffix appended to resources for Kustomize apps
	NameSuffix string `json:"nameSuffix,omitempty" protobuf:"bytes,2,opt,name=nameSuffix"`
	// Images is a list of Kustomize image override specifications
	Images KustomizeImages `json:"images,omitempty" protobuf:"bytes,3,opt,name=images"`
	// CommonLabels is a list of additional labels to add to rendered manifests
	CommonLabels map[string]string `json:"commonLabels,omitempty" protobuf:"bytes,4,opt,name=commonLabels"`
	// Version controls which version of Kustomize to use for rendering manifests
	Version string `json:"version,omitempty" protobuf:"bytes,5,opt,name=version"`
	// CommonAnnotations is a list of additional annotations to add to rendered manifests
	CommonAnnotations map[string]string `json:"commonAnnotations,omitempty" protobuf:"bytes,6,opt,name=commonAnnotations"`
	// ForceCommonLabels specifies whether to force applying common labels to resources for Kustomize apps
	ForceCommonLabels bool `json:"forceCommonLabels,omitempty" protobuf:"bytes,7,opt,name=forceCommonLabels"`
	// ForceCommonAnnotations specifies whether to force applying common annotations to resources for Kustomize apps
	ForceCommonAnnotations bool `json:"forceCommonAnnotations,omitempty" protobuf:"bytes,8,opt,name=forceCommonAnnotations"`
	// Namespace sets the namespace that Kustomize adds to all resources
	Namespace string `json:"namespace,omitempty" protobuf:"bytes,9,opt,name=namespace"`
	// CommonAnnotationsEnvsubst specifies whether to apply env variables substitution for annotation values
	CommonAnnotationsEnvsubst bool `json:"commonAnnotationsEnvsubst,omitempty" protobuf:"bytes,10,opt,name=commonAnnotationsEnvsubst"`
	// Replicas is a list of Kustomize Replicas override specifications
	Replicas KustomizeReplicas `json:"replicas,omitempty" protobuf:"bytes,11,opt,name=replicas"`
	// Patches is a list of Kustomize patches
	Patches KustomizePatches `json:"patches,omitempty" protobuf:"bytes,12,opt,name=patches"`
	// Components specifies a list of kustomize components to add to the kustomization before building
	Components []string `json:"components,omitempty" protobuf:"bytes,13,rep,name=components"`
	// IgnoreMissingComponents prevents kustomize from failing when components do not exist locally by not appending them to kustomization file
	IgnoreMissingComponents bool `json:"ignoreMissingComponents,omitempty" protobuf:"bytes,17,opt,name=ignoreMissingComponents"`
	// LabelWithoutSelector specifies whether to apply common labels to resource selectors or not
	LabelWithoutSelector bool `json:"labelWithoutSelector,omitempty" protobuf:"bytes,14,opt,name=labelWithoutSelector"`
	// KubeVersion specifies the Kubernetes API version to pass to Helm when templating manifests. By default, Argo CD
	// uses the Kubernetes version of the target cluster.
	KubeVersion string `json:"kubeVersion,omitempty" protobuf:"bytes,15,opt,name=kubeVersion"`
	// APIVersions specifies the Kubernetes resource API versions to pass to Helm when templating manifests. By default,
	// Argo CD uses the API versions of the target cluster. The format is [group/]version/kind.
	APIVersions []string `json:"apiVersions,omitempty" protobuf:"bytes,16,opt,name=apiVersions"`
	// LabelIncludeTemplates specifies whether to apply common labels to resource templates or not
	LabelIncludeTemplates bool `json:"labelIncludeTemplates,omitempty" protobuf:"bytes,18,opt,name=labelIncludeTemplates"`
}

type KustomizeReplica struct {
	// Name of Deployment or StatefulSet
	Name string `json:"name" protobuf:"bytes,1,name=name"`
	// Number of replicas
	Count intstr.IntOrString `json:"count" protobuf:"bytes,2,name=count"`
}

type KustomizeReplicas []KustomizeReplica

// GetIntCount returns Count converted to int.
// If parsing error occurs, returns 0 and error.
func (kr KustomizeReplica) GetIntCount() (int, error) {
	if kr.Count.Type == intstr.String {
		count, err := strconv.Atoi(kr.Count.StrVal)
		if err != nil {
			return 0, fmt.Errorf("expected integer value for count. Received: %s", kr.Count.StrVal)
		}
		return count, nil
	}
	return kr.Count.IntValue(), nil
}

// NewKustomizeReplica parses a string in format name=count into a KustomizeReplica object and returns it
func NewKustomizeReplica(text string) (*KustomizeReplica, error) {
	parts := strings.SplitN(text, "=", 2)
	if len(parts) != 2 {
		return nil, fmt.Errorf("expected parameter of the form: name=count. Received: %s", text)
	}

	kr := &KustomizeReplica{
		Name:  parts[0],
		Count: intstr.Parse(parts[1]),
	}

	if _, err := kr.GetIntCount(); err != nil {
		return nil, err
	}

	return kr, nil
}

type KustomizePatches []KustomizePatch

type KustomizePatch struct {
	Path    string             `json:"path,omitempty" yaml:"path,omitempty" protobuf:"bytes,1,opt,name=path"`
	Patch   string             `json:"patch,omitempty" yaml:"patch,omitempty" protobuf:"bytes,2,opt,name=patch"`
	Target  *KustomizeSelector `json:"target,omitempty" yaml:"target,omitempty" protobuf:"bytes,3,opt,name=target"`
	Options map[string]bool    `json:"options,omitempty" yaml:"options,omitempty" protobuf:"bytes,4,opt,name=options"`
}

// Copied from: https://github.com/kubernetes-sigs/kustomize/blob/cd7ba1744eadb793ab7cd056a76ee8a5ca725db9/api/types/patch.go
func (p *KustomizePatch) Equals(o KustomizePatch) bool {
	targetEqual := (p.Target == o.Target) ||
		(p.Target != nil && o.Target != nil && *p.Target == *o.Target)
	return p.Path == o.Path &&
		p.Patch == o.Patch &&
		targetEqual &&
		reflect.DeepEqual(p.Options, o.Options)
}

type KustomizeSelector struct {
	KustomizeResId     `json:",inline,omitempty" yaml:",inline,omitempty" protobuf:"bytes,1,opt,name=resId"`
	AnnotationSelector string `json:"annotationSelector,omitempty" yaml:"annotationSelector,omitempty" protobuf:"bytes,2,opt,name=annotationSelector"`
	LabelSelector      string `json:"labelSelector,omitempty" yaml:"labelSelector,omitempty" protobuf:"bytes,3,opt,name=labelSelector"`
}

type KustomizeResId struct {
	KustomizeGvk `json:",inline,omitempty" yaml:",inline,omitempty" protobuf:"bytes,1,opt,name=gvk"`
	Name         string `json:"name,omitempty" yaml:"name,omitempty" protobuf:"bytes,2,opt,name=name"`
	Namespace    string `json:"namespace,omitempty" yaml:"namespace,omitempty" protobuf:"bytes,3,opt,name=namespace"`
}

type KustomizeGvk struct {
	Group   string `json:"group,omitempty" yaml:"group,omitempty" protobuf:"bytes,1,opt,name=group"`
	Version string `json:"version,omitempty" yaml:"version,omitempty" protobuf:"bytes,2,opt,name=version"`
	Kind    string `json:"kind,omitempty" yaml:"kind,omitempty" protobuf:"bytes,3,opt,name=kind"`
}

// AllowsConcurrentProcessing returns true if multiple processes can run Kustomize builds on the same source at the same time
func (k *ApplicationSourceKustomize) AllowsConcurrentProcessing() bool {
	return len(k.Images) == 0 &&
		len(k.CommonLabels) == 0 &&
		len(k.CommonAnnotations) == 0 &&
		k.NamePrefix == "" &&
		k.Namespace == "" &&
		k.NameSuffix == "" &&
		len(k.Patches) == 0 &&
		len(k.Components) == 0
}

// IsZero returns true when the Kustomize options are considered empty
func (k *ApplicationSourceKustomize) IsZero() bool {
	return k == nil ||
		k.NamePrefix == "" &&
			k.NameSuffix == "" &&
			k.Version == "" &&
			k.Namespace == "" &&
			len(k.Images) == 0 &&
			len(k.Replicas) == 0 &&
			len(k.CommonLabels) == 0 &&
			len(k.CommonAnnotations) == 0 &&
			len(k.Patches) == 0 &&
			len(k.Components) == 0 &&
			k.KubeVersion == "" &&
			len(k.APIVersions) == 0 &&
			!k.IgnoreMissingComponents
}

// MergeImage merges a new Kustomize image identifier in to a list of images
func (k *ApplicationSourceKustomize) MergeImage(image KustomizeImage) {
	i := k.Images.Find(image)
	if i >= 0 {
		k.Images[i] = image
	} else {
		k.Images = append(k.Images, image)
	}
}

// MergeReplica merges a new Kustomize replica identifier in to a list of replicas
func (k *ApplicationSourceKustomize) MergeReplica(replica KustomizeReplica) {
	i := k.Replicas.FindByName(replica.Name)
	if i >= 0 {
		k.Replicas[i] = replica
	} else {
		k.Replicas = append(k.Replicas, replica)
	}
}

// Find returns a positive integer representing the index in the list of replicas
func (rs KustomizeReplicas) FindByName(name string) int {
	for i, r := range rs {
		if r.Name == name {
			return i
		}
	}
	return -1
}

// JsonnetVar represents a variable to be passed to jsonnet during manifest generation
type JsonnetVar struct {
	Name  string `json:"name" protobuf:"bytes,1,opt,name=name"`
	Value string `json:"value" protobuf:"bytes,2,opt,name=value"`
	Code  bool   `json:"code,omitempty" protobuf:"bytes,3,opt,name=code"`
}

// NewJsonnetVar parses a Jsonnet variable from a string in the format name=value
func NewJsonnetVar(s string, code bool) JsonnetVar {
	parts := strings.SplitN(s, "=", 2)
	if len(parts) == 2 {
		return JsonnetVar{Name: parts[0], Value: parts[1], Code: code}
	}
	return JsonnetVar{Name: s, Code: code}
}

// ApplicationSourceJsonnet holds options specific to applications of type Jsonnet
type ApplicationSourceJsonnet struct {
	// ExtVars is a list of Jsonnet External Variables
	ExtVars []JsonnetVar `json:"extVars,omitempty" protobuf:"bytes,1,opt,name=extVars"`
	// TLAS is a list of Jsonnet Top-level Arguments
	TLAs []JsonnetVar `json:"tlas,omitempty" protobuf:"bytes,2,opt,name=tlas"`
	// Additional library search dirs
	Libs []string `json:"libs,omitempty" protobuf:"bytes,3,opt,name=libs"`
}

// IsZero returns true if the JSonnet options of an application are considered to be empty
func (j *ApplicationSourceJsonnet) IsZero() bool {
	return j == nil || len(j.ExtVars) == 0 && len(j.TLAs) == 0 && len(j.Libs) == 0
}

// ApplicationSourceDirectory holds options for applications of type plain YAML or Jsonnet
type ApplicationSourceDirectory struct {
	// Recurse specifies whether to scan a directory recursively for manifests
	Recurse bool `json:"recurse,omitempty" protobuf:"bytes,1,opt,name=recurse"`
	// Jsonnet holds options specific to Jsonnet
	Jsonnet ApplicationSourceJsonnet `json:"jsonnet,omitempty" protobuf:"bytes,2,opt,name=jsonnet"`
	// Exclude contains a glob pattern to match paths against that should be explicitly excluded from being used during manifest generation
	Exclude string `json:"exclude,omitempty" protobuf:"bytes,3,opt,name=exclude"`
	// Include contains a glob pattern to match paths against that should be explicitly included during manifest generation
	Include string `json:"include,omitempty" protobuf:"bytes,4,opt,name=include"`
}

// IsZero returns true if the ApplicationSourceDirectory is considered empty
func (d *ApplicationSourceDirectory) IsZero() bool {
	return d == nil || !d.Recurse && d.Jsonnet.IsZero()
}

type OptionalMap struct {
	// Map is the value of a map type parameter.
	// +optional
	Map map[string]string `json:"map" protobuf:"bytes,1,rep,name=map"`
	// We need the explicit +optional so that kube-builder generates the CRD without marking this as required.
}

// Equals returns true if the two OptionalMap objects are equal. We can't use reflect.DeepEqual because it will return
// false if one of the maps is nil and the other is an empty map. This is because the JSON unmarshaller will set the
// map to nil if it is empty, but the protobuf unmarshaller will set it to an empty map.
func (o *OptionalMap) Equals(other *OptionalMap) bool {
	if o == nil && other == nil {
		return true
	}
	if o == nil || other == nil {
		return false
	}
	if len(o.Map) != len(other.Map) {
		return false
	}
	if o.Map == nil && other.Map == nil {
		return true
	}
	// The next two blocks are critical. Depending on whether the struct was populated from JSON or protobufs, the map
	// field will be either nil or an empty map. They mean the same thing: the map is empty.
	if o.Map == nil && len(other.Map) == 0 {
		return true
	}
	if other.Map == nil && len(o.Map) == 0 {
		return true
	}
	return reflect.DeepEqual(o.Map, other.Map)
}

type OptionalArray struct {
	// Array is the value of an array type parameter.
	// +optional
	Array []string `json:"array" protobuf:"bytes,1,rep,name=array"`
	// We need the explicit +optional so that kube-builder generates the CRD without marking this as required.
}

// Equals returns true if the two OptionalArray objects are equal. We can't use reflect.DeepEqual because it will return
// false if one of the arrays is nil and the other is an empty array. This is because the JSON unmarshaller will set the
// array to nil if it is empty, but the protobuf unmarshaller will set it to an empty array.
func (o *OptionalArray) Equals(other *OptionalArray) bool {
	if o == nil && other == nil {
		return true
	}
	if o == nil || other == nil {
		return false
	}
	if len(o.Array) != len(other.Array) {
		return false
	}
	if o.Array == nil && other.Array == nil {
		return true
	}
	// The next two blocks are critical. Depending on whether the struct was populated from JSON or protobufs, the array
	// field will be either nil or an empty array. They mean the same thing: the array is empty.
	if o.Array == nil && len(other.Array) == 0 {
		return true
	}
	if other.Array == nil && len(o.Array) == 0 {
		return true
	}
	return reflect.DeepEqual(o.Array, other.Array)
}

type ApplicationSourcePluginParameter struct {
	// We use pointers to structs because go-to-protobuf represents pointers to arrays/maps as repeated fields.
	// These repeated fields have no way to represent "present but empty." So we would have no way to distinguish
	// {name: parameters, array: []} from {name: parameter}
	// By wrapping the array/map in a struct, we can use a pointer to the struct to represent "present but empty."

	// Name is the name identifying a parameter.
	Name string `json:"name,omitempty" protobuf:"bytes,1,opt,name=name"`
	// String_ is the value of a string type parameter.
	String_ *string `json:"string,omitempty" protobuf:"bytes,5,opt,name=string"` //nolint:revive //FIXME(var-naming)
	// Map is the value of a map type parameter.
	*OptionalMap `json:",omitempty" protobuf:"bytes,3,rep,name=map"`
	// Array is the value of an array type parameter.
	*OptionalArray `json:",omitempty" protobuf:"bytes,4,rep,name=array"`
}

func (p ApplicationSourcePluginParameter) Equals(other ApplicationSourcePluginParameter) bool {
	if p.Name != other.Name {
		return false
	}
	if !reflect.DeepEqual(p.String_, other.String_) {
		return false
	}
	return p.OptionalMap.Equals(other.OptionalMap) && p.OptionalArray.Equals(other.OptionalArray)
}

// MarshalJSON is a custom JSON marshaller for ApplicationSourcePluginParameter. We need this custom marshaler because,
// when ApplicationSourcePluginParameter is unmarshaled, either from JSON or protobufs, the fields inside OptionalMap and
// OptionalArray are not set. The default JSON marshaler marshals these as "null." But really what we want to represent
// is an empty map or array.
//
// There are efforts to change things upstream, but nothing has been merged yet. See https://github.com/golang/go/issues/37711
func (p ApplicationSourcePluginParameter) MarshalJSON() ([]byte, error) {
	out := map[string]any{}
	out["name"] = p.Name
	if p.String_ != nil {
		out["string"] = p.String_
	}
	if p.OptionalMap != nil {
		if p.Map == nil {
			// Nil is not the same as a nil map. Nil means the field was not set, while a nil map means the field was set to an empty map.
			// Either way, we want to marshal it as "{}".
			out["map"] = map[string]string{}
		} else {
			out["map"] = p.Map
		}
	}
	if p.OptionalArray != nil {
		if p.Array == nil {
			// Nil is not the same as a nil array. Nil means the field was not set, while a nil array means the field was set to an empty array.
			// Either way, we want to marshal it as "[]".
			out["array"] = []string{}
		} else {
			out["array"] = p.Array
		}
	}
	bytes, err := json.Marshal(out)
	if err != nil {
		return nil, err
	}
	return bytes, nil
}

type ApplicationSourcePluginParameters []ApplicationSourcePluginParameter

func (p ApplicationSourcePluginParameters) Equals(other ApplicationSourcePluginParameters) bool {
	if len(p) != len(other) {
		return false
	}
	for i := range p {
		if !p[i].Equals(other[i]) {
			return false
		}
	}
	return true
}

func (p ApplicationSourcePluginParameters) IsZero() bool {
	return len(p) == 0
}

// Environ builds a list of environment variables to represent parameters sent to a plugin from the Application
// manifest. Parameters are represented as one large stringified JSON array (under `ARGOCD_APP_PARAMETERS`). They're
// also represented as individual environment variables, each variable's key being an escaped version of the parameter's
// name.
func (p ApplicationSourcePluginParameters) Environ() ([]string, error) {
	out, err := json.Marshal(p)
	if err != nil {
		return nil, fmt.Errorf("failed to marshal plugin parameters: %w", err)
	}
	jsonParam := "ARGOCD_APP_PARAMETERS=" + string(out)

	env := []string{jsonParam}

	for _, param := range p {
		envBaseName := "PARAM_" + escaped(param.Name)
		if param.String_ != nil {
			env = append(env, fmt.Sprintf("%s=%s", envBaseName, *param.String_))
		}
		if param.OptionalMap != nil {
			for key, value := range param.Map {
				env = append(env, fmt.Sprintf("%s_%s=%s", envBaseName, escaped(key), value))
			}
		}
		if param.OptionalArray != nil {
			for i, value := range param.Array {
				env = append(env, fmt.Sprintf("%s_%d=%s", envBaseName, i, value))
			}
		}
	}

	return env, nil
}

func escaped(paramName string) string {
	newParamName := strings.ToUpper(paramName)
	invalidParamCharRegex := regexp.MustCompile("[^A-Z0-9_]")
	return invalidParamCharRegex.ReplaceAllString(newParamName, "_")
}

// ApplicationSourcePlugin holds options specific to config management plugins
type ApplicationSourcePlugin struct {
	Name       string `json:"name,omitempty" protobuf:"bytes,1,opt,name=name"`
	Env        `json:"env,omitempty" protobuf:"bytes,2,opt,name=env"`
	Parameters ApplicationSourcePluginParameters `json:"parameters,omitempty" protobuf:"bytes,3,opt,name=parameters"`
}

func (c *ApplicationSourcePlugin) Equals(other *ApplicationSourcePlugin) bool {
	if c == nil && other == nil {
		return true
	}
	if c == nil || other == nil {
		return false
	}
	if !c.Parameters.Equals(other.Parameters) {
		return false
	}
	// DeepEqual works fine for fields besides Parameters. Since we already know that Parameters are equal, we can
	// set them to nil and then do a DeepEqual.
	leftCopy := c.DeepCopy()
	rightCopy := other.DeepCopy()
	leftCopy.Parameters = nil
	rightCopy.Parameters = nil
	return reflect.DeepEqual(leftCopy, rightCopy)
}

// IsZero returns true if the ApplicationSourcePlugin is considered empty
func (c *ApplicationSourcePlugin) IsZero() bool {
	return c == nil || c.Name == "" && c.Env.IsZero() && c.Parameters.IsZero()
}

// AddEnvEntry merges an EnvEntry into a list of entries. If an entry with the same name already exists,
// its value will be overwritten. Otherwise, the entry is appended to the list.
func (c *ApplicationSourcePlugin) AddEnvEntry(e *EnvEntry) {
	found := false
	for i, ce := range c.Env {
		if ce.Name == e.Name {
			found = true
			c.Env[i] = e
			break
		}
	}
	if !found {
		c.Env = append(c.Env, e)
	}
}

// RemoveEnvEntry removes an EnvEntry if present, from a list of entries.
func (c *ApplicationSourcePlugin) RemoveEnvEntry(key string) error {
	for i, ce := range c.Env {
		if ce.Name == key {
			c.Env[i] = c.Env[len(c.Env)-1]
			c.Env = c.Env[:len(c.Env)-1]
			return nil
		}
	}
	return fmt.Errorf("unable to find env variable with key %q for plugin %q", key, c.Name)
}

// ApplicationDestination holds information about the application's destination
type ApplicationDestination struct {
	// Server specifies the URL of the target cluster's Kubernetes control plane API. This must be set if Name is not set.
	Server string `json:"server,omitempty" protobuf:"bytes,1,opt,name=server"`
	// Namespace specifies the target namespace for the application's resources.
	// The namespace will only be set for namespace-scoped resources that have not set a value for .metadata.namespace
	Namespace string `json:"namespace,omitempty" protobuf:"bytes,2,opt,name=namespace"`
	// Name is an alternate way of specifying the target cluster by its symbolic name. This must be set if Server is not set.
	Name string `json:"name,omitempty" protobuf:"bytes,3,opt,name=name"`
}

type ResourceHealthLocation string

var (
	ResourceHealthLocationInline  ResourceHealthLocation
	ResourceHealthLocationAppTree ResourceHealthLocation = "appTree"
)

// ApplicationStatus contains status information for the application
type ApplicationStatus struct {
	// Resources is a list of Kubernetes resources managed by this application
	Resources []ResourceStatus `json:"resources,omitempty" protobuf:"bytes,1,opt,name=resources"`
	// Sync contains information about the application's current sync status
	Sync SyncStatus `json:"sync,omitempty" protobuf:"bytes,2,opt,name=sync"`
	// Health contains information about the application's current health status
	Health AppHealthStatus `json:"health,omitempty" protobuf:"bytes,3,opt,name=health"`
	// History contains information about the application's sync history
	History RevisionHistories `json:"history,omitempty" protobuf:"bytes,4,opt,name=history"`
	// Conditions is a list of currently observed application conditions
	Conditions []ApplicationCondition `json:"conditions,omitempty" protobuf:"bytes,5,opt,name=conditions"`
	// ReconciledAt indicates when the application state was reconciled using the latest git version
	ReconciledAt *metav1.Time `json:"reconciledAt,omitempty" protobuf:"bytes,6,opt,name=reconciledAt"`
	// OperationState contains information about any ongoing operations, such as a sync
	OperationState *OperationState `json:"operationState,omitempty" protobuf:"bytes,7,opt,name=operationState"`
	// ObservedAt indicates when the application state was updated without querying latest git state
	// Deprecated: controller no longer updates ObservedAt field
	ObservedAt *metav1.Time `json:"observedAt,omitempty" protobuf:"bytes,8,opt,name=observedAt"`
	// SourceType specifies the type of this application
	SourceType ApplicationSourceType `json:"sourceType,omitempty" protobuf:"bytes,9,opt,name=sourceType"`
	// Summary contains a list of URLs and container images used by this application
	Summary ApplicationSummary `json:"summary,omitempty" protobuf:"bytes,10,opt,name=summary"`
	// ResourceHealthSource indicates where the resource health status is stored: inline if not set or appTree
	ResourceHealthSource ResourceHealthLocation `json:"resourceHealthSource,omitempty" protobuf:"bytes,11,opt,name=resourceHealthSource"`
	// SourceTypes specifies the type of the sources included in the application
	SourceTypes []ApplicationSourceType `json:"sourceTypes,omitempty" protobuf:"bytes,12,opt,name=sourceTypes"`
	// ControllerNamespace indicates the namespace in which the application controller is located
	ControllerNamespace string `json:"controllerNamespace,omitempty" protobuf:"bytes,13,opt,name=controllerNamespace"`
	// SourceHydrator stores information about the current state of source hydration
	SourceHydrator SourceHydratorStatus `json:"sourceHydrator,omitempty" protobuf:"bytes,14,opt,name=sourceHydrator"`
}

// SourceHydratorStatus contains information about the current state of source hydration
type SourceHydratorStatus struct {
	// LastSuccessfulOperation holds info about the most recent successful hydration
	LastSuccessfulOperation *SuccessfulHydrateOperation `json:"lastSuccessfulOperation,omitempty" protobuf:"bytes,1,opt,name=lastSuccessfulOperation"`
	// CurrentOperation holds the status of the hydrate operation
	CurrentOperation *HydrateOperation `json:"currentOperation,omitempty" protobuf:"bytes,2,opt,name=currentOperation"`
}

func (status *ApplicationStatus) FindResource(key kube.ResourceKey) (*ResourceStatus, bool) {
	for i := range status.Resources {
		res := status.Resources[i]
		if kube.NewResourceKey(res.Group, res.Kind, res.Namespace, res.Name) == key {
			return &res, true
		}
	}
	return nil, false
}

// HydrateOperation contains information about the most recent hydrate operation
type HydrateOperation struct {
	// StartedAt indicates when the hydrate operation started
	StartedAt metav1.Time `json:"startedAt,omitempty" protobuf:"bytes,1,opt,name=startedAt"`
	// FinishedAt indicates when the hydrate operation finished
	FinishedAt *metav1.Time `json:"finishedAt,omitempty" protobuf:"bytes,2,opt,name=finishedAt"`
	// Phase indicates the status of the hydrate operation
	Phase HydrateOperationPhase `json:"phase" protobuf:"bytes,3,opt,name=phase"`
	// Message contains a message describing the current status of the hydrate operation
	Message string `json:"message" protobuf:"bytes,4,opt,name=message"`
	// DrySHA holds the resolved revision (sha) of the dry source as of the most recent reconciliation
	DrySHA string `json:"drySHA,omitempty" protobuf:"bytes,5,opt,name=drySHA"`
	// HydratedSHA holds the resolved revision (sha) of the hydrated source as of the most recent reconciliation
	HydratedSHA string `json:"hydratedSHA,omitempty" protobuf:"bytes,6,opt,name=hydratedSHA"`
	// SourceHydrator holds the hydrator config used for the hydrate operation
	SourceHydrator SourceHydrator `json:"sourceHydrator,omitempty" protobuf:"bytes,7,opt,name=sourceHydrator"`
}

// SuccessfulHydrateOperation contains information about the most recent successful hydrate operation
type SuccessfulHydrateOperation struct {
	// DrySHA holds the resolved revision (sha) of the dry source as of the most recent reconciliation
	DrySHA string `json:"drySHA,omitempty" protobuf:"bytes,5,opt,name=drySHA"`
	// HydratedSHA holds the resolved revision (sha) of the hydrated source as of the most recent reconciliation
	HydratedSHA string `json:"hydratedSHA,omitempty" protobuf:"bytes,6,opt,name=hydratedSHA"`
	// SourceHydrator holds the hydrator config used for the hydrate operation
	SourceHydrator SourceHydrator `json:"sourceHydrator,omitempty" protobuf:"bytes,7,opt,name=sourceHydrator"`
}

// HydrateOperationPhase indicates the status of a hydrate operation
// +kubebuilder:validation:Enum=Hydrating;Failed;Hydrated
type HydrateOperationPhase string

const (
	HydrateOperationPhaseHydrating HydrateOperationPhase = "Hydrating"
	HydrateOperationPhaseFailed    HydrateOperationPhase = "Failed"
	HydrateOperationPhaseHydrated  HydrateOperationPhase = "Hydrated"
)

// GetRevisions will return the current revision associated with the Application.
// If app has multisources, it will return all corresponding revisions preserving
// order from the app.spec.sources. If app has only one source, it will return a
// single revision in the list.
func (status *ApplicationStatus) GetRevisions() []string {
	revisions := []string{}
	if len(status.Sync.Revisions) > 0 {
		revisions = status.Sync.Revisions
	} else if status.Sync.Revision != "" {
		revisions = append(revisions, status.Sync.Revision)
	}
	return revisions
}

// BuildComparedToStatus will build a ComparedTo object based on the current
// Application state.
func (spec *ApplicationSpec) BuildComparedToStatus(sources []ApplicationSource) ComparedTo {
	ct := ComparedTo{
		Destination:       spec.Destination,
		IgnoreDifferences: spec.IgnoreDifferences,
	}
	if spec.HasMultipleSources() {
		ct.Sources = sources
	} else {
		ct.Source = sources[0]
	}
	return ct
}

// JWTTokens represents a list of JWT tokens
type JWTTokens struct {
	Items []JWTToken `json:"items,omitempty" protobuf:"bytes,1,opt,name=items"`
}

// OperationInitiator contains information about the initiator of an operation
type OperationInitiator struct {
	// Username contains the name of a user who started operation
	Username string `json:"username,omitempty" protobuf:"bytes,1,opt,name=username"`
	// Automated is set to true if operation was initiated automatically by the application controller.
	Automated bool `json:"automated,omitempty" protobuf:"bytes,2,opt,name=automated"`
}

// Operation contains information about a requested or running operation
type Operation struct {
	// Sync contains parameters for the operation
	Sync *SyncOperation `json:"sync,omitempty" protobuf:"bytes,1,opt,name=sync"`
	// InitiatedBy contains information about who initiated the operations
	InitiatedBy OperationInitiator `json:"initiatedBy,omitempty" protobuf:"bytes,2,opt,name=initiatedBy"`
	// Info is a list of informational items for this operation
	Info []*Info `json:"info,omitempty" protobuf:"bytes,3,name=info"`
	// Retry controls the strategy to apply if a sync fails
	Retry RetryStrategy `json:"retry,omitempty" protobuf:"bytes,4,opt,name=retry"`
}

// DryRun returns true if an operation was requested to be performed in dry run mode
func (o *Operation) DryRun() bool {
	if o.Sync != nil {
		return o.Sync.DryRun
	}
	return false
}

// SyncOperationResource contains resources to sync.
type SyncOperationResource struct {
	Group     string `json:"group,omitempty" protobuf:"bytes,1,opt,name=group"`
	Kind      string `json:"kind" protobuf:"bytes,2,opt,name=kind"`
	Name      string `json:"name" protobuf:"bytes,3,opt,name=name"`
	Namespace string `json:"namespace,omitempty" protobuf:"bytes,4,opt,name=namespace"`
	Exclude   bool   `json:"-"`
}

// RevisionHistories is a array of history, oldest first and newest last
type RevisionHistories []RevisionHistory

// LastRevisionHistory returns the latest history item from the revision history
func (in RevisionHistories) LastRevisionHistory() RevisionHistory {
	return in[len(in)-1]
}

// Trunc truncates the list of history items to size n
func (in RevisionHistories) Trunc(n int) RevisionHistories {
	if n < 0 {
		n = 0
	}
	i := len(in) - n
	if i > 0 {
		in = in[i:]
	}
	return in
}

// HasIdentity determines whether a sync operation is identified by a manifest
func (r SyncOperationResource) HasIdentity(name string, namespace string, gvk schema.GroupVersionKind) bool {
	if name == r.Name && gvk.Kind == r.Kind && gvk.Group == r.Group && (r.Namespace == "" || namespace == r.Namespace) {
		return true
	}
	return false
}

// Compare determines whether an app resource matches the resource filter during sync or wait.
func (r SyncOperationResource) Compare(name string, namespace string, gvk schema.GroupVersionKind) bool {
	if (r.Group == "*" || gvk.Group == r.Group) &&
		(r.Kind == "*" || gvk.Kind == r.Kind) &&
		(r.Name == "*" || name == r.Name) &&
		(r.Namespace == "*" || r.Namespace == "" || namespace == r.Namespace) {
		return true
	}
	return false
}

// SyncOperation contains details about a sync operation.
type SyncOperation struct {
	// Revision is the revision (Git) or chart version (Helm) which to sync the application to
	// If omitted, will use the revision specified in app spec.
	Revision string `json:"revision,omitempty" protobuf:"bytes,1,opt,name=revision"`
	// Prune specifies to delete resources from the cluster that are no longer tracked in git
	Prune bool `json:"prune,omitempty" protobuf:"bytes,2,opt,name=prune"`
	// DryRun specifies to perform a `kubectl apply --dry-run` without actually performing the sync
	DryRun bool `json:"dryRun,omitempty" protobuf:"bytes,3,opt,name=dryRun"`
	// SyncStrategy describes how to perform the sync
	SyncStrategy *SyncStrategy `json:"syncStrategy,omitempty" protobuf:"bytes,4,opt,name=syncStrategy"`
	// Resources describes which resources shall be part of the sync
	Resources []SyncOperationResource `json:"resources,omitempty" protobuf:"bytes,6,opt,name=resources"`
	// Source overrides the source definition set in the application.
	// This is typically set in a Rollback operation and is nil during a Sync operation
	Source *ApplicationSource `json:"source,omitempty" protobuf:"bytes,7,opt,name=source"`
	// Manifests is an optional field that overrides sync source with a local directory for development
	Manifests []string `json:"manifests,omitempty" protobuf:"bytes,8,opt,name=manifests"`
	// SyncOptions provide per-sync sync-options, e.g. Validate=false
	SyncOptions SyncOptions `json:"syncOptions,omitempty" protobuf:"bytes,9,opt,name=syncOptions"`
	// Sources overrides the source definition set in the application.
	// This is typically set in a Rollback operation and is nil during a Sync operation
	Sources ApplicationSources `json:"sources,omitempty" protobuf:"bytes,10,opt,name=sources"`
	// Revisions is the list of revision (Git) or chart version (Helm) which to sync each source in sources field for the application to
	// If omitted, will use the revision specified in app spec.
	Revisions []string `json:"revisions,omitempty" protobuf:"bytes,11,opt,name=revisions"`
	// SelfHealAttemptsCount contains the number of auto-heal attempts
	SelfHealAttemptsCount int64 `json:"autoHealAttemptsCount,omitempty" protobuf:"bytes,12,opt,name=autoHealAttemptsCount"`
}

// IsApplyStrategy returns true if the sync strategy is "apply"
func (o *SyncOperation) IsApplyStrategy() bool {
	return o.SyncStrategy != nil && o.SyncStrategy.Apply != nil
}

// OperationState contains information about state of a running operation
type OperationState struct {
	// Operation is the original requested operation
	Operation Operation `json:"operation" protobuf:"bytes,1,opt,name=operation"`
	// Phase is the current phase of the operation
	Phase synccommon.OperationPhase `json:"phase" protobuf:"bytes,2,opt,name=phase"`
	// Message holds any pertinent messages when attempting to perform operation (typically errors).
	Message string `json:"message,omitempty" protobuf:"bytes,3,opt,name=message"`
	// SyncResult is the result of a Sync operation
	SyncResult *SyncOperationResult `json:"syncResult,omitempty" protobuf:"bytes,4,opt,name=syncResult"`
	// StartedAt contains time of operation start
	StartedAt metav1.Time `json:"startedAt" protobuf:"bytes,6,opt,name=startedAt"`
	// FinishedAt contains time of operation completion
	FinishedAt *metav1.Time `json:"finishedAt,omitempty" protobuf:"bytes,7,opt,name=finishedAt"`
	// RetryCount contains time of operation retries
	RetryCount int64 `json:"retryCount,omitempty" protobuf:"bytes,8,opt,name=retryCount"`
}

type Info struct {
	Name  string `json:"name" protobuf:"bytes,1,name=name"`
	Value string `json:"value" protobuf:"bytes,2,name=value"`
}

type SyncOptions []string

// AddOption adds a sync option to the list of sync options and returns the modified list.
// If option was already set, returns the unmodified list of sync options.
func (o SyncOptions) AddOption(option string) SyncOptions {
	for _, j := range o {
		if j == option {
			return o
		}
	}
	return append(o, option)
}

// RemoveOption removes a sync option from the list of sync options and returns the modified list.
// If option has not been already set, returns the unmodified list of sync options.
func (o SyncOptions) RemoveOption(option string) SyncOptions {
	for i, j := range o {
		if j == option {
			return append(o[:i], o[i+1:]...)
		}
	}
	return o
}

// HasOption returns true if the list of sync options contains given option
func (o SyncOptions) HasOption(option string) bool {
	for _, i := range o {
		if option == i {
			return true
		}
	}
	return false
}

type ManagedNamespaceMetadata struct {
	Labels      map[string]string `json:"labels,omitempty" protobuf:"bytes,1,opt,name=labels"`
	Annotations map[string]string `json:"annotations,omitempty" protobuf:"bytes,2,opt,name=annotations"`
}

// SyncPolicy controls when a sync will be performed in response to updates in git
type SyncPolicy struct {
	// Automated will keep an application synced to the target revision
	Automated *SyncPolicyAutomated `json:"automated,omitempty" protobuf:"bytes,1,opt,name=automated"`
	// Options allow you to specify whole app sync-options
	SyncOptions SyncOptions `json:"syncOptions,omitempty" protobuf:"bytes,2,opt,name=syncOptions"`
	// Retry controls failed sync retry behavior
	Retry *RetryStrategy `json:"retry,omitempty" protobuf:"bytes,3,opt,name=retry"`
	// ManagedNamespaceMetadata controls metadata in the given namespace (if CreateNamespace=true)
	ManagedNamespaceMetadata *ManagedNamespaceMetadata `json:"managedNamespaceMetadata,omitempty" protobuf:"bytes,4,opt,name=managedNamespaceMetadata"`
	// If you add a field here, be sure to update IsZero.
}

// IsAutomatedSyncEnabled checks if the automated sync is enabled or disabled
func (p *SyncPolicy) IsAutomatedSyncEnabled() bool {
	if p.Automated != nil && (p.Automated.Enabled == nil || *p.Automated.Enabled) {
		return true
	}
	return false
}

// IsZero returns true if the sync policy is empty
func (p *SyncPolicy) IsZero() bool {
	return p == nil || (p.Automated == nil && len(p.SyncOptions) == 0 && p.Retry == nil && p.ManagedNamespaceMetadata == nil)
}

// RetryStrategy contains information about the strategy to apply when a sync failed
type RetryStrategy struct {
	// Limit is the maximum number of attempts for retrying a failed sync. If set to 0, no retries will be performed.
	Limit int64 `json:"limit,omitempty" protobuf:"bytes,1,opt,name=limit"`
	// Backoff controls how to backoff on subsequent retries of failed syncs
	Backoff *Backoff `json:"backoff,omitempty" protobuf:"bytes,2,opt,name=backoff,casttype=Backoff"`
<<<<<<< HEAD
	// Refresh indicates if the latest revision should be used on retry instead of the initial one (default: false)
=======
	// Refresh indicates if a new revision should trigger a new sync (default: false)
>>>>>>> 83176926
	Refresh bool `json:"refresh,omitempty" protobuf:"bytes,3,opt,name=refresh"`
}

func parseStringToDuration(durationString string) (time.Duration, error) {
	var suspendDuration time.Duration
	// If no units are attached, treat as seconds
	if val, err := strconv.Atoi(durationString); err == nil {
		suspendDuration = time.Duration(val) * time.Second
	} else if duration, err := time.ParseDuration(durationString); err == nil {
		suspendDuration = duration
	} else {
		return 0, fmt.Errorf("unable to parse %s as a duration", durationString)
	}
	return suspendDuration, nil
}

// NextRetryAt calculates the earliest time the next retry should be performed on a failing sync
func (r *RetryStrategy) NextRetryAt(lastAttempt time.Time, retryCounts int64) (time.Time, error) {
	maxDuration := DefaultSyncRetryMaxDuration
	duration := DefaultSyncRetryDuration
	factor := DefaultSyncRetryFactor
	var err error
	if r.Backoff != nil {
		if r.Backoff.Duration != "" {
			if duration, err = parseStringToDuration(r.Backoff.Duration); err != nil {
				return time.Time{}, err
			}
		}
		if r.Backoff.MaxDuration != "" {
			if maxDuration, err = parseStringToDuration(r.Backoff.MaxDuration); err != nil {
				return time.Time{}, err
			}
		}
		if r.Backoff.Factor != nil {
			factor = *r.Backoff.Factor
		}
	}
	// Formula: timeToWait = duration * factor^retry_number
	// Note that timeToWait should equal to duration for the first retry attempt.
	// When timeToWait is more than maxDuration retry should be performed at maxDuration.
	timeToWait := float64(duration) * (math.Pow(float64(factor), float64(retryCounts)))
	if maxDuration > 0 {
		timeToWait = math.Min(float64(maxDuration), timeToWait)
	}
	return lastAttempt.Add(time.Duration(timeToWait)), nil
}

// Backoff is the backoff strategy to use on subsequent retries for failing syncs
type Backoff struct {
	// Duration is the amount to back off. Default unit is seconds, but could also be a duration (e.g. "2m", "1h")
	Duration string `json:"duration,omitempty" protobuf:"bytes,1,opt,name=duration"`
	// Factor is a factor to multiply the base duration after each failed retry
	Factor *int64 `json:"factor,omitempty" protobuf:"bytes,2,name=factor"`
	// MaxDuration is the maximum amount of time allowed for the backoff strategy
	MaxDuration string `json:"maxDuration,omitempty" protobuf:"bytes,3,opt,name=maxDuration"`
}

// SyncPolicyAutomated controls the behavior of an automated sync
type SyncPolicyAutomated struct {
	// Prune specifies whether to delete resources from the cluster that are not found in the sources anymore as part of automated sync (default: false)
	Prune bool `json:"prune,omitempty" protobuf:"bytes,1,opt,name=prune"`
	// SelfHeal specifies whether to revert resources back to their desired state upon modification in the cluster (default: false)
	SelfHeal bool `json:"selfHeal,omitempty" protobuf:"bytes,2,opt,name=selfHeal"`
	// AllowEmpty allows apps have zero live resources (default: false)
	AllowEmpty bool `json:"allowEmpty,omitempty" protobuf:"bytes,3,opt,name=allowEmpty"`
	// Enable allows apps to explicitly control automated sync
	Enabled *bool `json:"enabled,omitempty" protobuf:"bytes,4,opt,name=enabled"`
}

// SyncStrategy controls the manner in which a sync is performed
type SyncStrategy struct {
	// Apply will perform a `kubectl apply` to perform the sync.
	Apply *SyncStrategyApply `json:"apply,omitempty" protobuf:"bytes,1,opt,name=apply"`
	// Hook will submit any referenced resources to perform the sync. This is the default strategy
	Hook *SyncStrategyHook `json:"hook,omitempty" protobuf:"bytes,2,opt,name=hook"`
}

// Force returns true if the sync strategy specifies to perform a forced sync
func (m *SyncStrategy) Force() bool {
	switch {
	case m == nil:
		return false
	case m.Apply != nil:
		return m.Apply.Force
	case m.Hook != nil:
		return m.Hook.Force
	}
	return false
}

// SyncStrategyApply uses `kubectl apply` to perform the apply
type SyncStrategyApply struct {
	// Force indicates whether or not to supply the --force flag to `kubectl apply`.
	// The --force flag deletes and re-create the resource, when PATCH encounters conflict and has
	// retried for 5 times.
	Force bool `json:"force,omitempty" protobuf:"bytes,1,opt,name=force"`
}

// SyncStrategyHook will perform a sync using hooks annotations.
// If no hook annotation is specified falls back to `kubectl apply`.
type SyncStrategyHook struct {
	// Embed SyncStrategyApply type to inherit any `apply` options
	// +optional
	SyncStrategyApply `json:",inline" protobuf:"bytes,1,opt,name=syncStrategyApply"`
}

// CommitMetadata contains metadata about a commit that is related in some way to another commit.
type CommitMetadata struct {
	// Author is the author of the commit, i.e. `git show -s --format=%an <%ae>`.
	// Must be formatted according to RFC 5322 (mail.Address.String()).
	// Comes from the Argocd-reference-commit-author trailer.
	Author string `json:"author,omitempty" protobuf:"bytes,1,opt,name=author"`
	// Date is the date of the commit, formatted as by `git show -s --format=%aI` (RFC 3339).
	// It can also be an empty string if the date is unknown.
	// Comes from the Argocd-reference-commit-date trailer.
	Date string `json:"date,omitempty" protobuf:"bytes,2,opt,name=date"`
	// Subject is the commit message subject line, i.e. `git show -s --format=%s`.
	// Comes from the Argocd-reference-commit-subject trailer.
	Subject string `json:"subject,omitempty" protobuf:"bytes,3,opt,name=subject"`
	// Body is the commit message body minus the subject line, i.e. `git show -s --format=%b`.
	// Comes from the Argocd-reference-commit-body trailer.
	Body string `json:"body,omitempty" protobuf:"bytes,4,opt,name=body"`
	// SHA is the commit hash.
	// Comes from the Argocd-reference-commit-sha trailer.
	SHA string `json:"sha,omitempty" protobuf:"bytes,5,opt,name=sha"`
	// RepoURL is the URL of the repository where the commit is located.
	// Comes from the Argocd-reference-commit-repourl trailer.
	// This value is not validated and should not be used to construct UI links unless it is properly
	// validated and/or sanitized first.
	RepoURL string `json:"repoUrl,omitempty" protobuf:"bytes,6,opt,name=repoUrl"`
}

// RevisionReference contains a reference to a some information that is related in some way to another commit. For now,
// it supports only references to a commit. In the future, it may support other types of references.
type RevisionReference struct {
	// Commit contains metadata about the commit that is related in some way to another commit.
	Commit *CommitMetadata `json:"commit,omitempty" protobuf:"bytes,1,opt,name=commit"`
}

// RevisionMetadata contains metadata for a specific revision in a Git repository. This field is used by the
// Source Hydrator feature which may be removed in the future.
type RevisionMetadata struct {
	// who authored this revision,
	// typically their name and email, e.g. "John Doe <john_doe@my-company.com>",
	// but might not match this example
	Author string `json:"author,omitempty" protobuf:"bytes,1,opt,name=author"`
	// Date specifies when the revision was authored
	Date *metav1.Time `json:"date" protobuf:"bytes,2,opt,name=date"`
	// Tags specifies any tags currently attached to the revision
	// Floating tags can move from one revision to another
	Tags []string `json:"tags,omitempty" protobuf:"bytes,3,opt,name=tags"`
	// Message contains the message associated with the revision, most likely the commit message.
	Message string `json:"message,omitempty" protobuf:"bytes,4,opt,name=message"`
	// SignatureInfo contains a hint on the signer if the revision was signed with GPG, and signature verification is enabled.
	SignatureInfo string `json:"signatureInfo,omitempty" protobuf:"bytes,5,opt,name=signatureInfo"`
	// References contains references to information that's related to this commit in some way.
	References []RevisionReference `json:"references,omitempty" protobuf:"bytes,6,opt,name=references"`
}

// OCIMetadata contains metadata for a specific revision in an OCI repository
type OCIMetadata struct {
	CreatedAt   string `json:"createdAt,omitempty" protobuf:"bytes,1,opt,name=createdAt"`
	Authors     string `json:"authors,omitempty" protobuf:"bytes,2,opt,name=authors"`
	ImageURL    string `json:"imageUrl,omitempty" protobuf:"bytes,3,opt,name=imageUrl"`
	DocsURL     string `json:"docsUrl,omitempty" protobuf:"bytes,4,opt,name=docsUrl"`
	SourceURL   string `json:"sourceUrl,omitempty" protobuf:"bytes,5,opt,name=sourceUrl"`
	Version     string `json:"version,omitempty" protobuf:"bytes,6,opt,name=version"`
	Description string `json:"description,omitempty" protobuf:"bytes,7,opt,name=description"`
}

// ChartDetails contains helm chart metadata for a specific version
type ChartDetails struct {
	Description string `json:"description,omitempty" protobuf:"bytes,1,opt,name=description"`
	// The URL of this projects home page, e.g. "http://example.com"
	Home string `json:"home,omitempty" protobuf:"bytes,2,opt,name=home"`
	// List of maintainer details, name and email, e.g. ["John Doe <john_doe@my-company.com>"]
	Maintainers []string `json:"maintainers,omitempty" protobuf:"bytes,3,opt,name=maintainers"`
}

// SyncOperationResult represent result of sync operation
type SyncOperationResult struct {
	// Resources contains a list of sync result items for each individual resource in a sync operation
	Resources ResourceResults `json:"resources,omitempty" protobuf:"bytes,1,opt,name=resources"`
	// Revision holds the revision this sync operation was performed to
	Revision string `json:"revision" protobuf:"bytes,2,opt,name=revision"`
	// Source records the application source information of the sync, used for comparing auto-sync
	Source ApplicationSource `json:"source,omitempty" protobuf:"bytes,3,opt,name=source"`
	// Source records the application source information of the sync, used for comparing auto-sync
	Sources ApplicationSources `json:"sources,omitempty" protobuf:"bytes,4,opt,name=sources"`
	// Revisions holds the revision this sync operation was performed for respective indexed source in sources field
	Revisions []string `json:"revisions,omitempty" protobuf:"bytes,5,opt,name=revisions"`
	// ManagedNamespaceMetadata contains the current sync state of managed namespace metadata
	ManagedNamespaceMetadata *ManagedNamespaceMetadata `json:"managedNamespaceMetadata,omitempty" protobuf:"bytes,6,opt,name=managedNamespaceMetadata"`
}

// ResourceResult holds the operation result details of a specific resource
type ResourceResult struct {
	// Group specifies the API group of the resource
	Group string `json:"group" protobuf:"bytes,1,opt,name=group"`
	// Version specifies the API version of the resource
	Version string `json:"version" protobuf:"bytes,2,opt,name=version"`
	// Kind specifies the API kind of the resource
	Kind string `json:"kind" protobuf:"bytes,3,opt,name=kind"`
	// Namespace specifies the target namespace of the resource
	Namespace string `json:"namespace" protobuf:"bytes,4,opt,name=namespace"`
	// Name specifies the name of the resource
	Name string `json:"name" protobuf:"bytes,5,opt,name=name"`
	// Status holds the final result of the sync. Will be empty if the resources is yet to be applied/pruned and is always zero-value for hooks
	Status synccommon.ResultCode `json:"status,omitempty" protobuf:"bytes,6,opt,name=status"`
	// Message contains an informational or error message for the last sync OR operation
	Message string `json:"message,omitempty" protobuf:"bytes,7,opt,name=message"`
	// HookType specifies the type of the hook. Empty for non-hook resources
	HookType synccommon.HookType `json:"hookType,omitempty" protobuf:"bytes,8,opt,name=hookType"`
	// HookPhase contains the state of any operation associated with this resource OR hook
	// This can also contain values for non-hook resources.
	HookPhase synccommon.OperationPhase `json:"hookPhase,omitempty" protobuf:"bytes,9,opt,name=hookPhase"`
	// SyncPhase indicates the particular phase of the sync that this result was acquired in
	SyncPhase synccommon.SyncPhase `json:"syncPhase,omitempty" protobuf:"bytes,10,opt,name=syncPhase"`
	// Images contains the images related to the ResourceResult
	Images []string `json:"images,omitempty" protobuf:"bytes,11,opt,name=images"`
}

// GroupVersionKind returns the GVK schema information for a given resource within a sync result
func (r *ResourceResult) GroupVersionKind() schema.GroupVersionKind {
	return schema.GroupVersionKind{
		Group:   r.Group,
		Version: r.Version,
		Kind:    r.Kind,
	}
}

// ResourceResults defines a list of resource results for a given operation
type ResourceResults []*ResourceResult

// Find returns the operation result for a specified resource and the index in the list where it was found
func (r ResourceResults) Find(group string, kind string, namespace string, name string, phase synccommon.SyncPhase) (int, *ResourceResult) {
	for i, res := range r {
		if res.Group == group && res.Kind == kind && res.Namespace == namespace && res.Name == name && res.SyncPhase == phase {
			return i, res
		}
	}
	return 0, nil
}

// PruningRequired returns a positive integer containing the number of resources that require pruning after an operation has been completed
func (r ResourceResults) PruningRequired() (num int) {
	for _, res := range r {
		// find all resources that require pruning but ignore resources marked for no pruning using sync-option Prune=false
		if res.Status == synccommon.ResultCodePruneSkipped && !strings.Contains(res.Message, "no prune") {
			num++
		}
	}
	return num
}

// RevisionHistory contains history information about a previous sync
type RevisionHistory struct {
	// Revision holds the revision the sync was performed against
	Revision string `json:"revision,omitempty" protobuf:"bytes,2,opt,name=revision"`
	// DeployedAt holds the time the sync operation completed
	DeployedAt metav1.Time `json:"deployedAt" protobuf:"bytes,4,opt,name=deployedAt"`
	// ID is an auto incrementing identifier of the RevisionHistory
	ID int64 `json:"id" protobuf:"bytes,5,opt,name=id"`
	// Source is a reference to the application source used for the sync operation
	Source ApplicationSource `json:"source,omitempty" protobuf:"bytes,6,opt,name=source"`
	// DeployStartedAt holds the time the sync operation started
	DeployStartedAt *metav1.Time `json:"deployStartedAt,omitempty" protobuf:"bytes,7,opt,name=deployStartedAt"`
	// Sources is a reference to the application sources used for the sync operation
	Sources ApplicationSources `json:"sources,omitempty" protobuf:"bytes,8,opt,name=sources"`
	// Revisions holds the revision of each source in sources field the sync was performed against
	Revisions []string `json:"revisions,omitempty" protobuf:"bytes,9,opt,name=revisions"`
	// InitiatedBy contains information about who initiated the operations
	InitiatedBy OperationInitiator `json:"initiatedBy,omitempty" protobuf:"bytes,10,opt,name=initiatedBy"`
}

// ApplicationWatchEvent contains information about application change.
type ApplicationWatchEvent struct {
	Type watch.EventType `json:"type" protobuf:"bytes,1,opt,name=type,casttype=k8s.io/apimachinery/pkg/watch.EventType"`

	// Application is:
	//  * If Type is Added or Modified: the new state of the object.
	//  * If Type is Deleted: the state of the object immediately before deletion.
	//  * If Type is Error: *api.Status is recommended; other types may make sense
	//    depending on context.
	Application Application `json:"application" protobuf:"bytes,2,opt,name=application"`
}

// ApplicationList is list of Application resources
// +k8s:deepcopy-gen:interfaces=k8s.io/apimachinery/pkg/runtime.Object
type ApplicationList struct {
	metav1.TypeMeta `json:",inline"`
	metav1.ListMeta `json:"metadata" protobuf:"bytes,1,opt,name=metadata"`
	Items           []Application `json:"items" protobuf:"bytes,2,rep,name=items"`
}

// ComponentParameter contains information about component parameter value
type ComponentParameter struct {
	Component string `json:"component,omitempty" protobuf:"bytes,1,opt,name=component"`
	Name      string `json:"name" protobuf:"bytes,2,opt,name=name"`
	Value     string `json:"value" protobuf:"bytes,3,opt,name=value"`
}

// SyncStatusCode is a type which represents possible comparison results
type SyncStatusCode string

// Possible comparison results
const (
	// SyncStatusCodeUnknown indicates that the status of a sync could not be reliably determined
	SyncStatusCodeUnknown SyncStatusCode = "Unknown"
	// SyncStatusCodeSynced indicates that desired and live states match
	SyncStatusCodeSynced SyncStatusCode = "Synced"
	// SyncStatusCodeOutOfSync indicates that there is a drift between desired and live states
	SyncStatusCodeOutOfSync SyncStatusCode = "OutOfSync"
)

// ApplicationConditionType represents type of application condition. Type name has following convention:
// prefix "Error" means error condition
// prefix "Warning" means warning condition
// prefix "Info" means informational condition
type ApplicationConditionType = string

const (
	// ApplicationConditionDeletionError indicates that controller failed to delete application
	ApplicationConditionDeletionError = "DeletionError"
	// ApplicationConditionInvalidSpecError indicates that application source is invalid
	ApplicationConditionInvalidSpecError = "InvalidSpecError"
	// ApplicationConditionComparisonError indicates controller failed to compare application state
	ApplicationConditionComparisonError = "ComparisonError"
	// ApplicationConditionSyncError indicates controller failed to automatically sync the application
	ApplicationConditionSyncError = "SyncError"
	// ApplicationConditionUnknownError indicates an unknown controller error
	ApplicationConditionUnknownError = "UnknownError"
	// ApplicationConditionSharedResourceWarning indicates that controller detected resources which belongs to more than one application
	ApplicationConditionSharedResourceWarning = "SharedResourceWarning"
	// ApplicationConditionRepeatedResourceWarning indicates that application source has resource with same Group, Kind, Name, Namespace multiple times
	ApplicationConditionRepeatedResourceWarning = "RepeatedResourceWarning"
	// ApplicationConditionExcludedResourceWarning indicates that application has resource which is configured to be excluded
	ApplicationConditionExcludedResourceWarning = "ExcludedResourceWarning"
	// ApplicationConditionOrphanedResourceWarning indicates that application has orphaned resources
	ApplicationConditionOrphanedResourceWarning = "OrphanedResourceWarning"
)

// ApplicationCondition contains details about an application condition, which is usually an error or warning
type ApplicationCondition struct {
	// Type is an application condition type
	Type ApplicationConditionType `json:"type" protobuf:"bytes,1,opt,name=type"`
	// Message contains human-readable message indicating details about condition
	Message string `json:"message" protobuf:"bytes,2,opt,name=message"`
	// LastTransitionTime is the time the condition was last observed
	LastTransitionTime *metav1.Time `json:"lastTransitionTime,omitempty" protobuf:"bytes,3,opt,name=lastTransitionTime"`
}

// ComparedTo contains application source and target which was used for resources comparison
type ComparedTo struct {
	// Source is a reference to the application's source used for comparison
	Source ApplicationSource `json:"source,omitempty" protobuf:"bytes,1,opt,name=source"`
	// Destination is a reference to the application's destination used for comparison
	Destination ApplicationDestination `json:"destination" protobuf:"bytes,2,opt,name=destination"`
	// Sources is a reference to the application's multiple sources used for comparison
	Sources ApplicationSources `json:"sources,omitempty" protobuf:"bytes,3,opt,name=sources"`
	// IgnoreDifferences is a reference to the application's ignored differences used for comparison
	IgnoreDifferences IgnoreDifferences `json:"ignoreDifferences,omitempty" protobuf:"bytes,4,opt,name=ignoreDifferences"`
}

// SyncStatus contains information about the currently observed live and desired states of an application
type SyncStatus struct {
	// Status is the sync state of the comparison
	Status SyncStatusCode `json:"status" protobuf:"bytes,1,opt,name=status,casttype=SyncStatusCode"`
	// ComparedTo contains information about what has been compared
	ComparedTo ComparedTo `json:"comparedTo,omitempty" protobuf:"bytes,2,opt,name=comparedTo"`
	// Revision contains information about the revision the comparison has been performed to
	Revision string `json:"revision,omitempty" protobuf:"bytes,3,opt,name=revision"`
	// Revisions contains information about the revisions of multiple sources the comparison has been performed to
	Revisions []string `json:"revisions,omitempty" protobuf:"bytes,4,opt,name=revisions"`
}

// AppHealthStatus contains information about the currently observed health state of an application
type AppHealthStatus struct {
	// Status holds the status code of the application
	Status health.HealthStatusCode `json:"status,omitempty" protobuf:"bytes,1,opt,name=status"`
	// Message is a human-readable informational message describing the health status
	//
	// Deprecated: this field is not used and will be removed in a future release.
	Message string `json:"message,omitempty" protobuf:"bytes,2,opt,name=message"`
	// LastTransitionTime is the time the HealthStatus was set or updated
	LastTransitionTime *metav1.Time `json:"lastTransitionTime,omitempty" protobuf:"bytes,3,opt,name=lastTransitionTime"`
}

// HealthStatus contains information about the currently observed health state of a resource
type HealthStatus struct {
	// Status holds the status code of the resource
	Status health.HealthStatusCode `json:"status,omitempty" protobuf:"bytes,1,opt,name=status"`
	// Message is a human-readable informational message describing the health status
	Message string `json:"message,omitempty" protobuf:"bytes,2,opt,name=message"`
	// LastTransitionTime is the time the HealthStatus was set or updated
	//
	// Deprecated: this field is not used and will be removed in a future release.
	LastTransitionTime *metav1.Time `json:"lastTransitionTime,omitempty" protobuf:"bytes,3,opt,name=lastTransitionTime"`
}

// InfoItem contains arbitrary, human readable information about an application
type InfoItem struct {
	// Name is a human readable title for this piece of information.
	Name string `json:"name,omitempty" protobuf:"bytes,1,opt,name=name"`
	// Value is human readable content.
	Value string `json:"value,omitempty" protobuf:"bytes,2,opt,name=value"`
}

// ResourceNetworkingInfo holds networking-related information for a resource.
type ResourceNetworkingInfo struct {
	// TargetLabels represents labels associated with the target resources that this resource communicates with.
	TargetLabels map[string]string `json:"targetLabels,omitempty" protobuf:"bytes,1,opt,name=targetLabels"`
	// TargetRefs contains references to other resources that this resource interacts with, such as Services or Pods.
	TargetRefs []ResourceRef `json:"targetRefs,omitempty" protobuf:"bytes,2,opt,name=targetRefs"`
	// Labels holds the labels associated with this networking resource.
	Labels map[string]string `json:"labels,omitempty" protobuf:"bytes,3,opt,name=labels"`
	// Ingress provides information about external access points (e.g., load balancer ingress) for this resource.
	Ingress []corev1.LoadBalancerIngress `json:"ingress,omitempty" protobuf:"bytes,4,opt,name=ingress"`
	// ExternalURLs holds a list of URLs that should be accessible externally.
	// This field is typically populated for Ingress resources based on their hostname rules.
	ExternalURLs []string `json:"externalURLs,omitempty" protobuf:"bytes,5,opt,name=externalURLs"`
}

// HostResourceInfo represents resource usage details for a specific resource type on a host.
type HostResourceInfo struct {
	// ResourceName specifies the type of resource (e.g., CPU, memory, storage).
	ResourceName corev1.ResourceName `json:"resourceName,omitempty" protobuf:"bytes,1,name=resourceName"`
	// RequestedByApp indicates the total amount of this resource requested by the application running on the host.
	RequestedByApp int64 `json:"requestedByApp,omitempty" protobuf:"bytes,2,name=requestedByApp"`
	// RequestedByNeighbors indicates the total amount of this resource requested by other workloads on the same host.
	RequestedByNeighbors int64 `json:"requestedByNeighbors,omitempty" protobuf:"bytes,3,name=requestedByNeighbors"`
	// Capacity represents the total available capacity of this resource on the host.
	Capacity int64 `json:"capacity,omitempty" protobuf:"bytes,4,name=capacity"`
}

// HostInfo holds metadata and resource usage metrics for a specific host in the cluster.
type HostInfo struct {
	// Name is the hostname or node name in the Kubernetes cluster.
	Name string `json:"name,omitempty" protobuf:"bytes,1,name=name"`
	// ResourcesInfo provides a list of resource usage details for different resource types on this host.
	ResourcesInfo []HostResourceInfo `json:"resourcesInfo,omitempty" protobuf:"bytes,2,name=resourcesInfo"`
	// SystemInfo contains detailed system-level information about the host, such as OS, kernel version, and architecture.
	SystemInfo corev1.NodeSystemInfo `json:"systemInfo,omitempty" protobuf:"bytes,3,opt,name=systemInfo"`
	// Labels holds the labels attached to the host.
	Labels map[string]string `json:"labels,omitempty" protobuf:"bytes,4,opt,name=labels"`
}

// ApplicationTree represents the hierarchical structure of resources associated with an Argo CD application.
type ApplicationTree struct {
	// Nodes contains a list of resources that are either directly managed by the application
	// or are children of directly managed resources.
	Nodes []ResourceNode `json:"nodes,omitempty" protobuf:"bytes,1,rep,name=nodes"`
	// OrphanedNodes contains resources that exist in the same namespace as the application
	// but are not managed by it. This list is populated only if orphaned resource tracking
	// is enabled in the application's project settings.
	OrphanedNodes []ResourceNode `json:"orphanedNodes,omitempty" protobuf:"bytes,2,rep,name=orphanedNodes"`
	// Hosts provides a list of Kubernetes nodes that are running pods related to the application.
	Hosts []HostInfo `json:"hosts,omitempty" protobuf:"bytes,3,rep,name=hosts"`
	// ShardsCount represents the total number of shards the application tree is split into.
	// This is used to distribute resource processing across multiple shards.
	ShardsCount int64 `json:"shardsCount,omitempty" protobuf:"bytes,4,opt,name=shardsCount"`
}

func (t *ApplicationTree) Merge(other *ApplicationTree) {
	t.Nodes = append(t.Nodes, other.Nodes...)
	t.OrphanedNodes = append(t.OrphanedNodes, other.OrphanedNodes...)
	t.Hosts = append(t.Hosts, other.Hosts...)
	t.Normalize()
}

// GetShards split application tree into shards with populated metadata
func (t *ApplicationTree) GetShards(size int64) []*ApplicationTree {
	t.Normalize()
	if size == 0 {
		return []*ApplicationTree{t}
	}

	var items []func(*ApplicationTree)
	for i := range t.Nodes {
		item := t.Nodes[i]
		items = append(items, func(shard *ApplicationTree) {
			shard.Nodes = append(shard.Nodes, item)
		})
	}
	for i := range t.OrphanedNodes {
		item := t.OrphanedNodes[i]
		items = append(items, func(shard *ApplicationTree) {
			shard.OrphanedNodes = append(shard.OrphanedNodes, item)
		})
	}
	for i := range t.Hosts {
		item := t.Hosts[i]
		items = append(items, func(shard *ApplicationTree) {
			shard.Hosts = append(shard.Hosts, item)
		})
	}
	var shards []*ApplicationTree
	for len(items) > 0 {
		shard := &ApplicationTree{}
		shards = append(shards, shard)
		cnt := 0
		for i := int64(0); i < size && i < int64(len(items)); i++ {
			items[i](shard)
			cnt++
		}
		items = items[cnt:]
	}
	if len(shards) > 0 {
		shards[0].ShardsCount = int64(len(shards))
	} else {
		shards = []*ApplicationTree{{ShardsCount: 0}}
	}
	return shards
}

// Normalize sorts application tree nodes and hosts. The persistent order allows to
// effectively compare previously cached app tree and allows to unnecessary Redis requests.
func (t *ApplicationTree) Normalize() {
	sort.Slice(t.Nodes, func(i, j int) bool {
		return t.Nodes[i].FullName() < t.Nodes[j].FullName()
	})
	sort.Slice(t.OrphanedNodes, func(i, j int) bool {
		return t.OrphanedNodes[i].FullName() < t.OrphanedNodes[j].FullName()
	})
	sort.Slice(t.Hosts, func(i, j int) bool {
		return t.Hosts[i].Name < t.Hosts[j].Name
	})
}

// ApplicationSummary contains information about URLs and container images used by an application
type ApplicationSummary struct {
	// ExternalURLs holds all external URLs of application child resources.
	ExternalURLs []string `json:"externalURLs,omitempty" protobuf:"bytes,1,opt,name=externalURLs"`
	// Images holds all images of application child resources.
	Images []string `json:"images,omitempty" protobuf:"bytes,2,opt,name=images"`
}

// FindNode searches for a resource node in the application tree.
// It looks for a node that matches the given group, kind, namespace, and name.
// The search includes both directly managed nodes (`Nodes`) and orphaned nodes (`OrphanedNodes`).
// Returns a pointer to the found node, or nil if no matching node is found.
func (t *ApplicationTree) FindNode(group string, kind string, namespace string, name string) *ResourceNode {
	for _, n := range append(t.Nodes, t.OrphanedNodes...) {
		if n.Group == group && n.Kind == kind && n.Namespace == namespace && n.Name == name {
			return &n
		}
	}
	return nil
}

// GetSummary generates a summary of the application by extracting external URLs and container images
// used within the application's resources.
//
// - It collects external URLs from the networking information of all resource nodes.
// - It extracts container images referenced in the application's resources.
// - Additionally, it includes links from application annotations that start with `common.AnnotationKeyLinkPrefix`.
// - The collected URLs and images are sorted alphabetically before being returned.
//
// Returns an `ApplicationSummary` containing a list of unique external URLs and container images.
func (t *ApplicationTree) GetSummary(app *Application) ApplicationSummary {
	urlsSet := make(map[string]bool)
	imagesSet := make(map[string]bool)

	// Collect external URLs and container images from application nodes
	for _, node := range t.Nodes {
		if node.NetworkingInfo != nil {
			for _, url := range node.NetworkingInfo.ExternalURLs {
				urlsSet[url] = true
			}
		}
		for _, image := range node.Images {
			imagesSet[image] = true
		}
	}

	// Include application-specific links from annotations
	for k, v := range app.GetAnnotations() {
		if strings.HasPrefix(k, common.AnnotationKeyLinkPrefix) {
			urlsSet[v] = true
		}
	}

	urls := make([]string, 0, len(urlsSet))
	for url := range urlsSet {
		urls = append(urls, url)
	}
	sort.Strings(urls)

	images := make([]string, 0, len(imagesSet))
	for image := range imagesSet {
		images = append(images, image)
	}
	sort.Strings(images)

	return ApplicationSummary{ExternalURLs: urls, Images: images}
}

// ResourceRef includes fields which uniquely identify a resource
type ResourceRef struct {
	Group     string `json:"group,omitempty" protobuf:"bytes,1,opt,name=group"`
	Version   string `json:"version,omitempty" protobuf:"bytes,2,opt,name=version"`
	Kind      string `json:"kind,omitempty" protobuf:"bytes,3,opt,name=kind"`
	Namespace string `json:"namespace,omitempty" protobuf:"bytes,4,opt,name=namespace"`
	Name      string `json:"name,omitempty" protobuf:"bytes,5,opt,name=name"`
	UID       string `json:"uid,omitempty" protobuf:"bytes,6,opt,name=uid"`
}

// ResourceNode contains information about a live Kubernetes resource and its relationships with other resources.
type ResourceNode struct {
	// ResourceRef uniquely identifies the resource using its group, kind, namespace, and name.
	ResourceRef `json:",inline" protobuf:"bytes,1,opt,name=resourceRef"`
	// ParentRefs lists the parent resources that reference this resource.
	// This helps in understanding ownership and hierarchical relationships.
	ParentRefs []ResourceRef `json:"parentRefs,omitempty" protobuf:"bytes,2,opt,name=parentRefs"`
	// Info provides additional metadata or annotations about the resource.
	Info []InfoItem `json:"info,omitempty" protobuf:"bytes,3,opt,name=info"`
	// NetworkingInfo contains details about the resource's networking attributes,
	// such as ingress information and external URLs.
	NetworkingInfo *ResourceNetworkingInfo `json:"networkingInfo,omitempty" protobuf:"bytes,4,opt,name=networkingInfo"`
	// ResourceVersion indicates the version of the resource, used to track changes.
	ResourceVersion string `json:"resourceVersion,omitempty" protobuf:"bytes,5,opt,name=resourceVersion"`
	// Images lists container images associated with the resource.
	// This is primarily useful for pods and other workload resources.
	Images []string `json:"images,omitempty" protobuf:"bytes,6,opt,name=images"`
	// Health represents the health status of the resource (e.g., Healthy, Degraded, Progressing).
	Health *HealthStatus `json:"health,omitempty" protobuf:"bytes,7,opt,name=health"`
	// CreatedAt records the timestamp when the resource was created.
	CreatedAt *metav1.Time `json:"createdAt,omitempty" protobuf:"bytes,8,opt,name=createdAt"`
}

// FullName returns a resource node's full name in the format "group/kind/namespace/name"
// For cluster-scoped resources, namespace will be the empty string.
func (n *ResourceNode) FullName() string {
	return fmt.Sprintf("%s/%s/%s/%s", n.Group, n.Kind, n.Namespace, n.Name)
}

// GroupKindVersion returns the GVK schema type for given resource node
func (n *ResourceNode) GroupKindVersion() schema.GroupVersionKind {
	return schema.GroupVersionKind{
		Group:   n.Group,
		Version: n.Version,
		Kind:    n.Kind,
	}
}

// ResourceStatus holds the current synchronization and health status of a Kubernetes resource.
type ResourceStatus struct {
	// Group represents the API group of the resource (e.g., "apps" for Deployments).
	Group string `json:"group,omitempty" protobuf:"bytes,1,opt,name=group"`
	// Version indicates the API version of the resource (e.g., "v1", "v1beta1").
	Version string `json:"version,omitempty" protobuf:"bytes,2,opt,name=version"`
	// Kind specifies the type of the resource (e.g., "Deployment", "Service").
	Kind string `json:"kind,omitempty" protobuf:"bytes,3,opt,name=kind"`
	// Namespace defines the Kubernetes namespace where the resource is located.
	Namespace string `json:"namespace,omitempty" protobuf:"bytes,4,opt,name=namespace"`
	// Name is the unique name of the resource within the namespace.
	Name string `json:"name,omitempty" protobuf:"bytes,5,opt,name=name"`
	// Status represents the synchronization state of the resource (e.g., Synced, OutOfSync).
	Status SyncStatusCode `json:"status,omitempty" protobuf:"bytes,6,opt,name=status"`
	// Health indicates the health status of the resource (e.g., Healthy, Degraded, Progressing).
	Health *HealthStatus `json:"health,omitempty" protobuf:"bytes,7,opt,name=health"`
	// Hook is true if the resource is used as a lifecycle hook in an Argo CD application.
	Hook bool `json:"hook,omitempty" protobuf:"bytes,8,opt,name=hook"`
	// RequiresPruning is true if the resource needs to be pruned (deleted) as part of synchronization.
	RequiresPruning bool `json:"requiresPruning,omitempty" protobuf:"bytes,9,opt,name=requiresPruning"`
	// SyncWave determines the order in which resources are applied during a sync operation.
	// Lower values are applied first.
	SyncWave int64 `json:"syncWave,omitempty" protobuf:"bytes,10,opt,name=syncWave"`
	// RequiresDeletionConfirmation is true if the resource requires explicit user confirmation before deletion.
	RequiresDeletionConfirmation bool `json:"requiresDeletionConfirmation,omitempty" protobuf:"bytes,11,opt,name=requiresDeletionConfirmation"`
}

// GroupVersionKind returns the GVK schema type for given resource status
func (r *ResourceStatus) GroupVersionKind() schema.GroupVersionKind {
	return schema.GroupVersionKind{Group: r.Group, Version: r.Version, Kind: r.Kind}
}

// ResourceDiff holds the diff between a live and target resource object in Argo CD.
// It is used to compare the desired state (from Git/Helm) with the actual state in the cluster.
type ResourceDiff struct {
	// Group represents the API group of the resource (e.g., "apps" for Deployments).
	Group string `json:"group,omitempty" protobuf:"bytes,1,opt,name=group"`
	// Kind represents the Kubernetes resource kind (e.g., "Deployment", "Service").
	Kind string `json:"kind,omitempty" protobuf:"bytes,2,opt,name=kind"`
	// Namespace specifies the namespace where the resource exists.
	Namespace string `json:"namespace,omitempty" protobuf:"bytes,3,opt,name=namespace"`
	// Name is the name of the resource.
	Name string `json:"name,omitempty" protobuf:"bytes,4,opt,name=name"`
	// TargetState contains the JSON-serialized resource manifest as defined in the Git/Helm repository.
	TargetState string `json:"targetState,omitempty" protobuf:"bytes,5,opt,name=targetState"`
	// LiveState contains the JSON-serialized resource manifest of the resource currently running in the cluster.
	LiveState string `json:"liveState,omitempty" protobuf:"bytes,6,opt,name=liveState"`
	// Diff contains the JSON patch representing the difference between the live and target resource.
	// Deprecated: Use NormalizedLiveState and PredictedLiveState instead to compute differences.
	Diff string `json:"diff,omitempty" protobuf:"bytes,7,opt,name=diff"`
	// Hook indicates whether this resource is a hook resource (e.g., pre-sync or post-sync hooks).
	Hook bool `json:"hook,omitempty" protobuf:"bytes,8,opt,name=hook"`
	// NormalizedLiveState contains the JSON-serialized live resource state after applying normalizations.
	// Normalizations may include ignoring irrelevant fields like timestamps or defaults applied by Kubernetes.
	NormalizedLiveState string `json:"normalizedLiveState,omitempty" protobuf:"bytes,9,opt,name=normalizedLiveState"`
	// PredictedLiveState contains the JSON-serialized resource state that Argo CD predicts based on the
	// combination of the normalized live state and the desired target state.
	PredictedLiveState string `json:"predictedLiveState,omitempty" protobuf:"bytes,10,opt,name=predictedLiveState"`
	// ResourceVersion is the Kubernetes resource version, which helps in tracking changes.
	ResourceVersion string `json:"resourceVersion,omitempty" protobuf:"bytes,11,opt,name=resourceVersion"`
	// Modified indicates whether the live resource has changes compared to the target resource.
	Modified bool `json:"modified,omitempty" protobuf:"bytes,12,opt,name=modified"`
}

// FullName returns full name of a node that was used for diffing in the format "group/kind/namespace/name"
// For cluster-scoped resources, namespace will be the empty string.
func (r *ResourceDiff) FullName() string {
	return fmt.Sprintf("%s/%s/%s/%s", r.Group, r.Kind, r.Namespace, r.Name)
}

// ConnectionStatus represents the status indicator for a connection to a remote resource
type ConnectionStatus = string

const (
	// ConnectionStatusSuccessful indicates that a connection has been successfully established
	ConnectionStatusSuccessful = "Successful"
	// ConnectionStatusFailed indicates that a connection attempt has failed
	ConnectionStatusFailed = "Failed"
	// ConnectionStatusUnknown indicates that the connection status could not be reliably determined
	ConnectionStatusUnknown = "Unknown"
)

// ConnectionState contains information about remote resource connection state, currently used for clusters and repositories
type ConnectionState struct {
	// Status contains the current status indicator for the connection
	Status ConnectionStatus `json:"status" protobuf:"bytes,1,opt,name=status"`
	// Message contains human readable information about the connection status
	Message string `json:"message" protobuf:"bytes,2,opt,name=message"`
	// ModifiedAt contains the timestamp when this connection status has been determined
	ModifiedAt *metav1.Time `json:"attemptedAt" protobuf:"bytes,3,opt,name=attemptedAt"`
}

// Cluster is the definition of a cluster resource
type Cluster struct {
	// ID is an internal field cluster identifier. Not exposed via API.
	ID string `json:"-"`
	// Server is the API server URL of the Kubernetes cluster
	Server string `json:"server" protobuf:"bytes,1,opt,name=server"`
	// Name of the cluster. If omitted, will use the server address
	Name string `json:"name" protobuf:"bytes,2,opt,name=name"`
	// Config holds cluster information for connecting to a cluster
	Config ClusterConfig `json:"config" protobuf:"bytes,3,opt,name=config"`
	// Deprecated: use Info.ConnectionState field instead.
	// ConnectionState contains information about cluster connection state
	ConnectionState ConnectionState `json:"connectionState,omitempty" protobuf:"bytes,4,opt,name=connectionState"`
	// Deprecated: use Info.ServerVersion field instead.
	// The server version
	ServerVersion string `json:"serverVersion,omitempty" protobuf:"bytes,5,opt,name=serverVersion"`
	// Holds list of namespaces which are accessible in that cluster. Cluster level resources will be ignored if namespace list is not empty.
	Namespaces []string `json:"namespaces,omitempty" protobuf:"bytes,6,opt,name=namespaces"`
	// RefreshRequestedAt holds time when cluster cache refresh has been requested
	RefreshRequestedAt *metav1.Time `json:"refreshRequestedAt,omitempty" protobuf:"bytes,7,opt,name=refreshRequestedAt"`
	// Info holds information about cluster cache and state
	Info ClusterInfo `json:"info,omitempty" protobuf:"bytes,8,opt,name=info"`
	// Shard contains optional shard number. Calculated on the fly by the application controller if not specified.
	Shard *int64 `json:"shard,omitempty" protobuf:"bytes,9,opt,name=shard"`
	// Indicates if cluster level resources should be managed. This setting is used only if cluster is connected in a namespaced mode.
	ClusterResources bool `json:"clusterResources,omitempty" protobuf:"bytes,10,opt,name=clusterResources"`
	// Reference between project and cluster that allow you automatically to be added as item inside Destinations project entity
	Project string `json:"project,omitempty" protobuf:"bytes,11,opt,name=project"`
	// Labels for cluster secret metadata
	Labels map[string]string `json:"labels,omitempty" protobuf:"bytes,12,opt,name=labels"`
	// Annotations for cluster secret metadata
	Annotations map[string]string `json:"annotations,omitempty" protobuf:"bytes,13,opt,name=annotations"`
}

func (c *Cluster) Sanitized() *Cluster {
	return &Cluster{
		ID:                 c.ID,
		Server:             c.Server,
		Name:               c.Name,
		Project:            c.Project,
		Namespaces:         c.Namespaces,
		Shard:              c.Shard,
		Labels:             c.Labels,
		Annotations:        c.Annotations,
		ClusterResources:   c.ClusterResources,
		ConnectionState:    c.ConnectionState,
		ServerVersion:      c.ServerVersion,
		Info:               c.Info,
		RefreshRequestedAt: c.RefreshRequestedAt,
		Config: ClusterConfig{
			AWSAuthConfig:      c.Config.AWSAuthConfig,
			ProxyUrl:           c.Config.ProxyUrl,
			DisableCompression: c.Config.DisableCompression,
			TLSClientConfig: TLSClientConfig{
				Insecure: c.Config.Insecure,
			},
		},
	}
}

// Equals returns true if two cluster objects are considered to be equal
func (c *Cluster) Equals(other *Cluster) bool {
	if c.Server != other.Server {
		return false
	}
	if c.Name != other.Name {
		return false
	}
	if strings.Join(c.Namespaces, ",") != strings.Join(other.Namespaces, ",") {
		return false
	}
	var shard int64 = -1
	if c.Shard != nil {
		shard = *c.Shard
	}
	var otherShard int64 = -1
	if other.Shard != nil {
		otherShard = *other.Shard
	}
	if shard != otherShard {
		return false
	}

	if c.ClusterResources != other.ClusterResources {
		return false
	}

	if !maps.Equal(c.Annotations, other.Annotations) {
		return false
	}

	if !maps.Equal(c.Labels, other.Labels) {
		return false
	}

	return reflect.DeepEqual(c.Config, other.Config)
}

// ClusterInfo contains information about the cluster
type ClusterInfo struct {
	// ConnectionState contains information about the connection to the cluster
	ConnectionState ConnectionState `json:"connectionState,omitempty" protobuf:"bytes,1,opt,name=connectionState"`
	// ServerVersion contains information about the Kubernetes version of the cluster
	ServerVersion string `json:"serverVersion,omitempty" protobuf:"bytes,2,opt,name=serverVersion"`
	// CacheInfo contains information about the cluster cache
	CacheInfo ClusterCacheInfo `json:"cacheInfo,omitempty" protobuf:"bytes,3,opt,name=cacheInfo"`
	// ApplicationsCount is the number of applications managed by Argo CD on the cluster
	ApplicationsCount int64 `json:"applicationsCount" protobuf:"bytes,4,opt,name=applicationsCount"`
	// APIVersions contains list of API versions supported by the cluster
	APIVersions []string `json:"apiVersions,omitempty" protobuf:"bytes,5,opt,name=apiVersions"`
}

func (c *ClusterInfo) GetKubeVersion() string {
	return c.ServerVersion
}

func (c *ClusterInfo) GetApiVersions() []string { //nolint:revive //FIXME(var-naming)
	return c.APIVersions
}

// ClusterCacheInfo contains information about the cluster cache
type ClusterCacheInfo struct {
	// ResourcesCount holds number of observed Kubernetes resources
	ResourcesCount int64 `json:"resourcesCount,omitempty" protobuf:"bytes,1,opt,name=resourcesCount"`
	// APIsCount holds number of observed Kubernetes API count
	APIsCount int64 `json:"apisCount,omitempty" protobuf:"bytes,2,opt,name=apisCount"`
	// LastCacheSyncTime holds time of most recent cache synchronization
	LastCacheSyncTime *metav1.Time `json:"lastCacheSyncTime,omitempty" protobuf:"bytes,3,opt,name=lastCacheSyncTime"`
}

// ClusterList is a collection of Clusters.
type ClusterList struct {
	metav1.ListMeta `json:"metadata,omitempty" protobuf:"bytes,1,opt,name=metadata"`
	Items           []Cluster `json:"items" protobuf:"bytes,2,rep,name=items"`
}

// AWSAuthConfig is an AWS IAM authentication configuration
type AWSAuthConfig struct {
	// ClusterName contains AWS cluster name
	ClusterName string `json:"clusterName,omitempty" protobuf:"bytes,1,opt,name=clusterName"`

	// RoleARN contains optional role ARN. If set then AWS IAM Authenticator assume a role to perform cluster operations instead of the default AWS credential provider chain.
	RoleARN string `json:"roleARN,omitempty" protobuf:"bytes,2,opt,name=roleARN"`

	// Profile contains optional role ARN. If set then AWS IAM Authenticator uses the profile to perform cluster operations instead of the default AWS credential provider chain.
	Profile string `json:"profile,omitempty" protobuf:"bytes,3,opt,name=profile"`
}

// ExecProviderConfig is config used to call an external command to perform cluster authentication
// See: https://godoc.org/k8s.io/client-go/tools/clientcmd/api#ExecConfig
type ExecProviderConfig struct {
	// Command to execute
	Command string `json:"command,omitempty" protobuf:"bytes,1,opt,name=command"`

	// Arguments to pass to the command when executing it
	Args []string `json:"args,omitempty" protobuf:"bytes,2,rep,name=args"`

	// Env defines additional environment variables to expose to the process
	Env map[string]string `json:"env,omitempty" protobuf:"bytes,3,opt,name=env"`

	// Preferred input version of the ExecInfo
	APIVersion string `json:"apiVersion,omitempty" protobuf:"bytes,4,opt,name=apiVersion"`

	// This text is shown to the user when the executable doesn't seem to be present
	InstallHint string `json:"installHint,omitempty" protobuf:"bytes,5,opt,name=installHint"`
}

// ClusterConfig is the configuration attributes. This structure is subset of the go-client
// rest.Config with annotations added for marshalling.
type ClusterConfig struct {
	// Server requires Basic authentication
	Username string `json:"username,omitempty" protobuf:"bytes,1,opt,name=username"`
	Password string `json:"password,omitempty" protobuf:"bytes,2,opt,name=password"`

	// Server requires Bearer authentication. This client will not attempt to use
	// refresh tokens for an OAuth2 flow.
	// TODO: demonstrate an OAuth2 compatible client.
	BearerToken string `json:"bearerToken,omitempty" protobuf:"bytes,3,opt,name=bearerToken"`

	// TLSClientConfig contains settings to enable transport layer security
	TLSClientConfig `json:"tlsClientConfig" protobuf:"bytes,4,opt,name=tlsClientConfig"`

	// AWSAuthConfig contains IAM authentication configuration
	AWSAuthConfig *AWSAuthConfig `json:"awsAuthConfig,omitempty" protobuf:"bytes,5,opt,name=awsAuthConfig"`

	// ExecProviderConfig contains configuration for an exec provider
	ExecProviderConfig *ExecProviderConfig `json:"execProviderConfig,omitempty" protobuf:"bytes,6,opt,name=execProviderConfig"`

	// DisableCompression bypasses automatic GZip compression requests to the server.
	DisableCompression bool `json:"disableCompression,omitempty" protobuf:"bytes,7,opt,name=disableCompression"`

	// ProxyURL is the URL to the proxy to be used for all requests send to the server
	ProxyUrl string `json:"proxyUrl,omitempty" protobuf:"bytes,8,opt,name=proxyUrl"` //nolint:revive //FIXME(var-naming)
}

// TLSClientConfig contains settings to enable transport layer security
type TLSClientConfig struct {
	// Insecure specifies that the server should be accessed without verifying the TLS certificate. For testing only.
	Insecure bool `json:"insecure" protobuf:"bytes,1,opt,name=insecure"`
	// ServerName is passed to the server for SNI and is used in the client to check server
	// certificates against. If ServerName is empty, the hostname used to contact the
	// server is used.
	ServerName string `json:"serverName,omitempty" protobuf:"bytes,2,opt,name=serverName"`
	// CertData holds PEM-encoded bytes (typically read from a client certificate file).
	// CertData takes precedence over CertFile
	CertData []byte `json:"certData,omitempty" protobuf:"bytes,3,opt,name=certData"`
	// KeyData holds PEM-encoded bytes (typically read from a client certificate key file).
	// KeyData takes precedence over KeyFile
	KeyData []byte `json:"keyData,omitempty" protobuf:"bytes,4,opt,name=keyData"`
	// CAData holds PEM-encoded bytes (typically read from a root certificates bundle).
	// CAData takes precedence over CAFile
	CAData []byte `json:"caData,omitempty" protobuf:"bytes,5,opt,name=caData"`
}

// KnownTypeField contains a mapping between a Custom Resource Definition (CRD) field
// and a well-known Kubernetes type. This mapping is primarily used for unit conversions
// in resources where the type is not explicitly defined (e.g., converting "0.1" to "100m" for CPU requests).
type KnownTypeField struct {
	// Field represents the JSON path to the specific field in the CRD that requires type conversion.
	// Example: "spec.resources.requests.cpu"
	Field string `json:"field,omitempty" protobuf:"bytes,1,opt,name=field"`
	// Type specifies the expected Kubernetes type for the field, such as "cpu" or "memory".
	// This helps in converting values between different formats (e.g., "0.1" to "100m" for CPU).
	Type string `json:"type,omitempty" protobuf:"bytes,2,opt,name=type"`
}

// OverrideIgnoreDiff contains configurations about how fields should be ignored during diffs between
// the desired state and live state
type OverrideIgnoreDiff struct {
	// JSONPointers is a JSON path list following the format defined in RFC4627 (https://datatracker.ietf.org/doc/html/rfc6902#section-3)
	JSONPointers []string `json:"jsonPointers" protobuf:"bytes,1,rep,name=jSONPointers"`
	// JQPathExpressions is a JQ path list that will be evaludated during the diff process
	JQPathExpressions []string `json:"jqPathExpressions" protobuf:"bytes,2,opt,name=jqPathExpressions"`
	// ManagedFieldsManagers is a list of trusted managers. Fields mutated by those managers will take precedence over the
	// desired state defined in the SCM and won't be displayed in diffs
	ManagedFieldsManagers []string `json:"managedFieldsManagers" protobuf:"bytes,3,opt,name=managedFieldsManagers"`
}

type rawResourceOverride struct {
	HealthLua             string           `json:"health.lua,omitempty"`
	UseOpenLibs           bool             `json:"health.lua.useOpenLibs,omitempty"`
	Actions               string           `json:"actions,omitempty"`
	IgnoreDifferences     string           `json:"ignoreDifferences,omitempty"`
	IgnoreResourceUpdates string           `json:"ignoreResourceUpdates,omitempty"`
	KnownTypeFields       []KnownTypeField `json:"knownTypeFields,omitempty"`
}

// ResourceOverride holds configuration to customize resource diffing and health assessment
type ResourceOverride struct {
	// HealthLua contains a Lua script that defines custom health checks for the resource.
	HealthLua string `protobuf:"bytes,1,opt,name=healthLua"`
	// UseOpenLibs indicates whether to use open-source libraries for the resource.
	UseOpenLibs bool `protobuf:"bytes,5,opt,name=useOpenLibs"`
	// Actions defines the set of actions that can be performed on the resource, as a Lua script.
	Actions string `protobuf:"bytes,3,opt,name=actions"`
	// IgnoreDifferences contains configuration for which differences should be ignored during the resource diffing.
	IgnoreDifferences OverrideIgnoreDiff `protobuf:"bytes,2,opt,name=ignoreDifferences"`
	// IgnoreResourceUpdates holds configuration for ignoring updates to specific resource fields.
	IgnoreResourceUpdates OverrideIgnoreDiff `protobuf:"bytes,6,opt,name=ignoreResourceUpdates"`
	// KnownTypeFields lists fields for which unit conversions should be applied.
	KnownTypeFields []KnownTypeField `protobuf:"bytes,4,opt,name=knownTypeFields"`
}

// UnmarshalJSON unmarshals a JSON byte slice into a ResourceOverride object.
// It parses the raw input data and handles special processing for `IgnoreDifferences`
// and `IgnoreResourceUpdates` fields using YAML format.
func (ro *ResourceOverride) UnmarshalJSON(data []byte) error {
	raw := &rawResourceOverride{}
	if err := json.Unmarshal(data, &raw); err != nil {
		return err
	}
	ro.KnownTypeFields = raw.KnownTypeFields
	ro.HealthLua = raw.HealthLua
	ro.UseOpenLibs = raw.UseOpenLibs
	ro.Actions = raw.Actions
	err := yaml.Unmarshal([]byte(raw.IgnoreDifferences), &ro.IgnoreDifferences)
	if err != nil {
		return err
	}
	err = yaml.Unmarshal([]byte(raw.IgnoreResourceUpdates), &ro.IgnoreResourceUpdates)
	if err != nil {
		return err
	}
	return nil
}

// MarshalJSON marshals a ResourceOverride object into a JSON byte slice.
// It converts `IgnoreDifferences` and `IgnoreResourceUpdates` fields to YAML format before marshaling.
func (ro ResourceOverride) MarshalJSON() ([]byte, error) {
	ignoreDifferencesData, err := yaml.Marshal(ro.IgnoreDifferences)
	if err != nil {
		return nil, err
	}
	ignoreResourceUpdatesData, err := yaml.Marshal(ro.IgnoreResourceUpdates)
	if err != nil {
		return nil, err
	}
	raw := &rawResourceOverride{ro.HealthLua, ro.UseOpenLibs, ro.Actions, string(ignoreDifferencesData), string(ignoreResourceUpdatesData), ro.KnownTypeFields}
	return json.Marshal(raw)
}

// GetActions parses and returns the actions defined for the resource.
// It unmarshals the `Actions` field (a Lua script) into a ResourceActions object.
func (ro *ResourceOverride) GetActions() (ResourceActions, error) {
	var actions ResourceActions
	err := yaml.Unmarshal([]byte(ro.Actions), &actions)
	if err != nil {
		return actions, err
	}
	return actions, nil
}

// ResourceActions holds the set of actions that can be applied to a resource.
// It defines custom Lua scripts for discovery and action execution, as well as options
// for merging built-in actions with custom ones.
type ResourceActions struct {
	// ActionDiscoveryLua contains a Lua script for discovering actions.
	ActionDiscoveryLua string `json:"discovery.lua,omitempty" yaml:"discovery.lua,omitempty" protobuf:"bytes,1,opt,name=actionDiscoveryLua"`
	// Definitions holds the list of action definitions available for the resource.
	Definitions []ResourceActionDefinition `json:"definitions,omitempty" protobuf:"bytes,2,rep,name=definitions"`
	// MergeBuiltinActions indicates whether built-in actions should be merged with custom actions.
	MergeBuiltinActions bool `json:"mergeBuiltinActions,omitempty" yaml:"mergeBuiltinActions,omitempty" protobuf:"bytes,3,opt,name=mergeBuiltinActions"`
}

// ResourceActionDefinition defines an individual action that can be executed on a resource.
// It includes a name for the action and a Lua script that defines the action's behavior.
type ResourceActionDefinition struct {
	// Name is the identifier for the action.
	Name string `json:"name" protobuf:"bytes,1,opt,name=name"`
	// ActionLua contains the Lua script that defines the behavior of the action.
	ActionLua string `json:"action.lua" yaml:"action.lua" protobuf:"bytes,2,opt,name=actionLua"`
}

// ResourceAction represents an individual action that can be performed on a resource.
// It includes parameters, an optional disabled flag, an icon for display, and a name for the action.
type ResourceAction struct {
	// Name is the name or identifier for the action.
	Name string `json:"name,omitempty" protobuf:"bytes,1,opt,name=name"`
	// Params contains the parameters required to execute the action.
	Params []ResourceActionParam `json:"params,omitempty" protobuf:"bytes,2,rep,name=params"`
	// Disabled indicates whether the action is disabled.
	Disabled bool `json:"disabled,omitempty" protobuf:"varint,3,opt,name=disabled"`
	// IconClass specifies the CSS class for the action's icon.
	IconClass string `json:"iconClass,omitempty" protobuf:"bytes,4,opt,name=iconClass"`
	// DisplayName provides a user-friendly name for the action.
	DisplayName string `json:"displayName,omitempty" protobuf:"bytes,5,opt,name=displayName"`
}

// ResourceActionParam represents a parameter for a resource action.
// It includes a name, value, type, and an optional default value for the parameter.
type ResourceActionParam struct {
	// Name is the name of the parameter.
	Name string `json:"name,omitempty" protobuf:"bytes,1,opt,name=name"`
}

// TODO: refactor to use rbac.ActionGet, rbac.ActionCreate, without import cycle
var validActions = map[string]bool{
	"get":      true,
	"create":   true,
	"update":   true,
	"delete":   true,
	"sync":     true,
	"override": true,
	"*":        true,
}

var validActionPatterns = []*regexp.Regexp{
	regexp.MustCompile("action/.*"),
	regexp.MustCompile("update/.*"),
	regexp.MustCompile("delete/.*"),
}

func isValidAction(action string) bool {
	if validActions[action] {
		return true
	}
	for i := range validActionPatterns {
		if validActionPatterns[i].MatchString(action) {
			return true
		}
	}
	return false
}

func isValidObject(proj string, object string) bool {
	// match against <PROJECT>[/<NAMESPACE>]/<APPLICATION>
	objectRegexp, err := regexp.Compile(fmt.Sprintf(`^%s(/[*\w-.]+)?/[*\w-.]+$`, regexp.QuoteMeta(proj)))
	return objectRegexp.MatchString(object) && err == nil
}

func validatePolicy(proj string, role string, policy string) error {
	policyComponents := strings.Split(policy, ",")
	if len(policyComponents) != 6 || strings.Trim(policyComponents[0], " ") != "p" {
		return status.Errorf(codes.InvalidArgument, "invalid policy rule '%s': must be of the form: 'p, sub, res, act, obj, eft'", policy)
	}
	// subject
	subject := strings.Trim(policyComponents[1], " ")
	expectedSubject := fmt.Sprintf("proj:%s:%s", proj, role)
	if subject != expectedSubject {
		return status.Errorf(codes.InvalidArgument, "invalid policy rule '%s': policy subject must be: '%s', not '%s'", policy, expectedSubject, subject)
	}
	// resource
	resource := strings.Trim(policyComponents[2], " ")
	if !rbac.ProjectScoped[resource] {
		return status.Errorf(codes.InvalidArgument, "invalid policy rule '%s': project resource must be: 'applications', 'applicationsets', 'repositories', 'exec', 'logs' or 'clusters', not '%s'", policy, resource)
	}
	// action
	action := strings.Trim(policyComponents[3], " ")
	if !isValidAction(action) {
		return status.Errorf(codes.InvalidArgument, "invalid policy rule '%s': invalid action '%s'", policy, action)
	}
	// object
	object := strings.Trim(policyComponents[4], " ")
	if !isValidObject(proj, object) {
		return status.Errorf(codes.InvalidArgument, "invalid policy rule '%s': object must be of form '%s/*', '%s[/<NAMESPACE>]/<APPNAME>' or '%s/<APPNAME>', not '%s'", policy, proj, proj, proj, object)
	}
	// effect
	effect := strings.Trim(policyComponents[5], " ")
	if effect != "allow" && effect != "deny" {
		return status.Errorf(codes.InvalidArgument, "invalid policy rule '%s': effect must be: 'allow' or 'deny'", policy)
	}
	return nil
}

var roleNameRegexp = regexp.MustCompile(`^[a-zA-Z0-9]([-_a-zA-Z0-9]*[a-zA-Z0-9])?$`)

func validateRoleName(name string) error {
	if !roleNameRegexp.MatchString(name) {
		return status.Errorf(codes.InvalidArgument, "invalid role name '%s'. Must consist of alphanumeric characters, '-' or '_', and must start and end with an alphanumeric character", name)
	}
	return nil
}

var invalidChars = regexp.MustCompile("[\"\n\r\t]")

func validateGroupName(name string) error {
	n := []rune(name)
	name = strings.TrimSpace(name)
	if len(name) > 1 && strings.HasPrefix(name, "\"") && strings.HasSuffix(name, "\"") {
		// Remove surrounding quotes for further inspection of the group name
		name = name[1 : len(name)-1]
	} else if strings.Contains(name, ",") {
		return status.Errorf(codes.InvalidArgument, "group '%s' must be quoted", name)
	}
	if name == "" {
		return status.Errorf(codes.InvalidArgument, "group '%s' is empty", name)
	}
	if invalidChars.MatchString(name) {
		return status.Errorf(codes.InvalidArgument, "group '%s' contains invalid characters", name)
	}
	if len(n) > 1 && unicode.IsSpace(n[0]) {
		return status.Errorf(codes.InvalidArgument, "group '%s' contains a leading space", name)
	}
	if len(n) > 1 && unicode.IsSpace(n[len(n)-1]) {
		return status.Errorf(codes.InvalidArgument, "group '%s' contains a trailing space", name)
	}
	return nil
}

// OrphanedResourcesMonitorSettings holds settings of orphaned resources monitoring
type OrphanedResourcesMonitorSettings struct {
	// Warn indicates if warning condition should be created for apps which have orphaned resources
	Warn *bool `json:"warn,omitempty" protobuf:"bytes,1,name=warn"`
	// Ignore contains a list of resources that are to be excluded from orphaned resources monitoring
	Ignore []OrphanedResourceKey `json:"ignore,omitempty" protobuf:"bytes,2,opt,name=ignore"`
}

// OrphanedResourceKey is a reference to a resource to be ignored from
type OrphanedResourceKey struct {
	Group string `json:"group,omitempty" protobuf:"bytes,1,opt,name=group"`
	Kind  string `json:"kind,omitempty" protobuf:"bytes,2,opt,name=kind"`
	Name  string `json:"name,omitempty" protobuf:"bytes,3,opt,name=name"`
}

// IsWarn returns true if warnings are enabled for orphan resources monitoring
func (s *OrphanedResourcesMonitorSettings) IsWarn() bool {
	return s.Warn != nil && *s.Warn
}

// SignatureKey is the specification of a key required to verify commit signatures with
type SignatureKey struct {
	// The ID of the key in hexadecimal notation
	KeyID string `json:"keyID" protobuf:"bytes,1,name=keyID"`
}

// AppProjectSpec is the specification of an AppProject
type AppProjectSpec struct {
	// SourceRepos contains list of repository URLs which can be used for deployment
	SourceRepos []string `json:"sourceRepos,omitempty" protobuf:"bytes,1,name=sourceRepos"`
	// Destinations contains list of destinations available for deployment
	Destinations []ApplicationDestination `json:"destinations,omitempty" protobuf:"bytes,2,name=destination"`
	// Description contains optional project description
	// +kubebuilder:validation:MaxLength=255
	Description string `json:"description,omitempty" protobuf:"bytes,3,opt,name=description"`
	// Roles are user defined RBAC roles associated with this project
	Roles []ProjectRole `json:"roles,omitempty" protobuf:"bytes,4,rep,name=roles"`
	// ClusterResourceWhitelist contains list of whitelisted cluster level resources
	ClusterResourceWhitelist []metav1.GroupKind `json:"clusterResourceWhitelist,omitempty" protobuf:"bytes,5,opt,name=clusterResourceWhitelist"`
	// NamespaceResourceBlacklist contains list of blacklisted namespace level resources
	NamespaceResourceBlacklist []metav1.GroupKind `json:"namespaceResourceBlacklist,omitempty" protobuf:"bytes,6,opt,name=namespaceResourceBlacklist"`
	// OrphanedResources specifies if controller should monitor orphaned resources of apps in this project
	OrphanedResources *OrphanedResourcesMonitorSettings `json:"orphanedResources,omitempty" protobuf:"bytes,7,opt,name=orphanedResources"`
	// SyncWindows controls when syncs can be run for apps in this project
	SyncWindows SyncWindows `json:"syncWindows,omitempty" protobuf:"bytes,8,opt,name=syncWindows"`
	// NamespaceResourceWhitelist contains list of whitelisted namespace level resources
	NamespaceResourceWhitelist []metav1.GroupKind `json:"namespaceResourceWhitelist,omitempty" protobuf:"bytes,9,opt,name=namespaceResourceWhitelist"`
	// SignatureKeys contains a list of PGP key IDs that commits in Git must be signed with in order to be allowed for sync
	SignatureKeys []SignatureKey `json:"signatureKeys,omitempty" protobuf:"bytes,10,opt,name=signatureKeys"`
	// ClusterResourceBlacklist contains list of blacklisted cluster level resources
	ClusterResourceBlacklist []metav1.GroupKind `json:"clusterResourceBlacklist,omitempty" protobuf:"bytes,11,opt,name=clusterResourceBlacklist"`
	// SourceNamespaces defines the namespaces application resources are allowed to be created in
	SourceNamespaces []string `json:"sourceNamespaces,omitempty" protobuf:"bytes,12,opt,name=sourceNamespaces"`
	// PermitOnlyProjectScopedClusters determines whether destinations can only reference clusters which are project-scoped
	PermitOnlyProjectScopedClusters bool `json:"permitOnlyProjectScopedClusters,omitempty" protobuf:"bytes,13,opt,name=permitOnlyProjectScopedClusters"`
	// DestinationServiceAccounts holds information about the service accounts to be impersonated for the application sync operation for each destination.
	DestinationServiceAccounts []ApplicationDestinationServiceAccount `json:"destinationServiceAccounts,omitempty" protobuf:"bytes,14,name=destinationServiceAccounts"`
}

// SyncWindows is a collection of sync windows in this project
type SyncWindows []*SyncWindow

// SyncWindow contains the kind, time, duration and attributes that are used to assign the syncWindows to apps
type SyncWindow struct {
	// Kind defines if the window allows or blocks syncs
	Kind string `json:"kind,omitempty" protobuf:"bytes,1,opt,name=kind"`
	// Schedule is the time the window will begin, specified in cron format
	Schedule string `json:"schedule,omitempty" protobuf:"bytes,2,opt,name=schedule"`
	// Duration is the amount of time the sync window will be open
	Duration string `json:"duration,omitempty" protobuf:"bytes,3,opt,name=duration"`
	// Applications contains a list of applications that the window will apply to
	Applications []string `json:"applications,omitempty" protobuf:"bytes,4,opt,name=applications"`
	// Namespaces contains a list of namespaces that the window will apply to
	Namespaces []string `json:"namespaces,omitempty" protobuf:"bytes,5,opt,name=namespaces"`
	// Clusters contains a list of clusters that the window will apply to
	Clusters []string `json:"clusters,omitempty" protobuf:"bytes,6,opt,name=clusters"`
	// ManualSync enables manual syncs when they would otherwise be blocked
	ManualSync bool `json:"manualSync,omitempty" protobuf:"bytes,7,opt,name=manualSync"`
	// TimeZone of the sync that will be applied to the schedule
	TimeZone string `json:"timeZone,omitempty" protobuf:"bytes,8,opt,name=timeZone"`
	// UseAndOperator use AND operator for matching applications, namespaces and clusters instead of the default OR operator
	UseAndOperator bool `json:"andOperator,omitempty" protobuf:"bytes,9,opt,name=andOperator"`
	// Description of the sync that will be applied to the schedule, can be used to add any information such as a ticket number for example
	Description string `json:"description,omitempty" protobuf:"bytes,10,opt,name=description"`
}

// HasWindows returns true if SyncWindows has one or more SyncWindow
func (w *SyncWindows) HasWindows() bool {
	return w != nil && len(*w) > 0
}

// Active returns a list of sync windows that are currently active
func (w *SyncWindows) Active() (*SyncWindows, error) {
	return w.active(time.Now())
}

func (w *SyncWindows) active(currentTime time.Time) (*SyncWindows, error) {
	// If SyncWindows.Active() is called outside of a UTC locale, it should be
	// first converted to UTC before we scan through the SyncWindows.
	currentTime = currentTime.In(time.UTC)

	if w.HasWindows() {
		var active SyncWindows
		specParser := cron.NewParser(cron.Minute | cron.Hour | cron.Dom | cron.Month | cron.Dow)
		for _, w := range *w {
			schedule, sErr := specParser.Parse(w.Schedule)
			if sErr != nil {
				return nil, fmt.Errorf("cannot parse schedule '%s': %w", w.Schedule, sErr)
			}
			duration, dErr := time.ParseDuration(w.Duration)
			if dErr != nil {
				return nil, fmt.Errorf("cannot parse duration '%s': %w", w.Duration, dErr)
			}

			// Offset the nextWindow time to consider the timeZone of the sync window
			timeZoneOffsetDuration := w.scheduleOffsetByTimeZone()
			nextWindow := schedule.Next(currentTime.Add(timeZoneOffsetDuration - duration))
			if nextWindow.Before(currentTime.Add(timeZoneOffsetDuration)) {
				active = append(active, w)
			}
		}
		if len(active) > 0 {
			return &active, nil
		}
	}
	return nil, nil
}

// InactiveAllows will iterate over the SyncWindows and return all inactive allow windows
// for the current time. If the current time is in an inactive allow window, syncs will
// be denied.
func (w *SyncWindows) InactiveAllows() (*SyncWindows, error) {
	return w.inactiveAllows(time.Now())
}

func (w *SyncWindows) inactiveAllows(currentTime time.Time) (*SyncWindows, error) {
	// If SyncWindows.InactiveAllows() is called outside of a UTC locale, it should be
	// first converted to UTC before we scan through the SyncWindows.
	currentTime = currentTime.In(time.UTC)

	if w.HasWindows() {
		var inactive SyncWindows
		specParser := cron.NewParser(cron.Minute | cron.Hour | cron.Dom | cron.Month | cron.Dow)
		for _, w := range *w {
			if w.Kind != "allow" {
				continue
			}
			schedule, sErr := specParser.Parse(w.Schedule)
			if sErr != nil {
				return nil, fmt.Errorf("cannot parse schedule '%s': %w", w.Schedule, sErr)
			}
			duration, dErr := time.ParseDuration(w.Duration)
			if dErr != nil {
				return nil, fmt.Errorf("cannot parse duration '%s': %w", w.Duration, dErr)
			}
			// Offset the nextWindow time to consider the timeZone of the sync window
			timeZoneOffsetDuration := w.scheduleOffsetByTimeZone()
			nextWindow := schedule.Next(currentTime.Add(timeZoneOffsetDuration - duration))

			if !nextWindow.Before(currentTime.Add(timeZoneOffsetDuration)) {
				inactive = append(inactive, w)
			}
		}
		if len(inactive) > 0 {
			return &inactive, nil
		}
	}
	return nil, nil
}

func (w *SyncWindow) scheduleOffsetByTimeZone() time.Duration {
	loc, err := time.LoadLocation(w.TimeZone)
	if err != nil {
		log.Warnf("Invalid time zone %s specified. Using UTC as default time zone", w.TimeZone)
		loc = time.Now().UTC().Location()
	}
	_, tzOffset := time.Now().In(loc).Zone()
	return time.Duration(tzOffset) * time.Second
}

// AddWindow adds a sync window with the given parameters to the AppProject
func (spec *AppProjectSpec) AddWindow(knd string, sch string, dur string, app []string, ns []string, cl []string, ms bool, timeZone string, andOperator bool, description string) error {
	if knd == "" || sch == "" || dur == "" {
		return errors.New("cannot create window: require kind, schedule, duration and one or more of applications, namespaces and clusters")
	}

	window := &SyncWindow{
		Kind:           knd,
		Schedule:       sch,
		Duration:       dur,
		ManualSync:     ms,
		TimeZone:       timeZone,
		UseAndOperator: andOperator,
		Description:    description,
	}

	if len(app) > 0 {
		window.Applications = app
	}
	if len(ns) > 0 {
		window.Namespaces = ns
	}
	if len(cl) > 0 {
		window.Clusters = cl
	}

	err := window.Validate()
	if err != nil {
		return err
	}

	spec.SyncWindows = append(spec.SyncWindows, window)

	return nil
}

// DeleteWindow deletes a sync window with the given id from the AppProject
func (spec *AppProjectSpec) DeleteWindow(id int) error {
	var exists bool
	for i := range spec.SyncWindows {
		if i == id {
			exists = true
			spec.SyncWindows = append(spec.SyncWindows[:i], spec.SyncWindows[i+1:]...)
			break
		}
	}
	if !exists {
		return fmt.Errorf("window with id '%s' not found", strconv.Itoa(id))
	}
	return nil
}

// Matches returns a list of sync windows that are defined for a given application
// It will use the AND operator if the UseAndOperator is set to true otherwise will default to the OR operator
func (w *SyncWindows) Matches(app *Application) *SyncWindows {
	if w.HasWindows() {
		var matchingWindows SyncWindows
		var matched, isSet bool

		for _, window := range *w {
			matched = false
			isSet = false

			// First check if any applications are configured for the window
			if len(window.Applications) > 0 {
				isSet = true
				for _, a := range window.Applications {
					if globMatch(a, app.Name, false) {
						matched = true
						break
					}
				}
			}

			// If using the AND operator and window applications were set but did not match, break out of the loop earlier
			if window.UseAndOperator && !matched && isSet {
				continue
			} else if !window.UseAndOperator && matched {
				matchingWindows = append(matchingWindows, window)
				continue
			}

			// Second check if any clusters are configured for the window
			if len(window.Clusters) > 0 {
				// check next for cluster matching
				matched = false
				isSet = true
				for _, c := range window.Clusters {
					dst := app.Spec.Destination
					dstNameMatched := dst.Name != "" && globMatch(c, dst.Name, false)
					dstServerMatched := dst.Server != "" && globMatch(c, dst.Server, false)
					if dstNameMatched || dstServerMatched {
						matched = true
						break
					}
				}
			}

			// If using the AND operator and window clusters were set but did not match, break out of the loop earlier
			if isSet && window.UseAndOperator && !matched {
				continue
			} else if !window.UseAndOperator && matched {
				matchingWindows = append(matchingWindows, window)
				continue
			}

			// Last check if any namespaces are configured for the window
			if len(window.Namespaces) > 0 {
				matched = false
				// If the window clusters matched or if the window clusters were not set check next for namespace matching
				for _, n := range window.Namespaces {
					if globMatch(n, app.Spec.Destination.Namespace, false) {
						matched = true
						break
					}
				}
			}
			if matched {
				matchingWindows = append(matchingWindows, window)
			}
		}
		if len(matchingWindows) > 0 {
			return &matchingWindows
		}
	}
	return nil
}

// CanSync returns true if a sync window currently allows a sync. isManual indicates whether the sync has been triggered manually.
func (w *SyncWindows) CanSync(isManual bool) (bool, error) {
	if !w.HasWindows() {
		return true, nil
	}

	active, err := w.Active()
	if err != nil {
		return false, fmt.Errorf("invalid sync windows: %w", err)
	}
	hasActiveDeny, manualEnabled := active.hasDeny()

	if hasActiveDeny {
		if isManual && manualEnabled {
			return true, nil
		}
		return false, nil
	}

	if active.hasAllow() {
		return true, nil
	}

	inactiveAllows, err := w.InactiveAllows()
	if err != nil {
		return false, fmt.Errorf("invalid sync windows: %w", err)
	}
	if inactiveAllows.HasWindows() {
		if isManual && inactiveAllows.manualEnabled() {
			return true, nil
		}
		return false, nil
	}

	return true, nil
}

// hasDeny will iterate over the SyncWindows and return if a deny window is found and if
// manual sync is enabled. It returns true in the first return boolean value if it finds
// any deny window. Will return true in the second return boolean value if all deny windows
// have manual sync enabled. If one deny window has manual sync disabled it returns false in
// the second return value.
func (w *SyncWindows) hasDeny() (bool, bool) {
	if !w.HasWindows() {
		return false, false
	}
	var denyFound, manualEnabled bool
	for _, a := range *w {
		if a.Kind == "deny" {
			if !denyFound {
				manualEnabled = a.ManualSync
			} else if manualEnabled {
				manualEnabled = a.ManualSync
			}
			denyFound = true
		}
	}
	return denyFound, manualEnabled
}

// hasAllow will iterate over the SyncWindows and returns true if it find any allow window.
func (w *SyncWindows) hasAllow() bool {
	if !w.HasWindows() {
		return false
	}
	for _, a := range *w {
		if a.Kind == "allow" {
			return true
		}
	}
	return false
}

// manualEnabled will iterate over the SyncWindows and return true if all windows have
// ManualSync set to true. Returns false if it finds at least one entry with ManualSync
// set to false
func (w *SyncWindows) manualEnabled() bool {
	if !w.HasWindows() {
		return false
	}
	for _, s := range *w {
		if !s.ManualSync {
			return false
		}
	}
	return true
}

// Active returns true if the sync window is currently active
func (w SyncWindow) Active() (bool, error) {
	return w.active(time.Now())
}

func (w SyncWindow) active(currentTime time.Time) (bool, error) {
	// If SyncWindow.Active() is called outside of a UTC locale, it should be
	// first converted to UTC before search
	currentTime = currentTime.UTC()

	specParser := cron.NewParser(cron.Minute | cron.Hour | cron.Dom | cron.Month | cron.Dow)
	schedule, sErr := specParser.Parse(w.Schedule)
	if sErr != nil {
		return false, fmt.Errorf("cannot parse schedule '%s': %w", w.Schedule, sErr)
	}
	duration, dErr := time.ParseDuration(w.Duration)
	if dErr != nil {
		return false, fmt.Errorf("cannot parse duration '%s': %w", w.Duration, dErr)
	}

	// Offset the nextWindow time to consider the timeZone of the sync window
	timeZoneOffsetDuration := w.scheduleOffsetByTimeZone()
	nextWindow := schedule.Next(currentTime.Add(timeZoneOffsetDuration - duration))

	return nextWindow.Before(currentTime.Add(timeZoneOffsetDuration)), nil
}

// Update updates a sync window's settings with the given parameter
func (w *SyncWindow) Update(s string, d string, a []string, n []string, c []string, tz string, description string) error {
	if s == "" && d == "" && len(a) == 0 && len(n) == 0 && len(c) == 0 && description == "" {
		return errors.New("cannot update: require one or more of schedule, duration, application, namespace, cluster or description")
	}

	if s != "" {
		w.Schedule = s
	}

	if d != "" {
		w.Duration = d
	}

	if len(a) > 0 {
		w.Applications = a
	}

	if len(n) > 0 {
		w.Namespaces = n
	}

	if len(c) > 0 {
		w.Clusters = c
	}

	if description != "" {
		w.Description = description
	}

	if tz == "" {
		tz = "UTC"
	}
	w.TimeZone = tz
	return nil
}

// Validate checks whether a sync window has valid configuration. The error returned indicates any problems that has been found.
func (w *SyncWindow) Validate() error {
	// Default timeZone to UTC if timeZone is not specified
	if w.TimeZone == "" {
		w.TimeZone = "UTC"
	}
	if _, err := time.LoadLocation(w.TimeZone); err != nil {
		log.Warnf("Invalid time zone %s specified. Using UTC as default time zone", w.TimeZone)
		w.TimeZone = "UTC"
	}

	if w.Kind != "allow" && w.Kind != "deny" {
		return fmt.Errorf("kind '%s' mismatch: can only be allow or deny", w.Kind)
	}
	specParser := cron.NewParser(cron.Minute | cron.Hour | cron.Dom | cron.Month | cron.Dow)
	_, err := specParser.Parse(w.Schedule)
	if err != nil {
		return fmt.Errorf("cannot parse schedule '%s': %w", w.Schedule, err)
	}
	_, err = time.ParseDuration(w.Duration)
	if err != nil {
		return fmt.Errorf("cannot parse duration '%s': %w", w.Duration, err)
	}

	if len(w.Description) > 255 {
		return errors.New("description must not exceed 255 characters")
	}

	return nil
}

func (w *SyncWindow) HashIdentity() (uint64, error) {
	// Create a copy of the window with only the core identity fields
	// Excluding ManualSync and Description as they are behavioral/metadata fields
	identityWindow := SyncWindow{
		Kind:           w.Kind,
		Schedule:       w.Schedule,
		Duration:       w.Duration,
		Applications:   w.Applications,
		Namespaces:     w.Namespaces,
		Clusters:       w.Clusters,
		TimeZone:       w.TimeZone,
		UseAndOperator: w.UseAndOperator,
		// ManualSync and Description are excluded as they don't affect window identity
	}

	var windowBuffer bytes.Buffer
	enc := gob.NewEncoder(&windowBuffer)
	err := enc.Encode(identityWindow)
	if err != nil {
		return 0, fmt.Errorf("failed to encode sync window for hashing: %w", err)
	}
	return xxhash.Sum64(windowBuffer.Bytes()), nil
}

// DestinationClusters returns a list of cluster URLs allowed as destination in an AppProject
func (spec AppProjectSpec) DestinationClusters() []string {
	servers := make([]string, 0)

	for _, d := range spec.Destinations {
		servers = append(servers, d.Server)
	}

	return servers
}

// ProjectRole represents a role that has access to a project
type ProjectRole struct {
	// Name is a name for this role
	Name string `json:"name" protobuf:"bytes,1,opt,name=name"`
	// Description is a description of the role
	Description string `json:"description,omitempty" protobuf:"bytes,2,opt,name=description"`
	// Policies Stores a list of casbin formatted strings that define access policies for the role in the project
	Policies []string `json:"policies,omitempty" protobuf:"bytes,3,rep,name=policies"`
	// JWTTokens are a list of generated JWT tokens bound to this role
	JWTTokens []JWTToken `json:"jwtTokens,omitempty" protobuf:"bytes,4,rep,name=jwtTokens"`
	// Groups are a list of OIDC group claims bound to this role
	Groups []string `json:"groups,omitempty" protobuf:"bytes,5,rep,name=groups"`
}

// JWTToken holds the issuedAt and expiresAt values of a token
type JWTToken struct {
	IssuedAt  int64  `json:"iat" protobuf:"int64,1,opt,name=iat"`
	ExpiresAt int64  `json:"exp,omitempty" protobuf:"int64,2,opt,name=exp"`
	ID        string `json:"id,omitempty" protobuf:"bytes,3,opt,name=id"`
}

// Command holds binary path and arguments list
type Command struct {
	Command []string `json:"command,omitempty" protobuf:"bytes,1,name=command"`
	Args    []string `json:"args,omitempty" protobuf:"bytes,2,rep,name=args"`
}

// ConfigManagementPlugin contains config management plugin configuration
type ConfigManagementPlugin struct {
	Name     string   `json:"name" protobuf:"bytes,1,name=name"`
	Init     *Command `json:"init,omitempty" protobuf:"bytes,2,name=init"`
	Generate Command  `json:"generate" protobuf:"bytes,3,name=generate"`
	LockRepo bool     `json:"lockRepo,omitempty" protobuf:"bytes,4,name=lockRepo"`
}

// HelmOptions holds helm options
type HelmOptions struct {
	ValuesFileSchemes []string `protobuf:"bytes,1,opt,name=valuesFileSchemes"`
}

// KustomizeVersion holds information about additional Kustomize versions
type KustomizeVersion struct {
	// Name holds Kustomize version name
	Name string `protobuf:"bytes,1,opt,name=name"`
	// Path holds the corresponding binary path
	Path string `protobuf:"bytes,2,opt,name=path"`
	// BuildOptions that are specific to a Kustomize version
	BuildOptions string `protobuf:"bytes,3,opt,name=buildOptions"`
}

// KustomizeOptions are options for kustomize to use when building manifests
type KustomizeOptions struct {
	// BuildOptions is a string of build parameters to use when calling `kustomize build`
	BuildOptions string `protobuf:"bytes,1,opt,name=buildOptions"`

	// BinaryPath holds optional path to kustomize binary
	//
	// Deprecated: Use settings.Settings instead. See: settings.Settings.KustomizeVersions.
	// If this field is set, it will be used as the Kustomize binary path.
	// Otherwise, Versions is used.
	BinaryPath string `protobuf:"bytes,2,opt,name=binaryPath"`

	// Versions is a list of Kustomize versions and their corresponding binary paths and build options.
	Versions []KustomizeVersion `protobuf:"bytes,3,rep,name=versions"`
}

// ApplicationDestinationServiceAccount holds information about the service account to be impersonated for the application sync operation.
type ApplicationDestinationServiceAccount struct {
	// Server specifies the URL of the target cluster's Kubernetes control plane API.
	Server string `json:"server" protobuf:"bytes,1,opt,name=server"`
	// Namespace specifies the target namespace for the application's resources.
	Namespace string `json:"namespace,omitempty" protobuf:"bytes,2,opt,name=namespace"`
	// DefaultServiceAccount to be used for impersonation during the sync operation
	DefaultServiceAccount string `json:"defaultServiceAccount" protobuf:"bytes,3,opt,name=defaultServiceAccount"`
}

// CascadedDeletion indicates if the deletion finalizer is set and controller should delete the application and it's cascaded resources
func (app *Application) CascadedDeletion() bool {
	for _, finalizer := range app.Finalizers {
		if isPropagationPolicyFinalizer(finalizer) {
			return true
		}
	}
	return false
}

// IsRefreshRequested returns whether a refresh has been requested for an application, and if yes, the type of refresh that should be executed.
func (app *Application) IsRefreshRequested() (RefreshType, bool) {
	refreshType := RefreshTypeNormal
	annotations := app.GetAnnotations()
	if annotations == nil {
		return refreshType, false
	}
	typeStr, ok := annotations[AnnotationKeyRefresh]
	if !ok {
		return refreshType, false
	}

	if typeStr == string(RefreshTypeHard) {
		refreshType = RefreshTypeHard
	}
	return refreshType, true
}

// IsHydrateRequested returns whether hydration has been requested for an application
func (app *Application) IsHydrateRequested() bool {
	annotations := app.GetAnnotations()
	if annotations == nil {
		return false
	}
	typeStr, ok := annotations[AnnotationKeyHydrate]
	if !ok {
		return false
	}
	if typeStr == string(HydrateTypeNormal) {
		return true
	}
	return false
}

func (app *Application) HasPostDeleteFinalizer(stage ...string) bool {
	return getFinalizerIndex(app.ObjectMeta, strings.Join(append([]string{PostDeleteFinalizerName}, stage...), "/")) > -1
}

func (app *Application) SetPostDeleteFinalizer(stage ...string) {
	setFinalizer(&app.ObjectMeta, strings.Join(append([]string{PostDeleteFinalizerName}, stage...), "/"), true)
}

func (app *Application) UnSetPostDeleteFinalizerAll() {
	for _, finalizer := range app.Finalizers {
		if strings.HasPrefix(finalizer, PostDeleteFinalizerName) {
			setFinalizer(&app.ObjectMeta, finalizer, false)
		}
	}
}

func (app *Application) UnSetPostDeleteFinalizer(stage ...string) {
	setFinalizer(&app.ObjectMeta, strings.Join(append([]string{PostDeleteFinalizerName}, stage...), "/"), false)
}

// SetCascadedDeletion will enable cascaded deletion by setting the propagation policy finalizer
func (app *Application) SetCascadedDeletion(finalizer string) {
	setFinalizer(&app.ObjectMeta, finalizer, true)
}

// Expired returns true if the application needs to be reconciled
func (status *ApplicationStatus) Expired(statusRefreshTimeout time.Duration) bool {
	return status.ReconciledAt == nil || status.ReconciledAt.Add(statusRefreshTimeout).Before(time.Now().UTC())
}

// UnSetCascadedDeletion will remove the propagation policy finalizers
func (app *Application) UnSetCascadedDeletion() {
	for _, f := range app.Finalizers {
		if isPropagationPolicyFinalizer(f) {
			setFinalizer(&app.ObjectMeta, f, false)
		}
	}
}

func isPropagationPolicyFinalizer(finalizer string) bool {
	switch finalizer {
	case ResourcesFinalizerName:
		return true
	case ForegroundPropagationPolicyFinalizer:
		return true
	case BackgroundPropagationPolicyFinalizer:
		return true
	default:
		return false
	}
}

// GetPropagationPolicy returns the value of propagation policy finalizer
func (app *Application) GetPropagationPolicy() string {
	for _, finalizer := range app.Finalizers {
		if isPropagationPolicyFinalizer(finalizer) {
			return finalizer
		}
	}
	return ""
}

// HasChangedManagedNamespaceMetadata checks whether app.Spec.SyncPolicy.ManagedNamespaceMetadata differs from the
// managed namespace metadata which has been stored app.Status.OperationState.SyncResult. If they differ a refresh should
// be triggered.
func (app *Application) HasChangedManagedNamespaceMetadata() bool {
	return app.Spec.SyncPolicy != nil && app.Spec.SyncPolicy.ManagedNamespaceMetadata != nil && app.Status.OperationState != nil && app.Status.OperationState.SyncResult != nil && !reflect.DeepEqual(app.Spec.SyncPolicy.ManagedNamespaceMetadata, app.Status.OperationState.SyncResult.ManagedNamespaceMetadata)
}

// IsFinalizerPresent checks if the app has a given finalizer
func (app *Application) IsFinalizerPresent(finalizer string) bool {
	return getFinalizerIndex(app.ObjectMeta, finalizer) > -1
}

// SetConditions updates the application status conditions for a subset of evaluated types.
// If the application has a pre-existing condition of a type that is not in the evaluated list,
// it will be preserved. If the application has a pre-existing condition of a type that
// is in the evaluated list, but not in the incoming conditions list, it will be removed.
func (status *ApplicationStatus) SetConditions(conditions []ApplicationCondition, evaluatedTypes map[ApplicationConditionType]bool) {
	appConditions := make([]ApplicationCondition, 0)
	now := metav1.Now()
	for i := 0; i < len(status.Conditions); i++ {
		condition := status.Conditions[i]
		if _, ok := evaluatedTypes[condition.Type]; !ok {
			if condition.LastTransitionTime == nil {
				condition.LastTransitionTime = &now
			}
			appConditions = append(appConditions, condition)
		}
	}
	for i := range conditions {
		condition := conditions[i]
		if condition.LastTransitionTime == nil {
			condition.LastTransitionTime = &now
		}
		eci := findConditionIndexByType(status.Conditions, condition.Type)
		if eci >= 0 && status.Conditions[eci].Message == condition.Message {
			// If we already have a condition of this type, only update the timestamp if something
			// has changed.
			appConditions = append(appConditions, status.Conditions[eci])
		} else {
			// Otherwise we use the new incoming condition with an updated timestamp:
			appConditions = append(appConditions, condition)
		}
	}
	sort.Slice(appConditions, func(i, j int) bool {
		left := appConditions[i]
		right := appConditions[j]
		return fmt.Sprintf("%s/%s/%v", left.Type, left.Message, left.LastTransitionTime) < fmt.Sprintf("%s/%s/%v", right.Type, right.Message, right.LastTransitionTime)
	})
	status.Conditions = appConditions
}

func findConditionIndexByType(conditions []ApplicationCondition, t ApplicationConditionType) int {
	for i := range conditions {
		if conditions[i].Type == t {
			return i
		}
	}
	return -1
}

// GetConditions returns list of application error conditions
func (status *ApplicationStatus) GetConditions(conditionTypes map[ApplicationConditionType]bool) []ApplicationCondition {
	result := make([]ApplicationCondition, 0)
	for i := range status.Conditions {
		condition := status.Conditions[i]
		if ok := conditionTypes[condition.Type]; ok {
			result = append(result, condition)
		}
	}
	return result
}

// IsError returns true if a condition indicates an error condition
func (condition *ApplicationCondition) IsError() bool {
	return strings.HasSuffix(condition.Type, "Error")
}

// Equals compares two instances of ApplicationSource and return true if instances are equal.
func (source *ApplicationSource) Equals(other *ApplicationSource) bool {
	if source == nil && other == nil {
		return true
	}
	if source == nil || other == nil {
		return false
	}
	if !source.Plugin.Equals(other.Plugin) {
		return false
	}
	// reflect.DeepEqual works fine for the other fields. Since the plugin fields are equal, set them to null so they're
	// not considered in the DeepEqual comparison.
	sourceCopy := source.DeepCopy()
	otherCopy := other.DeepCopy()
	sourceCopy.Plugin = nil
	otherCopy.Plugin = nil
	return reflect.DeepEqual(sourceCopy, otherCopy)
}

// ExplicitType returns the type (e.g. Helm, Kustomize, etc) of the application. If either none or multiple types are defined, returns an error.
func (source *ApplicationSource) ExplicitType() (*ApplicationSourceType, error) {
	var appTypes []ApplicationSourceType
	if source.Kustomize != nil {
		appTypes = append(appTypes, ApplicationSourceTypeKustomize)
	}
	if source.Helm != nil {
		appTypes = append(appTypes, ApplicationSourceTypeHelm)
	}
	if source.Directory != nil {
		appTypes = append(appTypes, ApplicationSourceTypeDirectory)
	}
	if source.Plugin != nil {
		appTypes = append(appTypes, ApplicationSourceTypePlugin)
	}
	if len(appTypes) == 0 {
		return nil, nil
	}
	if len(appTypes) > 1 {
		typeNames := make([]string, len(appTypes))
		for i := range appTypes {
			typeNames[i] = string(appTypes[i])
		}
		return nil, fmt.Errorf("multiple application sources defined: %s", strings.Join(typeNames, ","))
	}
	appType := appTypes[0]
	return &appType, nil
}

// GetProject returns the application's project. This is preferred over spec.Project which may be empty
func (spec ApplicationSpec) GetProject() string {
	if spec.Project == "" {
		return DefaultAppProjectName
	}
	return spec.Project
}

// GetRevisionHistoryLimit returns the currently set revision history limit for an application
func (spec ApplicationSpec) GetRevisionHistoryLimit() int {
	if spec.RevisionHistoryLimit != nil {
		return int(*spec.RevisionHistoryLimit)
	}
	return RevisionHistoryLimit
}

func isResourceInList(res metav1.GroupKind, list []metav1.GroupKind) bool {
	for _, item := range list {
		ok, err := filepath.Match(item.Kind, res.Kind)
		if ok && err == nil {
			ok, err = filepath.Match(item.Group, res.Group)
			if ok && err == nil {
				return true
			}
		}
	}
	return false
}

// getFinalizerIndex returns finalizer index in the list of object finalizers or -1 if finalizer does not exist
func getFinalizerIndex(meta metav1.ObjectMeta, name string) int {
	for i, finalizer := range meta.Finalizers {
		if finalizer == name {
			return i
		}
	}
	return -1
}

// setFinalizer adds or removes finalizer with the specified name
func setFinalizer(meta *metav1.ObjectMeta, name string, exist bool) {
	index := getFinalizerIndex(*meta, name)
	if exist != (index > -1) {
		if index > -1 {
			meta.Finalizers[index] = meta.Finalizers[len(meta.Finalizers)-1]
			meta.Finalizers = meta.Finalizers[:len(meta.Finalizers)-1]
		} else {
			meta.Finalizers = append(meta.Finalizers, name)
		}
	}
}

// SetK8SConfigDefaults sets Kubernetes REST config default settings
func SetK8SConfigDefaults(config *rest.Config) error {
	config.QPS = K8sClientConfigQPS
	config.Burst = K8sClientConfigBurst
	tlsConfig, err := rest.TLSConfigFor(config)
	if err != nil {
		return err
	}

	dial := (&net.Dialer{
		Timeout:   K8sTCPTimeout,
		KeepAlive: K8sTCPKeepAlive,
	}).DialContext
	transport := utilnet.SetTransportDefaults(&http.Transport{
		Proxy:               http.ProxyFromEnvironment,
		TLSHandshakeTimeout: K8sTLSHandshakeTimeout,
		TLSClientConfig:     tlsConfig,
		MaxIdleConns:        K8sMaxIdleConnections,
		MaxIdleConnsPerHost: K8sMaxIdleConnections,
		MaxConnsPerHost:     K8sMaxIdleConnections,
		DialContext:         dial,
		DisableCompression:  config.DisableCompression,
		IdleConnTimeout:     K8sTCPIdleConnTimeout,
	})
	if config.Proxy != nil {
		transport.Proxy = config.Proxy
	}
	tr, err := rest.HTTPWrappersForConfig(config, transport)
	if err != nil {
		return err
	}

	// set default tls config and remove auth/exec provides since we use it in a custom transport
	config.TLSClientConfig = rest.TLSClientConfig{}
	config.AuthProvider = nil
	config.ExecProvider = nil

	// Set server-side timeout
	config.Timeout = K8sServerSideTimeout

	config.Transport = tr
	maxRetries := env.ParseInt64FromEnv(utilhttp.EnvRetryMax, 0, 1, math.MaxInt64)
	if maxRetries > 0 {
		backoffDurationMS := env.ParseInt64FromEnv(utilhttp.EnvRetryBaseBackoff, 100, 1, math.MaxInt64)
		backoffDuration := time.Duration(backoffDurationMS) * time.Millisecond
		config.WrapTransport = utilhttp.WithRetry(maxRetries, backoffDuration)
	}
	return nil
}

// ParseProxyUrl returns a parsed url and verifies that schema is correct
func ParseProxyUrl(proxyUrl string) (*url.URL, error) { //nolint:revive //FIXME(var-naming)
	u, err := url.Parse(proxyUrl)
	if err != nil {
		return nil, err
	}
	switch u.Scheme {
	case "http", "https", "socks5":
	default:
		return nil, fmt.Errorf("failed to parse proxy url, unsupported scheme %q, must be http, https, or socks5", u.Scheme)
	}
	return u, nil
}

// RawRestConfig returns a go-client REST config from cluster that might be serialized into the file using kube.WriteKubeConfig method.
func (c *Cluster) RawRestConfig() (*rest.Config, error) {
	var config *rest.Config
	var err error

	switch {
	case c.Server == KubernetesInternalAPIServerAddr && env.ParseBoolFromEnv(EnvVarFakeInClusterConfig, false):
		conf, exists := os.LookupEnv("KUBECONFIG")
		if exists {
			config, err = clientcmd.BuildConfigFromFlags("", conf)
		} else {
			var homeDir string
			homeDir, err = os.UserHomeDir()
			if err != nil {
				homeDir = ""
			}
			config, err = clientcmd.BuildConfigFromFlags("", filepath.Join(homeDir, ".kube", "config"))
		}
	case c.Server == KubernetesInternalAPIServerAddr && c.Config.Username == "" && c.Config.Password == "" && c.Config.BearerToken == "":
		config, err = rest.InClusterConfig()
	case c.Server == KubernetesInternalAPIServerAddr:
		config, err = rest.InClusterConfig()
		if err == nil {
			config.Username = c.Config.Username
			config.Password = c.Config.Password
			config.BearerToken = c.Config.BearerToken
			config.BearerTokenFile = ""
		}
	default:
		tlsClientConfig := rest.TLSClientConfig{
			Insecure:   c.Config.Insecure,
			ServerName: c.Config.ServerName,
			CertData:   c.Config.CertData,
			KeyData:    c.Config.KeyData,
			CAData:     c.Config.CAData,
		}
		switch {
		case c.Config.AWSAuthConfig != nil:
			args := []string{"aws", "--cluster-name", c.Config.AWSAuthConfig.ClusterName}
			if c.Config.AWSAuthConfig.RoleARN != "" {
				args = append(args, "--role-arn", c.Config.AWSAuthConfig.RoleARN)
			}
			if c.Config.AWSAuthConfig.Profile != "" {
				args = append(args, "--profile", c.Config.AWSAuthConfig.Profile)
			}
			config = &rest.Config{
				Host:            c.Server,
				TLSClientConfig: tlsClientConfig,
				ExecProvider: &api.ExecConfig{
					APIVersion:      "client.authentication.k8s.io/v1beta1",
					Command:         "argocd-k8s-auth",
					Args:            args,
					InteractiveMode: api.NeverExecInteractiveMode,
				},
			}
		case c.Config.ExecProviderConfig != nil:
			var env []api.ExecEnvVar
			if c.Config.ExecProviderConfig.Env != nil {
				for key, value := range c.Config.ExecProviderConfig.Env {
					env = append(env, api.ExecEnvVar{
						Name:  key,
						Value: value,
					})
				}
			}
			config = &rest.Config{
				Host:            c.Server,
				TLSClientConfig: tlsClientConfig,
				ExecProvider: &api.ExecConfig{
					APIVersion:      c.Config.ExecProviderConfig.APIVersion,
					Command:         c.Config.ExecProviderConfig.Command,
					Args:            c.Config.ExecProviderConfig.Args,
					Env:             env,
					InstallHint:     c.Config.ExecProviderConfig.InstallHint,
					InteractiveMode: api.NeverExecInteractiveMode,
				},
			}
		default:
			config = &rest.Config{
				Host:            c.Server,
				Username:        c.Config.Username,
				Password:        c.Config.Password,
				BearerToken:     c.Config.BearerToken,
				TLSClientConfig: tlsClientConfig,
			}
		}
	}
	if err != nil {
		return nil, fmt.Errorf("unable to create K8s REST config: %w", err)
	}
	if c.Config.ProxyUrl != "" {
		u, err := ParseProxyUrl(c.Config.ProxyUrl)
		if err != nil {
			return nil, fmt.Errorf("unable to create K8s REST config, can`t parse proxy url: %w", err)
		}
		config.Proxy = http.ProxyURL(u)
	}
	config.DisableCompression = c.Config.DisableCompression
	config.Timeout = K8sServerSideTimeout
	config.QPS = K8sClientConfigQPS
	config.Burst = K8sClientConfigBurst
	return config, nil
}

// RESTConfig returns a go-client REST config from cluster with tuned throttling and HTTP client settings.
func (c *Cluster) RESTConfig() (*rest.Config, error) {
	config, err := c.RawRestConfig()
	if err != nil {
		return nil, fmt.Errorf("unable to get K8s RAW REST config: %w", err)
	}
	err = SetK8SConfigDefaults(config)
	if err != nil {
		return nil, fmt.Errorf("unable to apply K8s REST config defaults: %w", err)
	}
	return config, nil
}

// UnmarshalToUnstructured unmarshals a resource representation in JSON to unstructured data
func UnmarshalToUnstructured(resource string) (*unstructured.Unstructured, error) {
	if resource == "" || resource == "null" {
		return nil, nil
	}
	var obj unstructured.Unstructured
	err := json.Unmarshal([]byte(resource), &obj)
	if err != nil {
		return nil, err
	}
	return &obj, nil
}

// LiveObject returns the live object representation of the resource by unmarshalling the
// `LiveState` field into an unstructured.Unstructured object. This object represents the current
// live state of the resource in the cluster.
func (r ResourceDiff) LiveObject() (*unstructured.Unstructured, error) {
	return UnmarshalToUnstructured(r.LiveState)
}

// TargetObject returns the target object representation of the resource by unmarshalling the
// `TargetState` field into an unstructured.Unstructured object. This object represents the desired
// state of the resource, as defined in the target configuration.
func (r ResourceDiff) TargetObject() (*unstructured.Unstructured, error) {
	return UnmarshalToUnstructured(r.TargetState)
}

// MarshalJSON marshals an application destination to JSON format
func (d *ApplicationDestination) MarshalJSON() ([]byte, error) {
	type Alias ApplicationDestination
	dest := d

	return json.Marshal(&struct{ *Alias }{Alias: (*Alias)(dest)})
}

// InstanceName returns the name of the application as used in the instance
// tracking values, i.e. in the format <namespace>_<name>. When the namespace
// of the application is similar to the value of defaultNs, only the name of
// the application is returned to keep backwards compatibility.
func (app *Application) InstanceName(defaultNs string) string {
	// When app has no namespace set, or the namespace is the default ns, we
	// return just the application name
	if app.Namespace == "" || app.Namespace == defaultNs {
		return app.Name
	}
	return app.Namespace + "_" + app.Name
}

// QualifiedName returns the full qualified name of the application, including
// the name of the namespace it is created in delimited by a forward slash,
// i.e. <namespace>/<appname>
func (app *Application) QualifiedName() string {
	if app.Namespace == "" {
		return app.Name
	}
	return app.Namespace + "/" + app.Name
}

// RBACName returns the full qualified RBAC resource name for the application
// in a backwards-compatible way.
func (app *Application) RBACName(defaultNS string) string {
	return security.RBACName(defaultNS, app.Spec.GetProject(), app.Namespace, app.Name)
}

// GetAnnotation returns the value of the specified annotation if it exists,
// e.g., a.GetAnnotation("argocd.argoproj.io/manifest-generate-paths").
// If the annotation does not exist, it returns an empty string.
func (app *Application) GetAnnotation(annotation string) string {
	v, exists := app.Annotations[annotation]
	if !exists {
		return ""
	}

	return v
}

// IsDeletionConfirmed checks whether the application has been approved for deletion.
// It compares the timestamp stored in the `AnnotationDeletionApproved` annotation
// with the provided 'since' time. If the annotation is missing or has an invalid
// timestamp format, it returns false.
func (app *Application) IsDeletionConfirmed(since time.Time) bool {
	val := app.GetAnnotation(synccommon.AnnotationDeletionApproved)
	if val == "" {
		return false
	}
	parsedVal, err := time.Parse(time.RFC3339, val)
	if err != nil {
		return false
	}
	return parsedVal.After(since) || parsedVal.Equal(since)
}<|MERGE_RESOLUTION|>--- conflicted
+++ resolved
@@ -1467,11 +1467,7 @@
 	Limit int64 `json:"limit,omitempty" protobuf:"bytes,1,opt,name=limit"`
 	// Backoff controls how to backoff on subsequent retries of failed syncs
 	Backoff *Backoff `json:"backoff,omitempty" protobuf:"bytes,2,opt,name=backoff,casttype=Backoff"`
-<<<<<<< HEAD
 	// Refresh indicates if the latest revision should be used on retry instead of the initial one (default: false)
-=======
-	// Refresh indicates if a new revision should trigger a new sync (default: false)
->>>>>>> 83176926
 	Refresh bool `json:"refresh,omitempty" protobuf:"bytes,3,opt,name=refresh"`
 }
 
