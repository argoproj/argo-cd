--- conflicted
+++ resolved
@@ -2422,21 +2422,6 @@
 // ResourceAction represents an individual action that can be performed on a resource.
 // It includes parameters, an optional disabled flag, an icon for display, and a name for the action.
 type ResourceAction struct {
-<<<<<<< HEAD
-	Name          string                `json:"name,omitempty" protobuf:"bytes,1,opt,name=name"`
-	Params        []ResourceActionParam `json:"params,omitempty" protobuf:"bytes,2,rep,name=params"`
-	Disabled      bool                  `json:"disabled,omitempty" protobuf:"varint,3,opt,name=disabled"`
-	IconClass     string                `json:"iconClass,omitempty" protobuf:"bytes,4,opt,name=iconClass"`
-	DisplayName   string                `json:"displayName,omitempty" protobuf:"bytes,5,opt,name=displayName"`
-	DefaultValue  string                `json:"defaultValue,omitempty" protobuf:"bytes,6,opt,name=defaultValue"`
-	HasParameters bool                  `json:"hasParameters,omitempty" protobuf:"bytes,7,opt,name=hasParameters"`
-	Regexp        string                `json:"regexp,omitempty" protobuf:"bytes,8,opt,name=regexp"`
-	ErrorMessage  string                `json:"errorMessage,omitempty" protobuf:"bytes,9,opt,name=errorMessage"`
-}
-
-// TODO: describe this type
-// TODO: describe members of this type
-=======
 	// Name is the name or identifier for the action.
 	Name string `json:"name,omitempty" protobuf:"bytes,1,opt,name=name"`
 	// Params contains the parameters required to execute the action.
@@ -2447,11 +2432,14 @@
 	IconClass string `json:"iconClass,omitempty" protobuf:"bytes,4,opt,name=iconClass"`
 	// DisplayName provides a user-friendly name for the action.
 	DisplayName string `json:"displayName,omitempty" protobuf:"bytes,5,opt,name=displayName"`
+	// DefaultValue holds the default value for the action parameter, if any.
+	DefaultValue string `json:"defaultValue,omitempty" protobuf:"bytes,6,opt,name=defaultValue"`
+	// HasParameters indicates whether the action requires parameters to be provided.
+	HasParameters bool `json:"hasParameters,omitempty" protobuf:"bytes,7,opt,name=hasParameters"`
 }
 
 // ResourceActionParam represents a parameter for a resource action.
 // It includes a name, value, type, and an optional default value for the parameter.
->>>>>>> 261137df
 type ResourceActionParam struct {
 	// Name is the name of the parameter.
 	Name string `json:"name,omitempty" protobuf:"bytes,1,opt,name=name"`
