--- conflicted
+++ resolved
@@ -3202,36 +3202,6 @@
 	return &appType, nil
 }
 
-<<<<<<< HEAD
-=======
-// Equals compares two instances of ApplicationDestination and returns true if instances are equal.
-func (d ApplicationDestination) Equals(other ApplicationDestination) bool {
-	// ignore destination cluster name and isServerInferred fields during comparison
-	// since server URL is inferred from cluster name
-	if d.isServerInferred {
-		d.Server = ""
-		d.isServerInferred = false
-	}
-
-	if other.isServerInferred {
-		other.Server = ""
-		other.isServerInferred = false
-	}
-
-	if d.isNameInferred {
-		d.Name = ""
-		d.isNameInferred = false
-	}
-
-	if other.isNameInferred {
-		other.Name = ""
-		other.isNameInferred = false
-	}
-
-	return reflect.DeepEqual(d, other)
-}
-
->>>>>>> c739478b
 // GetProject returns the application's project. This is preferred over spec.Project which may be empty
 func (spec ApplicationSpec) GetProject() string {
 	if spec.Project == "" {
