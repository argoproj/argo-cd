package v1alpha1

import (
	"encoding/json"
	"errors"
	"fmt"
	"os"
	"path/filepath"
	"reflect"
	"strings"

	v1 "k8s.io/api/core/v1"
	metav1 "k8s.io/apimachinery/pkg/apis/meta/v1"
	"k8s.io/apimachinery/pkg/apis/meta/v1/unstructured"
	"k8s.io/apimachinery/pkg/runtime/schema"
	"k8s.io/apimachinery/pkg/watch"
	"k8s.io/client-go/rest"
	"k8s.io/client-go/tools/clientcmd"
	"k8s.io/client-go/tools/clientcmd/api"

	"github.com/argoproj/argo-cd/common"
)

// Application is a definition of Application resource.
// +genclient
// +genclient:noStatus
// +k8s:deepcopy-gen:interfaces=k8s.io/apimachinery/pkg/runtime.Object
type Application struct {
	metav1.TypeMeta   `json:",inline"`
	metav1.ObjectMeta `json:"metadata" protobuf:"bytes,1,opt,name=metadata"`
	Spec              ApplicationSpec   `json:"spec" protobuf:"bytes,2,opt,name=spec"`
	Status            ApplicationStatus `json:"status" protobuf:"bytes,3,opt,name=status"`
	Operation         *Operation        `json:"operation,omitempty" protobuf:"bytes,4,opt,name=operation"`
}

// ApplicationSpec represents desired application state. Contains link to repository with application definition and additional parameters link definition revision.
type ApplicationSpec struct {
	// Source is a reference to the location ksonnet application definition
	Source ApplicationSource `json:"source" protobuf:"bytes,1,opt,name=source"`
	// Destination overrides the kubernetes server and namespace defined in the environment ksonnet app.yaml
	Destination ApplicationDestination `json:"destination" protobuf:"bytes,2,name=destination"`
	// Project is a application project name. Empty name means that application belongs to 'default' project.
	Project string `json:"project" protobuf:"bytes,3,name=project"`
	// SyncPolicy controls when a sync will be performed
	SyncPolicy *SyncPolicy `json:"syncPolicy,omitempty" protobuf:"bytes,4,name=syncPolicy"`
	// IgnoreDifferences controls resources fields which should be ignored during comparison
	IgnoreDifferences []ResourceIgnoreDifferences `json:"ignoreDifferences,omitempty" protobuf:"bytes,5,name=ignoreDifferences"`
}

// ResourceIgnoreDifferences contains resource filter and list of json paths which should be ignored during comparison with live state.
type ResourceIgnoreDifferences struct {
	Group        string   `json:"group" protobuf:"bytes,1,opt,name=group"`
	Kind         string   `json:"kind" protobuf:"bytes,2,opt,name=kind"`
	Name         string   `json:"name,omitempty" protobuf:"bytes,3,opt,name=name"`
	Namespace    string   `json:"namespace,omitempty" protobuf:"bytes,4,opt,name=namespace"`
	JSONPointers []string `json:"jsonPointers" protobuf:"bytes,5,opt,name=jsonPointers"`
}

// ApplicationSource contains information about github repository, path within repository and target application environment.
type ApplicationSource struct {
	// RepoURL is the repository URL of the application manifests
	RepoURL string `json:"repoURL" protobuf:"bytes,1,opt,name=repoURL"`
	// Path is a directory path within the repository containing a
	Path string `json:"path" protobuf:"bytes,2,opt,name=path"`
	// Environment is a ksonnet application environment name
	// TargetRevision defines the commit, tag, or branch in which to sync the application to.
	// If omitted, will sync to HEAD
	TargetRevision string `json:"targetRevision,omitempty" protobuf:"bytes,4,opt,name=targetRevision"`
	// Helm holds helm specific options
	Helm *ApplicationSourceHelm `json:"helm,omitempty" protobuf:"bytes,7,opt,name=helm"`
	// Kustomize holds kustomize specific options
	Kustomize *ApplicationSourceKustomize `json:"kustomize,omitempty" protobuf:"bytes,8,opt,name=kustomize"`
	// Ksonnet holds ksonnet specific options
	Ksonnet *ApplicationSourceKsonnet `json:"ksonnet,omitempty" protobuf:"bytes,9,opt,name=ksonnet"`
	// Directory holds path/directory specific options
	Directory *ApplicationSourceDirectory `json:"directory,omitempty" protobuf:"bytes,10,opt,name=directory"`
	// ConfigManagementPlugin holds config management plugin specific options
	Plugin *ApplicationSourcePlugin `json:"plugin,omitempty" protobuf:"bytes,11,opt,name=plugin"`
}

func (a ApplicationSource) IsZero() bool {
	return a.RepoURL == "" &&
		a.Path == "" &&
		a.TargetRevision == "" &&
		a.Helm.IsZero() &&
		a.Kustomize.IsZero() &&
		a.Ksonnet.IsZero() &&
		a.Directory.IsZero() &&
		a.Plugin.IsZero()
}

type ApplicationSourceType string

const (
	ApplicationSourceTypeHelm      ApplicationSourceType = "Helm"
	ApplicationSourceTypeKustomize ApplicationSourceType = "Kustomize"
	ApplicationSourceTypeKsonnet   ApplicationSourceType = "Ksonnet"
	ApplicationSourceTypeDirectory ApplicationSourceType = "Directory"
	ApplicationSourceTypePlugin    ApplicationSourceType = "Plugin"
)

type RefreshType string

const (
	RefreshTypeNormal RefreshType = "normal"
	RefreshTypeHard   RefreshType = "hard"
)

// ApplicationSourceHelm holds helm specific options
type ApplicationSourceHelm struct {
	// ValuesFiles is a list of Helm value files to use when generating a template
	ValueFiles []string `json:"valueFiles,omitempty" protobuf:"bytes,1,opt,name=valueFiles"`
	// Parameters are parameters to the helm template
	Parameters []HelmParameter `json:"parameters,omitempty" protobuf:"bytes,2,opt,name=parameters"`
}

// HelmParameter is a parameter to a helm template
type HelmParameter struct {
	// Name is the name of the helm parameter
	Name string `json:"name,omitempty" protobuf:"bytes,1,opt,name=name"`
	// Value is the value for the helm parameter
	Value string `json:"value,omitempty" protobuf:"bytes,2,opt,name=value"`
}

func (h *ApplicationSourceHelm) IsZero() bool {
	return len(h.ValueFiles) == 0 && len(h.Parameters) == 0
}

// ApplicationSourceKustomize holds kustomize specific options
type ApplicationSourceKustomize struct {
	// NamePrefix is a prefix appended to resources for kustomize apps
	NamePrefix string `json:"namePrefix" protobuf:"bytes,1,opt,name=namePrefix"`
	// ImageTags are kustomize 1.0 image tag overrides
	ImageTags []KustomizeImageTag `json:"imageTags" protobuf:"bytes,2,opt,name=imageTags"`
	// Images are kustomize 2.0 image overrides
	Images []string `json:"images" protobuf:"bytes,3,opt,name=images"`
}

// KustomizeImageTag is a kustomize image tag
type KustomizeImageTag struct {
	// Name is the name of the image (e.g. nginx)
	Name string `json:"name,omitempty" protobuf:"bytes,1,opt,name=name"`
	// Value is the value for the new tag (e.g. 1.8.0)
	Value string `json:"value,omitempty" protobuf:"bytes,2,opt,name=value"`
}

func (k *ApplicationSourceKustomize) IsZero() bool {
	return k.NamePrefix == "" && len(k.ImageTags) == 0 && len(k.Images) == 0
}

// JsonnetVar is a jsonnet variable
type JsonnetVar struct {
	Name  string `json:"name" protobuf:"bytes,1,opt,name=name"`
	Value string `json:"value" protobuf:"bytes,2,opt,name=value"`
	Code  bool   `json:"code,omitempty" protobuf:"bytes,3,opt,name=code"`
}

// ApplicationSourceJsonnet holds jsonnet specific options
type ApplicationSourceJsonnet struct {
	// ExtVars is a list of Jsonnet External Variables
	ExtVars []JsonnetVar `json:"extVars,omitempty" protobuf:"bytes,1,opt,name=extVars"`
	// TLAS is a list of Jsonnet Top-level Arguments
	TLAs []JsonnetVar `json:"tlas,omitempty" protobuf:"bytes,2,opt,name=tlas"`
}

func (j *ApplicationSourceJsonnet) IsZero() bool {
	return len(j.ExtVars) == 0 && len(j.TLAs) == 0
}

// ApplicationSourceKsonnet holds ksonnet specific options
type ApplicationSourceKsonnet struct {
	// Environment is a ksonnet application environment name
	Environment string `json:"environment,omitempty" protobuf:"bytes,1,opt,name=environment"`
	// Parameters are a list of ksonnet component parameter override values
	Parameters []KsonnetParameter `json:"parameters,omitempty" protobuf:"bytes,2,opt,name=parameters"`
}

// KsonnetParameter is a ksonnet component parameter
type KsonnetParameter struct {
	Component string `json:"component,omitempty" protobuf:"bytes,1,opt,name=component"`
	Name      string `json:"name" protobuf:"bytes,2,opt,name=name"`
	Value     string `json:"value" protobuf:"bytes,3,opt,name=value"`
}

func (k *ApplicationSourceKsonnet) IsZero() bool {
	return k.Environment == "" && len(k.Parameters) == 0
}

type ApplicationSourceDirectory struct {
	Recurse bool                     `json:"recurse,omitempty" protobuf:"bytes,1,opt,name=recurse"`
	Jsonnet ApplicationSourceJsonnet `json:"jsonnet,omitempty" protobuf:"bytes,2,opt,name=jsonnet"`
}

func (d *ApplicationSourceDirectory) IsZero() bool {
	return !d.Recurse && d.Jsonnet.IsZero()
}

// ApplicationSourcePlugin holds config management plugin specific options
type ApplicationSourcePlugin struct {
	Name string `json:"name,omitempty" protobuf:"bytes,1,opt,name=name"`
}

func (c *ApplicationSourcePlugin) IsZero() bool {
	return c.Name == ""
}

// ApplicationDestination contains deployment destination information
type ApplicationDestination struct {
	// Server overrides the environment server value in the ksonnet app.yaml
	Server string `json:"server,omitempty" protobuf:"bytes,1,opt,name=server"`
	// Namespace overrides the environment namespace value in the ksonnet app.yaml
	Namespace string `json:"namespace,omitempty" protobuf:"bytes,2,opt,name=namespace"`
}

// ApplicationStatus contains information about application sync, health status
type ApplicationStatus struct {
	Resources      []ResourceStatus         `json:"resources,omitempty" protobuf:"bytes,1,opt,name=resources"`
	Sync           SyncStatus               `json:"sync,omitempty" protobuf:"bytes,2,opt,name=sync"`
	Health         HealthStatus             `json:"health,omitempty" protobuf:"bytes,3,opt,name=health"`
	History        []RevisionHistory        `json:"history,omitempty" protobuf:"bytes,4,opt,name=history"`
	Conditions     []ApplicationCondition   `json:"conditions,omitempty" protobuf:"bytes,5,opt,name=conditions"`
	ReconciledAt   metav1.Time              `json:"reconciledAt,omitempty" protobuf:"bytes,6,opt,name=reconciledAt"`
	OperationState *OperationState          `json:"operationState,omitempty" protobuf:"bytes,7,opt,name=operationState"`
	ObservedAt     metav1.Time              `json:"observedAt,omitempty" protobuf:"bytes,8,opt,name=observedAt"`
	SourceType     ApplicationSourceType    `json:"sourceType,omitempty" protobuf:"bytes,9,opt,name=sourceType"`
	Ingress        []v1.LoadBalancerIngress `json:"ingress,omitempty" protobuf:"bytes,10,opt,name=ingress"`
}

// Operation contains requested operation parameters.
type Operation struct {
	Sync *SyncOperation `json:"sync,omitempty" protobuf:"bytes,1,opt,name=sync"`
}

// SyncOperationResource contains resources to sync.
type SyncOperationResource struct {
	Group string `json:"group,omitempty" protobuf:"bytes,1,opt,name=group"`
	Kind  string `json:"kind" protobuf:"bytes,2,opt,name=kind"`
	Name  string `json:"name" protobuf:"bytes,3,opt,name=name"`
}

// HasIdentity determines whether a sync operation is identified by a manifest.
func (r SyncOperationResource) HasIdentity(name string, gvk schema.GroupVersionKind) bool {
	if name == r.Name && gvk.Kind == r.Kind && gvk.Group == r.Group {
		return true
	}
	return false
}

// SyncOperation contains sync operation details.
type SyncOperation struct {
	// Revision is the git revision in which to sync the application to.
	// If omitted, will use the revision specified in app spec.
	Revision string `json:"revision,omitempty" protobuf:"bytes,1,opt,name=revision"`
	// Prune deletes resources that are no longer tracked in git
	Prune bool `json:"prune,omitempty" protobuf:"bytes,2,opt,name=prune"`
	// DryRun will perform a `kubectl apply --dry-run` without actually performing the sync
	DryRun bool `json:"dryRun,omitempty" protobuf:"bytes,3,opt,name=dryRun"`
	// SyncStrategy describes how to perform the sync
	SyncStrategy *SyncStrategy `json:"syncStrategy,omitempty" protobuf:"bytes,4,opt,name=syncStrategy"`
	// Resources describes which resources to sync
	Resources []SyncOperationResource `json:"resources,omitempty" protobuf:"bytes,6,opt,name=resources"`
	// Source overrides the source definition set in the application.
	// This is typically set in a Rollback operation and nil during a Sync operation
	Source *ApplicationSource `json:"source,omitempty" protobuf:"bytes,7,opt,name=source"`
}

type OperationPhase string

const (
	OperationRunning     OperationPhase = "Running"
	OperationTerminating OperationPhase = "Terminating"
	OperationFailed      OperationPhase = "Failed"
	OperationError       OperationPhase = "Error"
	OperationSucceeded   OperationPhase = "Succeeded"
)

func (os OperationPhase) Completed() bool {
	switch os {
	case OperationFailed, OperationError, OperationSucceeded:
		return true
	}
	return false
}

func (os OperationPhase) Successful() bool {
	return os == OperationSucceeded
}

// OperationState contains information about state of currently performing operation on application.
type OperationState struct {
	// Operation is the original requested operation
	Operation Operation `json:"operation" protobuf:"bytes,1,opt,name=operation"`
	// Phase is the current phase of the operation
	Phase OperationPhase `json:"phase" protobuf:"bytes,2,opt,name=phase"`
	// Message hold any pertinent messages when attempting to perform operation (typically errors).
	Message string `json:"message,omitempty" protobuf:"bytes,3,opt,name=message"`
	// SyncResult is the result of a Sync operation
	SyncResult *SyncOperationResult `json:"syncResult,omitempty" protobuf:"bytes,4,opt,name=syncResult"`
	// StartedAt contains time of operation start
	StartedAt metav1.Time `json:"startedAt" protobuf:"bytes,6,opt,name=startedAt"`
	// FinishedAt contains time of operation completion
	FinishedAt *metav1.Time `json:"finishedAt,omitempty" protobuf:"bytes,7,opt,name=finishedAt"`
}

// SyncPolicy controls when a sync will be performed in response to updates in git
type SyncPolicy struct {
	// Automated will keep an application synced to the target revision
	Automated *SyncPolicyAutomated `json:"automated,omitempty" protobuf:"bytes,1,opt,name=automated"`
}

// SyncPolicyAutomated controls the behavior of an automated sync
type SyncPolicyAutomated struct {
	// Prune will prune resources automatically as part of automated sync (default: false)
	Prune bool `json:"prune,omitempty" protobuf:"bytes,1,opt,name=prune"`
}

// SyncStrategy controls the manner in which a sync is performed
type SyncStrategy struct {
	// Apply wil perform a `kubectl apply` to perform the sync.
	Apply *SyncStrategyApply `json:"apply,omitempty" protobuf:"bytes,1,opt,name=apply"`
	// Hook will submit any referenced resources to perform the sync. This is the default strategy
	Hook *SyncStrategyHook `json:"hook,omitempty" protobuf:"bytes,2,opt,name=hook"`
}

// SyncStrategyApply uses `kubectl apply` to perform the apply
type SyncStrategyApply struct {
	// Force indicates whether or not to supply the --force flag to `kubectl apply`.
	// The --force flag deletes and re-create the resource, when PATCH encounters conflict and has
	// retried for 5 times.
	Force bool `json:"force,omitempty" protobuf:"bytes,1,opt,name=force"`
}

// SyncStrategyHook will perform a sync using hooks annotations.
// If no hook annotation is specified falls back to `kubectl apply`.
type SyncStrategyHook struct {
	// Embed SyncStrategyApply type to inherit any `apply` options
	// +optional
	SyncStrategyApply `protobuf:"bytes,1,opt,name=syncStrategyApply"`
}

type HookType string

const (
	HookTypePreSync  HookType = "PreSync"
	HookTypeSync     HookType = "Sync"
	HookTypePostSync HookType = "PostSync"
	HookTypeSkip     HookType = "Skip"

	// NOTE: we may consider adding SyncFail hook. With a SyncFail hook, finalizer-like logic could
	// be implemented by specifying both PostSync,SyncFail in the hook annotation:
	// (e.g.: argocd.argoproj.io/hook: PostSync,SyncFail)
	//HookTypeSyncFail     HookType = "SyncFail"
)

type HookDeletePolicy string

const (
	HookDeletePolicyHookSucceeded HookDeletePolicy = "HookSucceeded"
	HookDeletePolicyHookFailed    HookDeletePolicy = "HookFailed"
)

// SyncOperationResult represent result of sync operation
type SyncOperationResult struct {
	// Resources holds the sync result of each individual resource
	Resources []*ResourceResult `json:"resources,omitempty" protobuf:"bytes,1,opt,name=resources"`
	// Revision holds the git commit SHA of the sync
	Revision string `json:"revision" protobuf:"bytes,2,opt,name=revision"`
	// Source records the application source information of the sync, used for comparing auto-sync
	Source ApplicationSource `json:"source" protobuf:"bytes,3,opt,name=source"`
}

type ResultCode string

const (
	ResultCodeSynced       ResultCode = "Synced"
	ResultCodeSyncFailed   ResultCode = "SyncFailed"
	ResultCodePruned       ResultCode = "Pruned"
	ResultCodePruneSkipped ResultCode = "PruneSkipped"
)

func (s ResultCode) Successful() bool {
	return s != ResultCodeSyncFailed
}

// ResourceResult holds the operation result details of a specific resource
type ResourceResult struct {
	Group     string         `json:"group" protobuf:"bytes,1,opt,name=group"`
	Version   string         `json:"version" protobuf:"bytes,2,opt,name=version"`
	Kind      string         `json:"kind" protobuf:"bytes,3,opt,name=kind"`
	Namespace string         `json:"namespace" protobuf:"bytes,4,opt,name=namespace"`
	Name      string         `json:"name" protobuf:"bytes,5,opt,name=name"`
	Status    ResultCode     `json:"status,omitempty" protobuf:"bytes,6,opt,name=status"`
	Message   string         `json:"message,omitempty" protobuf:"bytes,7,opt,name=message"`
	HookType  HookType       `json:"hookType,omitempty" protobuf:"bytes,8,opt,name=hookType"`
	HookPhase OperationPhase `json:"hookPhase,omitempty" protobuf:"bytes,9,opt,name=hookPhase"`
}

func (r *ResourceResult) IsHook() bool {
	return r.HookType != ""
}

func (r *ResourceResult) GroupVersionKind() schema.GroupVersionKind {
	return schema.GroupVersionKind{
		Group:   r.Group,
		Version: r.Version,
		Kind:    r.Kind,
	}
}

// RevisionHistory contains information relevant to an application deployment
type RevisionHistory struct {
	Revision   string            `json:"revision" protobuf:"bytes,2,opt,name=revision"`
	DeployedAt metav1.Time       `json:"deployedAt" protobuf:"bytes,4,opt,name=deployedAt"`
	ID         int64             `json:"id" protobuf:"bytes,5,opt,name=id"`
	Source     ApplicationSource `json:"source" protobuf:"bytes,6,opt,name=source"`
}

// ApplicationWatchEvent contains information about application change.
type ApplicationWatchEvent struct {
	Type watch.EventType `json:"type" protobuf:"bytes,1,opt,name=type,casttype=k8s.io/apimachinery/pkg/watch.EventType"`

	// Application is:
	//  * If Type is Added or Modified: the new state of the object.
	//  * If Type is Deleted: the state of the object immediately before deletion.
	//  * If Type is Error: *api.Status is recommended; other types may make sense
	//    depending on context.
	Application Application `json:"application" protobuf:"bytes,2,opt,name=application"`
}

// ApplicationList is list of Application resources
// +k8s:deepcopy-gen:interfaces=k8s.io/apimachinery/pkg/runtime.Object
type ApplicationList struct {
	metav1.TypeMeta `json:",inline"`
	metav1.ListMeta `json:"metadata" protobuf:"bytes,1,opt,name=metadata"`
	Items           []Application `json:"items" protobuf:"bytes,2,rep,name=items"`
}

// ComponentParameter contains information about component parameter value
type ComponentParameter struct {
	Component string `json:"component,omitempty" protobuf:"bytes,1,opt,name=component"`
	Name      string `json:"name" protobuf:"bytes,2,opt,name=name"`
	Value     string `json:"value" protobuf:"bytes,3,opt,name=value"`
}

// SyncStatusCode is a type which represents possible comparison results
type SyncStatusCode string

// Possible comparison results
const (
	SyncStatusCodeUnknown   SyncStatusCode = "Unknown"
	SyncStatusCodeSynced    SyncStatusCode = "Synced"
	SyncStatusCodeOutOfSync SyncStatusCode = "OutOfSync"
)

// ApplicationConditionType represents type of application condition. Type name has following convention:
// prefix "Error" means error condition
// prefix "Warning" means warning condition
// prefix "Info" means informational condition
type ApplicationConditionType = string

const (
	// ApplicationConditionDeletionError indicates that controller failed to delete application
	ApplicationConditionDeletionError = "DeletionError"
	// ApplicationConditionInvalidSpecError indicates that application source is invalid
	ApplicationConditionInvalidSpecError = "InvalidSpecError"
	// ApplicationConditionComparisonError indicates controller failed to compare application state
	ApplicationConditionComparisonError = "ComparisonError"
	// ApplicationConditionSyncError indicates controller failed to automatically sync the application
	ApplicationConditionSyncError = "SyncError"
	// ApplicationConditionUnknownError indicates an unknown controller error
	ApplicationConditionUnknownError = "UnknownError"
	// ApplicationConditionSharedResourceWarning indicates that controller detected resources which belongs to more than one application
	ApplicationConditionSharedResourceWarning = "SharedResourceWarning"
	// ApplicationConditionRepeatedResourceWarning indicates that application source has resource with same Group, Kind, Name, Namespace multiple times
	ApplicationConditionRepeatedResourceWarning = "RepeatedResourceWarning"
)

// ApplicationCondition contains details about current application condition
type ApplicationCondition struct {
	// Type is an application condition type
	Type ApplicationConditionType `json:"type" protobuf:"bytes,1,opt,name=type"`
	// Message contains human-readable message indicating details about condition
	Message string `json:"message" protobuf:"bytes,2,opt,name=message"`
}

// ComparedTo contains application source and target which was used for resources comparison
type ComparedTo struct {
	Source      ApplicationSource      `json:"source" protobuf:"bytes,1,opt,name=source"`
	Destination ApplicationDestination `json:"destination" protobuf:"bytes,2,opt,name=destination"`
}

// SyncStatus is a comparison result of application spec and deployed application.
type SyncStatus struct {
	Status     SyncStatusCode `json:"status" protobuf:"bytes,1,opt,name=status,casttype=SyncStatusCode"`
	ComparedTo ComparedTo     `json:"comparedTo" protobuf:"bytes,2,opt,name=comparedTo"`
	Revision   string         `json:"revision" protobuf:"bytes,3,opt,name=revision"`
}

type HealthStatus struct {
	Status  HealthStatusCode `json:"status,omitempty" protobuf:"bytes,1,opt,name=status"`
	Message string           `json:"message,omitempty" protobuf:"bytes,2,opt,name=message"`
}

type HealthStatusCode = string

const (
	HealthStatusUnknown     HealthStatusCode = "Unknown"
	HealthStatusProgressing HealthStatusCode = "Progressing"
	HealthStatusHealthy     HealthStatusCode = "Healthy"
	HealthStatusSuspended   HealthStatusCode = "Suspended"
	HealthStatusDegraded    HealthStatusCode = "Degraded"
	HealthStatusMissing     HealthStatusCode = "Missing"
)

// InfoItem contains human readable information about object
type InfoItem struct {
	// Name is a human readable title for this piece of information.
	Name string `json:"name,omitempty" protobuf:"bytes,1,opt,name=name"`
	// Value is human readable content.
	Value string `json:"value,omitempty" protobuf:"bytes,2,opt,name=value"`
}

// ResourceNetworkingInfo holds networking resource related information
type ResourceNetworkingInfo struct {
	TargetLabels map[string]string        `json:"targetLabels,omitempty" protobuf:"bytes,1,opt,name=targetLabels"`
	TargetRefs   []ResourceRef            `json:"targetRefs,omitempty" protobuf:"bytes,2,opt,name=targetRefs"`
	Labels       map[string]string        `json:"labels,omitempty" protobuf:"bytes,3,opt,name=labels"`
	Ingress      []v1.LoadBalancerIngress `json:"ingress,omitempty" protobuf:"bytes,4,opt,name=ingress"`
}

// ApplicationTree holds nodes which belongs to the application
type ApplicationTree struct {
	Nodes []ResourceNode `json:"nodes,omitempty" protobuf:"bytes,1,rep,name=nodes"`
}

func (t *ApplicationTree) FindNode(group string, kind string, namespace string, name string) *ResourceNode {
	for _, n := range t.Nodes {
		if n.Group == group && n.Kind == kind && n.Namespace == namespace && n.Name == name {
			return &n
		}
	}
	return nil
}

func (t *ApplicationTree) GetIngress() []v1.LoadBalancerIngress {
	ingress := make([]v1.LoadBalancerIngress, 0)
	for _, node := range t.Nodes {
		if node.NetworkingInfo != nil {
			for i := range node.NetworkingInfo.Ingress {
				ingress = append(ingress, node.NetworkingInfo.Ingress[i])
			}
		}
	}
	return ingress
}

// ResourceRef includes fields which unique identify resource
type ResourceRef struct {
	Group     string `json:"group,omitempty" protobuf:"bytes,1,opt,name=group"`
	Version   string `json:"version,omitempty" protobuf:"bytes,2,opt,name=version"`
	Kind      string `json:"kind,omitempty" protobuf:"bytes,3,opt,name=kind"`
	Namespace string `json:"namespace,omitempty" protobuf:"bytes,4,opt,name=namespace"`
	Name      string `json:"name,omitempty" protobuf:"bytes,5,opt,name=name"`
}

// ResourceNode contains information about live resource and its children
type ResourceNode struct {
	ResourceRef     `json:",inline" protobuf:"bytes,1,opt,name=resourceRef"`
	ParentRefs      []ResourceRef           `json:"parentRefs,omitempty" protobuf:"bytes,2,opt,name=parentRefs"`
	Info            []InfoItem              `json:"info,omitempty" protobuf:"bytes,3,opt,name=info"`
	NetworkingInfo  *ResourceNetworkingInfo `json:"networkingInfo,omitempty" protobuf:"bytes,4,opt,name=networkingInfo"`
	ResourceVersion string                  `json:"resourceVersion,omitempty" protobuf:"bytes,5,opt,name=resourceVersion"`
	Images          []string                `json:"images,omitempty" protobuf:"bytes,6,opt,name=images"`
	Health          *HealthStatus           `json:"health,omitempty" protobuf:"bytes,7,opt,name=health"`
}

func (n *ResourceNode) GroupKindVersion() schema.GroupVersionKind {
	return schema.GroupVersionKind{
		Group:   n.Group,
		Version: n.Version,
		Kind:    n.Kind,
	}
}

// ResourceStatus holds the current sync and health status of a resource
type ResourceStatus struct {
	Group     string         `json:"group,omitempty" protobuf:"bytes,1,opt,name=group"`
	Version   string         `json:"version,omitempty" protobuf:"bytes,2,opt,name=version"`
	Kind      string         `json:"kind,omitempty" protobuf:"bytes,3,opt,name=kind"`
	Namespace string         `json:"namespace,omitempty" protobuf:"bytes,4,opt,name=namespace"`
	Name      string         `json:"name,omitempty" protobuf:"bytes,5,opt,name=name"`
	Status    SyncStatusCode `json:"status,omitempty" protobuf:"bytes,6,opt,name=status"`
	Health    *HealthStatus  `json:"health,omitempty" protobuf:"bytes,7,opt,name=health"`
	Hook      bool           `json:"hook,omitempty" protobuf:"bytes,8,opt,name=hook"`
}

func (r *ResourceStatus) GroupVersionKind() schema.GroupVersionKind {
	return schema.GroupVersionKind{Group: r.Group, Version: r.Version, Kind: r.Kind}
}

// ResourceDiff holds the diff of a live and target resource object
type ResourceDiff struct {
	Group       string `json:"group,omitempty" protobuf:"bytes,1,opt,name=group"`
	Kind        string `json:"kind,omitempty" protobuf:"bytes,2,opt,name=kind"`
	Namespace   string `json:"namespace,omitempty" protobuf:"bytes,3,opt,name=namespace"`
	Name        string `json:"name,omitempty" protobuf:"bytes,4,opt,name=name"`
	TargetState string `json:"targetState,omitempty" protobuf:"bytes,5,opt,name=targetState"`
	LiveState   string `json:"liveState,omitempty" protobuf:"bytes,6,opt,name=liveState"`
	Diff        string `json:"diff,omitempty" protobuf:"bytes,7,opt,name=diff"`
}

// ConnectionStatus represents connection status
type ConnectionStatus = string

const (
	ConnectionStatusSuccessful = "Successful"
	ConnectionStatusFailed     = "Failed"
)

// ConnectionState contains information about remote resource connection state
type ConnectionState struct {
	Status     ConnectionStatus `json:"status" protobuf:"bytes,1,opt,name=status"`
	Message    string           `json:"message" protobuf:"bytes,2,opt,name=message"`
	ModifiedAt *metav1.Time     `json:"attemptedAt" protobuf:"bytes,3,opt,name=attemptedAt"`
}

// Cluster is the definition of a cluster resource
type Cluster struct {
	// Server is the API server URL of the Kubernetes cluster
	Server string `json:"server" protobuf:"bytes,1,opt,name=server"`
	// Name of the cluster. If omitted, will use the server address
	Name string `json:"name" protobuf:"bytes,2,opt,name=name"`
	// Config holds cluster information for connecting to a cluster
	Config ClusterConfig `json:"config" protobuf:"bytes,3,opt,name=config"`
	// ConnectionState contains information about cluster connection state
	ConnectionState ConnectionState `json:"connectionState,omitempty" protobuf:"bytes,4,opt,name=connectionState"`
}

// ClusterList is a collection of Clusters.
type ClusterList struct {
	metav1.ListMeta `json:"metadata,omitempty" protobuf:"bytes,1,opt,name=metadata"`
	Items           []Cluster `json:"items" protobuf:"bytes,2,rep,name=items"`
}

// AWSAuthConfig is an AWS IAM authentication configuration
type AWSAuthConfig struct {
	// ClusterName contains AWS cluster name
	ClusterName string `json:"clusterName,omitempty" protobuf:"bytes,1,opt,name=clusterName"`

	// RoleARN contains optional role ARN. If set then AWS IAM Authenticator assume a role to perform cluster operations instead of the default AWS credential provider chain.
	RoleARN string `json:"roleARN,omitempty" protobuf:"bytes,2,opt,name=roleARN"`
}

// ClusterConfig is the configuration attributes. This structure is subset of the go-client
// rest.Config with annotations added for marshalling.
type ClusterConfig struct {
	// Server requires Basic authentication
	Username string `json:"username,omitempty" protobuf:"bytes,1,opt,name=username"`
	Password string `json:"password,omitempty" protobuf:"bytes,2,opt,name=password"`

	// Server requires Bearer authentication. This client will not attempt to use
	// refresh tokens for an OAuth2 flow.
	// TODO: demonstrate an OAuth2 compatible client.
	BearerToken string `json:"bearerToken,omitempty" protobuf:"bytes,3,opt,name=bearerToken"`

	// TLSClientConfig contains settings to enable transport layer security
	TLSClientConfig `json:"tlsClientConfig" protobuf:"bytes,4,opt,name=tlsClientConfig"`

	// AWSAuthConfig contains IAM authentication configuration
	AWSAuthConfig *AWSAuthConfig `json:"awsAuthConfig,omitempty" protobuf:"bytes,5,opt,name=awsAuthConfig"`
}

// TLSClientConfig contains settings to enable transport layer security
type TLSClientConfig struct {
	// Server should be accessed without verifying the TLS certificate. For testing only.
	Insecure bool `json:"insecure" protobuf:"bytes,1,opt,name=insecure"`
	// ServerName is passed to the server for SNI and is used in the client to check server
	// certificates against. If ServerName is empty, the hostname used to contact the
	// server is used.
	ServerName string `json:"serverName,omitempty" protobuf:"bytes,2,opt,name=serverName"`
	// CertData holds PEM-encoded bytes (typically read from a client certificate file).
	// CertData takes precedence over CertFile
	CertData []byte `json:"certData,omitempty" protobuf:"bytes,3,opt,name=certData"`
	// KeyData holds PEM-encoded bytes (typically read from a client certificate key file).
	// KeyData takes precedence over KeyFile
	KeyData []byte `json:"keyData,omitempty" protobuf:"bytes,4,opt,name=keyData"`
	// CAData holds PEM-encoded bytes (typically read from a root certificates bundle).
	// CAData takes precedence over CAFile
	CAData []byte `json:"caData,omitempty" protobuf:"bytes,5,opt,name=caData"`
}

<<<<<<< HEAD
// Repository is a repository holding application configurations
=======
type HelmRepository struct {
	URL      string `json:"url" protobuf:"bytes,1,opt,name=url"`
	Name     string `json:"name" protobuf:"bytes,2,opt,name=name"`
	CAData   []byte `json:"caData,omitempty" protobuf:"bytes,3,opt,name=caData"`
	CertData []byte `json:"certData,omitempty" protobuf:"bytes,4,opt,name=certData"`
	KeyData  []byte `json:"keyData,omitempty" protobuf:"bytes,5,opt,name=keyData"`
	Username string `json:"username,omitempty" protobuf:"bytes,6,opt,name=username"`
	Password string `json:"password,omitempty" protobuf:"bytes,7,opt,name=password"`
}

// ResourceOverride holds configuration to customize resource diffing and health assessment
type ResourceOverride struct {
	HealthLua         string `json:"health.lua,omitempty" protobuf:"bytes,1,opt,name=healthLua"`
	IgnoreDifferences string `json:"ignoreDifferences,omitempty" protobuf:"bytes,2,opt,name=ignoreDifferences"`
}

// Repository is a Git repository holding application configurations
>>>>>>> 56cd8fcc
type Repository struct {
	Repo                  string          `json:"repo" protobuf:"bytes,1,opt,name=repo"`
	Type                  string          `json:"type" protobuf:"bytes,2,opt,name=type"`
	Name                  string          `json:"name,omitempty" protobuf:"bytes,3,opt,name=name"`
	Username              string          `json:"username,omitempty" protobuf:"bytes,4,opt,name=username"`
	Password              string          `json:"password,omitempty" protobuf:"bytes,5,opt,name=password"`
	SSHPrivateKey         string          `json:"sshPrivateKey,omitempty" protobuf:"bytes,6,opt,name=sshPrivateKey"`
	InsecureIgnoreHostKey bool            `json:"insecureIgnoreHostKey,omitempty" protobuf:"bytes,7,opt,name=insecureIgnoreHostKey"`
	ConnectionState       ConnectionState `json:"connectionState,omitempty" protobuf:"bytes,8,opt,name=connectionState"`
	CAData                []byte          `json:"caData,omitempty" protobuf:"bytes,9,opt,name=caData"`
	CertData              []byte          `json:"certData,omitempty" protobuf:"bytes,10,opt,name=certData"`
	KeyData               []byte          `json:"keyData,omitempty" protobuf:"bytes,11,opt,name=keyData"`
}

func (r Repository) Validate() error {
	if r.Repo == "" {
		return errors.New("invalid repository, must specify Repo")
	}

	if r.Type == "helm" {
		if r.Name == "" {
			return errors.New("invalid repository, must specify Name")
		}
		if r.SSHPrivateKey != "" {
			return errors.New("invalid repository, must not specify SSHPrivateKey")
		}
		if r.InsecureIgnoreHostKey {
			return errors.New("invalid repository, must not specify InsecureIgnoreHostKey")
		}
	} else {
		if r.Name != "" || r.CertData != nil || r.CAData != nil || r.KeyData != nil {
			return errors.New("invalid repository, must not specify Name, CertData, CAData, or KeyData")
		}
	}

	return nil
}

// RepositoryList is a collection of Repositories.
type RepositoryList struct {
	metav1.ListMeta `json:"metadata,omitempty" protobuf:"bytes,1,opt,name=metadata"`
	Items           []Repository `json:"items" protobuf:"bytes,2,rep,name=items"`
}

// AppProjectList is list of AppProject resources
// +k8s:deepcopy-gen:interfaces=k8s.io/apimachinery/pkg/runtime.Object
type AppProjectList struct {
	metav1.TypeMeta `json:",inline"`
	metav1.ListMeta `json:"metadata" protobuf:"bytes,1,opt,name=metadata"`
	Items           []AppProject `json:"items" protobuf:"bytes,2,rep,name=items"`
}

// AppProject provides a logical grouping of applications, providing controls for:
// * where the apps may deploy to (cluster whitelist)
// * what may be deployed (repository whitelist, resource whitelist/blacklist)
// * who can access these applications (roles, OIDC group claims bindings)
// * and what they can do (RBAC policies)
// * automation access to these roles (JWT tokens)
// +genclient
// +genclient:noStatus
// +k8s:deepcopy-gen:interfaces=k8s.io/apimachinery/pkg/runtime.Object
type AppProject struct {
	metav1.TypeMeta   `json:",inline"`
	metav1.ObjectMeta `json:"metadata" protobuf:"bytes,1,opt,name=metadata"`
	Spec              AppProjectSpec `json:"spec" protobuf:"bytes,2,opt,name=spec"`
}

// AppProjectSpec is the specification of an AppProject
type AppProjectSpec struct {
<<<<<<< HEAD
	// SourceRepos contains list of repository URLs which can be used for deployment
	SourceRepos []string `json:"sourceRepos" protobuf:"bytes,1,name=sourceRepos"`
=======
	// SourceRepos contains list of git repository URLs which can be used for deployment
	SourceRepos []string `json:"sourceRepos,omitempty" protobuf:"bytes,1,name=sourceRepos"`
>>>>>>> 56cd8fcc
	// Destinations contains list of destinations available for deployment
	Destinations []ApplicationDestination `json:"destinations,omitempty" protobuf:"bytes,2,name=destination"`
	// Description contains optional project description
	Description string `json:"description,omitempty" protobuf:"bytes,3,opt,name=description"`
	// Roles are user defined RBAC roles associated with this project
	Roles []ProjectRole `json:"roles,omitempty" protobuf:"bytes,4,rep,name=roles"`
	// ClusterResourceWhitelist contains list of whitelisted cluster level resources
	ClusterResourceWhitelist []metav1.GroupKind `json:"clusterResourceWhitelist,omitempty" protobuf:"bytes,5,opt,name=clusterResourceWhitelist"`
	// NamespaceResourceBlacklist contains list of blacklisted namespace level resources
	NamespaceResourceBlacklist []metav1.GroupKind `json:"namespaceResourceBlacklist,omitempty" protobuf:"bytes,6,opt,name=namespaceResourceBlacklist"`
}

// ProjectRole represents a role that has access to a project
type ProjectRole struct {
	// Name is a name for this role
	Name string `json:"name" protobuf:"bytes,1,opt,name=name"`
	// Description is a description of the role
	Description string `json:"description,omitempty" protobuf:"bytes,2,opt,name=description"`
	// Policies Stores a list of casbin formated strings that define access policies for the role in the project
	Policies []string `json:"policies,omitempty" protobuf:"bytes,3,rep,name=policies"`
	// JWTTokens are a list of generated JWT tokens bound to this role
	JWTTokens []JWTToken `json:"jwtTokens,omitempty" protobuf:"bytes,4,rep,name=jwtTokens"`
	// Groups are a list of OIDC group claims bound to this role
	Groups []string `json:"groups,omitempty" protobuf:"bytes,5,rep,name=groups"`
}

// JWTToken holds the issuedAt and expiresAt values of a token
type JWTToken struct {
	IssuedAt  int64 `json:"iat" protobuf:"int64,1,opt,name=iat"`
	ExpiresAt int64 `json:"exp,omitempty" protobuf:"int64,2,opt,name=exp"`
}

// Command holds binary path and arguments list
type Command struct {
	Command []string `json:"command,omitempty" protobuf:"bytes,1,name=command"`
	Args    []string `json:"args,omitempty" protobuf:"bytes,2,rep,name=args"`
}

// ConfigManagementPlugin contains config management plugin configuration
type ConfigManagementPlugin struct {
	Name     string   `json:"name" protobuf:"bytes,1,name=name"`
	Init     *Command `json:"init,omitempty" protobuf:"bytes,2,name=init"`
	Generate Command  `json:"generate" protobuf:"bytes,3,name=generate"`
}

// ProjectPoliciesString returns Casbin formated string of a project's policies for each role
func (proj *AppProject) ProjectPoliciesString() string {
	var policies []string
	for _, role := range proj.Spec.Roles {
		projectPolicy := fmt.Sprintf("p, proj:%s:%s, projects, get, %s, allow", proj.ObjectMeta.Name, role.Name, proj.ObjectMeta.Name)
		policies = append(policies, projectPolicy)
		policies = append(policies, role.Policies...)
		for _, groupName := range role.Groups {
			policies = append(policies, fmt.Sprintf("g, %s, proj:%s:%s", groupName, proj.ObjectMeta.Name, role.Name))
		}
	}
	return strings.Join(policies, "\n")
}

func (app *Application) getFinalizerIndex(name string) int {
	for i, finalizer := range app.Finalizers {
		if finalizer == name {
			return i
		}
	}
	return -1
}

// CascadedDeletion indicates if resources finalizer is set and controller should delete app resources before deleting app
func (app *Application) CascadedDeletion() bool {
	return app.getFinalizerIndex(common.ResourcesFinalizerName) > -1
}

func (app *Application) IsRefreshRequested() (RefreshType, bool) {
	refreshType := RefreshTypeNormal
	annotations := app.GetAnnotations()
	if annotations == nil {
		return refreshType, false
	}

	typeStr, ok := annotations[common.AnnotationKeyRefresh]
	if !ok {
		return refreshType, false
	}

	if typeStr == string(RefreshTypeHard) {
		refreshType = RefreshTypeHard
	}

	return refreshType, true
}

// SetCascadedDeletion sets or remove resources finalizer
func (app *Application) SetCascadedDeletion(prune bool) {
	index := app.getFinalizerIndex(common.ResourcesFinalizerName)
	if prune != (index > -1) {
		if index > -1 {
			app.Finalizers[index] = app.Finalizers[len(app.Finalizers)-1]
			app.Finalizers = app.Finalizers[:len(app.Finalizers)-1]
		} else {
			app.Finalizers = append(app.Finalizers, common.ResourcesFinalizerName)
		}
	}
}

// GetErrorConditions returns list of application error conditions
func (status *ApplicationStatus) GetErrorConditions() []ApplicationCondition {
	result := make([]ApplicationCondition, 0)
	for i := range status.Conditions {
		condition := status.Conditions[i]
		if condition.IsError() {
			result = append(result, condition)
		}
	}
	return result
}

// IsError returns true if condition is error condition
func (condition *ApplicationCondition) IsError() bool {
	return strings.HasSuffix(condition.Type, "Error")
}

// Equals compares two instances of ApplicationSource and return true if instances are equal.
func (source *ApplicationSource) Equals(other ApplicationSource) bool {
	return reflect.DeepEqual(*source, other)
}

func (source *ApplicationSource) ExplicitType() (*ApplicationSourceType, error) {
	var appTypes []ApplicationSourceType
	if source.Kustomize != nil {
		appTypes = append(appTypes, ApplicationSourceTypeKustomize)
	}
	if source.Helm != nil {
		appTypes = append(appTypes, ApplicationSourceTypeHelm)
	}
	if source.Ksonnet != nil {
		appTypes = append(appTypes, ApplicationSourceTypeKsonnet)
	}
	if source.Directory != nil {
		appTypes = append(appTypes, ApplicationSourceTypeDirectory)
	}
	if source.Plugin != nil {
		appTypes = append(appTypes, ApplicationSourceTypePlugin)
	}
	if len(appTypes) == 0 {
		return nil, nil
	}
	if len(appTypes) > 1 {
		typeNames := make([]string, len(appTypes))
		for i := range appTypes {
			typeNames[i] = string(appTypes[i])
		}
		return nil, fmt.Errorf("multiple application sources defined: %s", strings.Join(typeNames, ","))
	}
	appType := appTypes[0]
	return &appType, nil
}

// Equals compares two instances of ApplicationDestination and return true if instances are equal.
func (dest ApplicationDestination) Equals(other ApplicationDestination) bool {
	return reflect.DeepEqual(dest, other)
}

// GetProject returns the application's project. This is preferred over spec.Project which may be empty
func (spec ApplicationSpec) GetProject() string {
	if spec.Project == "" {
		return common.DefaultAppProjectName
	}
	return spec.Project
}

func isResourceInList(res metav1.GroupKind, list []metav1.GroupKind) bool {
	for _, item := range list {
		ok, err := filepath.Match(item.Kind, res.Kind)
		if ok && err == nil {
			ok, err = filepath.Match(item.Group, res.Group)
			if ok && err == nil {
				return true
			}
		}
	}
	return false
}

// IsResourcePermitted validates if the given resource group/kind is permitted to be deployed in the project
func (proj AppProject) IsResourcePermitted(res metav1.GroupKind, namespaced bool) bool {
	if namespaced {
		return !isResourceInList(res, proj.Spec.NamespaceResourceBlacklist)
	} else {
		return isResourceInList(res, proj.Spec.ClusterResourceWhitelist)
	}
}

func globMatch(pattern string, val string) bool {
	if pattern == "*" {
		return true
	}
	if ok, err := filepath.Match(pattern, val); ok && err == nil {
		return true
	}
	return false
}

// IsSourcePermitted validates if the provided application's source is a one of the allowed sources for the project.
func (proj AppProject) IsSourcePermitted(src ApplicationSource, urlNormalizer func(string) string) bool {
	srcNormalized := urlNormalizer(src.RepoURL)
	for _, repoURL := range proj.Spec.SourceRepos {
		normalized := urlNormalizer(repoURL)
		if globMatch(normalized, srcNormalized) {
			return true
		}
	}
	return false
}

// IsDestinationPermitted validates if the provided application's destination is one of the allowed destinations for the project
func (proj AppProject) IsDestinationPermitted(dst ApplicationDestination) bool {
	for _, item := range proj.Spec.Destinations {
		if globMatch(item.Server, dst.Server) && globMatch(item.Namespace, dst.Namespace) {
			return true
		}
	}
	return false
}

// RESTConfig returns a go-client REST config from cluster
func (c *Cluster) RESTConfig() *rest.Config {
	var config *rest.Config
	var err error
	if c.Server == common.KubernetesInternalAPIServerAddr && os.Getenv(common.EnvVarFakeInClusterConfig) == "true" {
		config, err = clientcmd.BuildConfigFromFlags("", filepath.Join(os.Getenv("HOME"), ".kube", "config"))
	} else if c.Server == common.KubernetesInternalAPIServerAddr && c.Config.Username == "" && c.Config.Password == "" && c.Config.BearerToken == "" {
		config, err = rest.InClusterConfig()
	} else {
		tlsClientConfig := rest.TLSClientConfig{
			Insecure:   c.Config.TLSClientConfig.Insecure,
			ServerName: c.Config.TLSClientConfig.ServerName,
			CertData:   c.Config.TLSClientConfig.CertData,
			KeyData:    c.Config.TLSClientConfig.KeyData,
			CAData:     c.Config.TLSClientConfig.CAData,
		}
		if c.Config.AWSAuthConfig != nil {
			args := []string{"token", "-i", c.Config.AWSAuthConfig.ClusterName}
			if c.Config.AWSAuthConfig.RoleARN != "" {
				args = append(args, "-r", c.Config.AWSAuthConfig.RoleARN)
			}
			config = &rest.Config{
				Host:            c.Server,
				TLSClientConfig: tlsClientConfig,
				ExecProvider: &api.ExecConfig{
					APIVersion: "client.authentication.k8s.io/v1alpha1",
					Command:    "aws-iam-authenticator",
					Args:       args,
				},
			}
		} else {
			config = &rest.Config{
				Host:            c.Server,
				Username:        c.Config.Username,
				Password:        c.Config.Password,
				BearerToken:     c.Config.BearerToken,
				TLSClientConfig: tlsClientConfig,
			}
		}
	}
	if err != nil {
		panic("Unable to create K8s REST config")
	}
	config.QPS = common.K8sClientConfigQPS
	config.Burst = common.K8sClientConfigBurst
	return config
}

func UnmarshalToUnstructured(resource string) (*unstructured.Unstructured, error) {
	if resource == "" || resource == "null" {
		return nil, nil
	}
	var obj unstructured.Unstructured
	err := json.Unmarshal([]byte(resource), &obj)
	if err != nil {
		return nil, err
	}
	return &obj, nil
}

func (r ResourceDiff) LiveObject() (*unstructured.Unstructured, error) {
	return UnmarshalToUnstructured(r.LiveState)
}

func (r ResourceDiff) TargetObject() (*unstructured.Unstructured, error) {
	return UnmarshalToUnstructured(r.TargetState)
}<|MERGE_RESOLUTION|>--- conflicted
+++ resolved
@@ -689,19 +689,6 @@
 	CAData []byte `json:"caData,omitempty" protobuf:"bytes,5,opt,name=caData"`
 }
 
-<<<<<<< HEAD
-// Repository is a repository holding application configurations
-=======
-type HelmRepository struct {
-	URL      string `json:"url" protobuf:"bytes,1,opt,name=url"`
-	Name     string `json:"name" protobuf:"bytes,2,opt,name=name"`
-	CAData   []byte `json:"caData,omitempty" protobuf:"bytes,3,opt,name=caData"`
-	CertData []byte `json:"certData,omitempty" protobuf:"bytes,4,opt,name=certData"`
-	KeyData  []byte `json:"keyData,omitempty" protobuf:"bytes,5,opt,name=keyData"`
-	Username string `json:"username,omitempty" protobuf:"bytes,6,opt,name=username"`
-	Password string `json:"password,omitempty" protobuf:"bytes,7,opt,name=password"`
-}
-
 // ResourceOverride holds configuration to customize resource diffing and health assessment
 type ResourceOverride struct {
 	HealthLua         string `json:"health.lua,omitempty" protobuf:"bytes,1,opt,name=healthLua"`
@@ -709,7 +696,6 @@
 }
 
 // Repository is a Git repository holding application configurations
->>>>>>> 56cd8fcc
 type Repository struct {
 	Repo                  string          `json:"repo" protobuf:"bytes,1,opt,name=repo"`
 	Type                  string          `json:"type" protobuf:"bytes,2,opt,name=type"`
@@ -779,13 +765,8 @@
 
 // AppProjectSpec is the specification of an AppProject
 type AppProjectSpec struct {
-<<<<<<< HEAD
 	// SourceRepos contains list of repository URLs which can be used for deployment
-	SourceRepos []string `json:"sourceRepos" protobuf:"bytes,1,name=sourceRepos"`
-=======
-	// SourceRepos contains list of git repository URLs which can be used for deployment
 	SourceRepos []string `json:"sourceRepos,omitempty" protobuf:"bytes,1,name=sourceRepos"`
->>>>>>> 56cd8fcc
 	// Destinations contains list of destinations available for deployment
 	Destinations []ApplicationDestination `json:"destinations,omitempty" protobuf:"bytes,2,name=destination"`
 	// Description contains optional project description
