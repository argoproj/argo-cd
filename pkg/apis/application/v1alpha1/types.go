package v1alpha1

import (
	"encoding/json"
	"errors"
	"fmt"
	"maps"
	"math"
	"net"
	"net/http"
	"net/url"
	"os"
	"path/filepath"
	"reflect"
	"regexp"
	"sort"
	"strconv"
	"strings"
	"time"
	"unicode"

	"github.com/argoproj/gitops-engine/pkg/health"
	synccommon "github.com/argoproj/gitops-engine/pkg/sync/common"
	"github.com/argoproj/gitops-engine/pkg/utils/kube"
	"github.com/robfig/cron/v3"
	log "github.com/sirupsen/logrus"
	"google.golang.org/grpc/codes"
	"google.golang.org/grpc/status"
	corev1 "k8s.io/api/core/v1"
	metav1 "k8s.io/apimachinery/pkg/apis/meta/v1"
	"k8s.io/apimachinery/pkg/apis/meta/v1/unstructured"
	"k8s.io/apimachinery/pkg/runtime"
	"k8s.io/apimachinery/pkg/runtime/schema"
	"k8s.io/apimachinery/pkg/util/intstr"
	utilnet "k8s.io/apimachinery/pkg/util/net"
	"k8s.io/apimachinery/pkg/watch"
	"k8s.io/client-go/rest"
	"k8s.io/client-go/tools/clientcmd"
	"k8s.io/client-go/tools/clientcmd/api"
	"sigs.k8s.io/yaml"

	"github.com/argoproj/argo-cd/v3/common"
	"github.com/argoproj/argo-cd/v3/util/env"
	"github.com/argoproj/argo-cd/v3/util/helm"
	utilhttp "github.com/argoproj/argo-cd/v3/util/http"
	"github.com/argoproj/argo-cd/v3/util/security"
)

// Application is a definition of Application resource.
// +genclient
// +genclient:noStatus
// +k8s:deepcopy-gen:interfaces=k8s.io/apimachinery/pkg/runtime.Object
// +kubebuilder:resource:path=applications,shortName=app;apps
// +kubebuilder:printcolumn:name="Sync Status",type=string,JSONPath=`.status.sync.status`
// +kubebuilder:printcolumn:name="Health Status",type=string,JSONPath=`.status.health.status`
// +kubebuilder:printcolumn:name="Revision",type=string,JSONPath=`.status.sync.revision`,priority=10
// +kubebuilder:printcolumn:name="Project",type=string,JSONPath=`.spec.project`,priority=10
type Application struct {
	metav1.TypeMeta   `json:",inline"`
	metav1.ObjectMeta `json:"metadata" protobuf:"bytes,1,opt,name=metadata"`
	Spec              ApplicationSpec   `json:"spec" protobuf:"bytes,2,opt,name=spec"`
	Status            ApplicationStatus `json:"status,omitempty" protobuf:"bytes,3,opt,name=status"`
	Operation         *Operation        `json:"operation,omitempty" protobuf:"bytes,4,opt,name=operation"`
}

// ApplicationSpec represents desired application state. Contains link to repository with application definition and additional parameters link definition revision.
type ApplicationSpec struct {
	// Source is a reference to the location of the application's manifests or chart
	Source *ApplicationSource `json:"source,omitempty" protobuf:"bytes,1,opt,name=source"`
	// Destination is a reference to the target Kubernetes server and namespace
	Destination ApplicationDestination `json:"destination" protobuf:"bytes,2,name=destination"`
	// Project is a reference to the project this application belongs to.
	// The empty string means that application belongs to the 'default' project.
	Project string `json:"project" protobuf:"bytes,3,name=project"`
	// SyncPolicy controls when and how a sync will be performed
	SyncPolicy *SyncPolicy `json:"syncPolicy,omitempty" protobuf:"bytes,4,name=syncPolicy"`
	// IgnoreDifferences is a list of resources and their fields which should be ignored during comparison
	IgnoreDifferences IgnoreDifferences `json:"ignoreDifferences,omitempty" protobuf:"bytes,5,name=ignoreDifferences"`
	// Info contains a list of information (URLs, email addresses, and plain text) that relates to the application
	Info []Info `json:"info,omitempty" protobuf:"bytes,6,name=info"`
	// RevisionHistoryLimit limits the number of items kept in the application's revision history, which is used for informational purposes as well as for rollbacks to previous versions.
	// This should only be changed in exceptional circumstances.
	// Setting to zero will store no history. This will reduce storage used.
	// Increasing will increase the space used to store the history, so we do not recommend increasing it.
	// Default is 10.
	RevisionHistoryLimit *int64 `json:"revisionHistoryLimit,omitempty" protobuf:"bytes,7,name=revisionHistoryLimit"`

	// Sources is a reference to the location of the application's manifests or chart
	Sources ApplicationSources `json:"sources,omitempty" protobuf:"bytes,8,opt,name=sources"`

	// SourceHydrator provides a way to push hydrated manifests back to git before syncing them to the cluster.
	SourceHydrator *SourceHydrator `json:"sourceHydrator,omitempty" protobuf:"bytes,9,opt,name=sourceHydrator"`
}

type IgnoreDifferences []ResourceIgnoreDifferences

func (id IgnoreDifferences) Equals(other IgnoreDifferences) bool {
	return reflect.DeepEqual(id, other)
}

type TrackingMethod string

// ResourceIgnoreDifferences contains resource filter and list of json paths which should be ignored during comparison with live state.
type ResourceIgnoreDifferences struct {
	Group             string   `json:"group,omitempty" protobuf:"bytes,1,opt,name=group"`
	Kind              string   `json:"kind" protobuf:"bytes,2,opt,name=kind"`
	Name              string   `json:"name,omitempty" protobuf:"bytes,3,opt,name=name"`
	Namespace         string   `json:"namespace,omitempty" protobuf:"bytes,4,opt,name=namespace"`
	JSONPointers      []string `json:"jsonPointers,omitempty" protobuf:"bytes,5,opt,name=jsonPointers"`
	JQPathExpressions []string `json:"jqPathExpressions,omitempty" protobuf:"bytes,6,opt,name=jqPathExpressions"`
	// ManagedFieldsManagers is a list of trusted managers. Fields mutated by those managers will take precedence over the
	// desired state defined in the SCM and won't be displayed in diffs
	ManagedFieldsManagers []string `json:"managedFieldsManagers,omitempty" protobuf:"bytes,7,opt,name=managedFieldsManagers"`
}

// EnvEntry represents an entry in the application's environment
type EnvEntry struct {
	// Name is the name of the variable, usually expressed in uppercase
	Name string `json:"name" protobuf:"bytes,1,opt,name=name"`
	// Value is the value of the variable
	Value string `json:"value" protobuf:"bytes,2,opt,name=value"`
}

// IsZero returns true if a variable is considered empty or unset
func (a *EnvEntry) IsZero() bool {
	return a == nil || a.Name == "" && a.Value == ""
}

// NewEnvEntry parses a string in format name=value and returns an EnvEntry object
func NewEnvEntry(text string) (*EnvEntry, error) {
	parts := strings.SplitN(text, "=", 2)
	if len(parts) != 2 {
		return nil, fmt.Errorf("Expected env entry of the form: param=value. Received: %s", text)
	}
	return &EnvEntry{
		Name:  parts[0],
		Value: parts[1],
	}, nil
}

// Env is a list of environment variable entries
type Env []*EnvEntry

// IsZero returns true if a list of variables is considered empty
func (e Env) IsZero() bool {
	return len(e) == 0
}

// Environ returns a list of environment variables in name=value format from a list of variables
func (e Env) Environ() []string {
	var environ []string
	for _, item := range e {
		if !item.IsZero() {
			environ = append(environ, fmt.Sprintf("%s=%s", item.Name, item.Value))
		}
	}
	return environ
}

// Envsubst interpolates variable references in a string from a list of variables
func (e Env) Envsubst(s string) string {
	valByEnv := map[string]string{}
	for _, item := range e {
		valByEnv[item.Name] = item.Value
	}
	return os.Expand(s, func(s string) string {
		// allow escaping $ with $$
		if s == "$" {
			return "$"
		}
		return valByEnv[s]
	})
}

// ApplicationSource contains all required information about the source of an application
type ApplicationSource struct {
	// RepoURL is the URL to the repository (Git or Helm) that contains the application manifests
	RepoURL string `json:"repoURL" protobuf:"bytes,1,opt,name=repoURL"`
	// Path is a directory path within the Git repository, and is only valid for applications sourced from Git.
	Path string `json:"path,omitempty" protobuf:"bytes,2,opt,name=path"`
	// TargetRevision defines the revision of the source to sync the application to.
	// In case of Git, this can be commit, tag, or branch. If omitted, will equal to HEAD.
	// In case of Helm, this is a semver tag for the Chart's version.
	TargetRevision string `json:"targetRevision,omitempty" protobuf:"bytes,4,opt,name=targetRevision"`
	// Helm holds helm specific options
	Helm *ApplicationSourceHelm `json:"helm,omitempty" protobuf:"bytes,7,opt,name=helm"`
	// Kustomize holds kustomize specific options
	Kustomize *ApplicationSourceKustomize `json:"kustomize,omitempty" protobuf:"bytes,8,opt,name=kustomize"`
	// Directory holds path/directory specific options
	Directory *ApplicationSourceDirectory `json:"directory,omitempty" protobuf:"bytes,10,opt,name=directory"`
	// Plugin holds config management plugin specific options
	Plugin *ApplicationSourcePlugin `json:"plugin,omitempty" protobuf:"bytes,11,opt,name=plugin"`
	// Chart is a Helm chart name, and must be specified for applications sourced from a Helm repo.
	Chart string `json:"chart,omitempty" protobuf:"bytes,12,opt,name=chart"`
	// Ref is reference to another source within sources field. This field will not be used if used with a `source` tag.
	Ref string `json:"ref,omitempty" protobuf:"bytes,13,opt,name=ref"`
	// Name is used to refer to a source and is displayed in the UI. It is used in multi-source Applications.
	Name string `json:"name,omitempty" protobuf:"bytes,14,opt,name=name"`
}

// ApplicationSources contains list of required information about the sources of an application
type ApplicationSources []ApplicationSource

func (a ApplicationSources) Equals(other ApplicationSources) bool {
	if len(a) != len(other) {
		return false
	}
	for i := range a {
		if !a[i].Equals(&other[i]) {
			return false
		}
	}
	return true
}

// IsZero returns true if the application source is considered empty
func (a ApplicationSources) IsZero() bool {
	return len(a) == 0
}

func (spec *ApplicationSpec) GetSource() ApplicationSource {
	if spec.SourceHydrator != nil {
		return spec.SourceHydrator.GetSyncSource()
	}
	// if Application has multiple sources, return the first source in sources
	if spec.HasMultipleSources() {
		return spec.Sources[0]
	}
	if spec.Source != nil {
		return *spec.Source
	}
	return ApplicationSource{}
}

// GetHydrateToSource returns the hydrateTo source if it exists, otherwise returns the sync source.
func (spec *ApplicationSpec) GetHydrateToSource() ApplicationSource {
	if spec.SourceHydrator != nil {
		targetRevision := spec.SourceHydrator.SyncSource.TargetBranch
		if spec.SourceHydrator.HydrateTo != nil {
			targetRevision = spec.SourceHydrator.HydrateTo.TargetBranch
		}
		return ApplicationSource{
			RepoURL:        spec.SourceHydrator.DrySource.RepoURL,
			Path:           spec.SourceHydrator.SyncSource.Path,
			TargetRevision: targetRevision,
		}
	}
	return ApplicationSource{}
}

func (spec *ApplicationSpec) GetSources() ApplicationSources {
	if spec.SourceHydrator != nil {
		return ApplicationSources{spec.SourceHydrator.GetSyncSource()}
	}
	if spec.HasMultipleSources() {
		return spec.Sources
	}
	if spec.Source != nil {
		return ApplicationSources{*spec.Source}
	}
	return ApplicationSources{}
}

func (spec *ApplicationSpec) HasMultipleSources() bool {
	return spec.SourceHydrator == nil && len(spec.Sources) > 0
}

func (spec *ApplicationSpec) GetSourcePtrByPosition(sourcePosition int) *ApplicationSource {
	// if Application has multiple sources, return the first source in sources
	return spec.GetSourcePtrByIndex(sourcePosition - 1)
}

func (spec *ApplicationSpec) GetSourcePtrByIndex(sourceIndex int) *ApplicationSource {
	if spec.SourceHydrator != nil {
		source := spec.SourceHydrator.GetSyncSource()
		return &source
	}
	// if Application has multiple sources, return the first source in sources
	if spec.HasMultipleSources() {
		if sourceIndex > 0 {
			return &spec.Sources[sourceIndex]
		}
		return &spec.Sources[0]
	}
	return spec.Source
}

// AllowsConcurrentProcessing returns true if given application source can be processed concurrently
func (source *ApplicationSource) AllowsConcurrentProcessing() bool {
	// Kustomize with parameters requires changing kustomization.yaml file
	if source.Kustomize != nil {
		return source.Kustomize.AllowsConcurrentProcessing()
	}
	return true
}

// IsRef returns true when the application source is of type Ref
func (source *ApplicationSource) IsRef() bool {
	return source.Ref != ""
}

// IsHelm returns true when the application source is of type Helm
func (source *ApplicationSource) IsHelm() bool {
	return source.Chart != ""
}

// IsHelmOci returns true when the application source is of type Helm OCI
func (source *ApplicationSource) IsHelmOci() bool {
	if source.Chart == "" {
		return false
	}
	return helm.IsHelmOciRepo(source.RepoURL)
}

// IsZero returns true if the application source is considered empty
func (source *ApplicationSource) IsZero() bool {
	return source == nil ||
		source.RepoURL == "" &&
			source.Path == "" &&
			source.TargetRevision == "" &&
			source.Helm.IsZero() &&
			source.Kustomize.IsZero() &&
			source.Directory.IsZero() &&
			source.Plugin.IsZero()
}

// GetNamespaceOrDefault gets the static namespace configured in the source. If none is configured, returns the given
// default.
func (source *ApplicationSource) GetNamespaceOrDefault(defaultNamespace string) string {
	if source == nil {
		return defaultNamespace
	}
	if source.Helm != nil && source.Helm.Namespace != "" {
		return source.Helm.Namespace
	}
	if source.Kustomize != nil && source.Kustomize.Namespace != "" {
		return source.Kustomize.Namespace
	}
	return defaultNamespace
}

// GetKubeVersionOrDefault gets the static Kubernetes API version configured in the source. If none is configured,
// returns the given default.
func (source *ApplicationSource) GetKubeVersionOrDefault(defaultKubeVersion string) string {
	if source == nil {
		return defaultKubeVersion
	}
	if source.Helm != nil && source.Helm.KubeVersion != "" {
		return source.Helm.KubeVersion
	}
	if source.Kustomize != nil && source.Kustomize.KubeVersion != "" {
		return source.Kustomize.KubeVersion
	}
	return defaultKubeVersion
}

// GetAPIVersionsOrDefault gets the static API versions list configured in the source. If none is configured, returns
// the given default.
func (source *ApplicationSource) GetAPIVersionsOrDefault(defaultAPIVersions []string) []string {
	if source == nil {
		return defaultAPIVersions
	}
	if source.Helm != nil && len(source.Helm.APIVersions) > 0 {
		return source.Helm.APIVersions
	}
	if source.Kustomize != nil && len(source.Kustomize.APIVersions) > 0 {
		return source.Kustomize.APIVersions
	}
	return defaultAPIVersions
}

// ApplicationSourceType specifies the type of the application's source
type ApplicationSourceType string

const (
	ApplicationSourceTypeHelm      ApplicationSourceType = "Helm"
	ApplicationSourceTypeKustomize ApplicationSourceType = "Kustomize"
	ApplicationSourceTypeDirectory ApplicationSourceType = "Directory"
	ApplicationSourceTypePlugin    ApplicationSourceType = "Plugin"
)

// SourceHydrator specifies a dry "don't repeat yourself" source for manifests, a sync source from which to sync
// hydrated manifests, and an optional hydrateTo location to act as a "staging" aread for hydrated manifests.
type SourceHydrator struct {
	// DrySource specifies where the dry "don't repeat yourself" manifest source lives.
	DrySource DrySource `json:"drySource" protobuf:"bytes,1,name=drySource"`
	// SyncSource specifies where to sync hydrated manifests from.
	SyncSource SyncSource `json:"syncSource" protobuf:"bytes,2,name=syncSource"`
	// HydrateTo specifies an optional "staging" location to push hydrated manifests to. An external system would then
	// have to move manifests to the SyncSource, e.g. by pull request.
	HydrateTo *HydrateTo `json:"hydrateTo,omitempty" protobuf:"bytes,3,opt,name=hydrateTo"`
}

// GetSyncSource gets the source from which we should sync when a source hydrator is configured.
func (s SourceHydrator) GetSyncSource() ApplicationSource {
	return ApplicationSource{
		// Pull the RepoURL from the dry source. The SyncSource's RepoURL is assumed to be the same.
		RepoURL:        s.DrySource.RepoURL,
		Path:           s.SyncSource.Path,
		TargetRevision: s.SyncSource.TargetBranch,
	}
}

// GetDrySource gets the dry source when a source hydrator is configured.
func (s SourceHydrator) GetDrySource() ApplicationSource {
	return ApplicationSource{
		RepoURL:        s.DrySource.RepoURL,
		Path:           s.DrySource.Path,
		TargetRevision: s.DrySource.TargetRevision,
	}
}

// DeepEquals returns true if the SourceHydrator is deeply equal to the given SourceHydrator.
func (s SourceHydrator) DeepEquals(hydrator SourceHydrator) bool {
	return s.DrySource == hydrator.DrySource && s.SyncSource == hydrator.SyncSource && s.HydrateTo.DeepEquals(hydrator.HydrateTo)
}

// DrySource specifies a location for dry "don't repeat yourself" manifest source information.
type DrySource struct {
	// RepoURL is the URL to the git repository that contains the application manifests
	RepoURL string `json:"repoURL" protobuf:"bytes,1,name=repoURL"`
	// TargetRevision defines the revision of the source to hydrate
	TargetRevision string `json:"targetRevision" protobuf:"bytes,2,name=targetRevision"`
	// Path is a directory path within the Git repository where the manifests are located
	Path string `json:"path" protobuf:"bytes,3,name=path"`
}

// SyncSource specifies a location from which hydrated manifests may be synced. RepoURL is assumed based on the
// associated DrySource config in the SourceHydrator.
type SyncSource struct {
	// TargetBranch is the branch to which hydrated manifests should be committed
	TargetBranch string `json:"targetBranch" protobuf:"bytes,1,name=targetBranch"`
	// Path is a directory path within the git repository where hydrated manifests should be committed to and synced
	// from. If hydrateTo is set, this is just the path from which hydrated manifests will be synced.
	Path string `json:"path" protobuf:"bytes,2,name=path"`
}

// HydrateTo specifies a location to which hydrated manifests should be pushed as a "staging area" before being moved to
// the SyncSource. The RepoURL and Path are assumed based on the associated SyncSource config in the SourceHydrator.
type HydrateTo struct {
	// TargetBranch is the branch to which hydrated manifests should be committed
	TargetBranch string `json:"targetBranch" protobuf:"bytes,1,name=targetBranch"`
}

// DeepEquals returns true if the HydrateTo is deeply equal to the given HydrateTo.
func (in *HydrateTo) DeepEquals(to *HydrateTo) bool {
	if in == nil {
		return to == nil
	}
	if to == nil {
		// We already know in is not nil.
		return false
	}
	// Compare de-referenced structs.
	return *in == *to
}

// RefreshType specifies how to refresh the sources of a given application
type RefreshType string

const (
	RefreshTypeNormal RefreshType = "normal"
	RefreshTypeHard   RefreshType = "hard"
)

type RefTarget struct {
	Repo           Repository `protobuf:"bytes,1,opt,name=repo"`
	TargetRevision string     `protobuf:"bytes,2,opt,name=targetRevision"`
	Chart          string     `protobuf:"bytes,3,opt,name=chart"`
}

type RefTargetRevisionMapping map[string]*RefTarget

// ApplicationSourceHelm holds helm specific options
type ApplicationSourceHelm struct {
	// ValuesFiles is a list of Helm value files to use when generating a template
	ValueFiles []string `json:"valueFiles,omitempty" protobuf:"bytes,1,opt,name=valueFiles"`
	// Parameters is a list of Helm parameters which are passed to the helm template command upon manifest generation
	Parameters []HelmParameter `json:"parameters,omitempty" protobuf:"bytes,2,opt,name=parameters"`
	// ReleaseName is the Helm release name to use. If omitted it will use the application name
	ReleaseName string `json:"releaseName,omitempty" protobuf:"bytes,3,opt,name=releaseName"`
	// Values specifies Helm values to be passed to helm template, typically defined as a block. ValuesObject takes precedence over Values, so use one or the other.
	// +patchStrategy=replace
	Values string `json:"values,omitempty" patchStrategy:"replace" protobuf:"bytes,4,opt,name=values"`
	// FileParameters are file parameters to the helm template
	FileParameters []HelmFileParameter `json:"fileParameters,omitempty" protobuf:"bytes,5,opt,name=fileParameters"`
	// Version is the Helm version to use for templating ("3")
	Version string `json:"version,omitempty" protobuf:"bytes,6,opt,name=version"`
	// PassCredentials pass credentials to all domains (Helm's --pass-credentials)
	PassCredentials bool `json:"passCredentials,omitempty" protobuf:"bytes,7,opt,name=passCredentials"`
	// IgnoreMissingValueFiles prevents helm template from failing when valueFiles do not exist locally by not appending them to helm template --values
	IgnoreMissingValueFiles bool `json:"ignoreMissingValueFiles,omitempty" protobuf:"bytes,8,opt,name=ignoreMissingValueFiles"`
	// SkipCrds skips custom resource definition installation step (Helm's --skip-crds)
	SkipCrds bool `json:"skipCrds,omitempty" protobuf:"bytes,9,opt,name=skipCrds"`
	// ValuesObject specifies Helm values to be passed to helm template, defined as a map. This takes precedence over Values.
	// +kubebuilder:pruning:PreserveUnknownFields
	ValuesObject *runtime.RawExtension `json:"valuesObject,omitempty" protobuf:"bytes,10,opt,name=valuesObject"`
	// Namespace is an optional namespace to template with. If left empty, defaults to the app's destination namespace.
	Namespace string `json:"namespace,omitempty" protobuf:"bytes,11,opt,name=namespace"`
	// KubeVersion specifies the Kubernetes API version to pass to Helm when templating manifests. By default, Argo CD
	// uses the Kubernetes version of the target cluster.
	KubeVersion string `json:"kubeVersion,omitempty" protobuf:"bytes,12,opt,name=kubeVersion"`
	// APIVersions specifies the Kubernetes resource API versions to pass to Helm when templating manifests. By default,
	// Argo CD uses the API versions of the target cluster. The format is [group/]version/kind.
	APIVersions []string `json:"apiVersions,omitempty" protobuf:"bytes,13,opt,name=apiVersions"`
	// SkipTests skips test manifest installation step (Helm's --skip-tests).
	SkipTests bool `json:"skipTests,omitempty" protobuf:"bytes,14,opt,name=skipTests"`
	// SkipSchemaValidation skips JSON schema validation (Helm's --skip-schema-validation)
	SkipSchemaValidation bool `json:"skipSchemaValidation,omitempty" protobuf:"bytes,15,opt,name=skipSchemaValidation"`
}

// HelmParameter is a parameter that's passed to helm template during manifest generation
type HelmParameter struct {
	// Name is the name of the Helm parameter
	Name string `json:"name,omitempty" protobuf:"bytes,1,opt,name=name"`
	// Value is the value for the Helm parameter
	Value string `json:"value,omitempty" protobuf:"bytes,2,opt,name=value"`
	// ForceString determines whether to tell Helm to interpret booleans and numbers as strings
	ForceString bool `json:"forceString,omitempty" protobuf:"bytes,3,opt,name=forceString"`
}

// HelmFileParameter is a file parameter that's passed to helm template during manifest generation
type HelmFileParameter struct {
	// Name is the name of the Helm parameter
	Name string `json:"name,omitempty" protobuf:"bytes,1,opt,name=name"`
	// Path is the path to the file containing the values for the Helm parameter
	Path string `json:"path,omitempty" protobuf:"bytes,2,opt,name=path"`
}

var helmParameterRx = regexp.MustCompile(`([^\\]),`)

// NewHelmParameter parses a string in format name=value into a HelmParameter object and returns it
func NewHelmParameter(text string, forceString bool) (*HelmParameter, error) {
	parts := strings.SplitN(text, "=", 2)
	if len(parts) != 2 {
		return nil, fmt.Errorf("Expected helm parameter of the form: param=value. Received: %s", text)
	}
	return &HelmParameter{
		Name:        parts[0],
		Value:       helmParameterRx.ReplaceAllString(parts[1], `$1\,`),
		ForceString: forceString,
	}, nil
}

// NewHelmFileParameter parses a string in format name=value into a HelmFileParameter object and returns it
func NewHelmFileParameter(text string) (*HelmFileParameter, error) {
	parts := strings.SplitN(text, "=", 2)
	if len(parts) != 2 {
		return nil, fmt.Errorf("Expected helm file parameter of the form: param=path. Received: %s", text)
	}
	return &HelmFileParameter{
		Name: parts[0],
		Path: helmParameterRx.ReplaceAllString(parts[1], `$1\,`),
	}, nil
}

// AddParameter adds a HelmParameter to the application source. If a parameter with the same name already
// exists, its value will be overwritten. Otherwise, the HelmParameter will be appended as a new entry.
func (ash *ApplicationSourceHelm) AddParameter(p HelmParameter) {
	found := false
	for i, cp := range ash.Parameters {
		if cp.Name == p.Name {
			found = true
			ash.Parameters[i] = p
			break
		}
	}
	if !found {
		ash.Parameters = append(ash.Parameters, p)
	}
}

// AddFileParameter adds a HelmFileParameter to the application source. If a file parameter with the same name already
// exists, its value will be overwritten. Otherwise, the HelmFileParameter will be appended as a new entry.
func (ash *ApplicationSourceHelm) AddFileParameter(p HelmFileParameter) {
	found := false
	for i, cp := range ash.FileParameters {
		if cp.Name == p.Name {
			found = true
			ash.FileParameters[i] = p
			break
		}
	}
	if !found {
		ash.FileParameters = append(ash.FileParameters, p)
	}
}

// IsZero Returns true if the Helm options in an application source are considered zero
func (ash *ApplicationSourceHelm) IsZero() bool {
	return ash == nil || (ash.Version == "") && (ash.ReleaseName == "") && len(ash.ValueFiles) == 0 && len(ash.Parameters) == 0 && len(ash.FileParameters) == 0 && ash.ValuesIsEmpty() && !ash.PassCredentials && !ash.IgnoreMissingValueFiles && !ash.SkipCrds && !ash.SkipTests && !ash.SkipSchemaValidation && ash.KubeVersion == "" && len(ash.APIVersions) == 0 && ash.Namespace == ""
}

// KustomizeImage represents a Kustomize image definition in the format [old_image_name=]<image_name>:<image_tag>
type KustomizeImage string

func (i KustomizeImage) delim() string {
	for _, d := range []string{"=", ":", "@"} {
		if strings.Contains(string(i), d) {
			return d
		}
	}
	return ":"
}

// Match returns true if the image name matches (i.e. up to the first delimiter)
func (i KustomizeImage) Match(j KustomizeImage) bool {
	delim := j.delim()
	if !strings.Contains(string(j), delim) {
		return false
	}
	return strings.HasPrefix(string(i), strings.Split(string(j), delim)[0])
}

// KustomizeImages is a list of Kustomize images
type KustomizeImages []KustomizeImage

// Find returns a positive integer representing the index in the list of images
func (images KustomizeImages) Find(image KustomizeImage) int {
	for i, a := range images {
		if a.Match(image) {
			return i
		}
	}
	return -1
}

// ApplicationSourceKustomize holds options specific to an Application source specific to Kustomize
type ApplicationSourceKustomize struct {
	// NamePrefix is a prefix appended to resources for Kustomize apps
	NamePrefix string `json:"namePrefix,omitempty" protobuf:"bytes,1,opt,name=namePrefix"`
	// NameSuffix is a suffix appended to resources for Kustomize apps
	NameSuffix string `json:"nameSuffix,omitempty" protobuf:"bytes,2,opt,name=nameSuffix"`
	// Images is a list of Kustomize image override specifications
	Images KustomizeImages `json:"images,omitempty" protobuf:"bytes,3,opt,name=images"`
	// CommonLabels is a list of additional labels to add to rendered manifests
	CommonLabels map[string]string `json:"commonLabels,omitempty" protobuf:"bytes,4,opt,name=commonLabels"`
	// Version controls which version of Kustomize to use for rendering manifests
	Version string `json:"version,omitempty" protobuf:"bytes,5,opt,name=version"`
	// CommonAnnotations is a list of additional annotations to add to rendered manifests
	CommonAnnotations map[string]string `json:"commonAnnotations,omitempty" protobuf:"bytes,6,opt,name=commonAnnotations"`
	// ForceCommonLabels specifies whether to force applying common labels to resources for Kustomize apps
	ForceCommonLabels bool `json:"forceCommonLabels,omitempty" protobuf:"bytes,7,opt,name=forceCommonLabels"`
	// ForceCommonAnnotations specifies whether to force applying common annotations to resources for Kustomize apps
	ForceCommonAnnotations bool `json:"forceCommonAnnotations,omitempty" protobuf:"bytes,8,opt,name=forceCommonAnnotations"`
	// Namespace sets the namespace that Kustomize adds to all resources
	Namespace string `json:"namespace,omitempty" protobuf:"bytes,9,opt,name=namespace"`
	// CommonAnnotationsEnvsubst specifies whether to apply env variables substitution for annotation values
	CommonAnnotationsEnvsubst bool `json:"commonAnnotationsEnvsubst,omitempty" protobuf:"bytes,10,opt,name=commonAnnotationsEnvsubst"`
	// Replicas is a list of Kustomize Replicas override specifications
	Replicas KustomizeReplicas `json:"replicas,omitempty" protobuf:"bytes,11,opt,name=replicas"`
	// Patches is a list of Kustomize patches
	Patches KustomizePatches `json:"patches,omitempty" protobuf:"bytes,12,opt,name=patches"`
	// Components specifies a list of kustomize components to add to the kustomization before building
	Components []string `json:"components,omitempty" protobuf:"bytes,13,rep,name=components"`
	// IgnoreMissingComponents prevents kustomize from failing when components do not exist locally by not appending them to kustomization file
	IgnoreMissingComponents bool `json:"ignoreMissingComponents,omitempty" protobuf:"bytes,17,opt,name=ignoreMissingComponents"`
	// LabelWithoutSelector specifies whether to apply common labels to resource selectors or not
	LabelWithoutSelector bool `json:"labelWithoutSelector,omitempty" protobuf:"bytes,14,opt,name=labelWithoutSelector"`
	// KubeVersion specifies the Kubernetes API version to pass to Helm when templating manifests. By default, Argo CD
	// uses the Kubernetes version of the target cluster.
	KubeVersion string `json:"kubeVersion,omitempty" protobuf:"bytes,15,opt,name=kubeVersion"`
	// APIVersions specifies the Kubernetes resource API versions to pass to Helm when templating manifests. By default,
	// Argo CD uses the API versions of the target cluster. The format is [group/]version/kind.
	APIVersions []string `json:"apiVersions,omitempty" protobuf:"bytes,16,opt,name=apiVersions"`
}

type KustomizeReplica struct {
	// Name of Deployment or StatefulSet
	Name string `json:"name" protobuf:"bytes,1,name=name"`
	// Number of replicas
	Count intstr.IntOrString `json:"count" protobuf:"bytes,2,name=count"`
}

type KustomizeReplicas []KustomizeReplica

// GetIntCount returns Count converted to int.
// If parsing error occurs, returns 0 and error.
func (kr KustomizeReplica) GetIntCount() (int, error) {
	if kr.Count.Type == intstr.String {
		count, err := strconv.Atoi(kr.Count.StrVal)
		if err != nil {
			return 0, fmt.Errorf("expected integer value for count. Received: %s", kr.Count.StrVal)
		}
		return count, nil
	}
	return kr.Count.IntValue(), nil
}

// NewKustomizeReplica parses a string in format name=count into a KustomizeReplica object and returns it
func NewKustomizeReplica(text string) (*KustomizeReplica, error) {
	parts := strings.SplitN(text, "=", 2)
	if len(parts) != 2 {
		return nil, fmt.Errorf("expected parameter of the form: name=count. Received: %s", text)
	}

	kr := &KustomizeReplica{
		Name:  parts[0],
		Count: intstr.Parse(parts[1]),
	}

	if _, err := kr.GetIntCount(); err != nil {
		return nil, err
	}

	return kr, nil
}

type KustomizePatches []KustomizePatch

type KustomizePatch struct {
	Path    string             `json:"path,omitempty" yaml:"path,omitempty" protobuf:"bytes,1,opt,name=path"`
	Patch   string             `json:"patch,omitempty" yaml:"patch,omitempty" protobuf:"bytes,2,opt,name=patch"`
	Target  *KustomizeSelector `json:"target,omitempty" yaml:"target,omitempty" protobuf:"bytes,3,opt,name=target"`
	Options map[string]bool    `json:"options,omitempty" yaml:"options,omitempty" protobuf:"bytes,4,opt,name=options"`
}

// Copied from: https://github.com/kubernetes-sigs/kustomize/blob/cd7ba1744eadb793ab7cd056a76ee8a5ca725db9/api/types/patch.go
func (p *KustomizePatch) Equals(o KustomizePatch) bool {
	targetEqual := (p.Target == o.Target) ||
		(p.Target != nil && o.Target != nil && *p.Target == *o.Target)
	return p.Path == o.Path &&
		p.Patch == o.Patch &&
		targetEqual &&
		reflect.DeepEqual(p.Options, o.Options)
}

type KustomizeSelector struct {
	KustomizeResId     `json:",inline,omitempty" yaml:",inline,omitempty" protobuf:"bytes,1,opt,name=resId"`
	AnnotationSelector string `json:"annotationSelector,omitempty" yaml:"annotationSelector,omitempty" protobuf:"bytes,2,opt,name=annotationSelector"`
	LabelSelector      string `json:"labelSelector,omitempty" yaml:"labelSelector,omitempty" protobuf:"bytes,3,opt,name=labelSelector"`
}

type KustomizeResId struct {
	KustomizeGvk `json:",inline,omitempty" yaml:",inline,omitempty" protobuf:"bytes,1,opt,name=gvk"`
	Name         string `json:"name,omitempty" yaml:"name,omitempty" protobuf:"bytes,2,opt,name=name"`
	Namespace    string `json:"namespace,omitempty" yaml:"namespace,omitempty" protobuf:"bytes,3,opt,name=namespace"`
}

type KustomizeGvk struct {
	Group   string `json:"group,omitempty" yaml:"group,omitempty" protobuf:"bytes,1,opt,name=group"`
	Version string `json:"version,omitempty" yaml:"version,omitempty" protobuf:"bytes,2,opt,name=version"`
	Kind    string `json:"kind,omitempty" yaml:"kind,omitempty" protobuf:"bytes,3,opt,name=kind"`
}

// AllowsConcurrentProcessing returns true if multiple processes can run Kustomize builds on the same source at the same time
func (k *ApplicationSourceKustomize) AllowsConcurrentProcessing() bool {
	return len(k.Images) == 0 &&
		len(k.CommonLabels) == 0 &&
		len(k.CommonAnnotations) == 0 &&
		k.NamePrefix == "" &&
		k.Namespace == "" &&
		k.NameSuffix == "" &&
		len(k.Patches) == 0 &&
		len(k.Components) == 0
}

// IsZero returns true when the Kustomize options are considered empty
func (k *ApplicationSourceKustomize) IsZero() bool {
	return k == nil ||
		k.NamePrefix == "" &&
			k.NameSuffix == "" &&
			k.Version == "" &&
			k.Namespace == "" &&
			len(k.Images) == 0 &&
			len(k.Replicas) == 0 &&
			len(k.CommonLabels) == 0 &&
			len(k.CommonAnnotations) == 0 &&
			len(k.Patches) == 0 &&
			len(k.Components) == 0 &&
			k.KubeVersion == "" &&
			len(k.APIVersions) == 0 &&
			!k.IgnoreMissingComponents
}

// MergeImage merges a new Kustomize image identifier in to a list of images
func (k *ApplicationSourceKustomize) MergeImage(image KustomizeImage) {
	i := k.Images.Find(image)
	if i >= 0 {
		k.Images[i] = image
	} else {
		k.Images = append(k.Images, image)
	}
}

// MergeReplica merges a new Kustomize replica identifier in to a list of replicas
func (k *ApplicationSourceKustomize) MergeReplica(replica KustomizeReplica) {
	i := k.Replicas.FindByName(replica.Name)
	if i >= 0 {
		k.Replicas[i] = replica
	} else {
		k.Replicas = append(k.Replicas, replica)
	}
}

// Find returns a positive integer representing the index in the list of replicas
func (rs KustomizeReplicas) FindByName(name string) int {
	for i, r := range rs {
		if r.Name == name {
			return i
		}
	}
	return -1
}

// JsonnetVar represents a variable to be passed to jsonnet during manifest generation
type JsonnetVar struct {
	Name  string `json:"name" protobuf:"bytes,1,opt,name=name"`
	Value string `json:"value" protobuf:"bytes,2,opt,name=value"`
	Code  bool   `json:"code,omitempty" protobuf:"bytes,3,opt,name=code"`
}

// NewJsonnetVar parses a Jsonnet variable from a string in the format name=value
func NewJsonnetVar(s string, code bool) JsonnetVar {
	parts := strings.SplitN(s, "=", 2)
	if len(parts) == 2 {
		return JsonnetVar{Name: parts[0], Value: parts[1], Code: code}
	}
	return JsonnetVar{Name: s, Code: code}
}

// ApplicationSourceJsonnet holds options specific to applications of type Jsonnet
type ApplicationSourceJsonnet struct {
	// ExtVars is a list of Jsonnet External Variables
	ExtVars []JsonnetVar `json:"extVars,omitempty" protobuf:"bytes,1,opt,name=extVars"`
	// TLAS is a list of Jsonnet Top-level Arguments
	TLAs []JsonnetVar `json:"tlas,omitempty" protobuf:"bytes,2,opt,name=tlas"`
	// Additional library search dirs
	Libs []string `json:"libs,omitempty" protobuf:"bytes,3,opt,name=libs"`
}

// IsZero returns true if the JSonnet options of an application are considered to be empty
func (j *ApplicationSourceJsonnet) IsZero() bool {
	return j == nil || len(j.ExtVars) == 0 && len(j.TLAs) == 0 && len(j.Libs) == 0
}

// ApplicationSourceDirectory holds options for applications of type plain YAML or Jsonnet
type ApplicationSourceDirectory struct {
	// Recurse specifies whether to scan a directory recursively for manifests
	Recurse bool `json:"recurse,omitempty" protobuf:"bytes,1,opt,name=recurse"`
	// Jsonnet holds options specific to Jsonnet
	Jsonnet ApplicationSourceJsonnet `json:"jsonnet,omitempty" protobuf:"bytes,2,opt,name=jsonnet"`
	// Exclude contains a glob pattern to match paths against that should be explicitly excluded from being used during manifest generation
	Exclude string `json:"exclude,omitempty" protobuf:"bytes,3,opt,name=exclude"`
	// Include contains a glob pattern to match paths against that should be explicitly included during manifest generation
	Include string `json:"include,omitempty" protobuf:"bytes,4,opt,name=include"`
}

// IsZero returns true if the ApplicationSourceDirectory is considered empty
func (d *ApplicationSourceDirectory) IsZero() bool {
	return d == nil || !d.Recurse && d.Jsonnet.IsZero()
}

type OptionalMap struct {
	// Map is the value of a map type parameter.
	// +optional
	Map map[string]string `json:"map" protobuf:"bytes,1,rep,name=map"`
	// We need the explicit +optional so that kube-builder generates the CRD without marking this as required.
}

// Equals returns true if the two OptionalMap objects are equal. We can't use reflect.DeepEqual because it will return
// false if one of the maps is nil and the other is an empty map. This is because the JSON unmarshaller will set the
// map to nil if it is empty, but the protobuf unmarshaller will set it to an empty map.
func (o *OptionalMap) Equals(other *OptionalMap) bool {
	if o == nil && other == nil {
		return true
	}
	if o == nil || other == nil {
		return false
	}
	if len(o.Map) != len(other.Map) {
		return false
	}
	if o.Map == nil && other.Map == nil {
		return true
	}
	// The next two blocks are critical. Depending on whether the struct was populated from JSON or protobufs, the map
	// field will be either nil or an empty map. They mean the same thing: the map is empty.
	if o.Map == nil && len(other.Map) == 0 {
		return true
	}
	if other.Map == nil && len(o.Map) == 0 {
		return true
	}
	return reflect.DeepEqual(o.Map, other.Map)
}

type OptionalArray struct {
	// Array is the value of an array type parameter.
	// +optional
	Array []string `json:"array" protobuf:"bytes,1,rep,name=array"`
	// We need the explicit +optional so that kube-builder generates the CRD without marking this as required.
}

// Equals returns true if the two OptionalArray objects are equal. We can't use reflect.DeepEqual because it will return
// false if one of the arrays is nil and the other is an empty array. This is because the JSON unmarshaller will set the
// array to nil if it is empty, but the protobuf unmarshaller will set it to an empty array.
func (o *OptionalArray) Equals(other *OptionalArray) bool {
	if o == nil && other == nil {
		return true
	}
	if o == nil || other == nil {
		return false
	}
	if len(o.Array) != len(other.Array) {
		return false
	}
	if o.Array == nil && other.Array == nil {
		return true
	}
	// The next two blocks are critical. Depending on whether the struct was populated from JSON or protobufs, the array
	// field will be either nil or an empty array. They mean the same thing: the array is empty.
	if o.Array == nil && len(other.Array) == 0 {
		return true
	}
	if other.Array == nil && len(o.Array) == 0 {
		return true
	}
	return reflect.DeepEqual(o.Array, other.Array)
}

type ApplicationSourcePluginParameter struct {
	// We use pointers to structs because go-to-protobuf represents pointers to arrays/maps as repeated fields.
	// These repeated fields have no way to represent "present but empty." So we would have no way to distinguish
	// {name: parameters, array: []} from {name: parameter}
	// By wrapping the array/map in a struct, we can use a pointer to the struct to represent "present but empty."

	// Name is the name identifying a parameter.
	Name string `json:"name,omitempty" protobuf:"bytes,1,opt,name=name"`
	// String_ is the value of a string type parameter.
	String_ *string `json:"string,omitempty" protobuf:"bytes,5,opt,name=string"`
	// Map is the value of a map type parameter.
	*OptionalMap `json:",omitempty" protobuf:"bytes,3,rep,name=map"`
	// Array is the value of an array type parameter.
	*OptionalArray `json:",omitempty" protobuf:"bytes,4,rep,name=array"`
}

func (p ApplicationSourcePluginParameter) Equals(other ApplicationSourcePluginParameter) bool {
	if p.Name != other.Name {
		return false
	}
	if !reflect.DeepEqual(p.String_, other.String_) {
		return false
	}
	return p.OptionalMap.Equals(other.OptionalMap) && p.OptionalArray.Equals(other.OptionalArray)
}

// MarshalJSON is a custom JSON marshaller for ApplicationSourcePluginParameter. We need this custom marshaler because,
// when ApplicationSourcePluginParameter is unmarshaled, either from JSON or protobufs, the fields inside OptionalMap and
// OptionalArray are not set. The default JSON marshaler marshals these as "null." But really what we want to represent
// is an empty map or array.
//
// There are efforts to change things upstream, but nothing has been merged yet. See https://github.com/golang/go/issues/37711
func (p ApplicationSourcePluginParameter) MarshalJSON() ([]byte, error) {
	out := map[string]any{}
	out["name"] = p.Name
	if p.String_ != nil {
		out["string"] = p.String_
	}
	if p.OptionalMap != nil {
		if p.OptionalMap.Map == nil {
			// Nil is not the same as a nil map. Nil means the field was not set, while a nil map means the field was set to an empty map.
			// Either way, we want to marshal it as "{}".
			out["map"] = map[string]string{}
		} else {
			out["map"] = p.OptionalMap.Map
		}
	}
	if p.OptionalArray != nil {
		if p.OptionalArray.Array == nil {
			// Nil is not the same as a nil array. Nil means the field was not set, while a nil array means the field was set to an empty array.
			// Either way, we want to marshal it as "[]".
			out["array"] = []string{}
		} else {
			out["array"] = p.OptionalArray.Array
		}
	}
	bytes, err := json.Marshal(out)
	if err != nil {
		return nil, err
	}
	return bytes, nil
}

type ApplicationSourcePluginParameters []ApplicationSourcePluginParameter

func (p ApplicationSourcePluginParameters) Equals(other ApplicationSourcePluginParameters) bool {
	if len(p) != len(other) {
		return false
	}
	for i := range p {
		if !p[i].Equals(other[i]) {
			return false
		}
	}
	return true
}

func (p ApplicationSourcePluginParameters) IsZero() bool {
	return len(p) == 0
}

// Environ builds a list of environment variables to represent parameters sent to a plugin from the Application
// manifest. Parameters are represented as one large stringified JSON array (under `ARGOCD_APP_PARAMETERS`). They're
// also represented as individual environment variables, each variable's key being an escaped version of the parameter's
// name.
func (p ApplicationSourcePluginParameters) Environ() ([]string, error) {
	out, err := json.Marshal(p)
	if err != nil {
		return nil, fmt.Errorf("failed to marshal plugin parameters: %w", err)
	}
	jsonParam := "ARGOCD_APP_PARAMETERS=" + string(out)

	env := []string{jsonParam}

	for _, param := range p {
		envBaseName := "PARAM_" + escaped(param.Name)
		if param.String_ != nil {
			env = append(env, fmt.Sprintf("%s=%s", envBaseName, *param.String_))
		}
		if param.OptionalMap != nil {
			for key, value := range param.OptionalMap.Map {
				env = append(env, fmt.Sprintf("%s_%s=%s", envBaseName, escaped(key), value))
			}
		}
		if param.OptionalArray != nil {
			for i, value := range param.OptionalArray.Array {
				env = append(env, fmt.Sprintf("%s_%d=%s", envBaseName, i, value))
			}
		}
	}

	return env, nil
}

func escaped(paramName string) string {
	newParamName := strings.ToUpper(paramName)
	invalidParamCharRegex := regexp.MustCompile("[^A-Z0-9_]")
	return invalidParamCharRegex.ReplaceAllString(newParamName, "_")
}

// ApplicationSourcePlugin holds options specific to config management plugins
type ApplicationSourcePlugin struct {
	Name       string `json:"name,omitempty" protobuf:"bytes,1,opt,name=name"`
	Env        `json:"env,omitempty" protobuf:"bytes,2,opt,name=env"`
	Parameters ApplicationSourcePluginParameters `json:"parameters,omitempty" protobuf:"bytes,3,opt,name=parameters"`
}

func (c *ApplicationSourcePlugin) Equals(other *ApplicationSourcePlugin) bool {
	if c == nil && other == nil {
		return true
	}
	if c == nil || other == nil {
		return false
	}
	if !c.Parameters.Equals(other.Parameters) {
		return false
	}
	// DeepEqual works fine for fields besides Parameters. Since we already know that Parameters are equal, we can
	// set them to nil and then do a DeepEqual.
	leftCopy := c.DeepCopy()
	rightCopy := other.DeepCopy()
	leftCopy.Parameters = nil
	rightCopy.Parameters = nil
	return reflect.DeepEqual(leftCopy, rightCopy)
}

// IsZero returns true if the ApplicationSourcePlugin is considered empty
func (c *ApplicationSourcePlugin) IsZero() bool {
	return c == nil || c.Name == "" && c.Env.IsZero() && c.Parameters.IsZero()
}

// AddEnvEntry merges an EnvEntry into a list of entries. If an entry with the same name already exists,
// its value will be overwritten. Otherwise, the entry is appended to the list.
func (c *ApplicationSourcePlugin) AddEnvEntry(e *EnvEntry) {
	found := false
	for i, ce := range c.Env {
		if ce.Name == e.Name {
			found = true
			c.Env[i] = e
			break
		}
	}
	if !found {
		c.Env = append(c.Env, e)
	}
}

// RemoveEnvEntry removes an EnvEntry if present, from a list of entries.
func (c *ApplicationSourcePlugin) RemoveEnvEntry(key string) error {
	for i, ce := range c.Env {
		if ce.Name == key {
			c.Env[i] = c.Env[len(c.Env)-1]
			c.Env = c.Env[:len(c.Env)-1]
			return nil
		}
	}
	return fmt.Errorf("unable to find env variable with key %q for plugin %q", key, c.Name)
}

// ApplicationDestination holds information about the application's destination
type ApplicationDestination struct {
	// Server specifies the URL of the target cluster's Kubernetes control plane API. This must be set if Name is not set.
	Server string `json:"server,omitempty" protobuf:"bytes,1,opt,name=server"`
	// Namespace specifies the target namespace for the application's resources.
	// The namespace will only be set for namespace-scoped resources that have not set a value for .metadata.namespace
	Namespace string `json:"namespace,omitempty" protobuf:"bytes,2,opt,name=namespace"`
	// Name is an alternate way of specifying the target cluster by its symbolic name. This must be set if Server is not set.
	Name string `json:"name,omitempty" protobuf:"bytes,3,opt,name=name"`
}

type ResourceHealthLocation string

var (
	ResourceHealthLocationInline  ResourceHealthLocation
	ResourceHealthLocationAppTree ResourceHealthLocation = "appTree"
)

// ApplicationStatus contains status information for the application
type ApplicationStatus struct {
	// Resources is a list of Kubernetes resources managed by this application
	Resources []ResourceStatus `json:"resources,omitempty" protobuf:"bytes,1,opt,name=resources"`
	// Sync contains information about the application's current sync status
	Sync SyncStatus `json:"sync,omitempty" protobuf:"bytes,2,opt,name=sync"`
	// Health contains information about the application's current health status
	Health HealthStatus `json:"health,omitempty" protobuf:"bytes,3,opt,name=health"`
	// History contains information about the application's sync history
	History RevisionHistories `json:"history,omitempty" protobuf:"bytes,4,opt,name=history"`
	// Conditions is a list of currently observed application conditions
	Conditions []ApplicationCondition `json:"conditions,omitempty" protobuf:"bytes,5,opt,name=conditions"`
	// ReconciledAt indicates when the application state was reconciled using the latest git version
	ReconciledAt *metav1.Time `json:"reconciledAt,omitempty" protobuf:"bytes,6,opt,name=reconciledAt"`
	// OperationState contains information about any ongoing operations, such as a sync
	OperationState *OperationState `json:"operationState,omitempty" protobuf:"bytes,7,opt,name=operationState"`
	// ObservedAt indicates when the application state was updated without querying latest git state
	// Deprecated: controller no longer updates ObservedAt field
	ObservedAt *metav1.Time `json:"observedAt,omitempty" protobuf:"bytes,8,opt,name=observedAt"`
	// SourceType specifies the type of this application
	SourceType ApplicationSourceType `json:"sourceType,omitempty" protobuf:"bytes,9,opt,name=sourceType"`
	// Summary contains a list of URLs and container images used by this application
	Summary ApplicationSummary `json:"summary,omitempty" protobuf:"bytes,10,opt,name=summary"`
	// ResourceHealthSource indicates where the resource health status is stored: inline if not set or appTree
	ResourceHealthSource ResourceHealthLocation `json:"resourceHealthSource,omitempty" protobuf:"bytes,11,opt,name=resourceHealthSource"`
	// SourceTypes specifies the type of the sources included in the application
	SourceTypes []ApplicationSourceType `json:"sourceTypes,omitempty" protobuf:"bytes,12,opt,name=sourceTypes"`
	// ControllerNamespace indicates the namespace in which the application controller is located
	ControllerNamespace string `json:"controllerNamespace,omitempty" protobuf:"bytes,13,opt,name=controllerNamespace"`
	// SourceHydrator stores information about the current state of source hydration
	SourceHydrator SourceHydratorStatus `json:"sourceHydrator,omitempty" protobuf:"bytes,14,opt,name=sourceHydrator"`
}

// SourceHydratorStatus contains information about the current state of source hydration
type SourceHydratorStatus struct {
	// LastSuccessfulOperation holds info about the most recent successful hydration
	LastSuccessfulOperation *SuccessfulHydrateOperation `json:"lastSuccessfulOperation,omitempty" protobuf:"bytes,1,opt,name=lastSuccessfulOperation"`
	// CurrentOperation holds the status of the hydrate operation
	CurrentOperation *HydrateOperation `json:"currentOperation,omitempty" protobuf:"bytes,2,opt,name=currentOperation"`
}

func (status *ApplicationStatus) FindResource(key kube.ResourceKey) (*ResourceStatus, bool) {
	for i := range status.Resources {
		res := status.Resources[i]
		if kube.NewResourceKey(res.Group, res.Kind, res.Namespace, res.Name) == key {
			return &res, true
		}
	}
	return nil, false
}

// HydrateOperation contains information about the most recent hydrate operation
type HydrateOperation struct {
	// StartedAt indicates when the hydrate operation started
	StartedAt metav1.Time `json:"startedAt,omitempty" protobuf:"bytes,1,opt,name=startedAt"`
	// FinishedAt indicates when the hydrate operation finished
	FinishedAt *metav1.Time `json:"finishedAt,omitempty" protobuf:"bytes,2,opt,name=finishedAt"`
	// Phase indicates the status of the hydrate operation
	Phase HydrateOperationPhase `json:"phase" protobuf:"bytes,3,opt,name=phase"`
	// Message contains a message describing the current status of the hydrate operation
	Message string `json:"message" protobuf:"bytes,4,opt,name=message"`
	// DrySHA holds the resolved revision (sha) of the dry source as of the most recent reconciliation
	DrySHA string `json:"drySHA,omitempty" protobuf:"bytes,5,opt,name=drySHA"`
	// HydratedSHA holds the resolved revision (sha) of the hydrated source as of the most recent reconciliation
	HydratedSHA string `json:"hydratedSHA,omitempty" protobuf:"bytes,6,opt,name=hydratedSHA"`
	// SourceHydrator holds the hydrator config used for the hydrate operation
	SourceHydrator SourceHydrator `json:"sourceHydrator,omitempty" protobuf:"bytes,7,opt,name=sourceHydrator"`
}

// SuccessfulHydrateOperation contains information about the most recent successful hydrate operation
type SuccessfulHydrateOperation struct {
	// DrySHA holds the resolved revision (sha) of the dry source as of the most recent reconciliation
	DrySHA string `json:"drySHA,omitempty" protobuf:"bytes,5,opt,name=drySHA"`
	// HydratedSHA holds the resolved revision (sha) of the hydrated source as of the most recent reconciliation
	HydratedSHA string `json:"hydratedSHA,omitempty" protobuf:"bytes,6,opt,name=hydratedSHA"`
	// SourceHydrator holds the hydrator config used for the hydrate operation
	SourceHydrator SourceHydrator `json:"sourceHydrator,omitempty" protobuf:"bytes,7,opt,name=sourceHydrator"`
}

// HydrateOperationPhase indicates the status of a hydrate operation
// +kubebuilder:validation:Enum=Hydrating;Failed;Hydrated
type HydrateOperationPhase string

const (
	HydrateOperationPhaseHydrating HydrateOperationPhase = "Hydrating"
	HydrateOperationPhaseFailed    HydrateOperationPhase = "Failed"
	HydrateOperationPhaseHydrated  HydrateOperationPhase = "Hydrated"
)

// GetRevisions will return the current revision associated with the Application.
// If app has multisources, it will return all corresponding revisions preserving
// order from the app.spec.sources. If app has only one source, it will return a
// single revision in the list.
func (status *ApplicationStatus) GetRevisions() []string {
	revisions := []string{}
	if len(status.Sync.Revisions) > 0 {
		revisions = status.Sync.Revisions
	} else if status.Sync.Revision != "" {
		revisions = append(revisions, status.Sync.Revision)
	}
	return revisions
}

// BuildComparedToStatus will build a ComparedTo object based on the current
// Application state.
func (spec *ApplicationSpec) BuildComparedToStatus() ComparedTo {
	ct := ComparedTo{
		Destination:       spec.Destination,
		IgnoreDifferences: spec.IgnoreDifferences,
	}
	if spec.HasMultipleSources() {
		ct.Sources = spec.Sources
	} else {
		ct.Source = spec.GetSource()
	}
	return ct
}

// JWTTokens represents a list of JWT tokens
type JWTTokens struct {
	Items []JWTToken `json:"items,omitempty" protobuf:"bytes,1,opt,name=items"`
}

// OperationInitiator contains information about the initiator of an operation
type OperationInitiator struct {
	// Username contains the name of a user who started operation
	Username string `json:"username,omitempty" protobuf:"bytes,1,opt,name=username"`
	// Automated is set to true if operation was initiated automatically by the application controller.
	Automated bool `json:"automated,omitempty" protobuf:"bytes,2,opt,name=automated"`
}

// Operation contains information about a requested or running operation
type Operation struct {
	// Sync contains parameters for the operation
	Sync *SyncOperation `json:"sync,omitempty" protobuf:"bytes,1,opt,name=sync"`
	// InitiatedBy contains information about who initiated the operations
	InitiatedBy OperationInitiator `json:"initiatedBy,omitempty" protobuf:"bytes,2,opt,name=initiatedBy"`
	// Info is a list of informational items for this operation
	Info []*Info `json:"info,omitempty" protobuf:"bytes,3,name=info"`
	// Retry controls the strategy to apply if a sync fails
	Retry RetryStrategy `json:"retry,omitempty" protobuf:"bytes,4,opt,name=retry"`
}

// DryRun returns true if an operation was requested to be performed in dry run mode
func (o *Operation) DryRun() bool {
	if o.Sync != nil {
		return o.Sync.DryRun
	}
	return false
}

// SyncOperationResource contains resources to sync.
type SyncOperationResource struct {
	Group     string `json:"group,omitempty" protobuf:"bytes,1,opt,name=group"`
	Kind      string `json:"kind" protobuf:"bytes,2,opt,name=kind"`
	Name      string `json:"name" protobuf:"bytes,3,opt,name=name"`
	Namespace string `json:"namespace,omitempty" protobuf:"bytes,4,opt,name=namespace"`
	Exclude   bool   `json:"-"`
}

// RevisionHistories is a array of history, oldest first and newest last
type RevisionHistories []RevisionHistory

// LastRevisionHistory returns the latest history item from the revision history
func (in RevisionHistories) LastRevisionHistory() RevisionHistory {
	return in[len(in)-1]
}

// Trunc truncates the list of history items to size n
func (in RevisionHistories) Trunc(n int) RevisionHistories {
	i := len(in) - n
	if i > 0 {
		in = in[i:]
	}
	return in
}

// HasIdentity determines whether a sync operation is identified by a manifest
func (r SyncOperationResource) HasIdentity(name string, namespace string, gvk schema.GroupVersionKind) bool {
	if name == r.Name && gvk.Kind == r.Kind && gvk.Group == r.Group && (r.Namespace == "" || namespace == r.Namespace) {
		return true
	}
	return false
}

// Compare determines whether an app resource matches the resource filter during sync or wait.
func (r SyncOperationResource) Compare(name string, namespace string, gvk schema.GroupVersionKind) bool {
	if (r.Group == "*" || gvk.Group == r.Group) &&
		(r.Kind == "*" || gvk.Kind == r.Kind) &&
		(r.Name == "*" || name == r.Name) &&
		(r.Namespace == "*" || r.Namespace == "" || namespace == r.Namespace) {
		return true
	}
	return false
}

// SyncOperation contains details about a sync operation.
type SyncOperation struct {
	// Revision is the revision (Git) or chart version (Helm) which to sync the application to
	// If omitted, will use the revision specified in app spec.
	Revision string `json:"revision,omitempty" protobuf:"bytes,1,opt,name=revision"`
	// Prune specifies to delete resources from the cluster that are no longer tracked in git
	Prune bool `json:"prune,omitempty" protobuf:"bytes,2,opt,name=prune"`
	// DryRun specifies to perform a `kubectl apply --dry-run` without actually performing the sync
	DryRun bool `json:"dryRun,omitempty" protobuf:"bytes,3,opt,name=dryRun"`
	// SyncStrategy describes how to perform the sync
	SyncStrategy *SyncStrategy `json:"syncStrategy,omitempty" protobuf:"bytes,4,opt,name=syncStrategy"`
	// Resources describes which resources shall be part of the sync
	Resources []SyncOperationResource `json:"resources,omitempty" protobuf:"bytes,6,opt,name=resources"`
	// Source overrides the source definition set in the application.
	// This is typically set in a Rollback operation and is nil during a Sync operation
	Source *ApplicationSource `json:"source,omitempty" protobuf:"bytes,7,opt,name=source"`
	// Manifests is an optional field that overrides sync source with a local directory for development
	Manifests []string `json:"manifests,omitempty" protobuf:"bytes,8,opt,name=manifests"`
	// SyncOptions provide per-sync sync-options, e.g. Validate=false
	SyncOptions SyncOptions `json:"syncOptions,omitempty" protobuf:"bytes,9,opt,name=syncOptions"`
	// Sources overrides the source definition set in the application.
	// This is typically set in a Rollback operation and is nil during a Sync operation
	Sources ApplicationSources `json:"sources,omitempty" protobuf:"bytes,10,opt,name=sources"`
	// Revisions is the list of revision (Git) or chart version (Helm) which to sync each source in sources field for the application to
	// If omitted, will use the revision specified in app spec.
	Revisions []string `json:"revisions,omitempty" protobuf:"bytes,11,opt,name=revisions"`
	// SelfHealAttemptsCount contains the number of auto-heal attempts
	SelfHealAttemptsCount int64 `json:"autoHealAttemptsCount,omitempty" protobuf:"bytes,12,opt,name=autoHealAttemptsCount"`
}

// IsApplyStrategy returns true if the sync strategy is "apply"
func (o *SyncOperation) IsApplyStrategy() bool {
	return o.SyncStrategy != nil && o.SyncStrategy.Apply != nil
}

// OperationState contains information about state of a running operation
type OperationState struct {
	// Operation is the original requested operation
	Operation Operation `json:"operation" protobuf:"bytes,1,opt,name=operation"`
	// Phase is the current phase of the operation
	Phase synccommon.OperationPhase `json:"phase" protobuf:"bytes,2,opt,name=phase"`
	// Message holds any pertinent messages when attempting to perform operation (typically errors).
	Message string `json:"message,omitempty" protobuf:"bytes,3,opt,name=message"`
	// SyncResult is the result of a Sync operation
	SyncResult *SyncOperationResult `json:"syncResult,omitempty" protobuf:"bytes,4,opt,name=syncResult"`
	// StartedAt contains time of operation start
	StartedAt metav1.Time `json:"startedAt" protobuf:"bytes,6,opt,name=startedAt"`
	// FinishedAt contains time of operation completion
	FinishedAt *metav1.Time `json:"finishedAt,omitempty" protobuf:"bytes,7,opt,name=finishedAt"`
	// RetryCount contains time of operation retries
	RetryCount int64 `json:"retryCount,omitempty" protobuf:"bytes,8,opt,name=retryCount"`
}

type Info struct {
	Name  string `json:"name" protobuf:"bytes,1,name=name"`
	Value string `json:"value" protobuf:"bytes,2,name=value"`
}

type SyncOptions []string

// AddOption adds a sync option to the list of sync options and returns the modified list.
// If option was already set, returns the unmodified list of sync options.
func (o SyncOptions) AddOption(option string) SyncOptions {
	for _, j := range o {
		if j == option {
			return o
		}
	}
	return append(o, option)
}

// RemoveOption removes a sync option from the list of sync options and returns the modified list.
// If option has not been already set, returns the unmodified list of sync options.
func (o SyncOptions) RemoveOption(option string) SyncOptions {
	for i, j := range o {
		if j == option {
			return append(o[:i], o[i+1:]...)
		}
	}
	return o
}

// HasOption returns true if the list of sync options contains given option
func (o SyncOptions) HasOption(option string) bool {
	for _, i := range o {
		if option == i {
			return true
		}
	}
	return false
}

type ManagedNamespaceMetadata struct {
	Labels      map[string]string `json:"labels,omitempty" protobuf:"bytes,1,opt,name=labels"`
	Annotations map[string]string `json:"annotations,omitempty" protobuf:"bytes,2,opt,name=annotations"`
}

// SyncPolicy controls when a sync will be performed in response to updates in git
type SyncPolicy struct {
	// Automated will keep an application synced to the target revision
	Automated *SyncPolicyAutomated `json:"automated,omitempty" protobuf:"bytes,1,opt,name=automated"`
	// Options allow you to specify whole app sync-options
	SyncOptions SyncOptions `json:"syncOptions,omitempty" protobuf:"bytes,2,opt,name=syncOptions"`
	// Retry controls failed sync retry behavior
	Retry *RetryStrategy `json:"retry,omitempty" protobuf:"bytes,3,opt,name=retry"`
	// ManagedNamespaceMetadata controls metadata in the given namespace (if CreateNamespace=true)
	ManagedNamespaceMetadata *ManagedNamespaceMetadata `json:"managedNamespaceMetadata,omitempty" protobuf:"bytes,4,opt,name=managedNamespaceMetadata"`
	// If you add a field here, be sure to update IsZero.
}

// IsZero returns true if the sync policy is empty
func (p *SyncPolicy) IsZero() bool {
	return p == nil || (p.Automated == nil && len(p.SyncOptions) == 0 && p.Retry == nil && p.ManagedNamespaceMetadata == nil)
}

// RetryStrategy contains information about the strategy to apply when a sync failed
type RetryStrategy struct {
	// Limit is the maximum number of attempts for retrying a failed sync. If set to 0, no retries will be performed.
	Limit int64 `json:"limit,omitempty" protobuf:"bytes,1,opt,name=limit"`
	// Backoff controls how to backoff on subsequent retries of failed syncs
	Backoff *Backoff `json:"backoff,omitempty" protobuf:"bytes,2,opt,name=backoff,casttype=Backoff"`
}

func parseStringToDuration(durationString string) (time.Duration, error) {
	var suspendDuration time.Duration
	// If no units are attached, treat as seconds
	if val, err := strconv.Atoi(durationString); err == nil {
		suspendDuration = time.Duration(val) * time.Second
	} else if duration, err := time.ParseDuration(durationString); err == nil {
		suspendDuration = duration
	} else {
		return 0, fmt.Errorf("unable to parse %s as a duration", durationString)
	}
	return suspendDuration, nil
}

// NextRetryAt calculates the earliest time the next retry should be performed on a failing sync
func (r *RetryStrategy) NextRetryAt(lastAttempt time.Time, retryCounts int64) (time.Time, error) {
	maxDuration := DefaultSyncRetryMaxDuration
	duration := DefaultSyncRetryDuration
	factor := DefaultSyncRetryFactor
	var err error
	if r.Backoff != nil {
		if r.Backoff.Duration != "" {
			if duration, err = parseStringToDuration(r.Backoff.Duration); err != nil {
				return time.Time{}, err
			}
		}
		if r.Backoff.MaxDuration != "" {
			if maxDuration, err = parseStringToDuration(r.Backoff.MaxDuration); err != nil {
				return time.Time{}, err
			}
		}
		if r.Backoff.Factor != nil {
			factor = *r.Backoff.Factor
		}
	}
	// Formula: timeToWait = duration * factor^retry_number
	// Note that timeToWait should equal to duration for the first retry attempt.
	// When timeToWait is more than maxDuration retry should be performed at maxDuration.
	timeToWait := float64(duration) * (math.Pow(float64(factor), float64(retryCounts)))
	if maxDuration > 0 {
		timeToWait = math.Min(float64(maxDuration), timeToWait)
	}
	return lastAttempt.Add(time.Duration(timeToWait)), nil
}

// Backoff is the backoff strategy to use on subsequent retries for failing syncs
type Backoff struct {
	// Duration is the amount to back off. Default unit is seconds, but could also be a duration (e.g. "2m", "1h")
	Duration string `json:"duration,omitempty" protobuf:"bytes,1,opt,name=duration"`
	// Factor is a factor to multiply the base duration after each failed retry
	Factor *int64 `json:"factor,omitempty" protobuf:"bytes,2,name=factor"`
	// MaxDuration is the maximum amount of time allowed for the backoff strategy
	MaxDuration string `json:"maxDuration,omitempty" protobuf:"bytes,3,opt,name=maxDuration"`
}

// SyncPolicyAutomated controls the behavior of an automated sync
type SyncPolicyAutomated struct {
	// Prune specifies whether to delete resources from the cluster that are not found in the sources anymore as part of automated sync (default: false)
	Prune bool `json:"prune,omitempty" protobuf:"bytes,1,opt,name=prune"`
	// SelfHeal specifies whether to revert resources back to their desired state upon modification in the cluster (default: false)
	SelfHeal bool `json:"selfHeal,omitempty" protobuf:"bytes,2,opt,name=selfHeal"`
	// AllowEmpty allows apps have zero live resources (default: false)
	AllowEmpty bool `json:"allowEmpty,omitempty" protobuf:"bytes,3,opt,name=allowEmpty"`
}

// SyncStrategy controls the manner in which a sync is performed
type SyncStrategy struct {
	// Apply will perform a `kubectl apply` to perform the sync.
	Apply *SyncStrategyApply `json:"apply,omitempty" protobuf:"bytes,1,opt,name=apply"`
	// Hook will submit any referenced resources to perform the sync. This is the default strategy
	Hook *SyncStrategyHook `json:"hook,omitempty" protobuf:"bytes,2,opt,name=hook"`
}

// Force returns true if the sync strategy specifies to perform a forced sync
func (m *SyncStrategy) Force() bool {
	switch {
	case m == nil:
		return false
	case m.Apply != nil:
		return m.Apply.Force
	case m.Hook != nil:
		return m.Hook.Force
	}
	return false
}

// SyncStrategyApply uses `kubectl apply` to perform the apply
type SyncStrategyApply struct {
	// Force indicates whether or not to supply the --force flag to `kubectl apply`.
	// The --force flag deletes and re-create the resource, when PATCH encounters conflict and has
	// retried for 5 times.
	Force bool `json:"force,omitempty" protobuf:"bytes,1,opt,name=force"`
}

// SyncStrategyHook will perform a sync using hooks annotations.
// If no hook annotation is specified falls back to `kubectl apply`.
type SyncStrategyHook struct {
	// Embed SyncStrategyApply type to inherit any `apply` options
	// +optional
	SyncStrategyApply `json:",inline" protobuf:"bytes,1,opt,name=syncStrategyApply"`
}

// RevisionMetadata contains metadata for a specific revision in a Git repository
type RevisionMetadata struct {
	// who authored this revision,
	// typically their name and email, e.g. "John Doe <john_doe@my-company.com>",
	// but might not match this example
	Author string `json:"author,omitempty" protobuf:"bytes,1,opt,name=author"`
	// Date specifies when the revision was authored
	Date metav1.Time `json:"date" protobuf:"bytes,2,opt,name=date"`
	// Tags specifies any tags currently attached to the revision
	// Floating tags can move from one revision to another
	Tags []string `json:"tags,omitempty" protobuf:"bytes,3,opt,name=tags"`
	// Message contains the message associated with the revision, most likely the commit message.
	Message string `json:"message,omitempty" protobuf:"bytes,4,opt,name=message"`
	// SignatureInfo contains a hint on the signer if the revision was signed with GPG, and signature verification is enabled.
	SignatureInfo string `json:"signatureInfo,omitempty" protobuf:"bytes,5,opt,name=signatureInfo"`
}

// ChartDetails contains helm chart metadata for a specific version
type ChartDetails struct {
	Description string `json:"description,omitempty" protobuf:"bytes,1,opt,name=description"`
	// The URL of this projects home page, e.g. "http://example.com"
	Home string `json:"home,omitempty" protobuf:"bytes,2,opt,name=home"`
	// List of maintainer details, name and email, e.g. ["John Doe <john_doe@my-company.com>"]
	Maintainers []string `json:"maintainers,omitempty" protobuf:"bytes,3,opt,name=maintainers"`
}

// SyncOperationResult represent result of sync operation
type SyncOperationResult struct {
	// Resources contains a list of sync result items for each individual resource in a sync operation
	Resources ResourceResults `json:"resources,omitempty" protobuf:"bytes,1,opt,name=resources"`
	// Revision holds the revision this sync operation was performed to
	Revision string `json:"revision" protobuf:"bytes,2,opt,name=revision"`
	// Source records the application source information of the sync, used for comparing auto-sync
	Source ApplicationSource `json:"source,omitempty" protobuf:"bytes,3,opt,name=source"`
	// Source records the application source information of the sync, used for comparing auto-sync
	Sources ApplicationSources `json:"sources,omitempty" protobuf:"bytes,4,opt,name=sources"`
	// Revisions holds the revision this sync operation was performed for respective indexed source in sources field
	Revisions []string `json:"revisions,omitempty" protobuf:"bytes,5,opt,name=revisions"`
	// ManagedNamespaceMetadata contains the current sync state of managed namespace metadata
	ManagedNamespaceMetadata *ManagedNamespaceMetadata `json:"managedNamespaceMetadata,omitempty" protobuf:"bytes,6,opt,name=managedNamespaceMetadata"`
}

// ResourceResult holds the operation result details of a specific resource
type ResourceResult struct {
	// Group specifies the API group of the resource
	Group string `json:"group" protobuf:"bytes,1,opt,name=group"`
	// Version specifies the API version of the resource
	Version string `json:"version" protobuf:"bytes,2,opt,name=version"`
	// Kind specifies the API kind of the resource
	Kind string `json:"kind" protobuf:"bytes,3,opt,name=kind"`
	// Namespace specifies the target namespace of the resource
	Namespace string `json:"namespace" protobuf:"bytes,4,opt,name=namespace"`
	// Name specifies the name of the resource
	Name string `json:"name" protobuf:"bytes,5,opt,name=name"`
	// Status holds the final result of the sync. Will be empty if the resources is yet to be applied/pruned and is always zero-value for hooks
	Status synccommon.ResultCode `json:"status,omitempty" protobuf:"bytes,6,opt,name=status"`
	// Message contains an informational or error message for the last sync OR operation
	Message string `json:"message,omitempty" protobuf:"bytes,7,opt,name=message"`
	// HookType specifies the type of the hook. Empty for non-hook resources
	HookType synccommon.HookType `json:"hookType,omitempty" protobuf:"bytes,8,opt,name=hookType"`
	// HookPhase contains the state of any operation associated with this resource OR hook
	// This can also contain values for non-hook resources.
	HookPhase synccommon.OperationPhase `json:"hookPhase,omitempty" protobuf:"bytes,9,opt,name=hookPhase"`
	// SyncPhase indicates the particular phase of the sync that this result was acquired in
	SyncPhase synccommon.SyncPhase `json:"syncPhase,omitempty" protobuf:"bytes,10,opt,name=syncPhase"`
}

// GroupVersionKind returns the GVK schema information for a given resource within a sync result
func (r *ResourceResult) GroupVersionKind() schema.GroupVersionKind {
	return schema.GroupVersionKind{
		Group:   r.Group,
		Version: r.Version,
		Kind:    r.Kind,
	}
}

// ResourceResults defines a list of resource results for a given operation
type ResourceResults []*ResourceResult

// Find returns the operation result for a specified resource and the index in the list where it was found
func (r ResourceResults) Find(group string, kind string, namespace string, name string, phase synccommon.SyncPhase) (int, *ResourceResult) {
	for i, res := range r {
		if res.Group == group && res.Kind == kind && res.Namespace == namespace && res.Name == name && res.SyncPhase == phase {
			return i, res
		}
	}
	return 0, nil
}

// PruningRequired returns a positive integer containing the number of resources that require pruning after an operation has been completed
func (r ResourceResults) PruningRequired() (num int) {
	for _, res := range r {
		if res.Status == synccommon.ResultCodePruneSkipped {
			num++
		}
	}
	return num
}

// RevisionHistory contains history information about a previous sync
type RevisionHistory struct {
	// Revision holds the revision the sync was performed against
	Revision string `json:"revision,omitempty" protobuf:"bytes,2,opt,name=revision"`
	// DeployedAt holds the time the sync operation completed
	DeployedAt metav1.Time `json:"deployedAt" protobuf:"bytes,4,opt,name=deployedAt"`
	// ID is an auto incrementing identifier of the RevisionHistory
	ID int64 `json:"id" protobuf:"bytes,5,opt,name=id"`
	// Source is a reference to the application source used for the sync operation
	Source ApplicationSource `json:"source,omitempty" protobuf:"bytes,6,opt,name=source"`
	// DeployStartedAt holds the time the sync operation started
	DeployStartedAt *metav1.Time `json:"deployStartedAt,omitempty" protobuf:"bytes,7,opt,name=deployStartedAt"`
	// Sources is a reference to the application sources used for the sync operation
	Sources ApplicationSources `json:"sources,omitempty" protobuf:"bytes,8,opt,name=sources"`
	// Revisions holds the revision of each source in sources field the sync was performed against
	Revisions []string `json:"revisions,omitempty" protobuf:"bytes,9,opt,name=revisions"`
	// InitiatedBy contains information about who initiated the operations
	InitiatedBy OperationInitiator `json:"initiatedBy,omitempty" protobuf:"bytes,10,opt,name=initiatedBy"`
}

// ApplicationWatchEvent contains information about application change.
type ApplicationWatchEvent struct {
	Type watch.EventType `json:"type" protobuf:"bytes,1,opt,name=type,casttype=k8s.io/apimachinery/pkg/watch.EventType"`

	// Application is:
	//  * If Type is Added or Modified: the new state of the object.
	//  * If Type is Deleted: the state of the object immediately before deletion.
	//  * If Type is Error: *api.Status is recommended; other types may make sense
	//    depending on context.
	Application Application `json:"application" protobuf:"bytes,2,opt,name=application"`
}

// ApplicationList is list of Application resources
// +k8s:deepcopy-gen:interfaces=k8s.io/apimachinery/pkg/runtime.Object
type ApplicationList struct {
	metav1.TypeMeta `json:",inline"`
	metav1.ListMeta `json:"metadata" protobuf:"bytes,1,opt,name=metadata"`
	Items           []Application `json:"items" protobuf:"bytes,2,rep,name=items"`
}

// ComponentParameter contains information about component parameter value
type ComponentParameter struct {
	Component string `json:"component,omitempty" protobuf:"bytes,1,opt,name=component"`
	Name      string `json:"name" protobuf:"bytes,2,opt,name=name"`
	Value     string `json:"value" protobuf:"bytes,3,opt,name=value"`
}

// SyncStatusCode is a type which represents possible comparison results
type SyncStatusCode string

// Possible comparison results
const (
	// SyncStatusCodeUnknown indicates that the status of a sync could not be reliably determined
	SyncStatusCodeUnknown SyncStatusCode = "Unknown"
	// SyncStatusCodeSynced indicates that desired and live states match
	SyncStatusCodeSynced SyncStatusCode = "Synced"
	// SyncStatusCodeOutOfSync indicates that there is a drift between desired and live states
	SyncStatusCodeOutOfSync SyncStatusCode = "OutOfSync"
)

// ApplicationConditionType represents type of application condition. Type name has following convention:
// prefix "Error" means error condition
// prefix "Warning" means warning condition
// prefix "Info" means informational condition
type ApplicationConditionType = string

const (
	// ApplicationConditionDeletionError indicates that controller failed to delete application
	ApplicationConditionDeletionError = "DeletionError"
	// ApplicationConditionInvalidSpecError indicates that application source is invalid
	ApplicationConditionInvalidSpecError = "InvalidSpecError"
	// ApplicationConditionComparisonError indicates controller failed to compare application state
	ApplicationConditionComparisonError = "ComparisonError"
	// ApplicationConditionSyncError indicates controller failed to automatically sync the application
	ApplicationConditionSyncError = "SyncError"
	// ApplicationConditionUnknownError indicates an unknown controller error
	ApplicationConditionUnknownError = "UnknownError"
	// ApplicationConditionSharedResourceWarning indicates that controller detected resources which belongs to more than one application
	ApplicationConditionSharedResourceWarning = "SharedResourceWarning"
	// ApplicationConditionRepeatedResourceWarning indicates that application source has resource with same Group, Kind, Name, Namespace multiple times
	ApplicationConditionRepeatedResourceWarning = "RepeatedResourceWarning"
	// ApplicationConditionExcludedResourceWarning indicates that application has resource which is configured to be excluded
	ApplicationConditionExcludedResourceWarning = "ExcludedResourceWarning"
	// ApplicationConditionOrphanedResourceWarning indicates that application has orphaned resources
	ApplicationConditionOrphanedResourceWarning = "OrphanedResourceWarning"
)

// ApplicationCondition contains details about an application condition, which is usually an error or warning
type ApplicationCondition struct {
	// Type is an application condition type
	Type ApplicationConditionType `json:"type" protobuf:"bytes,1,opt,name=type"`
	// Message contains human-readable message indicating details about condition
	Message string `json:"message" protobuf:"bytes,2,opt,name=message"`
	// LastTransitionTime is the time the condition was last observed
	LastTransitionTime *metav1.Time `json:"lastTransitionTime,omitempty" protobuf:"bytes,3,opt,name=lastTransitionTime"`
}

// ComparedTo contains application source and target which was used for resources comparison
type ComparedTo struct {
	// Source is a reference to the application's source used for comparison
	Source ApplicationSource `json:"source,omitempty" protobuf:"bytes,1,opt,name=source"`
	// Destination is a reference to the application's destination used for comparison
	Destination ApplicationDestination `json:"destination" protobuf:"bytes,2,opt,name=destination"`
	// Sources is a reference to the application's multiple sources used for comparison
	Sources ApplicationSources `json:"sources,omitempty" protobuf:"bytes,3,opt,name=sources"`
	// IgnoreDifferences is a reference to the application's ignored differences used for comparison
	IgnoreDifferences IgnoreDifferences `json:"ignoreDifferences,omitempty" protobuf:"bytes,4,opt,name=ignoreDifferences"`
}

// SyncStatus contains information about the currently observed live and desired states of an application
type SyncStatus struct {
	// Status is the sync state of the comparison
	Status SyncStatusCode `json:"status" protobuf:"bytes,1,opt,name=status,casttype=SyncStatusCode"`
	// ComparedTo contains information about what has been compared
	ComparedTo ComparedTo `json:"comparedTo,omitempty" protobuf:"bytes,2,opt,name=comparedTo"`
	// Revision contains information about the revision the comparison has been performed to
	Revision string `json:"revision,omitempty" protobuf:"bytes,3,opt,name=revision"`
	// Revisions contains information about the revisions of multiple sources the comparison has been performed to
	Revisions []string `json:"revisions,omitempty" protobuf:"bytes,4,opt,name=revisions"`
}

// HealthStatus contains information about the currently observed health state of an application or resource
type HealthStatus struct {
	// Status holds the status code of the application or resource
	Status health.HealthStatusCode `json:"status,omitempty" protobuf:"bytes,1,opt,name=status"`
	// Message is a human-readable informational message describing the health status
	Message string `json:"message,omitempty" protobuf:"bytes,2,opt,name=message"`
	// LastTransitionTime is the time the HealthStatus was set or updated
	LastTransitionTime *metav1.Time `json:"lastTransitionTime,omitempty" protobuf:"bytes,3,opt,name=lastTransitionTime"`
}

// InfoItem contains arbitrary, human readable information about an application
type InfoItem struct {
	// Name is a human readable title for this piece of information.
	Name string `json:"name,omitempty" protobuf:"bytes,1,opt,name=name"`
	// Value is human readable content.
	Value string `json:"value,omitempty" protobuf:"bytes,2,opt,name=value"`
}

// ResourceNetworkingInfo holds networking resource related information
// TODO: describe members of this type
type ResourceNetworkingInfo struct {
	TargetLabels map[string]string            `json:"targetLabels,omitempty" protobuf:"bytes,1,opt,name=targetLabels"`
	TargetRefs   []ResourceRef                `json:"targetRefs,omitempty" protobuf:"bytes,2,opt,name=targetRefs"`
	Labels       map[string]string            `json:"labels,omitempty" protobuf:"bytes,3,opt,name=labels"`
	Ingress      []corev1.LoadBalancerIngress `json:"ingress,omitempty" protobuf:"bytes,4,opt,name=ingress"`
	// ExternalURLs holds list of URLs which should be available externally. List is populated for ingress resources using rules hostnames.
	ExternalURLs []string `json:"externalURLs,omitempty" protobuf:"bytes,5,opt,name=externalURLs"`
}

// TODO: describe this type
type HostResourceInfo struct {
	ResourceName         corev1.ResourceName `json:"resourceName,omitempty" protobuf:"bytes,1,name=resourceName"`
	RequestedByApp       int64               `json:"requestedByApp,omitempty" protobuf:"bytes,2,name=requestedByApp"`
	RequestedByNeighbors int64               `json:"requestedByNeighbors,omitempty" protobuf:"bytes,3,name=requestedByNeighbors"`
	Capacity             int64               `json:"capacity,omitempty" protobuf:"bytes,4,name=capacity"`
}

// HostInfo holds host name and resources metrics
// TODO: describe purpose of this type
// TODO: describe members of this type
type HostInfo struct {
	Name          string                `json:"name,omitempty" protobuf:"bytes,1,name=name"`
	ResourcesInfo []HostResourceInfo    `json:"resourcesInfo,omitempty" protobuf:"bytes,2,name=resourcesInfo"`
	SystemInfo    corev1.NodeSystemInfo `json:"systemInfo,omitempty" protobuf:"bytes,3,opt,name=systemInfo"`
}

// ApplicationTree holds nodes which belongs to the application
// TODO: describe purpose of this type
type ApplicationTree struct {
	// Nodes contains list of nodes which either directly managed by the application and children of directly managed nodes.
	Nodes []ResourceNode `json:"nodes,omitempty" protobuf:"bytes,1,rep,name=nodes"`
	// OrphanedNodes contains if or orphaned nodes: nodes which are not managed by the app but in the same namespace. List is populated only if orphaned resources enabled in app project.
	OrphanedNodes []ResourceNode `json:"orphanedNodes,omitempty" protobuf:"bytes,2,rep,name=orphanedNodes"`
	// Hosts holds list of Kubernetes nodes that run application related pods
	Hosts []HostInfo `json:"hosts,omitempty" protobuf:"bytes,3,rep,name=hosts"`
	// ShardsCount contains total number of shards the application tree is split into
	ShardsCount int64 `json:"shardsCount,omitempty" protobuf:"bytes,4,opt,name=shardsCount"`
}

func (t *ApplicationTree) Merge(other *ApplicationTree) {
	t.Nodes = append(t.Nodes, other.Nodes...)
	t.OrphanedNodes = append(t.OrphanedNodes, other.OrphanedNodes...)
	t.Hosts = append(t.Hosts, other.Hosts...)
	t.Normalize()
}

// GetShards split application tree into shards with populated metadata
func (t *ApplicationTree) GetShards(size int64) []*ApplicationTree {
	t.Normalize()
	if size == 0 {
		return []*ApplicationTree{t}
	}

	var items []func(*ApplicationTree)
	for i := range t.Nodes {
		item := t.Nodes[i]
		items = append(items, func(shard *ApplicationTree) {
			shard.Nodes = append(shard.Nodes, item)
		})
	}
	for i := range t.OrphanedNodes {
		item := t.OrphanedNodes[i]
		items = append(items, func(shard *ApplicationTree) {
			shard.OrphanedNodes = append(shard.OrphanedNodes, item)
		})
	}
	for i := range t.Hosts {
		item := t.Hosts[i]
		items = append(items, func(shard *ApplicationTree) {
			shard.Hosts = append(shard.Hosts, item)
		})
	}
	var shards []*ApplicationTree
	for len(items) > 0 {
		shard := &ApplicationTree{}
		shards = append(shards, shard)
		cnt := 0
		for i := int64(0); i < size && i < int64(len(items)); i++ {
			items[i](shard)
			cnt++
		}
		items = items[cnt:]
	}
	if len(shards) > 0 {
		shards[0].ShardsCount = int64(len(shards))
	} else {
		shards = []*ApplicationTree{{ShardsCount: 0}}
	}
	return shards
}

// Normalize sorts application tree nodes and hosts. The persistent order allows to
// effectively compare previously cached app tree and allows to unnecessary Redis requests.
func (t *ApplicationTree) Normalize() {
	sort.Slice(t.Nodes, func(i, j int) bool {
		return t.Nodes[i].FullName() < t.Nodes[j].FullName()
	})
	sort.Slice(t.OrphanedNodes, func(i, j int) bool {
		return t.OrphanedNodes[i].FullName() < t.OrphanedNodes[j].FullName()
	})
	sort.Slice(t.Hosts, func(i, j int) bool {
		return t.Hosts[i].Name < t.Hosts[j].Name
	})
}

// ApplicationSummary contains information about URLs and container images used by an application
type ApplicationSummary struct {
	// ExternalURLs holds all external URLs of application child resources.
	ExternalURLs []string `json:"externalURLs,omitempty" protobuf:"bytes,1,opt,name=externalURLs"`
	// Images holds all images of application child resources.
	Images []string `json:"images,omitempty" protobuf:"bytes,2,opt,name=images"`
}

// TODO: Document purpose of this method
func (t *ApplicationTree) FindNode(group string, kind string, namespace string, name string) *ResourceNode {
	for _, n := range append(t.Nodes, t.OrphanedNodes...) {
		if n.Group == group && n.Kind == kind && n.Namespace == namespace && n.Name == name {
			return &n
		}
	}
	return nil
}

// TODO: Document purpose of this method
func (t *ApplicationTree) GetSummary(app *Application) ApplicationSummary {
	urlsSet := make(map[string]bool)
	imagesSet := make(map[string]bool)
	for _, node := range t.Nodes {
		if node.NetworkingInfo != nil {
			for _, url := range node.NetworkingInfo.ExternalURLs {
				urlsSet[url] = true
			}
		}
		for _, image := range node.Images {
			imagesSet[image] = true
		}
	}
	// also add Application's own links
	for k, v := range app.GetAnnotations() {
		if strings.HasPrefix(k, common.AnnotationKeyLinkPrefix) {
			urlsSet[v] = true
		}
	}
	urls := make([]string, 0)
	for url := range urlsSet {
		urls = append(urls, url)
	}
	sort.Slice(urls, func(i, j int) bool {
		return urls[i] < urls[j]
	})
	images := make([]string, 0)
	for image := range imagesSet {
		images = append(images, image)
	}
	sort.Slice(images, func(i, j int) bool {
		return images[i] < images[j]
	})
	return ApplicationSummary{ExternalURLs: urls, Images: images}
}

// ResourceRef includes fields which uniquely identify a resource
type ResourceRef struct {
	Group     string `json:"group,omitempty" protobuf:"bytes,1,opt,name=group"`
	Version   string `json:"version,omitempty" protobuf:"bytes,2,opt,name=version"`
	Kind      string `json:"kind,omitempty" protobuf:"bytes,3,opt,name=kind"`
	Namespace string `json:"namespace,omitempty" protobuf:"bytes,4,opt,name=namespace"`
	Name      string `json:"name,omitempty" protobuf:"bytes,5,opt,name=name"`
	UID       string `json:"uid,omitempty" protobuf:"bytes,6,opt,name=uid"`
}

// ResourceNode contains information about live resource and its children
// TODO: describe members of this type
type ResourceNode struct {
	ResourceRef     `json:",inline" protobuf:"bytes,1,opt,name=resourceRef"`
	ParentRefs      []ResourceRef           `json:"parentRefs,omitempty" protobuf:"bytes,2,opt,name=parentRefs"`
	Info            []InfoItem              `json:"info,omitempty" protobuf:"bytes,3,opt,name=info"`
	NetworkingInfo  *ResourceNetworkingInfo `json:"networkingInfo,omitempty" protobuf:"bytes,4,opt,name=networkingInfo"`
	ResourceVersion string                  `json:"resourceVersion,omitempty" protobuf:"bytes,5,opt,name=resourceVersion"`
	Images          []string                `json:"images,omitempty" protobuf:"bytes,6,opt,name=images"`
	Health          *HealthStatus           `json:"health,omitempty" protobuf:"bytes,7,opt,name=health"`
	CreatedAt       *metav1.Time            `json:"createdAt,omitempty" protobuf:"bytes,8,opt,name=createdAt"`
}

// FullName returns a resource node's full name in the format "group/kind/namespace/name"
// For cluster-scoped resources, namespace will be the empty string.
func (n *ResourceNode) FullName() string {
	return fmt.Sprintf("%s/%s/%s/%s", n.Group, n.Kind, n.Namespace, n.Name)
}

// GroupKindVersion returns the GVK schema type for given resource node
func (n *ResourceNode) GroupKindVersion() schema.GroupVersionKind {
	return schema.GroupVersionKind{
		Group:   n.Group,
		Version: n.Version,
		Kind:    n.Kind,
	}
}

// ResourceStatus holds the current sync and health status of a resource
// TODO: describe members of this type
type ResourceStatus struct {
	Group                        string         `json:"group,omitempty" protobuf:"bytes,1,opt,name=group"`
	Version                      string         `json:"version,omitempty" protobuf:"bytes,2,opt,name=version"`
	Kind                         string         `json:"kind,omitempty" protobuf:"bytes,3,opt,name=kind"`
	Namespace                    string         `json:"namespace,omitempty" protobuf:"bytes,4,opt,name=namespace"`
	Name                         string         `json:"name,omitempty" protobuf:"bytes,5,opt,name=name"`
	Status                       SyncStatusCode `json:"status,omitempty" protobuf:"bytes,6,opt,name=status"`
	Health                       *HealthStatus  `json:"health,omitempty" protobuf:"bytes,7,opt,name=health"`
	Hook                         bool           `json:"hook,omitempty" protobuf:"bytes,8,opt,name=hook"`
	RequiresPruning              bool           `json:"requiresPruning,omitempty" protobuf:"bytes,9,opt,name=requiresPruning"`
	SyncWave                     int64          `json:"syncWave,omitempty" protobuf:"bytes,10,opt,name=syncWave"`
	RequiresDeletionConfirmation bool           `json:"requiresDeletionConfirmation,omitempty" protobuf:"bytes,11,opt,name=requiresDeletionConfirmation"`
}

// GroupVersionKind returns the GVK schema type for given resource status
func (r *ResourceStatus) GroupVersionKind() schema.GroupVersionKind {
	return schema.GroupVersionKind{Group: r.Group, Version: r.Version, Kind: r.Kind}
}

// ResourceDiff holds the diff of a live and target resource object
// TODO: describe members of this type
type ResourceDiff struct {
	Group     string `json:"group,omitempty" protobuf:"bytes,1,opt,name=group"`
	Kind      string `json:"kind,omitempty" protobuf:"bytes,2,opt,name=kind"`
	Namespace string `json:"namespace,omitempty" protobuf:"bytes,3,opt,name=namespace"`
	Name      string `json:"name,omitempty" protobuf:"bytes,4,opt,name=name"`
	// TargetState contains the JSON serialized resource manifest defined in the Git/Helm
	TargetState string `json:"targetState,omitempty" protobuf:"bytes,5,opt,name=targetState"`
	// TargetState contains the JSON live resource manifest
	LiveState string `json:"liveState,omitempty" protobuf:"bytes,6,opt,name=liveState"`
	// Diff contains the JSON patch between target and live resource
	// Deprecated: use NormalizedLiveState and PredictedLiveState to render the difference
	Diff string `json:"diff,omitempty" protobuf:"bytes,7,opt,name=diff"`
	Hook bool   `json:"hook,omitempty" protobuf:"bytes,8,opt,name=hook"`
	// NormalizedLiveState contains JSON serialized live resource state with applied normalizations
	NormalizedLiveState string `json:"normalizedLiveState,omitempty" protobuf:"bytes,9,opt,name=normalizedLiveState"`
	// PredictedLiveState contains JSON serialized resource state that is calculated based on normalized and target resource state
	PredictedLiveState string `json:"predictedLiveState,omitempty" protobuf:"bytes,10,opt,name=predictedLiveState"`
	ResourceVersion    string `json:"resourceVersion,omitempty" protobuf:"bytes,11,opt,name=resourceVersion"`
	Modified           bool   `json:"modified,omitempty" protobuf:"bytes,12,opt,name=modified"`
}

// FullName returns full name of a node that was used for diffing in the format "group/kind/namespace/name"
// For cluster-scoped resources, namespace will be the empty string.
func (r *ResourceDiff) FullName() string {
	return fmt.Sprintf("%s/%s/%s/%s", r.Group, r.Kind, r.Namespace, r.Name)
}

// ConnectionStatus represents the status indicator for a connection to a remote resource
type ConnectionStatus = string

const (
	// ConnectionStatusSuccessful indicates that a connection has been successfully established
	ConnectionStatusSuccessful = "Successful"
	// ConnectionStatusFailed indicates that a connection attempt has failed
	ConnectionStatusFailed = "Failed"
	// ConnectionStatusUnknown indicates that the connection status could not be reliably determined
	ConnectionStatusUnknown = "Unknown"
)

// ConnectionState contains information about remote resource connection state, currently used for clusters and repositories
type ConnectionState struct {
	// Status contains the current status indicator for the connection
	Status ConnectionStatus `json:"status" protobuf:"bytes,1,opt,name=status"`
	// Message contains human readable information about the connection status
	Message string `json:"message" protobuf:"bytes,2,opt,name=message"`
	// ModifiedAt contains the timestamp when this connection status has been determined
	ModifiedAt *metav1.Time `json:"attemptedAt" protobuf:"bytes,3,opt,name=attemptedAt"`
}

// Cluster is the definition of a cluster resource
type Cluster struct {
	// ID is an internal field cluster identifier. Not exposed via API.
	ID string `json:"-"`
	// Server is the API server URL of the Kubernetes cluster
	Server string `json:"server" protobuf:"bytes,1,opt,name=server"`
	// Name of the cluster. If omitted, will use the server address
	Name string `json:"name" protobuf:"bytes,2,opt,name=name"`
	// Config holds cluster information for connecting to a cluster
	Config ClusterConfig `json:"config" protobuf:"bytes,3,opt,name=config"`
	// Deprecated: use Info.ConnectionState field instead.
	// ConnectionState contains information about cluster connection state
	ConnectionState ConnectionState `json:"connectionState,omitempty" protobuf:"bytes,4,opt,name=connectionState"`
	// Deprecated: use Info.ServerVersion field instead.
	// The server version
	ServerVersion string `json:"serverVersion,omitempty" protobuf:"bytes,5,opt,name=serverVersion"`
	// Holds list of namespaces which are accessible in that cluster. Cluster level resources will be ignored if namespace list is not empty.
	Namespaces []string `json:"namespaces,omitempty" protobuf:"bytes,6,opt,name=namespaces"`
	// RefreshRequestedAt holds time when cluster cache refresh has been requested
	RefreshRequestedAt *metav1.Time `json:"refreshRequestedAt,omitempty" protobuf:"bytes,7,opt,name=refreshRequestedAt"`
	// Info holds information about cluster cache and state
	Info ClusterInfo `json:"info,omitempty" protobuf:"bytes,8,opt,name=info"`
	// Shard contains optional shard number. Calculated on the fly by the application controller if not specified.
	Shard *int64 `json:"shard,omitempty" protobuf:"bytes,9,opt,name=shard"`
	// Indicates if cluster level resources should be managed. This setting is used only if cluster is connected in a namespaced mode.
	ClusterResources bool `json:"clusterResources,omitempty" protobuf:"bytes,10,opt,name=clusterResources"`
	// Reference between project and cluster that allow you automatically to be added as item inside Destinations project entity
	Project string `json:"project,omitempty" protobuf:"bytes,11,opt,name=project"`
	// Labels for cluster secret metadata
	Labels map[string]string `json:"labels,omitempty" protobuf:"bytes,12,opt,name=labels"`
	// Annotations for cluster secret metadata
	Annotations map[string]string `json:"annotations,omitempty" protobuf:"bytes,13,opt,name=annotations"`
}

// Equals returns true if two cluster objects are considered to be equal
func (c *Cluster) Equals(other *Cluster) bool {
	if c.Server != other.Server {
		return false
	}
	if c.Name != other.Name {
		return false
	}
	if strings.Join(c.Namespaces, ",") != strings.Join(other.Namespaces, ",") {
		return false
	}
	var shard int64 = -1
	if c.Shard != nil {
		shard = *c.Shard
	}
	var otherShard int64 = -1
	if other.Shard != nil {
		otherShard = *other.Shard
	}
	if shard != otherShard {
		return false
	}

	if c.ClusterResources != other.ClusterResources {
		return false
	}

	if !maps.Equal(c.Annotations, other.Annotations) {
		return false
	}

	if !maps.Equal(c.Labels, other.Labels) {
		return false
	}

	return reflect.DeepEqual(c.Config, other.Config)
}

// ClusterInfo contains information about the cluster
type ClusterInfo struct {
	// ConnectionState contains information about the connection to the cluster
	ConnectionState ConnectionState `json:"connectionState,omitempty" protobuf:"bytes,1,opt,name=connectionState"`
	// ServerVersion contains information about the Kubernetes version of the cluster
	ServerVersion string `json:"serverVersion,omitempty" protobuf:"bytes,2,opt,name=serverVersion"`
	// CacheInfo contains information about the cluster cache
	CacheInfo ClusterCacheInfo `json:"cacheInfo,omitempty" protobuf:"bytes,3,opt,name=cacheInfo"`
	// ApplicationsCount is the number of applications managed by Argo CD on the cluster
	ApplicationsCount int64 `json:"applicationsCount" protobuf:"bytes,4,opt,name=applicationsCount"`
	// APIVersions contains list of API versions supported by the cluster
	APIVersions []string `json:"apiVersions,omitempty" protobuf:"bytes,5,opt,name=apiVersions"`
}

func (c *ClusterInfo) GetKubeVersion() string {
	return c.ServerVersion
}

func (c *ClusterInfo) GetApiVersions() []string {
	return c.APIVersions
}

// ClusterCacheInfo contains information about the cluster cache
type ClusterCacheInfo struct {
	// ResourcesCount holds number of observed Kubernetes resources
	ResourcesCount int64 `json:"resourcesCount,omitempty" protobuf:"bytes,1,opt,name=resourcesCount"`
	// APIsCount holds number of observed Kubernetes API count
	APIsCount int64 `json:"apisCount,omitempty" protobuf:"bytes,2,opt,name=apisCount"`
	// LastCacheSyncTime holds time of most recent cache synchronization
	LastCacheSyncTime *metav1.Time `json:"lastCacheSyncTime,omitempty" protobuf:"bytes,3,opt,name=lastCacheSyncTime"`
}

// ClusterList is a collection of Clusters.
type ClusterList struct {
	metav1.ListMeta `json:"metadata,omitempty" protobuf:"bytes,1,opt,name=metadata"`
	Items           []Cluster `json:"items" protobuf:"bytes,2,rep,name=items"`
}

// AWSAuthConfig is an AWS IAM authentication configuration
type AWSAuthConfig struct {
	// ClusterName contains AWS cluster name
	ClusterName string `json:"clusterName,omitempty" protobuf:"bytes,1,opt,name=clusterName"`

	// RoleARN contains optional role ARN. If set then AWS IAM Authenticator assume a role to perform cluster operations instead of the default AWS credential provider chain.
	RoleARN string `json:"roleARN,omitempty" protobuf:"bytes,2,opt,name=roleARN"`

	// Profile contains optional role ARN. If set then AWS IAM Authenticator uses the profile to perform cluster operations instead of the default AWS credential provider chain.
	Profile string `json:"profile,omitempty" protobuf:"bytes,3,opt,name=profile"`
}

// ExecProviderConfig is config used to call an external command to perform cluster authentication
// See: https://godoc.org/k8s.io/client-go/tools/clientcmd/api#ExecConfig
type ExecProviderConfig struct {
	// Command to execute
	Command string `json:"command,omitempty" protobuf:"bytes,1,opt,name=command"`

	// Arguments to pass to the command when executing it
	Args []string `json:"args,omitempty" protobuf:"bytes,2,rep,name=args"`

	// Env defines additional environment variables to expose to the process
	Env map[string]string `json:"env,omitempty" protobuf:"bytes,3,opt,name=env"`

	// Preferred input version of the ExecInfo
	APIVersion string `json:"apiVersion,omitempty" protobuf:"bytes,4,opt,name=apiVersion"`

	// This text is shown to the user when the executable doesn't seem to be present
	InstallHint string `json:"installHint,omitempty" protobuf:"bytes,5,opt,name=installHint"`
}

// ClusterConfig is the configuration attributes. This structure is subset of the go-client
// rest.Config with annotations added for marshalling.
type ClusterConfig struct {
	// Server requires Basic authentication
	Username string `json:"username,omitempty" protobuf:"bytes,1,opt,name=username"`
	Password string `json:"password,omitempty" protobuf:"bytes,2,opt,name=password"`

	// Server requires Bearer authentication. This client will not attempt to use
	// refresh tokens for an OAuth2 flow.
	// TODO: demonstrate an OAuth2 compatible client.
	BearerToken string `json:"bearerToken,omitempty" protobuf:"bytes,3,opt,name=bearerToken"`

	// TLSClientConfig contains settings to enable transport layer security
	TLSClientConfig `json:"tlsClientConfig" protobuf:"bytes,4,opt,name=tlsClientConfig"`

	// AWSAuthConfig contains IAM authentication configuration
	AWSAuthConfig *AWSAuthConfig `json:"awsAuthConfig,omitempty" protobuf:"bytes,5,opt,name=awsAuthConfig"`

	// ExecProviderConfig contains configuration for an exec provider
	ExecProviderConfig *ExecProviderConfig `json:"execProviderConfig,omitempty" protobuf:"bytes,6,opt,name=execProviderConfig"`

	// DisableCompression bypasses automatic GZip compression requests to the server.
	DisableCompression bool `json:"disableCompression,omitempty" protobuf:"bytes,7,opt,name=disableCompression"`

	// ProxyURL is the URL to the proxy to be used for all requests send to the server
	ProxyUrl string `json:"proxyUrl,omitempty" protobuf:"bytes,8,opt,name=proxyUrl"`
}

// TLSClientConfig contains settings to enable transport layer security
type TLSClientConfig struct {
	// Insecure specifies that the server should be accessed without verifying the TLS certificate. For testing only.
	Insecure bool `json:"insecure" protobuf:"bytes,1,opt,name=insecure"`
	// ServerName is passed to the server for SNI and is used in the client to check server
	// certificates against. If ServerName is empty, the hostname used to contact the
	// server is used.
	ServerName string `json:"serverName,omitempty" protobuf:"bytes,2,opt,name=serverName"`
	// CertData holds PEM-encoded bytes (typically read from a client certificate file).
	// CertData takes precedence over CertFile
	CertData []byte `json:"certData,omitempty" protobuf:"bytes,3,opt,name=certData"`
	// KeyData holds PEM-encoded bytes (typically read from a client certificate key file).
	// KeyData takes precedence over KeyFile
	KeyData []byte `json:"keyData,omitempty" protobuf:"bytes,4,opt,name=keyData"`
	// CAData holds PEM-encoded bytes (typically read from a root certificates bundle).
	// CAData takes precedence over CAFile
	CAData []byte `json:"caData,omitempty" protobuf:"bytes,5,opt,name=caData"`
}

// KnownTypeField contains mapping between CRD field and known Kubernetes type.
// This is mainly used for unit conversion in unknown resources (e.g. 0.1 == 100mi)
// TODO: Describe the members of this type
type KnownTypeField struct {
	Field string `json:"field,omitempty" protobuf:"bytes,1,opt,name=field"`
	Type  string `json:"type,omitempty" protobuf:"bytes,2,opt,name=type"`
}

// OverrideIgnoreDiff contains configurations about how fields should be ignored during diffs between
// the desired state and live state
type OverrideIgnoreDiff struct {
	// JSONPointers is a JSON path list following the format defined in RFC4627 (https://datatracker.ietf.org/doc/html/rfc6902#section-3)
	JSONPointers []string `json:"jsonPointers" protobuf:"bytes,1,rep,name=jSONPointers"`
	// JQPathExpressions is a JQ path list that will be evaludated during the diff process
	JQPathExpressions []string `json:"jqPathExpressions" protobuf:"bytes,2,opt,name=jqPathExpressions"`
	// ManagedFieldsManagers is a list of trusted managers. Fields mutated by those managers will take precedence over the
	// desired state defined in the SCM and won't be displayed in diffs
	ManagedFieldsManagers []string `json:"managedFieldsManagers" protobuf:"bytes,3,opt,name=managedFieldsManagers"`
}

type rawResourceOverride struct {
	HealthLua             string           `json:"health.lua,omitempty"`
	UseOpenLibs           bool             `json:"health.lua.useOpenLibs,omitempty"`
	Actions               string           `json:"actions,omitempty"`
	IgnoreDifferences     string           `json:"ignoreDifferences,omitempty"`
	IgnoreResourceUpdates string           `json:"ignoreResourceUpdates,omitempty"`
	KnownTypeFields       []KnownTypeField `json:"knownTypeFields,omitempty"`
}

// ResourceOverride holds configuration to customize resource diffing and health assessment
// TODO: describe the members of this type
type ResourceOverride struct {
	HealthLua             string             `protobuf:"bytes,1,opt,name=healthLua"`
	UseOpenLibs           bool               `protobuf:"bytes,5,opt,name=useOpenLibs"`
	Actions               string             `protobuf:"bytes,3,opt,name=actions"`
	IgnoreDifferences     OverrideIgnoreDiff `protobuf:"bytes,2,opt,name=ignoreDifferences"`
	IgnoreResourceUpdates OverrideIgnoreDiff `protobuf:"bytes,6,opt,name=ignoreResourceUpdates"`
	KnownTypeFields       []KnownTypeField   `protobuf:"bytes,4,opt,name=knownTypeFields"`
}

// TODO: describe this method
func (ro *ResourceOverride) UnmarshalJSON(data []byte) error {
	raw := &rawResourceOverride{}
	if err := json.Unmarshal(data, &raw); err != nil {
		return err
	}
	ro.KnownTypeFields = raw.KnownTypeFields
	ro.HealthLua = raw.HealthLua
	ro.UseOpenLibs = raw.UseOpenLibs
	ro.Actions = raw.Actions
	err := yaml.Unmarshal([]byte(raw.IgnoreDifferences), &ro.IgnoreDifferences)
	if err != nil {
		return err
	}
	err = yaml.Unmarshal([]byte(raw.IgnoreResourceUpdates), &ro.IgnoreResourceUpdates)
	if err != nil {
		return err
	}
	return nil
}

// TODO: describe this method
func (ro ResourceOverride) MarshalJSON() ([]byte, error) {
	ignoreDifferencesData, err := yaml.Marshal(ro.IgnoreDifferences)
	if err != nil {
		return nil, err
	}
	ignoreResourceUpdatesData, err := yaml.Marshal(ro.IgnoreResourceUpdates)
	if err != nil {
		return nil, err
	}
	raw := &rawResourceOverride{ro.HealthLua, ro.UseOpenLibs, ro.Actions, string(ignoreDifferencesData), string(ignoreResourceUpdatesData), ro.KnownTypeFields}
	return json.Marshal(raw)
}

// TODO: describe this method
func (ro *ResourceOverride) GetActions() (ResourceActions, error) {
	var actions ResourceActions
	err := yaml.Unmarshal([]byte(ro.Actions), &actions)
	if err != nil {
		return actions, err
	}
	return actions, nil
}

// TODO: describe this type
// TODO: describe members of this type
type ResourceActions struct {
	ActionDiscoveryLua  string                     `json:"discovery.lua,omitempty" yaml:"discovery.lua,omitempty" protobuf:"bytes,1,opt,name=actionDiscoveryLua"`
	Definitions         []ResourceActionDefinition `json:"definitions,omitempty" protobuf:"bytes,2,rep,name=definitions"`
	MergeBuiltinActions bool                       `json:"mergeBuiltinActions,omitempty" yaml:"mergeBuiltinActions,omitempty" protobuf:"bytes,3,opt,name=mergeBuiltinActions"`
}

// TODO: describe this type
// TODO: describe members of this type
type ResourceActionDefinition struct {
	Name      string `json:"name" protobuf:"bytes,1,opt,name=name"`
	ActionLua string `json:"action.lua" yaml:"action.lua" protobuf:"bytes,2,opt,name=actionLua"`
}

// TODO: describe this type
// TODO: describe members of this type
type ResourceAction struct {
	Name        string                `json:"name,omitempty" protobuf:"bytes,1,opt,name=name"`
	Params      []ResourceActionParam `json:"params,omitempty" protobuf:"bytes,2,rep,name=params"`
	Disabled    bool                  `json:"disabled,omitempty" protobuf:"varint,3,opt,name=disabled"`
	IconClass   string                `json:"iconClass,omitempty" protobuf:"bytes,4,opt,name=iconClass"`
	DisplayName string                `json:"displayName,omitempty" protobuf:"bytes,5,opt,name=displayName"`
}

// TODO: describe this type
// TODO: describe members of this type
type ResourceActionParam struct {
	Name    string `json:"name,omitempty" protobuf:"bytes,1,opt,name=name"`
	Value   string `json:"value,omitempty" protobuf:"bytes,2,opt,name=value"`
	Type    string `json:"type,omitempty" protobuf:"bytes,3,opt,name=type"`
	Default string `json:"default,omitempty" protobuf:"bytes,4,opt,name=default"`
}

// TODO: refactor to use rbacpolicy.ActionGet, rbacpolicy.ActionCreate, without import cycle
var validActions = map[string]bool{
	"get":      true,
	"create":   true,
	"update":   true,
	"delete":   true,
	"sync":     true,
	"override": true,
	"*":        true,
}

var validActionPatterns = []*regexp.Regexp{
	regexp.MustCompile("action/.*"),
	regexp.MustCompile("update/.*"),
	regexp.MustCompile("delete/.*"),
}

func isValidAction(action string) bool {
	if validActions[action] {
		return true
	}
	for i := range validActionPatterns {
		if validActionPatterns[i].MatchString(action) {
			return true
		}
	}
	return false
}

// TODO: same as validActions, refacotor to use rbacpolicy.ResourceApplications etc.
var validResources = map[string]bool{
	"applications": true,
	"repositories": true,
	"clusters":     true,
	"exec":         true,
	"logs":         true,
}

func isValidResource(resource string) bool {
	return validResources[resource]
}

func isValidObject(proj string, object string) bool {
	// match against <PROJECT>[/<NAMESPACE>]/<APPLICATION>
	objectRegexp, err := regexp.Compile(fmt.Sprintf(`^%s(/[*\w-.]+)?/[*\w-.]+$`, regexp.QuoteMeta(proj)))
	return objectRegexp.MatchString(object) && err == nil
}

func validatePolicy(proj string, role string, policy string) error {
	policyComponents := strings.Split(policy, ",")
	if len(policyComponents) != 6 || strings.Trim(policyComponents[0], " ") != "p" {
		return status.Errorf(codes.InvalidArgument, "invalid policy rule '%s': must be of the form: 'p, sub, res, act, obj, eft'", policy)
	}
	// subject
	subject := strings.Trim(policyComponents[1], " ")
	expectedSubject := fmt.Sprintf("proj:%s:%s", proj, role)
	if subject != expectedSubject {
		return status.Errorf(codes.InvalidArgument, "invalid policy rule '%s': policy subject must be: '%s', not '%s'", policy, expectedSubject, subject)
	}
	// resource
	resource := strings.Trim(policyComponents[2], " ")
	if !isValidResource(resource) {
		return status.Errorf(codes.InvalidArgument, "invalid policy rule '%s': project resource must be: 'applications', 'repositories' or 'clusters', not '%s'", policy, resource)
	}
	// action
	action := strings.Trim(policyComponents[3], " ")
	if !isValidAction(action) {
		return status.Errorf(codes.InvalidArgument, "invalid policy rule '%s': invalid action '%s'", policy, action)
	}
	// object
	object := strings.Trim(policyComponents[4], " ")
	if !isValidObject(proj, object) {
		return status.Errorf(codes.InvalidArgument, "invalid policy rule '%s': object must be of form '%s/*', '%s[/<NAMESPACE>]/<APPNAME>' or '%s/<APPNAME>', not '%s'", policy, proj, proj, proj, object)
	}
	// effect
	effect := strings.Trim(policyComponents[5], " ")
	if effect != "allow" && effect != "deny" {
		return status.Errorf(codes.InvalidArgument, "invalid policy rule '%s': effect must be: 'allow' or 'deny'", policy)
	}
	return nil
}

var roleNameRegexp = regexp.MustCompile(`^[a-zA-Z0-9]([-_a-zA-Z0-9]*[a-zA-Z0-9])?$`)

func validateRoleName(name string) error {
	if !roleNameRegexp.MatchString(name) {
		return status.Errorf(codes.InvalidArgument, "invalid role name '%s'. Must consist of alphanumeric characters, '-' or '_', and must start and end with an alphanumeric character", name)
	}
	return nil
}

var invalidChars = regexp.MustCompile("[\"\n\r\t]")

func validateGroupName(name string) error {
	n := []rune(name)
	name = strings.TrimSpace(name)
	if len(name) > 1 && strings.HasPrefix(name, "\"") && strings.HasSuffix(name, "\"") {
		// Remove surrounding quotes for further inspection of the group name
		name = name[1 : len(name)-1]
	} else if strings.Contains(name, ",") {
		return status.Errorf(codes.InvalidArgument, "group '%s' must be quoted", name)
	}
	if name == "" {
		return status.Errorf(codes.InvalidArgument, "group '%s' is empty", name)
	}
	if invalidChars.MatchString(name) {
		return status.Errorf(codes.InvalidArgument, "group '%s' contains invalid characters", name)
	}
	if len(n) > 1 && unicode.IsSpace(n[0]) {
		return status.Errorf(codes.InvalidArgument, "group '%s' contains a leading space", name)
	}
	if len(n) > 1 && unicode.IsSpace(n[len(n)-1]) {
		return status.Errorf(codes.InvalidArgument, "group '%s' contains a trailing space", name)
	}
	return nil
}

// OrphanedResourcesMonitorSettings holds settings of orphaned resources monitoring
type OrphanedResourcesMonitorSettings struct {
	// Warn indicates if warning condition should be created for apps which have orphaned resources
	Warn *bool `json:"warn,omitempty" protobuf:"bytes,1,name=warn"`
	// Ignore contains a list of resources that are to be excluded from orphaned resources monitoring
	Ignore []OrphanedResourceKey `json:"ignore,omitempty" protobuf:"bytes,2,opt,name=ignore"`
}

// OrphanedResourceKey is a reference to a resource to be ignored from
type OrphanedResourceKey struct {
	Group string `json:"group,omitempty" protobuf:"bytes,1,opt,name=group"`
	Kind  string `json:"kind,omitempty" protobuf:"bytes,2,opt,name=kind"`
	Name  string `json:"name,omitempty" protobuf:"bytes,3,opt,name=name"`
}

// IsWarn returns true if warnings are enabled for orphan resources monitoring
func (s *OrphanedResourcesMonitorSettings) IsWarn() bool {
	return s.Warn != nil && *s.Warn
}

// SignatureKey is the specification of a key required to verify commit signatures with
type SignatureKey struct {
	// The ID of the key in hexadecimal notation
	KeyID string `json:"keyID" protobuf:"bytes,1,name=keyID"`
}

// AppProjectSpec is the specification of an AppProject
type AppProjectSpec struct {
	// SourceRepos contains list of repository URLs which can be used for deployment
	SourceRepos []string `json:"sourceRepos,omitempty" protobuf:"bytes,1,name=sourceRepos"`
	// Destinations contains list of destinations available for deployment
	Destinations []ApplicationDestination `json:"destinations,omitempty" protobuf:"bytes,2,name=destination"`
	// Description contains optional project description
	Description string `json:"description,omitempty" protobuf:"bytes,3,opt,name=description"`
	// Roles are user defined RBAC roles associated with this project
	Roles []ProjectRole `json:"roles,omitempty" protobuf:"bytes,4,rep,name=roles"`
	// ClusterResourceWhitelist contains list of whitelisted cluster level resources
	ClusterResourceWhitelist []metav1.GroupKind `json:"clusterResourceWhitelist,omitempty" protobuf:"bytes,5,opt,name=clusterResourceWhitelist"`
	// NamespaceResourceBlacklist contains list of blacklisted namespace level resources
	NamespaceResourceBlacklist []metav1.GroupKind `json:"namespaceResourceBlacklist,omitempty" protobuf:"bytes,6,opt,name=namespaceResourceBlacklist"`
	// OrphanedResources specifies if controller should monitor orphaned resources of apps in this project
	OrphanedResources *OrphanedResourcesMonitorSettings `json:"orphanedResources,omitempty" protobuf:"bytes,7,opt,name=orphanedResources"`
	// SyncWindows controls when syncs can be run for apps in this project
	SyncWindows SyncWindows `json:"syncWindows,omitempty" protobuf:"bytes,8,opt,name=syncWindows"`
	// NamespaceResourceWhitelist contains list of whitelisted namespace level resources
	NamespaceResourceWhitelist []metav1.GroupKind `json:"namespaceResourceWhitelist,omitempty" protobuf:"bytes,9,opt,name=namespaceResourceWhitelist"`
	// SignatureKeys contains a list of PGP key IDs that commits in Git must be signed with in order to be allowed for sync
	SignatureKeys []SignatureKey `json:"signatureKeys,omitempty" protobuf:"bytes,10,opt,name=signatureKeys"`
	// ClusterResourceBlacklist contains list of blacklisted cluster level resources
	ClusterResourceBlacklist []metav1.GroupKind `json:"clusterResourceBlacklist,omitempty" protobuf:"bytes,11,opt,name=clusterResourceBlacklist"`
	// SourceNamespaces defines the namespaces application resources are allowed to be created in
	SourceNamespaces []string `json:"sourceNamespaces,omitempty" protobuf:"bytes,12,opt,name=sourceNamespaces"`
	// PermitOnlyProjectScopedClusters determines whether destinations can only reference clusters which are project-scoped
	PermitOnlyProjectScopedClusters bool `json:"permitOnlyProjectScopedClusters,omitempty" protobuf:"bytes,13,opt,name=permitOnlyProjectScopedClusters"`
	// DestinationServiceAccounts holds information about the service accounts to be impersonated for the application sync operation for each destination.
	DestinationServiceAccounts []ApplicationDestinationServiceAccount `json:"destinationServiceAccounts,omitempty" protobuf:"bytes,14,name=destinationServiceAccounts"`
}

// SyncWindows is a collection of sync windows in this project
type SyncWindows []*SyncWindow

// SyncWindow contains the kind, time, duration and attributes that are used to assign the syncWindows to apps
type SyncWindow struct {
	// Kind defines if the window allows or blocks syncs
	Kind string `json:"kind,omitempty" protobuf:"bytes,1,opt,name=kind"`
	// Schedule is the time the window will begin, specified in cron format
	Schedule string `json:"schedule,omitempty" protobuf:"bytes,2,opt,name=schedule"`
	// Duration is the amount of time the sync window will be open
	Duration string `json:"duration,omitempty" protobuf:"bytes,3,opt,name=duration"`
	// Applications contains a list of applications that the window will apply to
	Applications []string `json:"applications,omitempty" protobuf:"bytes,4,opt,name=applications"`
	// Namespaces contains a list of namespaces that the window will apply to
	Namespaces []string `json:"namespaces,omitempty" protobuf:"bytes,5,opt,name=namespaces"`
	// Clusters contains a list of clusters that the window will apply to
	Clusters []string `json:"clusters,omitempty" protobuf:"bytes,6,opt,name=clusters"`
	// ManualSync enables manual syncs when they would otherwise be blocked
	ManualSync bool `json:"manualSync,omitempty" protobuf:"bytes,7,opt,name=manualSync"`
	// TimeZone of the sync that will be applied to the schedule
	TimeZone string `json:"timeZone,omitempty" protobuf:"bytes,8,opt,name=timeZone"`
<<<<<<< HEAD
	// Description of the sync that will be applied to the schedule, can be used to add any information such as a ticket number for example
	Description string `json:"description,omitempty" protobuf:"bytes,9,opt,name=description"`
=======
	// UseAndOperator use AND operator for matching applications, namespaces and clusters instead of the default OR operator
	UseAndOperator bool `json:"andOperator,omitempty" protobuf:"bytes,9,opt,name=andOperator"`
>>>>>>> 951d9d3f
}

// HasWindows returns true if SyncWindows has one or more SyncWindow
func (w *SyncWindows) HasWindows() bool {
	return w != nil && len(*w) > 0
}

// Active returns a list of sync windows that are currently active
func (w *SyncWindows) Active() (*SyncWindows, error) {
	return w.active(time.Now())
}

func (w *SyncWindows) active(currentTime time.Time) (*SyncWindows, error) {
	// If SyncWindows.Active() is called outside of a UTC locale, it should be
	// first converted to UTC before we scan through the SyncWindows.
	currentTime = currentTime.In(time.UTC)

	if w.HasWindows() {
		var active SyncWindows
		specParser := cron.NewParser(cron.Minute | cron.Hour | cron.Dom | cron.Month | cron.Dow)
		for _, w := range *w {
			schedule, sErr := specParser.Parse(w.Schedule)
			if sErr != nil {
				return nil, fmt.Errorf("cannot parse schedule '%s': %w", w.Schedule, sErr)
			}
			duration, dErr := time.ParseDuration(w.Duration)
			if dErr != nil {
				return nil, fmt.Errorf("cannot parse duration '%s': %w", w.Duration, dErr)
			}

			// Offset the nextWindow time to consider the timeZone of the sync window
			timeZoneOffsetDuration := w.scheduleOffsetByTimeZone()
			nextWindow := schedule.Next(currentTime.Add(timeZoneOffsetDuration - duration))
			if nextWindow.Before(currentTime.Add(timeZoneOffsetDuration)) {
				active = append(active, w)
			}
		}
		if len(active) > 0 {
			return &active, nil
		}
	}
	return nil, nil
}

// InactiveAllows will iterate over the SyncWindows and return all inactive allow windows
// for the current time. If the current time is in an inactive allow window, syncs will
// be denied.
func (w *SyncWindows) InactiveAllows() (*SyncWindows, error) {
	return w.inactiveAllows(time.Now())
}

func (w *SyncWindows) inactiveAllows(currentTime time.Time) (*SyncWindows, error) {
	// If SyncWindows.InactiveAllows() is called outside of a UTC locale, it should be
	// first converted to UTC before we scan through the SyncWindows.
	currentTime = currentTime.In(time.UTC)

	if w.HasWindows() {
		var inactive SyncWindows
		specParser := cron.NewParser(cron.Minute | cron.Hour | cron.Dom | cron.Month | cron.Dow)
		for _, w := range *w {
			if w.Kind == "allow" {
				schedule, sErr := specParser.Parse(w.Schedule)
				if sErr != nil {
					return nil, fmt.Errorf("cannot parse schedule '%s': %w", w.Schedule, sErr)
				}
				duration, dErr := time.ParseDuration(w.Duration)
				if dErr != nil {
					return nil, fmt.Errorf("cannot parse duration '%s': %w", w.Duration, dErr)
				}
				// Offset the nextWindow time to consider the timeZone of the sync window
				timeZoneOffsetDuration := w.scheduleOffsetByTimeZone()
				nextWindow := schedule.Next(currentTime.Add(timeZoneOffsetDuration - duration))

				if !nextWindow.Before(currentTime.Add(timeZoneOffsetDuration)) {
					inactive = append(inactive, w)
				}
			}
		}
		if len(inactive) > 0 {
			return &inactive, nil
		}
	}
	return nil, nil
}

func (w *SyncWindow) scheduleOffsetByTimeZone() time.Duration {
	loc, err := time.LoadLocation(w.TimeZone)
	if err != nil {
		log.Warnf("Invalid time zone %s specified. Using UTC as default time zone", w.TimeZone)
		loc = time.Now().UTC().Location()
	}
	_, tzOffset := time.Now().In(loc).Zone()
	return time.Duration(tzOffset) * time.Second
}

// AddWindow adds a sync window with the given parameters to the AppProject
func (spec *AppProjectSpec) AddWindow(knd string, sch string, dur string, app []string, ns []string, cl []string, ms bool, timeZone string, andOperator bool) error {
	if len(knd) == 0 || len(sch) == 0 || len(dur) == 0 {
		return errors.New("cannot create window: require kind, schedule, duration and one or more of applications, namespaces and clusters")
	}

	window := &SyncWindow{
		Kind:           knd,
		Schedule:       sch,
		Duration:       dur,
		ManualSync:     ms,
		TimeZone:       timeZone,
		UseAndOperator: andOperator,
	}

	if len(app) > 0 {
		window.Applications = app
	}
	if len(ns) > 0 {
		window.Namespaces = ns
	}
	if len(cl) > 0 {
		window.Clusters = cl
	}

	err := window.Validate()
	if err != nil {
		return err
	}

	spec.SyncWindows = append(spec.SyncWindows, window)

	return nil
}

// DeleteWindow deletes a sync window with the given id from the AppProject
func (spec *AppProjectSpec) DeleteWindow(id int) error {
	var exists bool
	for i := range spec.SyncWindows {
		if i == id {
			exists = true
			spec.SyncWindows = append(spec.SyncWindows[:i], spec.SyncWindows[i+1:]...)
			break
		}
	}
	if !exists {
		return fmt.Errorf("window with id '%s' not found", strconv.Itoa(id))
	}
	return nil
}

// Matches returns a list of sync windows that are defined for a given application
// It will use the AND operator if the UseAndOperator is set to true otherwise will default to the OR operator
func (w *SyncWindows) Matches(app *Application) *SyncWindows {
	if w.HasWindows() {
		var matchingWindows SyncWindows
		var matched, isSet bool

		for _, window := range *w {
			matched = false
			isSet = false

			// First check if any applications are configured for the window
			if len(window.Applications) > 0 {
				isSet = true
				for _, a := range window.Applications {
					if globMatch(a, app.Name, false) {
						matched = true
						break
					}
				}
			}

			// If using the AND operator and window applications were set but did not match, break out of the loop earlier
			if window.UseAndOperator && !matched && isSet {
				continue
			} else if !window.UseAndOperator && matched {
				matchingWindows = append(matchingWindows, window)
				continue
			}

			// Second check if any clusters are configured for the window
			if len(window.Clusters) > 0 {
				// check next for cluster matching
				matched = false
				isSet = true
				for _, c := range window.Clusters {
					dst := app.Spec.Destination
					dstNameMatched := dst.Name != "" && globMatch(c, dst.Name, false)
					dstServerMatched := dst.Server != "" && globMatch(c, dst.Server, false)
					if dstNameMatched || dstServerMatched {
						matched = true
						break
					}
				}
			}

			// If using the AND operator and window clusters were set but did not match, break out of the loop earlier
			if isSet && window.UseAndOperator && !matched {
				continue
			} else if !window.UseAndOperator && matched {
				matchingWindows = append(matchingWindows, window)
				continue
			}

			// Last check if any namespaces are configured for the window
			if len(window.Namespaces) > 0 {
				matched = false
				// If the window clusters matched or if the window clusters were not set check next for namespace matching
				for _, n := range window.Namespaces {
					if globMatch(n, app.Spec.Destination.Namespace, false) {
						matched = true
						break
					}
				}
			}
			if matched {
				matchingWindows = append(matchingWindows, window)
			}
		}
		if len(matchingWindows) > 0 {
			return &matchingWindows
		}
	}
	return nil
}

// CanSync returns true if a sync window currently allows a sync. isManual indicates whether the sync has been triggered manually.
func (w *SyncWindows) CanSync(isManual bool) (bool, error) {
	if !w.HasWindows() {
		return true, nil
	}

	active, err := w.Active()
	if err != nil {
		return false, fmt.Errorf("invalid sync windows: %w", err)
	}
	hasActiveDeny, manualEnabled := active.hasDeny()

	if hasActiveDeny {
		if isManual && manualEnabled {
			return true, nil
		}
		return false, nil
	}

	if active.hasAllow() {
		return true, nil
	}

	inactiveAllows, err := w.InactiveAllows()
	if err != nil {
		return false, fmt.Errorf("invalid sync windows: %w", err)
	}
	if inactiveAllows.HasWindows() {
		if isManual && inactiveAllows.manualEnabled() {
			return true, nil
		}
		return false, nil
	}

	return true, nil
}

// hasDeny will iterate over the SyncWindows and return if a deny window is found and if
// manual sync is enabled. It returns true in the first return boolean value if it finds
// any deny window. Will return true in the second return boolean value if all deny windows
// have manual sync enabled. If one deny window has manual sync disabled it returns false in
// the second return value.
func (w *SyncWindows) hasDeny() (bool, bool) {
	if !w.HasWindows() {
		return false, false
	}
	var denyFound, manualEnabled bool
	for _, a := range *w {
		if a.Kind == "deny" {
			if !denyFound {
				manualEnabled = a.ManualSync
			} else if manualEnabled {
				manualEnabled = a.ManualSync
			}
			denyFound = true
		}
	}
	return denyFound, manualEnabled
}

// hasAllow will iterate over the SyncWindows and returns true if it find any allow window.
func (w *SyncWindows) hasAllow() bool {
	if !w.HasWindows() {
		return false
	}
	for _, a := range *w {
		if a.Kind == "allow" {
			return true
		}
	}
	return false
}

// manualEnabled will iterate over the SyncWindows and return true if all windows have
// ManualSync set to true. Returns false if it finds at least one entry with ManualSync
// set to false
func (w *SyncWindows) manualEnabled() bool {
	if !w.HasWindows() {
		return false
	}
	for _, s := range *w {
		if !s.ManualSync {
			return false
		}
	}
	return true
}

// Active returns true if the sync window is currently active
func (w SyncWindow) Active() (bool, error) {
	return w.active(time.Now())
}

func (w SyncWindow) active(currentTime time.Time) (bool, error) {
	// If SyncWindow.Active() is called outside of a UTC locale, it should be
	// first converted to UTC before search
	currentTime = currentTime.UTC()

	specParser := cron.NewParser(cron.Minute | cron.Hour | cron.Dom | cron.Month | cron.Dow)
	schedule, sErr := specParser.Parse(w.Schedule)
	if sErr != nil {
		return false, fmt.Errorf("cannot parse schedule '%s': %w", w.Schedule, sErr)
	}
	duration, dErr := time.ParseDuration(w.Duration)
	if dErr != nil {
		return false, fmt.Errorf("cannot parse duration '%s': %w", w.Duration, dErr)
	}

	// Offset the nextWindow time to consider the timeZone of the sync window
	timeZoneOffsetDuration := w.scheduleOffsetByTimeZone()
	nextWindow := schedule.Next(currentTime.Add(timeZoneOffsetDuration - duration))

	return nextWindow.Before(currentTime.Add(timeZoneOffsetDuration)), nil
}

// Update updates a sync window's settings with the given parameter
<<<<<<< HEAD
func (w *SyncWindow) Update(s string, d string, a []string, n []string, c []string, tz string, description string) error {
	if len(s) == 0 && len(d) == 0 && len(a) == 0 && len(n) == 0 && len(c) == 0 && len(description) == 0 {
		return fmt.Errorf("cannot update: require one or more of schedule, duration, application, namespace, or cluster")
=======
func (w *SyncWindow) Update(s string, d string, a []string, n []string, c []string, tz string) error {
	if len(s) == 0 && len(d) == 0 && len(a) == 0 && len(n) == 0 && len(c) == 0 {
		return errors.New("cannot update: require one or more of schedule, duration, application, namespace, or cluster")
>>>>>>> 951d9d3f
	}

	if len(s) > 0 {
		w.Schedule = s
	}

	if len(d) > 0 {
		w.Duration = d
	}

	if len(a) > 0 {
		w.Applications = a
	}

	if len(n) > 0 {
		w.Namespaces = n
	}

	if len(c) > 0 {
		w.Clusters = c
	}

	if len(description) > 0 {
		w.Description = description
	}

	if tz == "" {
		tz = "UTC"
	}
	w.TimeZone = tz
	return nil
}

// Validate checks whether a sync window has valid configuration. The error returned indicates any problems that has been found.
func (w *SyncWindow) Validate() error {
	// Default timeZone to UTC if timeZone is not specified
	if w.TimeZone == "" {
		w.TimeZone = "UTC"
	}
	if _, err := time.LoadLocation(w.TimeZone); err != nil {
		log.Warnf("Invalid time zone %s specified. Using UTC as default time zone", w.TimeZone)
		w.TimeZone = "UTC"
	}

	if w.Kind != "allow" && w.Kind != "deny" {
		return fmt.Errorf("kind '%s' mismatch: can only be allow or deny", w.Kind)
	}
	specParser := cron.NewParser(cron.Minute | cron.Hour | cron.Dom | cron.Month | cron.Dow)
	_, err := specParser.Parse(w.Schedule)
	if err != nil {
		return fmt.Errorf("cannot parse schedule '%s': %w", w.Schedule, err)
	}
	_, err = time.ParseDuration(w.Duration)
	if err != nil {
		return fmt.Errorf("cannot parse duration '%s': %w", w.Duration, err)
	}

	if len(w.Description) > 255 {
		return fmt.Errorf("description must not exceed 255 characters")
	}

	return nil
}

// DestinationClusters returns a list of cluster URLs allowed as destination in an AppProject
func (spec AppProjectSpec) DestinationClusters() []string {
	servers := make([]string, 0)

	for _, d := range spec.Destinations {
		servers = append(servers, d.Server)
	}

	return servers
}

// ProjectRole represents a role that has access to a project
type ProjectRole struct {
	// Name is a name for this role
	Name string `json:"name" protobuf:"bytes,1,opt,name=name"`
	// Description is a description of the role
	Description string `json:"description,omitempty" protobuf:"bytes,2,opt,name=description"`
	// Policies Stores a list of casbin formatted strings that define access policies for the role in the project
	Policies []string `json:"policies,omitempty" protobuf:"bytes,3,rep,name=policies"`
	// JWTTokens are a list of generated JWT tokens bound to this role
	JWTTokens []JWTToken `json:"jwtTokens,omitempty" protobuf:"bytes,4,rep,name=jwtTokens"`
	// Groups are a list of OIDC group claims bound to this role
	Groups []string `json:"groups,omitempty" protobuf:"bytes,5,rep,name=groups"`
}

// JWTToken holds the issuedAt and expiresAt values of a token
type JWTToken struct {
	IssuedAt  int64  `json:"iat" protobuf:"int64,1,opt,name=iat"`
	ExpiresAt int64  `json:"exp,omitempty" protobuf:"int64,2,opt,name=exp"`
	ID        string `json:"id,omitempty" protobuf:"bytes,3,opt,name=id"`
}

// Command holds binary path and arguments list
type Command struct {
	Command []string `json:"command,omitempty" protobuf:"bytes,1,name=command"`
	Args    []string `json:"args,omitempty" protobuf:"bytes,2,rep,name=args"`
}

// ConfigManagementPlugin contains config management plugin configuration
type ConfigManagementPlugin struct {
	Name     string   `json:"name" protobuf:"bytes,1,name=name"`
	Init     *Command `json:"init,omitempty" protobuf:"bytes,2,name=init"`
	Generate Command  `json:"generate" protobuf:"bytes,3,name=generate"`
	LockRepo bool     `json:"lockRepo,omitempty" protobuf:"bytes,4,name=lockRepo"`
}

// HelmOptions holds helm options
type HelmOptions struct {
	ValuesFileSchemes []string `protobuf:"bytes,1,opt,name=valuesFileSchemes"`
}

// KustomizeOptions are options for kustomize to use when building manifests
type KustomizeOptions struct {
	// BuildOptions is a string of build parameters to use when calling `kustomize build`
	BuildOptions string `protobuf:"bytes,1,opt,name=buildOptions"`
	// BinaryPath holds optional path to kustomize binary
	BinaryPath string `protobuf:"bytes,2,opt,name=binaryPath"`
}

// ApplicationDestinationServiceAccount holds information about the service account to be impersonated for the application sync operation.
type ApplicationDestinationServiceAccount struct {
	// Server specifies the URL of the target cluster's Kubernetes control plane API.
	Server string `json:"server" protobuf:"bytes,1,opt,name=server"`
	// Namespace specifies the target namespace for the application's resources.
	Namespace string `json:"namespace,omitempty" protobuf:"bytes,2,opt,name=namespace"`
	// DefaultServiceAccount to be used for impersonation during the sync operation
	DefaultServiceAccount string `json:"defaultServiceAccount" protobuf:"bytes,3,opt,name=defaultServiceAccount"`
}

// CascadedDeletion indicates if the deletion finalizer is set and controller should delete the application and it's cascaded resources
func (app *Application) CascadedDeletion() bool {
	for _, finalizer := range app.ObjectMeta.Finalizers {
		if isPropagationPolicyFinalizer(finalizer) {
			return true
		}
	}
	return false
}

// IsRefreshRequested returns whether a refresh has been requested for an application, and if yes, the type of refresh that should be executed.
func (app *Application) IsRefreshRequested() (RefreshType, bool) {
	refreshType := RefreshTypeNormal
	annotations := app.GetAnnotations()
	if annotations == nil {
		return refreshType, false
	}
	typeStr, ok := annotations[AnnotationKeyRefresh]
	if !ok {
		return refreshType, false
	}

	if typeStr == string(RefreshTypeHard) {
		refreshType = RefreshTypeHard
	}
	return refreshType, true
}

// IsHydrateRequested returns whether hydration has been requested for an application
func (app *Application) IsHydrateRequested() bool {
	annotations := app.GetAnnotations()
	if annotations == nil {
		return false
	}
	typeStr, ok := annotations[AnnotationKeyHydrate]
	if !ok {
		return false
	}
	if typeStr == "normal" {
		return true
	}
	return false
}

func (app *Application) HasPostDeleteFinalizer(stage ...string) bool {
	return getFinalizerIndex(app.ObjectMeta, strings.Join(append([]string{PostDeleteFinalizerName}, stage...), "/")) > -1
}

func (app *Application) SetPostDeleteFinalizer(stage ...string) {
	setFinalizer(&app.ObjectMeta, strings.Join(append([]string{PostDeleteFinalizerName}, stage...), "/"), true)
}

func (app *Application) UnSetPostDeleteFinalizer(stage ...string) {
	setFinalizer(&app.ObjectMeta, strings.Join(append([]string{PostDeleteFinalizerName}, stage...), "/"), false)
}

// SetCascadedDeletion will enable cascaded deletion by setting the propagation policy finalizer
func (app *Application) SetCascadedDeletion(finalizer string) {
	setFinalizer(&app.ObjectMeta, finalizer, true)
}

// Expired returns true if the application needs to be reconciled
func (status *ApplicationStatus) Expired(statusRefreshTimeout time.Duration) bool {
	return status.ReconciledAt == nil || status.ReconciledAt.Add(statusRefreshTimeout).Before(time.Now().UTC())
}

// UnSetCascadedDeletion will remove the propagation policy finalizers
func (app *Application) UnSetCascadedDeletion() {
	for _, f := range app.Finalizers {
		if isPropagationPolicyFinalizer(f) {
			setFinalizer(&app.ObjectMeta, f, false)
		}
	}
}

func isPropagationPolicyFinalizer(finalizer string) bool {
	switch finalizer {
	case ResourcesFinalizerName:
		return true
	case ForegroundPropagationPolicyFinalizer:
		return true
	case BackgroundPropagationPolicyFinalizer:
		return true
	default:
		return false
	}
}

// GetPropagationPolicy returns the value of propagation policy finalizer
func (app *Application) GetPropagationPolicy() string {
	for _, finalizer := range app.ObjectMeta.Finalizers {
		if isPropagationPolicyFinalizer(finalizer) {
			return finalizer
		}
	}
	return ""
}

// HasChangedManagedNamespaceMetadata checks whether app.Spec.SyncPolicy.ManagedNamespaceMetadata differs from the
// managed namespace metadata which has been stored app.Status.OperationState.SyncResult. If they differ a refresh should
// be triggered.
func (app *Application) HasChangedManagedNamespaceMetadata() bool {
	return app.Spec.SyncPolicy != nil && app.Spec.SyncPolicy.ManagedNamespaceMetadata != nil && app.Status.OperationState != nil && app.Status.OperationState.SyncResult != nil && !reflect.DeepEqual(app.Spec.SyncPolicy.ManagedNamespaceMetadata, app.Status.OperationState.SyncResult.ManagedNamespaceMetadata)
}

// IsFinalizerPresent checks if the app has a given finalizer
func (app *Application) IsFinalizerPresent(finalizer string) bool {
	return getFinalizerIndex(app.ObjectMeta, finalizer) > -1
}

// SetConditions updates the application status conditions for a subset of evaluated types.
// If the application has a pre-existing condition of a type that is not in the evaluated list,
// it will be preserved. If the application has a pre-existing condition of a type that
// is in the evaluated list, but not in the incoming conditions list, it will be removed.
func (status *ApplicationStatus) SetConditions(conditions []ApplicationCondition, evaluatedTypes map[ApplicationConditionType]bool) {
	appConditions := make([]ApplicationCondition, 0)
	now := metav1.Now()
	for i := 0; i < len(status.Conditions); i++ {
		condition := status.Conditions[i]
		if _, ok := evaluatedTypes[condition.Type]; !ok {
			if condition.LastTransitionTime == nil {
				condition.LastTransitionTime = &now
			}
			appConditions = append(appConditions, condition)
		}
	}
	for i := range conditions {
		condition := conditions[i]
		if condition.LastTransitionTime == nil {
			condition.LastTransitionTime = &now
		}
		eci := findConditionIndexByType(status.Conditions, condition.Type)
		if eci >= 0 && status.Conditions[eci].Message == condition.Message {
			// If we already have a condition of this type, only update the timestamp if something
			// has changed.
			appConditions = append(appConditions, status.Conditions[eci])
		} else {
			// Otherwise we use the new incoming condition with an updated timestamp:
			appConditions = append(appConditions, condition)
		}
	}
	sort.Slice(appConditions, func(i, j int) bool {
		left := appConditions[i]
		right := appConditions[j]
		return fmt.Sprintf("%s/%s/%v", left.Type, left.Message, left.LastTransitionTime) < fmt.Sprintf("%s/%s/%v", right.Type, right.Message, right.LastTransitionTime)
	})
	status.Conditions = appConditions
}

func findConditionIndexByType(conditions []ApplicationCondition, t ApplicationConditionType) int {
	for i := range conditions {
		if conditions[i].Type == t {
			return i
		}
	}
	return -1
}

// GetErrorConditions returns list of application error conditions
func (status *ApplicationStatus) GetConditions(conditionTypes map[ApplicationConditionType]bool) []ApplicationCondition {
	result := make([]ApplicationCondition, 0)
	for i := range status.Conditions {
		condition := status.Conditions[i]
		if ok := conditionTypes[condition.Type]; ok {
			result = append(result, condition)
		}
	}
	return result
}

// IsError returns true if a condition indicates an error condition
func (condition *ApplicationCondition) IsError() bool {
	return strings.HasSuffix(condition.Type, "Error")
}

// Equals compares two instances of ApplicationSource and return true if instances are equal.
func (source *ApplicationSource) Equals(other *ApplicationSource) bool {
	if source == nil && other == nil {
		return true
	}
	if source == nil || other == nil {
		return false
	}
	if !source.Plugin.Equals(other.Plugin) {
		return false
	}
	// reflect.DeepEqual works fine for the other fields. Since the plugin fields are equal, set them to null so they're
	// not considered in the DeepEqual comparison.
	sourceCopy := source.DeepCopy()
	otherCopy := other.DeepCopy()
	sourceCopy.Plugin = nil
	otherCopy.Plugin = nil
	return reflect.DeepEqual(sourceCopy, otherCopy)
}

// ExplicitType returns the type (e.g. Helm, Kustomize, etc) of the application. If either none or multiple types are defined, returns an error.
func (source *ApplicationSource) ExplicitType() (*ApplicationSourceType, error) {
	var appTypes []ApplicationSourceType
	if source.Kustomize != nil {
		appTypes = append(appTypes, ApplicationSourceTypeKustomize)
	}
	if source.Helm != nil {
		appTypes = append(appTypes, ApplicationSourceTypeHelm)
	}
	if source.Directory != nil {
		appTypes = append(appTypes, ApplicationSourceTypeDirectory)
	}
	if source.Plugin != nil {
		appTypes = append(appTypes, ApplicationSourceTypePlugin)
	}
	if len(appTypes) == 0 {
		return nil, nil
	}
	if len(appTypes) > 1 {
		typeNames := make([]string, len(appTypes))
		for i := range appTypes {
			typeNames[i] = string(appTypes[i])
		}
		return nil, fmt.Errorf("multiple application sources defined: %s", strings.Join(typeNames, ","))
	}
	appType := appTypes[0]
	return &appType, nil
}

// GetProject returns the application's project. This is preferred over spec.Project which may be empty
func (spec ApplicationSpec) GetProject() string {
	if spec.Project == "" {
		return DefaultAppProjectName
	}
	return spec.Project
}

// GetRevisionHistoryLimit returns the currently set revision history limit for an application
func (spec ApplicationSpec) GetRevisionHistoryLimit() int {
	if spec.RevisionHistoryLimit != nil {
		return int(*spec.RevisionHistoryLimit)
	}
	return RevisionHistoryLimit
}

func isResourceInList(res metav1.GroupKind, list []metav1.GroupKind) bool {
	for _, item := range list {
		ok, err := filepath.Match(item.Kind, res.Kind)
		if ok && err == nil {
			ok, err = filepath.Match(item.Group, res.Group)
			if ok && err == nil {
				return true
			}
		}
	}
	return false
}

// getFinalizerIndex returns finalizer index in the list of object finalizers or -1 if finalizer does not exist
func getFinalizerIndex(meta metav1.ObjectMeta, name string) int {
	for i, finalizer := range meta.Finalizers {
		if finalizer == name {
			return i
		}
	}
	return -1
}

// setFinalizer adds or removes finalizer with the specified name
func setFinalizer(meta *metav1.ObjectMeta, name string, exist bool) {
	index := getFinalizerIndex(*meta, name)
	if exist != (index > -1) {
		if index > -1 {
			meta.Finalizers[index] = meta.Finalizers[len(meta.Finalizers)-1]
			meta.Finalizers = meta.Finalizers[:len(meta.Finalizers)-1]
		} else {
			meta.Finalizers = append(meta.Finalizers, name)
		}
	}
}

// SetK8SConfigDefaults sets Kubernetes REST config default settings
func SetK8SConfigDefaults(config *rest.Config) error {
	config.QPS = K8sClientConfigQPS
	config.Burst = K8sClientConfigBurst
	tlsConfig, err := rest.TLSConfigFor(config)
	if err != nil {
		return err
	}

	dial := (&net.Dialer{
		Timeout:   K8sTCPTimeout,
		KeepAlive: K8sTCPKeepAlive,
	}).DialContext
	transport := utilnet.SetTransportDefaults(&http.Transport{
		Proxy:               http.ProxyFromEnvironment,
		TLSHandshakeTimeout: K8sTLSHandshakeTimeout,
		TLSClientConfig:     tlsConfig,
		MaxIdleConns:        K8sMaxIdleConnections,
		MaxIdleConnsPerHost: K8sMaxIdleConnections,
		MaxConnsPerHost:     K8sMaxIdleConnections,
		DialContext:         dial,
		DisableCompression:  config.DisableCompression,
		IdleConnTimeout:     K8sTCPIdleConnTimeout,
	})
	if config.Proxy != nil {
		transport.Proxy = config.Proxy
	}
	tr, err := rest.HTTPWrappersForConfig(config, transport)
	if err != nil {
		return err
	}

	// set default tls config and remove auth/exec provides since we use it in a custom transport
	config.TLSClientConfig = rest.TLSClientConfig{}
	config.AuthProvider = nil
	config.ExecProvider = nil

	// Set server-side timeout
	config.Timeout = K8sServerSideTimeout

	config.Transport = tr
	maxRetries := env.ParseInt64FromEnv(utilhttp.EnvRetryMax, 0, 1, math.MaxInt64)
	if maxRetries > 0 {
		backoffDurationMS := env.ParseInt64FromEnv(utilhttp.EnvRetryBaseBackoff, 100, 1, math.MaxInt64)
		backoffDuration := time.Duration(backoffDurationMS) * time.Millisecond
		config.WrapTransport = utilhttp.WithRetry(maxRetries, backoffDuration)
	}
	return nil
}

// ParseProxyUrl returns a parsed url and verifies that schema is correct
func ParseProxyUrl(proxyUrl string) (*url.URL, error) {
	u, err := url.Parse(proxyUrl)
	if err != nil {
		return nil, err
	}
	switch u.Scheme {
	case "http", "https", "socks5":
	default:
		return nil, fmt.Errorf("Failed to parse proxy url, unsupported scheme %q, must be http, https, or socks5", u.Scheme)
	}
	return u, nil
}

// RawRestConfig returns a go-client REST config from cluster that might be serialized into the file using kube.WriteKubeConfig method.
func (c *Cluster) RawRestConfig() (*rest.Config, error) {
	var config *rest.Config
	var err error

	switch {
	case c.Server == KubernetesInternalAPIServerAddr && env.ParseBoolFromEnv(EnvVarFakeInClusterConfig, false):
		conf, exists := os.LookupEnv("KUBECONFIG")
		if exists {
			config, err = clientcmd.BuildConfigFromFlags("", conf)
		} else {
			var homeDir string
			homeDir, err = os.UserHomeDir()
			if err != nil {
				homeDir = ""
			}
			config, err = clientcmd.BuildConfigFromFlags("", filepath.Join(homeDir, ".kube", "config"))
		}
	case c.Server == KubernetesInternalAPIServerAddr && c.Config.Username == "" && c.Config.Password == "" && c.Config.BearerToken == "":
		config, err = rest.InClusterConfig()
	case c.Server == KubernetesInternalAPIServerAddr:
		config, err = rest.InClusterConfig()
		if err == nil {
			config.Username = c.Config.Username
			config.Password = c.Config.Password
			config.BearerToken = c.Config.BearerToken
			config.BearerTokenFile = ""
		}
	default:
		tlsClientConfig := rest.TLSClientConfig{
			Insecure:   c.Config.TLSClientConfig.Insecure,
			ServerName: c.Config.TLSClientConfig.ServerName,
			CertData:   c.Config.TLSClientConfig.CertData,
			KeyData:    c.Config.TLSClientConfig.KeyData,
			CAData:     c.Config.TLSClientConfig.CAData,
		}
		switch {
		case c.Config.AWSAuthConfig != nil:
			args := []string{"aws", "--cluster-name", c.Config.AWSAuthConfig.ClusterName}
			if c.Config.AWSAuthConfig.RoleARN != "" {
				args = append(args, "--role-arn", c.Config.AWSAuthConfig.RoleARN)
			}
			if c.Config.AWSAuthConfig.Profile != "" {
				args = append(args, "--profile", c.Config.AWSAuthConfig.Profile)
			}
			config = &rest.Config{
				Host:            c.Server,
				TLSClientConfig: tlsClientConfig,
				ExecProvider: &api.ExecConfig{
					APIVersion:      "client.authentication.k8s.io/v1beta1",
					Command:         "argocd-k8s-auth",
					Args:            args,
					InteractiveMode: api.NeverExecInteractiveMode,
				},
			}
		case c.Config.ExecProviderConfig != nil:
			var env []api.ExecEnvVar
			if c.Config.ExecProviderConfig.Env != nil {
				for key, value := range c.Config.ExecProviderConfig.Env {
					env = append(env, api.ExecEnvVar{
						Name:  key,
						Value: value,
					})
				}
			}
			config = &rest.Config{
				Host:            c.Server,
				TLSClientConfig: tlsClientConfig,
				ExecProvider: &api.ExecConfig{
					APIVersion:      c.Config.ExecProviderConfig.APIVersion,
					Command:         c.Config.ExecProviderConfig.Command,
					Args:            c.Config.ExecProviderConfig.Args,
					Env:             env,
					InstallHint:     c.Config.ExecProviderConfig.InstallHint,
					InteractiveMode: api.NeverExecInteractiveMode,
				},
			}
		default:
			config = &rest.Config{
				Host:            c.Server,
				Username:        c.Config.Username,
				Password:        c.Config.Password,
				BearerToken:     c.Config.BearerToken,
				TLSClientConfig: tlsClientConfig,
			}
		}
	}
	if err != nil {
		return nil, fmt.Errorf("Unable to create K8s REST config: %w", err)
	}
	if c.Config.ProxyUrl != "" {
		u, err := ParseProxyUrl(c.Config.ProxyUrl)
		if err != nil {
			return nil, fmt.Errorf("Unable to create K8s REST config, can`t parse proxy url: %w", err)
		}
		config.Proxy = http.ProxyURL(u)
	}
	config.DisableCompression = c.Config.DisableCompression
	config.Timeout = K8sServerSideTimeout
	config.QPS = K8sClientConfigQPS
	config.Burst = K8sClientConfigBurst
	return config, nil
}

// RESTConfig returns a go-client REST config from cluster with tuned throttling and HTTP client settings.
func (c *Cluster) RESTConfig() (*rest.Config, error) {
	config, err := c.RawRestConfig()
	if err != nil {
		return nil, fmt.Errorf("Unable to get K8s RAW REST config: %w", err)
	}
	err = SetK8SConfigDefaults(config)
	if err != nil {
		return nil, fmt.Errorf("Unable to apply K8s REST config defaults: %w", err)
	}
	return config, nil
}

// UnmarshalToUnstructured unmarshals a resource representation in JSON to unstructured data
func UnmarshalToUnstructured(resource string) (*unstructured.Unstructured, error) {
	if resource == "" || resource == "null" {
		return nil, nil
	}
	var obj unstructured.Unstructured
	err := json.Unmarshal([]byte(resource), &obj)
	if err != nil {
		return nil, err
	}
	return &obj, nil
}

// TODO: document this method
func (r ResourceDiff) LiveObject() (*unstructured.Unstructured, error) {
	return UnmarshalToUnstructured(r.LiveState)
}

// TODO: document this method
func (r ResourceDiff) TargetObject() (*unstructured.Unstructured, error) {
	return UnmarshalToUnstructured(r.TargetState)
}

// MarshalJSON marshals an application destination to JSON format
func (d *ApplicationDestination) MarshalJSON() ([]byte, error) {
	type Alias ApplicationDestination
	dest := d

	return json.Marshal(&struct{ *Alias }{Alias: (*Alias)(dest)})
}

// InstanceName returns the name of the application as used in the instance
// tracking values, i.e. in the format <namespace>_<name>. When the namespace
// of the application is similar to the value of defaultNs, only the name of
// the application is returned to keep backwards compatibility.
func (app *Application) InstanceName(defaultNs string) string {
	// When app has no namespace set, or the namespace is the default ns, we
	// return just the application name
	if app.Namespace == "" || app.Namespace == defaultNs {
		return app.Name
	}
	return app.Namespace + "_" + app.Name
}

// QualifiedName returns the full qualified name of the application, including
// the name of the namespace it is created in delimited by a forward slash,
// i.e. <namespace>/<appname>
func (app *Application) QualifiedName() string {
	if app.Namespace == "" {
		return app.Name
	}
	return app.Namespace + "/" + app.Name
}

// RBACName returns the full qualified RBAC resource name for the application
// in a backwards-compatible way.
func (app *Application) RBACName(defaultNS string) string {
	return security.RBACName(defaultNS, app.Spec.GetProject(), app.Namespace, app.Name)
}

// GetAnnotation returns the value of the specified annotation if it exists,
// e.g., a.GetAnnotation("argocd.argoproj.io/manifest-generate-paths").
// If the annotation does not exist, it returns an empty string.
func (app *Application) GetAnnotation(annotation string) string {
	v, exists := app.Annotations[annotation]
	if !exists {
		return ""
	}

	return v
}

func (app *Application) IsDeletionConfirmed(since time.Time) bool {
	val := app.GetAnnotation(synccommon.AnnotationDeletionApproved)
	if val == "" {
		return false
	}
	parsedVal, err := time.Parse(time.RFC3339, val)
	if err != nil {
		return false
	}
	return parsedVal.After(since) || parsedVal.Equal(since)
}<|MERGE_RESOLUTION|>--- conflicted
+++ resolved
@@ -2549,13 +2549,10 @@
 	ManualSync bool `json:"manualSync,omitempty" protobuf:"bytes,7,opt,name=manualSync"`
 	// TimeZone of the sync that will be applied to the schedule
 	TimeZone string `json:"timeZone,omitempty" protobuf:"bytes,8,opt,name=timeZone"`
-<<<<<<< HEAD
-	// Description of the sync that will be applied to the schedule, can be used to add any information such as a ticket number for example
-	Description string `json:"description,omitempty" protobuf:"bytes,9,opt,name=description"`
-=======
 	// UseAndOperator use AND operator for matching applications, namespaces and clusters instead of the default OR operator
 	UseAndOperator bool `json:"andOperator,omitempty" protobuf:"bytes,9,opt,name=andOperator"`
->>>>>>> 951d9d3f
+	// Description of the sync that will be applied to the schedule, can be used to add any information such as a ticket number for example
+	Description string `json:"description,omitempty" protobuf:"bytes,10,opt,name=description"`
 }
 
 // HasWindows returns true if SyncWindows has one or more SyncWindow
@@ -2652,7 +2649,7 @@
 }
 
 // AddWindow adds a sync window with the given parameters to the AppProject
-func (spec *AppProjectSpec) AddWindow(knd string, sch string, dur string, app []string, ns []string, cl []string, ms bool, timeZone string, andOperator bool) error {
+func (spec *AppProjectSpec) AddWindow(knd string, sch string, dur string, app []string, ns []string, cl []string, ms bool, timeZone string, andOperator bool, description string) error {
 	if len(knd) == 0 || len(sch) == 0 || len(dur) == 0 {
 		return errors.New("cannot create window: require kind, schedule, duration and one or more of applications, namespaces and clusters")
 	}
@@ -2664,6 +2661,7 @@
 		ManualSync:     ms,
 		TimeZone:       timeZone,
 		UseAndOperator: andOperator,
+		Description:    description,
 	}
 
 	if len(app) > 0 {
@@ -2894,15 +2892,9 @@
 }
 
 // Update updates a sync window's settings with the given parameter
-<<<<<<< HEAD
 func (w *SyncWindow) Update(s string, d string, a []string, n []string, c []string, tz string, description string) error {
 	if len(s) == 0 && len(d) == 0 && len(a) == 0 && len(n) == 0 && len(c) == 0 && len(description) == 0 {
-		return fmt.Errorf("cannot update: require one or more of schedule, duration, application, namespace, or cluster")
-=======
-func (w *SyncWindow) Update(s string, d string, a []string, n []string, c []string, tz string) error {
-	if len(s) == 0 && len(d) == 0 && len(a) == 0 && len(n) == 0 && len(c) == 0 {
 		return errors.New("cannot update: require one or more of schedule, duration, application, namespace, or cluster")
->>>>>>> 951d9d3f
 	}
 
 	if len(s) > 0 {
