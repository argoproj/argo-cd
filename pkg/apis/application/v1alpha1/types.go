package v1alpha1

import (
	"encoding/json"
	"fmt"
	"os"
	"path/filepath"
	"reflect"
	"regexp"
	"strings"

	"google.golang.org/grpc/codes"
	"google.golang.org/grpc/status"
	"gopkg.in/yaml.v2"
	v1 "k8s.io/api/core/v1"
	metav1 "k8s.io/apimachinery/pkg/apis/meta/v1"
	"k8s.io/apimachinery/pkg/apis/meta/v1/unstructured"
	"k8s.io/apimachinery/pkg/runtime/schema"
	"k8s.io/apimachinery/pkg/watch"
	"k8s.io/client-go/rest"
	"k8s.io/client-go/tools/clientcmd"
	"k8s.io/client-go/tools/clientcmd/api"

	"github.com/argoproj/argo-cd/common"
	"github.com/argoproj/argo-cd/util/git"
	"github.com/argoproj/argo-cd/util/rbac"
)

// Application is a definition of Application resource.
// +genclient
// +genclient:noStatus
// +k8s:deepcopy-gen:interfaces=k8s.io/apimachinery/pkg/runtime.Object
// +kubebuilder:resource:path=applications,shortName=app;apps
type Application struct {
	metav1.TypeMeta   `json:",inline"`
	metav1.ObjectMeta `json:"metadata" protobuf:"bytes,1,opt,name=metadata"`
	Spec              ApplicationSpec   `json:"spec" protobuf:"bytes,2,opt,name=spec"`
	Status            ApplicationStatus `json:"status,omitempty" protobuf:"bytes,3,opt,name=status"`
	Operation         *Operation        `json:"operation,omitempty" protobuf:"bytes,4,opt,name=operation"`
}

// ApplicationSpec represents desired application state. Contains link to repository with application definition and additional parameters link definition revision.
type ApplicationSpec struct {
	// Source is a reference to the location ksonnet application definition
	Source ApplicationSource `json:"source" protobuf:"bytes,1,opt,name=source"`
	// Destination overrides the kubernetes server and namespace defined in the environment ksonnet app.yaml
	Destination ApplicationDestination `json:"destination" protobuf:"bytes,2,name=destination"`
	// Project is a application project name. Empty name means that application belongs to 'default' project.
	Project string `json:"project" protobuf:"bytes,3,name=project"`
	// SyncPolicy controls when a sync will be performed
	SyncPolicy *SyncPolicy `json:"syncPolicy,omitempty" protobuf:"bytes,4,name=syncPolicy"`
	// IgnoreDifferences controls resources fields which should be ignored during comparison
	IgnoreDifferences []ResourceIgnoreDifferences `json:"ignoreDifferences,omitempty" protobuf:"bytes,5,name=ignoreDifferences"`
	// Infos contains a list of useful information (URLs, email addresses, and plain text) that relates to the application
	Info []Info `json:"info,omitempty" protobuf:"bytes,6,name=info"`
}

// ResourceIgnoreDifferences contains resource filter and list of json paths which should be ignored during comparison with live state.
type ResourceIgnoreDifferences struct {
	Group        string   `json:"group,omitempty" protobuf:"bytes,1,opt,name=group"`
	Kind         string   `json:"kind" protobuf:"bytes,2,opt,name=kind"`
	Name         string   `json:"name,omitempty" protobuf:"bytes,3,opt,name=name"`
	Namespace    string   `json:"namespace,omitempty" protobuf:"bytes,4,opt,name=namespace"`
	JSONPointers []string `json:"jsonPointers" protobuf:"bytes,5,opt,name=jsonPointers"`
}

type EnvEntry struct {
	// the name, usually uppercase
	Name string `json:"name" protobuf:"bytes,1,opt,name=name"`
	// the value
	Value string `json:"value" protobuf:"bytes,2,opt,name=value"`
}

func (a *EnvEntry) IsZero() bool {
	return a == nil || a.Name == "" && a.Value == ""
}

type Env []*EnvEntry

func (e Env) IsZero() bool {
	return len(e) == 0
}

func (e Env) Environ() []string {
	var environ []string
	for _, item := range e {
		if !item.IsZero() {
			environ = append(environ, fmt.Sprintf("%s=%s", item.Name, item.Value))
		}
	}
	return environ
}

// ApplicationSource contains information about github repository, path within repository and target application environment.
type ApplicationSource struct {
	// RepoURL is the repository URL of the application manifests
	RepoURL string `json:"repoURL" protobuf:"bytes,1,opt,name=repoURL"`
	// Path is a directory path within the repository containing a
	Path string `json:"path" protobuf:"bytes,2,opt,name=path"`
	// TargetRevision defines the commit, tag, or branch in which to sync the application to.
	// If omitted, will sync to HEAD
	TargetRevision string `json:"targetRevision,omitempty" protobuf:"bytes,4,opt,name=targetRevision"`
	// Helm holds helm specific options
	Helm *ApplicationSourceHelm `json:"helm,omitempty" protobuf:"bytes,7,opt,name=helm"`
	// Kustomize holds kustomize specific options
	Kustomize *ApplicationSourceKustomize `json:"kustomize,omitempty" protobuf:"bytes,8,opt,name=kustomize"`
	// Ksonnet holds ksonnet specific options
	Ksonnet *ApplicationSourceKsonnet `json:"ksonnet,omitempty" protobuf:"bytes,9,opt,name=ksonnet"`
	// Directory holds path/directory specific options
	Directory *ApplicationSourceDirectory `json:"directory,omitempty" protobuf:"bytes,10,opt,name=directory"`
	// ConfigManagementPlugin holds config management plugin specific options
	Plugin *ApplicationSourcePlugin `json:"plugin,omitempty" protobuf:"bytes,11,opt,name=plugin"`
}

func (a *ApplicationSource) IsZero() bool {
	return a == nil ||
		a.RepoURL == "" &&
			a.Path == "" &&
			a.TargetRevision == "" &&
			a.Helm.IsZero() &&
			a.Kustomize.IsZero() &&
			a.Ksonnet.IsZero() &&
			a.Directory.IsZero() &&
			a.Plugin.IsZero()
}

type ApplicationSourceType string

const (
	ApplicationSourceTypeHelm      ApplicationSourceType = "Helm"
	ApplicationSourceTypeKustomize ApplicationSourceType = "Kustomize"
	ApplicationSourceTypeKsonnet   ApplicationSourceType = "Ksonnet"
	ApplicationSourceTypeDirectory ApplicationSourceType = "Directory"
	ApplicationSourceTypePlugin    ApplicationSourceType = "Plugin"
)

type RefreshType string

const (
	RefreshTypeNormal RefreshType = "normal"
	RefreshTypeHard   RefreshType = "hard"
)

// ApplicationSourceHelm holds helm specific options
type ApplicationSourceHelm struct {
	// ValuesFiles is a list of Helm value files to use when generating a template
	ValueFiles []string `json:"valueFiles,omitempty" protobuf:"bytes,1,opt,name=valueFiles"`
	// Parameters are parameters to the helm template
	Parameters []HelmParameter `json:"parameters,omitempty" protobuf:"bytes,2,opt,name=parameters"`
	// The Helm release name. If omitted it will use the application name
	ReleaseName string `json:"releaseName,omitempty" protobuf:"bytes,3,opt,name=releaseName"`
	// Values is Helm values, typically defined as a block
	Values string `json:"values,omitempty" protobuf:"bytes,4,opt,name=values"`
}

// HelmParameter is a parameter to a helm template
type HelmParameter struct {
	// Name is the name of the helm parameter
	Name string `json:"name,omitempty" protobuf:"bytes,1,opt,name=name"`
	// Value is the value for the helm parameter
	Value string `json:"value,omitempty" protobuf:"bytes,2,opt,name=value"`
	// ForceString determines whether to tell Helm to interpret booleans and numbers as strings
	ForceString bool `json:"forceString,omitempty" protobuf:"bytes,3,opt,name=forceString"`
}

var helmParameterRx = regexp.MustCompile(`([^\\]),`)

func NewHelmParameter(text string, forceString bool) (*HelmParameter, error) {
	parts := strings.SplitN(text, "=", 2)
	if len(parts) != 2 {
		return nil, fmt.Errorf("Expected helm parameter of the form: param=value. Received: %s", text)
	}
	return &HelmParameter{
		Name:        parts[0],
		Value:       helmParameterRx.ReplaceAllString(parts[1], `$1\,`),
		ForceString: forceString,
	}, nil
}

func (in *ApplicationSourceHelm) AddParameter(p HelmParameter) {
	found := false
	for i, cp := range in.Parameters {
		if cp.Name == p.Name {
			found = true
			in.Parameters[i] = p
			break
		}
	}
	if !found {
		in.Parameters = append(in.Parameters, p)
	}
}

func (h *ApplicationSourceHelm) IsZero() bool {
	return h == nil || (h.ReleaseName == "") && len(h.ValueFiles) == 0 && len(h.Parameters) == 0 && h.Values == ""
}

type KustomizeImage string

func (i KustomizeImage) delim() string {
	for _, d := range []string{"=", ":", "@"} {
		if strings.Contains(string(i), d) {
			return d
		}
	}
	return ":"
}

// if the image name matches (i.e. up to the first delimiter)
func (i KustomizeImage) Match(j KustomizeImage) bool {
	delim := j.delim()
	if !strings.Contains(string(j), delim) {
		return false
	}
	return strings.HasPrefix(string(i), strings.Split(string(j), delim)[0])
}

type KustomizeImages []KustomizeImage

// find the image or -1
func (images KustomizeImages) Find(image KustomizeImage) int {
	for i, a := range images {
		if a.Match(image) {
			return i
		}
	}
	return -1
}

// ApplicationSourceKustomize holds kustomize specific options
type ApplicationSourceKustomize struct {
	// NamePrefix is a prefix appended to resources for kustomize apps
	NamePrefix string `json:"namePrefix,omitempty" protobuf:"bytes,1,opt,name=namePrefix"`
	// Images are kustomize image overrides
	Images KustomizeImages `json:"images,omitempty" protobuf:"bytes,3,opt,name=images"`
	// CommonLabels adds additional kustomize commonLabels
	CommonLabels map[string]string `json:"commonLabels,omitempty" protobuf:"bytes,4,opt,name=commonLabels"`
}

func (k *ApplicationSourceKustomize) IsZero() bool {
	return k == nil || k.NamePrefix == "" && len(k.Images) == 0 && len(k.CommonLabels) == 0
}

// either updates or adds the images
func (k *ApplicationSourceKustomize) MergeImage(image KustomizeImage) {
	i := k.Images.Find(image)
	if i >= 0 {
		k.Images[i] = image
	} else {
		k.Images = append(k.Images, image)
	}
}

// JsonnetVar is a jsonnet variable
type JsonnetVar struct {
	Name  string `json:"name" protobuf:"bytes,1,opt,name=name"`
	Value string `json:"value" protobuf:"bytes,2,opt,name=value"`
	Code  bool   `json:"code,omitempty" protobuf:"bytes,3,opt,name=code"`
}

// ApplicationSourceJsonnet holds jsonnet specific options
type ApplicationSourceJsonnet struct {
	// ExtVars is a list of Jsonnet External Variables
	ExtVars []JsonnetVar `json:"extVars,omitempty" protobuf:"bytes,1,opt,name=extVars"`
	// TLAS is a list of Jsonnet Top-level Arguments
	TLAs []JsonnetVar `json:"tlas,omitempty" protobuf:"bytes,2,opt,name=tlas"`
}

func (j *ApplicationSourceJsonnet) IsZero() bool {
	return j == nil || len(j.ExtVars) == 0 && len(j.TLAs) == 0
}

// ApplicationSourceKsonnet holds ksonnet specific options
type ApplicationSourceKsonnet struct {
	// Environment is a ksonnet application environment name
	Environment string `json:"environment,omitempty" protobuf:"bytes,1,opt,name=environment"`
	// Parameters are a list of ksonnet component parameter override values
	Parameters []KsonnetParameter `json:"parameters,omitempty" protobuf:"bytes,2,opt,name=parameters"`
}

// KsonnetParameter is a ksonnet component parameter
type KsonnetParameter struct {
	Component string `json:"component,omitempty" protobuf:"bytes,1,opt,name=component"`
	Name      string `json:"name" protobuf:"bytes,2,opt,name=name"`
	Value     string `json:"value" protobuf:"bytes,3,opt,name=value"`
}

func (k *ApplicationSourceKsonnet) IsZero() bool {
	return k == nil || k.Environment == "" && len(k.Parameters) == 0
}

type ApplicationSourceDirectory struct {
	Recurse bool                     `json:"recurse,omitempty" protobuf:"bytes,1,opt,name=recurse"`
	Jsonnet ApplicationSourceJsonnet `json:"jsonnet,omitempty" protobuf:"bytes,2,opt,name=jsonnet"`
}

func (d *ApplicationSourceDirectory) IsZero() bool {
	return d == nil || !d.Recurse && d.Jsonnet.IsZero()
}

// ApplicationSourcePlugin holds config management plugin specific options
type ApplicationSourcePlugin struct {
	Name string `json:"name,omitempty" protobuf:"bytes,1,opt,name=name"`
	Env  `json:"env,omitempty" protobuf:"bytes,2,opt,name=env"`
}

func (c *ApplicationSourcePlugin) IsZero() bool {
	return c == nil || c.Name == "" && c.Env.IsZero()
}

// ApplicationDestination contains deployment destination information
type ApplicationDestination struct {
	// Server overrides the environment server value in the ksonnet app.yaml
	Server string `json:"server,omitempty" protobuf:"bytes,1,opt,name=server"`
	// Namespace overrides the environment namespace value in the ksonnet app.yaml
	Namespace string `json:"namespace,omitempty" protobuf:"bytes,2,opt,name=namespace"`
}

// ApplicationStatus contains information about application sync, health status
type ApplicationStatus struct {
	Resources      []ResourceStatus       `json:"resources,omitempty" protobuf:"bytes,1,opt,name=resources"`
	Sync           SyncStatus             `json:"sync,omitempty" protobuf:"bytes,2,opt,name=sync"`
	Health         HealthStatus           `json:"health,omitempty" protobuf:"bytes,3,opt,name=health"`
	History        []RevisionHistory      `json:"history,omitempty" protobuf:"bytes,4,opt,name=history"`
	Conditions     []ApplicationCondition `json:"conditions,omitempty" protobuf:"bytes,5,opt,name=conditions"`
	ReconciledAt   *metav1.Time           `json:"reconciledAt,omitempty" protobuf:"bytes,6,opt,name=reconciledAt"`
	OperationState *OperationState        `json:"operationState,omitempty" protobuf:"bytes,7,opt,name=operationState"`
	ObservedAt     *metav1.Time           `json:"observedAt,omitempty" protobuf:"bytes,8,opt,name=observedAt"`
	SourceType     ApplicationSourceType  `json:"sourceType,omitempty" protobuf:"bytes,9,opt,name=sourceType"`
	Summary        ApplicationSummary     `json:"summary,omitempty" protobuf:"bytes,10,opt,name=summary"`
}

// Operation contains requested operation parameters.
type Operation struct {
	Sync *SyncOperation `json:"sync,omitempty" protobuf:"bytes,1,opt,name=sync"`
}

// SyncOperationResource contains resources to sync.
type SyncOperationResource struct {
	Group string `json:"group,omitempty" protobuf:"bytes,1,opt,name=group"`
	Kind  string `json:"kind" protobuf:"bytes,2,opt,name=kind"`
	Name  string `json:"name" protobuf:"bytes,3,opt,name=name"`
}

// HasIdentity determines whether a sync operation is identified by a manifest.
func (r SyncOperationResource) HasIdentity(name string, gvk schema.GroupVersionKind) bool {
	if name == r.Name && gvk.Kind == r.Kind && gvk.Group == r.Group {
		return true
	}
	return false
}

// SyncOperation contains sync operation details.
type SyncOperation struct {
	// Revision is the revision in which to sync the application to.
	// If omitted, will use the revision specified in app spec.
	Revision string `json:"revision,omitempty" protobuf:"bytes,1,opt,name=revision"`
	// Prune deletes resources that are no longer tracked in git
	Prune bool `json:"prune,omitempty" protobuf:"bytes,2,opt,name=prune"`
	// DryRun will perform a `kubectl apply --dry-run` without actually performing the sync
	DryRun bool `json:"dryRun,omitempty" protobuf:"bytes,3,opt,name=dryRun"`
	// SyncStrategy describes how to perform the sync
	SyncStrategy *SyncStrategy `json:"syncStrategy,omitempty" protobuf:"bytes,4,opt,name=syncStrategy"`
	// Resources describes which resources to sync
	Resources []SyncOperationResource `json:"resources,omitempty" protobuf:"bytes,6,opt,name=resources"`
	// Source overrides the source definition set in the application.
	// This is typically set in a Rollback operation and nil during a Sync operation
	Source *ApplicationSource `json:"source,omitempty" protobuf:"bytes,7,opt,name=source"`
	// Manifests is an optional field that overrides sync source with a local directory for development
	Manifests []string `json:"manifests,omitempty" protobuf:"bytes,8,opt,name=manifests"`
}

func (o *SyncOperation) IsApplyStrategy() bool {
	return o.SyncStrategy != nil && o.SyncStrategy.Apply != nil
}

type OperationPhase string

const (
	OperationRunning     OperationPhase = "Running"
	OperationTerminating OperationPhase = "Terminating"
	OperationFailed      OperationPhase = "Failed"
	OperationError       OperationPhase = "Error"
	OperationSucceeded   OperationPhase = "Succeeded"
)

func (os OperationPhase) Completed() bool {
	switch os {
	case OperationFailed, OperationError, OperationSucceeded:
		return true
	}
	return false
}

func (os OperationPhase) Running() bool {
	return os == OperationRunning
}

func (os OperationPhase) Successful() bool {
	return os == OperationSucceeded
}

func (os OperationPhase) Failed() bool {
	return os == OperationFailed
}

// OperationState contains information about state of currently performing operation on application.
type OperationState struct {
	// Operation is the original requested operation
	Operation Operation `json:"operation" protobuf:"bytes,1,opt,name=operation"`
	// Phase is the current phase of the operation
	Phase OperationPhase `json:"phase" protobuf:"bytes,2,opt,name=phase"`
	// Message hold any pertinent messages when attempting to perform operation (typically errors).
	Message string `json:"message,omitempty" protobuf:"bytes,3,opt,name=message"`
	// SyncResult is the result of a Sync operation
	SyncResult *SyncOperationResult `json:"syncResult,omitempty" protobuf:"bytes,4,opt,name=syncResult"`
	// StartedAt contains time of operation start
	StartedAt metav1.Time `json:"startedAt" protobuf:"bytes,6,opt,name=startedAt"`
	// FinishedAt contains time of operation completion
	FinishedAt *metav1.Time `json:"finishedAt,omitempty" protobuf:"bytes,7,opt,name=finishedAt"`
}

type Info struct {
	Name  string `json:"name" protobuf:"bytes,1,name=name"`
	Value string `json:"value" protobuf:"bytes,2,name=value"`
}

// SyncPolicy controls when a sync will be performed in response to updates in git
type SyncPolicy struct {
	// Automated will keep an application synced to the target revision
	Automated *SyncPolicyAutomated `json:"automated,omitempty" protobuf:"bytes,1,opt,name=automated"`
}

// SyncPolicyAutomated controls the behavior of an automated sync
type SyncPolicyAutomated struct {
	// Prune will prune resources automatically as part of automated sync (default: false)
	Prune bool `json:"prune,omitempty" protobuf:"bytes,1,opt,name=prune"`
	// SelfHeal enables auto-syncing if  (default: false)
	SelfHeal bool `json:"selfHeal,omitempty" protobuf:"bytes,2,opt,name=selfHeal"`
}

// SyncStrategy controls the manner in which a sync is performed
type SyncStrategy struct {
	// Apply wil perform a `kubectl apply` to perform the sync.
	Apply *SyncStrategyApply `json:"apply,omitempty" protobuf:"bytes,1,opt,name=apply"`
	// Hook will submit any referenced resources to perform the sync. This is the default strategy
	Hook *SyncStrategyHook `json:"hook,omitempty" protobuf:"bytes,2,opt,name=hook"`
}

func (m *SyncStrategy) Force() bool {
	if m == nil {
		return false
	} else if m.Apply != nil {
		return m.Apply.Force
	} else if m.Hook != nil {
		return m.Hook.Force
	} else {
		return false
	}
}

// SyncStrategyApply uses `kubectl apply` to perform the apply
type SyncStrategyApply struct {
	// Force indicates whether or not to supply the --force flag to `kubectl apply`.
	// The --force flag deletes and re-create the resource, when PATCH encounters conflict and has
	// retried for 5 times.
	Force bool `json:"force,omitempty" protobuf:"bytes,1,opt,name=force"`
}

// SyncStrategyHook will perform a sync using hooks annotations.
// If no hook annotation is specified falls back to `kubectl apply`.
type SyncStrategyHook struct {
	// Embed SyncStrategyApply type to inherit any `apply` options
	// +optional
	SyncStrategyApply `json:",inline" protobuf:"bytes,1,opt,name=syncStrategyApply"`
}

type HookType string

const (
	HookTypePreSync  HookType = "PreSync"
	HookTypeSync     HookType = "Sync"
	HookTypePostSync HookType = "PostSync"
	HookTypeSkip     HookType = "Skip"
	HookTypeSyncFail HookType = "SyncFail"
)

func NewHookType(t string) (HookType, bool) {
	return HookType(t),
		t == string(HookTypePreSync) ||
			t == string(HookTypeSync) ||
			t == string(HookTypePostSync) ||
			t == string(HookTypeSyncFail) ||
			t == string(HookTypeSkip)

}

type HookDeletePolicy string

const (
	HookDeletePolicyHookSucceeded      HookDeletePolicy = "HookSucceeded"
	HookDeletePolicyHookFailed         HookDeletePolicy = "HookFailed"
	HookDeletePolicyBeforeHookCreation HookDeletePolicy = "BeforeHookCreation"
)

func NewHookDeletePolicy(p string) (HookDeletePolicy, bool) {
	return HookDeletePolicy(p),
		p == string(HookDeletePolicyHookSucceeded) ||
			p == string(HookDeletePolicyHookFailed) ||
			p == string(HookDeletePolicyBeforeHookCreation)
}

// data about a specific revision within a repo
type RevisionMetadata struct {
	// who authored this revision,
	// typically their name and email, e.g. "John Doe <john_doe@my-company.com>",
	// but might not match this example
	Author string `json:"author,omitempty" protobuf:"bytes,1,opt,name=author"`
	// when the revision was authored
	Date metav1.Time `json:"date" protobuf:"bytes,2,opt,name=date"`
	// tags on the revision,
	// note - tags can move from one revision to another
	Tags []string `json:"tags,omitempty" protobuf:"bytes,3,opt,name=tags"`
	// the message associated with the revision,
	// probably the commit message,
	// this is truncated to the first newline or 64 characters (which ever comes first)
	Message string `json:"message,omitempty" protobuf:"bytes,4,opt,name=message"`
}

// SyncOperationResult represent result of sync operation
type SyncOperationResult struct {
	// Resources holds the sync result of each individual resource
	Resources ResourceResults `json:"resources,omitempty" protobuf:"bytes,1,opt,name=resources"`
	// Revision holds the revision of the sync
	Revision string `json:"revision" protobuf:"bytes,2,opt,name=revision"`
	// Source records the application source information of the sync, used for comparing auto-sync
	Source ApplicationSource `json:"source,omitempty" protobuf:"bytes,3,opt,name=source"`
}

type ResultCode string

const (
	ResultCodeSynced       ResultCode = "Synced"
	ResultCodeSyncFailed   ResultCode = "SyncFailed"
	ResultCodePruned       ResultCode = "Pruned"
	ResultCodePruneSkipped ResultCode = "PruneSkipped"
)

type SyncPhase = string

const (
	SyncPhasePreSync  = "PreSync"
	SyncPhaseSync     = "Sync"
	SyncPhasePostSync = "PostSync"
	SyncPhaseSyncFail = "SyncFail"
)

// ResourceResult holds the operation result details of a specific resource
type ResourceResult struct {
	Group     string `json:"group" protobuf:"bytes,1,opt,name=group"`
	Version   string `json:"version" protobuf:"bytes,2,opt,name=version"`
	Kind      string `json:"kind" protobuf:"bytes,3,opt,name=kind"`
	Namespace string `json:"namespace" protobuf:"bytes,4,opt,name=namespace"`
	Name      string `json:"name" protobuf:"bytes,5,opt,name=name"`
	// the final result of the sync, this is be empty if the resources is yet to be applied/pruned and is always zero-value for hooks
	Status ResultCode `json:"status,omitempty" protobuf:"bytes,6,opt,name=status"`
	// message for the last sync OR operation
	Message string `json:"message,omitempty" protobuf:"bytes,7,opt,name=message"`
	// the type of the hook, empty for non-hook resources
	HookType HookType `json:"hookType,omitempty" protobuf:"bytes,8,opt,name=hookType"`
	// the state of any operation associated with this resource OR hook
	// note: can contain values for non-hook resources
	HookPhase OperationPhase `json:"hookPhase,omitempty" protobuf:"bytes,9,opt,name=hookPhase"`
	// indicates the particular phase of the sync that this is for
	SyncPhase SyncPhase `json:"syncPhase,omitempty" protobuf:"bytes,10,opt,name=syncPhase"`
}

func (r *ResourceResult) GroupVersionKind() schema.GroupVersionKind {
	return schema.GroupVersionKind{
		Group:   r.Group,
		Version: r.Version,
		Kind:    r.Kind,
	}
}

type ResourceResults []*ResourceResult

func (r ResourceResults) Filter(predicate func(r *ResourceResult) bool) ResourceResults {
	results := ResourceResults{}
	for _, res := range r {
		if predicate(res) {
			results = append(results, res)
		}
	}
	return results
}
func (r ResourceResults) Find(group string, kind string, namespace string, name string, phase SyncPhase) (int, *ResourceResult) {
	for i, res := range r {
		if res.Group == group && res.Kind == kind && res.Namespace == namespace && res.Name == name && res.SyncPhase == phase {
			return i, res
		}
	}
	return 0, nil
}

func (r ResourceResults) PruningRequired() (num int) {
	for _, res := range r {
		if res.Status == ResultCodePruneSkipped {
			num++
		}
	}
	return num
}

// RevisionHistory contains information relevant to an application deployment
type RevisionHistory struct {
	Revision   string            `json:"revision" protobuf:"bytes,2,opt,name=revision"`
	DeployedAt metav1.Time       `json:"deployedAt" protobuf:"bytes,4,opt,name=deployedAt"`
	ID         int64             `json:"id" protobuf:"bytes,5,opt,name=id"`
	Source     ApplicationSource `json:"source,omitempty" protobuf:"bytes,6,opt,name=source"`
}

// ApplicationWatchEvent contains information about application change.
type ApplicationWatchEvent struct {
	Type watch.EventType `json:"type" protobuf:"bytes,1,opt,name=type,casttype=k8s.io/apimachinery/pkg/watch.EventType"`

	// Application is:
	//  * If Type is Added or Modified: the new state of the object.
	//  * If Type is Deleted: the state of the object immediately before deletion.
	//  * If Type is Error: *api.Status is recommended; other types may make sense
	//    depending on context.
	Application Application `json:"application" protobuf:"bytes,2,opt,name=application"`
}

// ApplicationList is list of Application resources
// +k8s:deepcopy-gen:interfaces=k8s.io/apimachinery/pkg/runtime.Object
type ApplicationList struct {
	metav1.TypeMeta `json:",inline"`
	metav1.ListMeta `json:"metadata" protobuf:"bytes,1,opt,name=metadata"`
	Items           []Application `json:"items" protobuf:"bytes,2,rep,name=items"`
}

// ComponentParameter contains information about component parameter value
type ComponentParameter struct {
	Component string `json:"component,omitempty" protobuf:"bytes,1,opt,name=component"`
	Name      string `json:"name" protobuf:"bytes,2,opt,name=name"`
	Value     string `json:"value" protobuf:"bytes,3,opt,name=value"`
}

// SyncStatusCode is a type which represents possible comparison results
type SyncStatusCode string

// Possible comparison results
const (
	SyncStatusCodeUnknown   SyncStatusCode = "Unknown"
	SyncStatusCodeSynced    SyncStatusCode = "Synced"
	SyncStatusCodeOutOfSync SyncStatusCode = "OutOfSync"
)

// ApplicationConditionType represents type of application condition. Type name has following convention:
// prefix "Error" means error condition
// prefix "Warning" means warning condition
// prefix "Info" means informational condition
type ApplicationConditionType = string

const (
	// ApplicationConditionDeletionError indicates that controller failed to delete application
	ApplicationConditionDeletionError = "DeletionError"
	// ApplicationConditionInvalidSpecError indicates that application source is invalid
	ApplicationConditionInvalidSpecError = "InvalidSpecError"
	// ApplicationConditionComparisonError indicates controller failed to compare application state
	ApplicationConditionComparisonError = "ComparisonError"
	// ApplicationConditionSyncError indicates controller failed to automatically sync the application
	ApplicationConditionSyncError = "SyncError"
	// ApplicationConditionUnknownError indicates an unknown controller error
	ApplicationConditionUnknownError = "UnknownError"
	// ApplicationConditionSharedResourceWarning indicates that controller detected resources which belongs to more than one application
	ApplicationConditionSharedResourceWarning = "SharedResourceWarning"
	// ApplicationConditionRepeatedResourceWarning indicates that application source has resource with same Group, Kind, Name, Namespace multiple times
	ApplicationConditionRepeatedResourceWarning = "RepeatedResourceWarning"
	// ApplicationConditionExcludedResourceWarning indicates that application has resource which is configured to be excluded
	ApplicationConditionExcludedResourceWarning = "ExcludedResourceWarning"
	// ApplicationConditionOrphanedResourceWarning indicates that application has orphaned resources
	ApplicationConditionOrphanedResourceWarning = "OrphanedResourceWarning"
)

// ApplicationCondition contains details about current application condition
type ApplicationCondition struct {
	// Type is an application condition type
	Type ApplicationConditionType `json:"type" protobuf:"bytes,1,opt,name=type"`
	// Message contains human-readable message indicating details about condition
	Message string `json:"message" protobuf:"bytes,2,opt,name=message"`
}

// ComparedTo contains application source and target which was used for resources comparison
type ComparedTo struct {
	Source      ApplicationSource      `json:"source" protobuf:"bytes,1,opt,name=source"`
	Destination ApplicationDestination `json:"destination" protobuf:"bytes,2,opt,name=destination"`
}

// SyncStatus is a comparison result of application spec and deployed application.
type SyncStatus struct {
	Status     SyncStatusCode `json:"status" protobuf:"bytes,1,opt,name=status,casttype=SyncStatusCode"`
	ComparedTo ComparedTo     `json:"comparedTo,omitempty" protobuf:"bytes,2,opt,name=comparedTo"`
	Revision   string         `json:"revision,omitempty" protobuf:"bytes,3,opt,name=revision"`
}

type HealthStatus struct {
	Status  HealthStatusCode `json:"status,omitempty" protobuf:"bytes,1,opt,name=status"`
	Message string           `json:"message,omitempty" protobuf:"bytes,2,opt,name=message"`
}

type HealthStatusCode = string

const (
	HealthStatusUnknown     HealthStatusCode = "Unknown"
	HealthStatusProgressing HealthStatusCode = "Progressing"
	HealthStatusHealthy     HealthStatusCode = "Healthy"
	HealthStatusSuspended   HealthStatusCode = "Suspended"
	HealthStatusDegraded    HealthStatusCode = "Degraded"
	HealthStatusMissing     HealthStatusCode = "Missing"
)

// InfoItem contains human readable information about object
type InfoItem struct {
	// Name is a human readable title for this piece of information.
	Name string `json:"name,omitempty" protobuf:"bytes,1,opt,name=name"`
	// Value is human readable content.
	Value string `json:"value,omitempty" protobuf:"bytes,2,opt,name=value"`
}

// ResourceNetworkingInfo holds networking resource related information
type ResourceNetworkingInfo struct {
	TargetLabels map[string]string        `json:"targetLabels,omitempty" protobuf:"bytes,1,opt,name=targetLabels"`
	TargetRefs   []ResourceRef            `json:"targetRefs,omitempty" protobuf:"bytes,2,opt,name=targetRefs"`
	Labels       map[string]string        `json:"labels,omitempty" protobuf:"bytes,3,opt,name=labels"`
	Ingress      []v1.LoadBalancerIngress `json:"ingress,omitempty" protobuf:"bytes,4,opt,name=ingress"`
	// ExternalURLs holds list of URLs which should be available externally. List is populated for ingress resources using rules hostnames.
	ExternalURLs []string `json:"externalURLs,omitempty" protobuf:"bytes,5,opt,name=externalURLs"`
}

// ApplicationTree holds nodes which belongs to the application
type ApplicationTree struct {
	// Nodes contains list of nodes which either directly managed by the application and children of directly managed nodes.
	Nodes []ResourceNode `json:"nodes,omitempty" protobuf:"bytes,1,rep,name=nodes"`
	// OrphanedNodes contains if or orphaned nodes: nodes which are not managed by the app but in the same namespace. List is populated only if orphaned resources enabled in app project.
	OrphanedNodes []ResourceNode `json:"orphanedNodes,omitempty" protobuf:"bytes,2,rep,name=orphanedNodes"`
}

type ApplicationSummary struct {
	// ExternalURLs holds all external URLs of application child resources.
	ExternalURLs []string `json:"externalURLs,omitempty" protobuf:"bytes,1,opt,name=externalURLs"`
	// Images holds all images of application child resources.
	Images []string `json:"images,omitempty" protobuf:"bytes,2,opt,name=images"`
}

func (t *ApplicationTree) FindNode(group string, kind string, namespace string, name string) *ResourceNode {
	for _, n := range append(t.Nodes, t.OrphanedNodes...) {
		if n.Group == group && n.Kind == kind && n.Namespace == namespace && n.Name == name {
			return &n
		}
	}
	return nil
}

func (t *ApplicationTree) GetSummary() ApplicationSummary {
	urlsSet := make(map[string]bool)
	imagesSet := make(map[string]bool)
	for _, node := range t.Nodes {
		if node.NetworkingInfo != nil {
			for _, url := range node.NetworkingInfo.ExternalURLs {
				urlsSet[url] = true
			}
		}
		for _, image := range node.Images {
			imagesSet[image] = true
		}
	}
	urls := make([]string, 0)
	for url := range urlsSet {
		urls = append(urls, url)
	}
	images := make([]string, 0)
	for image := range imagesSet {
		images = append(images, image)
	}
	return ApplicationSummary{ExternalURLs: urls, Images: images}
}

// ResourceRef includes fields which unique identify resource
type ResourceRef struct {
	Group     string `json:"group,omitempty" protobuf:"bytes,1,opt,name=group"`
	Version   string `json:"version,omitempty" protobuf:"bytes,2,opt,name=version"`
	Kind      string `json:"kind,omitempty" protobuf:"bytes,3,opt,name=kind"`
	Namespace string `json:"namespace,omitempty" protobuf:"bytes,4,opt,name=namespace"`
	Name      string `json:"name,omitempty" protobuf:"bytes,5,opt,name=name"`
	UID       string `json:"uid,omitempty" protobuf:"bytes,6,opt,name=uid"`
}

// ResourceNode contains information about live resource and its children
type ResourceNode struct {
	ResourceRef     `json:",inline" protobuf:"bytes,1,opt,name=resourceRef"`
	ParentRefs      []ResourceRef           `json:"parentRefs,omitempty" protobuf:"bytes,2,opt,name=parentRefs"`
	Info            []InfoItem              `json:"info,omitempty" protobuf:"bytes,3,opt,name=info"`
	NetworkingInfo  *ResourceNetworkingInfo `json:"networkingInfo,omitempty" protobuf:"bytes,4,opt,name=networkingInfo"`
	ResourceVersion string                  `json:"resourceVersion,omitempty" protobuf:"bytes,5,opt,name=resourceVersion"`
	Images          []string                `json:"images,omitempty" protobuf:"bytes,6,opt,name=images"`
	Health          *HealthStatus           `json:"health,omitempty" protobuf:"bytes,7,opt,name=health"`
}

func (n *ResourceNode) GroupKindVersion() schema.GroupVersionKind {
	return schema.GroupVersionKind{
		Group:   n.Group,
		Version: n.Version,
		Kind:    n.Kind,
	}
}

// ResourceStatus holds the current sync and health status of a resource
type ResourceStatus struct {
	Group           string         `json:"group,omitempty" protobuf:"bytes,1,opt,name=group"`
	Version         string         `json:"version,omitempty" protobuf:"bytes,2,opt,name=version"`
	Kind            string         `json:"kind,omitempty" protobuf:"bytes,3,opt,name=kind"`
	Namespace       string         `json:"namespace,omitempty" protobuf:"bytes,4,opt,name=namespace"`
	Name            string         `json:"name,omitempty" protobuf:"bytes,5,opt,name=name"`
	Status          SyncStatusCode `json:"status,omitempty" protobuf:"bytes,6,opt,name=status"`
	Health          *HealthStatus  `json:"health,omitempty" protobuf:"bytes,7,opt,name=health"`
	Hook            bool           `json:"hook,omitempty" protobuf:"bytes,8,opt,name=hook"`
	RequiresPruning bool           `json:"requiresPruning,omitempty" protobuf:"bytes,9,opt,name=requiresPruning"`
}

func (r *ResourceStatus) GroupVersionKind() schema.GroupVersionKind {
	return schema.GroupVersionKind{Group: r.Group, Version: r.Version, Kind: r.Kind}
}

// ResourceDiff holds the diff of a live and target resource object
type ResourceDiff struct {
	Group       string `json:"group,omitempty" protobuf:"bytes,1,opt,name=group"`
	Kind        string `json:"kind,omitempty" protobuf:"bytes,2,opt,name=kind"`
	Namespace   string `json:"namespace,omitempty" protobuf:"bytes,3,opt,name=namespace"`
	Name        string `json:"name,omitempty" protobuf:"bytes,4,opt,name=name"`
	TargetState string `json:"targetState,omitempty" protobuf:"bytes,5,opt,name=targetState"`
	LiveState   string `json:"liveState,omitempty" protobuf:"bytes,6,opt,name=liveState"`
	Diff        string `json:"diff,omitempty" protobuf:"bytes,7,opt,name=diff"`
	Hook        bool   `json:"hook,omitempty" protobuf:"bytes,8,opt,name=hook"`
}

// ConnectionStatus represents connection status
type ConnectionStatus = string

const (
	ConnectionStatusSuccessful = "Successful"
	ConnectionStatusFailed     = "Failed"
)

// ConnectionState contains information about remote resource connection state
type ConnectionState struct {
	Status     ConnectionStatus `json:"status" protobuf:"bytes,1,opt,name=status"`
	Message    string           `json:"message" protobuf:"bytes,2,opt,name=message"`
	ModifiedAt *metav1.Time     `json:"attemptedAt" protobuf:"bytes,3,opt,name=attemptedAt"`
}

// Cluster is the definition of a cluster resource
type Cluster struct {
	// Server is the API server URL of the Kubernetes cluster
	Server string `json:"server" protobuf:"bytes,1,opt,name=server"`
	// Name of the cluster. If omitted, will use the server address
	Name string `json:"name" protobuf:"bytes,2,opt,name=name"`
	// Config holds cluster information for connecting to a cluster
	Config ClusterConfig `json:"config" protobuf:"bytes,3,opt,name=config"`
	// ConnectionState contains information about cluster connection state
	ConnectionState ConnectionState `json:"connectionState,omitempty" protobuf:"bytes,4,opt,name=connectionState"`
	// The server version
	ServerVersion string `json:"serverVersion,omitempty" protobuf:"bytes,5,opt,name=serverVersion"`
}

// ClusterList is a collection of Clusters.
type ClusterList struct {
	metav1.ListMeta `json:"metadata,omitempty" protobuf:"bytes,1,opt,name=metadata"`
	Items           []Cluster `json:"items" protobuf:"bytes,2,rep,name=items"`
}

// AWSAuthConfig is an AWS IAM authentication configuration
type AWSAuthConfig struct {
	// ClusterName contains AWS cluster name
	ClusterName string `json:"clusterName,omitempty" protobuf:"bytes,1,opt,name=clusterName"`

	// RoleARN contains optional role ARN. If set then AWS IAM Authenticator assume a role to perform cluster operations instead of the default AWS credential provider chain.
	RoleARN string `json:"roleARN,omitempty" protobuf:"bytes,2,opt,name=roleARN"`
}

// ClusterConfig is the configuration attributes. This structure is subset of the go-client
// rest.Config with annotations added for marshalling.
type ClusterConfig struct {
	// Server requires Basic authentication
	Username string `json:"username,omitempty" protobuf:"bytes,1,opt,name=username"`
	Password string `json:"password,omitempty" protobuf:"bytes,2,opt,name=password"`

	// Server requires Bearer authentication. This client will not attempt to use
	// refresh tokens for an OAuth2 flow.
	// TODO: demonstrate an OAuth2 compatible client.
	BearerToken string `json:"bearerToken,omitempty" protobuf:"bytes,3,opt,name=bearerToken"`

	// TLSClientConfig contains settings to enable transport layer security
	TLSClientConfig `json:"tlsClientConfig" protobuf:"bytes,4,opt,name=tlsClientConfig"`

	// AWSAuthConfig contains IAM authentication configuration
	AWSAuthConfig *AWSAuthConfig `json:"awsAuthConfig,omitempty" protobuf:"bytes,5,opt,name=awsAuthConfig"`
}

// TLSClientConfig contains settings to enable transport layer security
type TLSClientConfig struct {
	// Server should be accessed without verifying the TLS certificate. For testing only.
	Insecure bool `json:"insecure" protobuf:"bytes,1,opt,name=insecure"`
	// ServerName is passed to the server for SNI and is used in the client to check server
	// certificates against. If ServerName is empty, the hostname used to contact the
	// server is used.
	ServerName string `json:"serverName,omitempty" protobuf:"bytes,2,opt,name=serverName"`
	// CertData holds PEM-encoded bytes (typically read from a client certificate file).
	// CertData takes precedence over CertFile
	CertData []byte `json:"certData,omitempty" protobuf:"bytes,3,opt,name=certData"`
	// KeyData holds PEM-encoded bytes (typically read from a client certificate key file).
	// KeyData takes precedence over KeyFile
	KeyData []byte `json:"keyData,omitempty" protobuf:"bytes,4,opt,name=keyData"`
	// CAData holds PEM-encoded bytes (typically read from a root certificates bundle).
	// CAData takes precedence over CAFile
	CAData []byte `json:"caData,omitempty" protobuf:"bytes,5,opt,name=caData"`
}

// ResourceOverride holds configuration to customize resource diffing and health assessment
type ResourceOverride struct {
	HealthLua         string `json:"health.lua,omitempty" protobuf:"bytes,1,opt,name=healthLua"`
	Actions           string `json:"actions,omitempty" protobuf:"bytes,3,opt,name=actions"`
	IgnoreDifferences string `json:"ignoreDifferences,omitempty" protobuf:"bytes,2,opt,name=ignoreDifferences"`
}

func (o *ResourceOverride) GetActions() (ResourceActions, error) {
	var actions ResourceActions
	err := yaml.Unmarshal([]byte(o.Actions), &actions)
	if err != nil {
		return actions, err
	}
	return actions, nil
}

type ResourceActions struct {
	ActionDiscoveryLua string                     `json:"discovery.lua,omitempty" yaml:"discovery.lua,omitempty" protobuf:"bytes,1,opt,name=actionDiscoveryLua"`
	Definitions        []ResourceActionDefinition `json:"definitions,omitEmpty" protobuf:"bytes,2,rep,name=definitions"`
}

type ResourceActionDefinition struct {
	Name      string `json:"name" protobuf:"bytes,1,opt,name=name"`
	ActionLua string `json:"action.lua" yaml:"action.lua" protobuf:"bytes,2,opt,name=actionLua"`
}

type ResourceAction struct {
	Name   string                `json:"name,omitempty" protobuf:"bytes,1,opt,name=name"`
	Params []ResourceActionParam `json:"params,omitempty" protobuf:"bytes,2,rep,name=params"`
}

type ResourceActionParam struct {
	Name    string `json:"name,omitempty" protobuf:"bytes,1,opt,name=name"`
	Value   string `json:"value,omitempty" protobuf:"bytes,2,opt,name=value"`
	Type    string `json:"type,omitempty" protobuf:"bytes,3,opt,name=type"`
	Default string `json:"default,omitempty" protobuf:"bytes,4,opt,name=default"`
}

// Repository is a repository holding application configurations
type Repository struct {
	// URL of the repo
	Repo string `json:"repo" protobuf:"bytes,1,opt,name=repo"`
	// Username for authenticating at the repo server
	Username string `json:"username,omitempty" protobuf:"bytes,2,opt,name=username"`
	// Password for authenticating at the repo server
	Password string `json:"password,omitempty" protobuf:"bytes,3,opt,name=password"`
	// SSH private key data for authenticating at the repo server
	// only for Git repos
	SSHPrivateKey string `json:"sshPrivateKey,omitempty" protobuf:"bytes,4,opt,name=sshPrivateKey"`
	// Current state of repository server connecting
	ConnectionState ConnectionState `json:"connectionState,omitempty" protobuf:"bytes,5,opt,name=connectionState"`
	// InsecureIgnoreHostKey should not be used anymore, Insecure is favoured
	// only for Git repos
	InsecureIgnoreHostKey bool `json:"insecureIgnoreHostKey,omitempty" protobuf:"bytes,6,opt,name=insecureIgnoreHostKey"`
	// Whether the repo is insecure
	Insecure bool `json:"insecure,omitempty" protobuf:"bytes,7,opt,name=insecure"`
	// Whether git-lfs support should be enabled for this repo
	EnableLFS bool `json:"enableLfs,omitempty" protobuf:"bytes,8,opt,name=enableLfs"`
	// TLS client cert data for authenticating at the repo server
	TLSClientCertData string `json:"tlsClientCertData,omitempty" protobuf:"bytes,9,opt,name=tlsClientCertData"`
	// TLS client cert key for authenticating at the repo server
	TLSClientCertKey string `json:"tlsClientCertKey,omitempty" protobuf:"bytes,10,opt,name=tlsClientCertKey"`
	// only for Helm repos
	TLSClientCAData string `json:"tlsClientCaData,omitempty" protobuf:"bytes,11,opt,name=tlsClientCaData"`
	// type of the repo, maybe "git or "helm, "git" is assumed if empty or absent
	Type string `json:"type,omitempty" protobuf:"bytes,12,opt,name=type"`
	// only for Helm repos
	Name string `json:"name,omitempty" protobuf:"bytes,13,opt,name=name"`
	// Refspecs to be used for fetching revisions from the remote repository
	// only for Git repos
	FetchRefspecs []string `json:"fetchRefspecs,omitempty" protobuf:"bytes,14,opt,name=fetchRefspecs"`
}

func (repo *Repository) IsInsecure() bool {
	return repo.InsecureIgnoreHostKey || repo.Insecure
}

func (repo *Repository) IsLFSEnabled() bool {
	return repo.EnableLFS
}

func (m *Repository) CopyCredentialsFrom(source *Repository) {
	if source != nil {
<<<<<<< HEAD
		m.Username = source.Username
		m.Password = source.Password
		m.SSHPrivateKey = source.SSHPrivateKey
		m.InsecureIgnoreHostKey = source.InsecureIgnoreHostKey
		m.Insecure = source.Insecure
		m.EnableLFS = source.EnableLFS
		m.FetchRefspecs = source.FetchRefspecs
		m.TLSClientCertData = source.TLSClientCertData
		m.TLSClientCertKey = source.TLSClientCertKey
=======
		if m.Username == "" {
			m.Username = source.Username
		}
		if m.Password == "" {
			m.Password = source.Password
		}
		if m.SSHPrivateKey == "" {
			m.SSHPrivateKey = source.SSHPrivateKey
		}
		m.InsecureIgnoreHostKey = m.InsecureIgnoreHostKey || source.InsecureIgnoreHostKey
		m.Insecure = m.Insecure || source.Insecure
		m.EnableLFS = m.EnableLFS || source.EnableLFS
		if m.TLSClientCertData == "" {
			m.TLSClientCertData = source.TLSClientCertData
		}
		if m.TLSClientCertKey == "" {
			m.TLSClientCertKey = source.TLSClientCertKey
		}
		if m.TLSClientCAData == "" {
			m.TLSClientCAData = source.TLSClientCAData
		}
>>>>>>> 32f825e7
	}
}

type Repositories []*Repository

func (r Repositories) Filter(predicate func(r *Repository) bool) Repositories {
	var res Repositories
	for _, repo := range r {
		if predicate(repo) {
			res = append(res, repo)
		}
	}
	return res
}

// RepositoryList is a collection of Repositories.
type RepositoryList struct {
	metav1.ListMeta `json:"metadata,omitempty" protobuf:"bytes,1,opt,name=metadata"`
	Items           Repositories `json:"items" protobuf:"bytes,2,rep,name=items"`
}

// A RepositoryCertificate is either SSH known hosts entry or TLS certificate
type RepositoryCertificate struct {
	// Name of the server the certificate is intended for
	ServerName string `json:"serverName" protobuf:"bytes,1,opt,name=serverName"`
	// Type of certificate - currently "https" or "ssh"
	CertType string `json:"certType" protobuf:"bytes,2,opt,name=certType"`
	// The sub type of the cert, i.e. "ssh-rsa"
	CertSubType string `json:"certSubType" protobuf:"bytes,3,opt,name=certSubType"`
	// Actual certificate data, protocol dependent
	CertData []byte `json:"certData" protobuf:"bytes,4,opt,name=certData"`
	// Additional certificate info (e.g. SSH fingerprint, X509 CommonName)
	CertInfo string `json:"certInfo" protobuf:"bytes,5,opt,name=certInfo"`
}

// RepositoryCertificateList is a collection of RepositoryCertificates
type RepositoryCertificateList struct {
	metav1.ListMeta `json:"metadata,omitempty" protobuf:"bytes,1,opt,name=metadata"`
	// List of certificates to be processed
	Items []RepositoryCertificate `json:"items" protobuf:"bytes,2,rep,name=items"`
}

// AppProjectList is list of AppProject resources
// +k8s:deepcopy-gen:interfaces=k8s.io/apimachinery/pkg/runtime.Object
type AppProjectList struct {
	metav1.TypeMeta `json:",inline"`
	metav1.ListMeta `json:"metadata" protobuf:"bytes,1,opt,name=metadata"`
	Items           []AppProject `json:"items" protobuf:"bytes,2,rep,name=items"`
}

// AppProject provides a logical grouping of applications, providing controls for:
// * where the apps may deploy to (cluster whitelist)
// * what may be deployed (repository whitelist, resource whitelist/blacklist)
// * who can access these applications (roles, OIDC group claims bindings)
// * and what they can do (RBAC policies)
// * automation access to these roles (JWT tokens)
// +genclient
// +genclient:noStatus
// +k8s:deepcopy-gen:interfaces=k8s.io/apimachinery/pkg/runtime.Object
// +kubebuilder:resource:path=appprojects,shortName=appproj;appprojs
type AppProject struct {
	metav1.TypeMeta   `json:",inline"`
	metav1.ObjectMeta `json:"metadata" protobuf:"bytes,1,opt,name=metadata"`
	Spec              AppProjectSpec `json:"spec" protobuf:"bytes,2,opt,name=spec"`
}

// GetRoleByName returns the role in a project by the name with its index
func (p *AppProject) GetRoleByName(name string) (*ProjectRole, int, error) {
	for i, role := range p.Spec.Roles {
		if name == role.Name {
			return &role, i, nil
		}
	}
	return nil, -1, fmt.Errorf("role '%s' does not exist in project '%s'", name, p.Name)
}

// GetJWTToken looks up the index of a JWTToken in a project by the issue at time
func (p *AppProject) GetJWTToken(roleName string, issuedAt int64) (*JWTToken, int, error) {
	role, _, err := p.GetRoleByName(roleName)
	if err != nil {
		return nil, -1, err
	}
	for i, token := range role.JWTTokens {
		if issuedAt == token.IssuedAt {
			return &token, i, nil
		}
	}
	return nil, -1, fmt.Errorf("JWT token for role '%s' issued at '%d' does not exist in project '%s'", role.Name, issuedAt, p.Name)
}

func (p *AppProject) ValidateProject() error {
	destKeys := make(map[string]bool)
	for _, dest := range p.Spec.Destinations {
		key := fmt.Sprintf("%s/%s", dest.Server, dest.Namespace)
		if _, ok := destKeys[key]; ok {
			return status.Errorf(codes.InvalidArgument, "destination '%s' already added", key)
		}
		destKeys[key] = true
	}
	srcRepos := make(map[string]bool)
	for _, src := range p.Spec.SourceRepos {
		if _, ok := srcRepos[src]; ok {
			return status.Errorf(codes.InvalidArgument, "source repository '%s' already added", src)
		}
		srcRepos[src] = true
	}

	roleNames := make(map[string]bool)
	for _, role := range p.Spec.Roles {
		if _, ok := roleNames[role.Name]; ok {
			return status.Errorf(codes.AlreadyExists, "role '%s' already exists", role.Name)
		}
		if err := validateRoleName(role.Name); err != nil {
			return err
		}
		existingPolicies := make(map[string]bool)
		for _, policy := range role.Policies {
			if _, ok := existingPolicies[policy]; ok {
				return status.Errorf(codes.AlreadyExists, "policy '%s' already exists for role '%s'", policy, role.Name)
			}
			if err := validatePolicy(p.Name, role.Name, policy); err != nil {
				return err
			}
			existingPolicies[policy] = true
		}
		existingGroups := make(map[string]bool)
		for _, group := range role.Groups {
			if _, ok := existingGroups[group]; ok {
				return status.Errorf(codes.AlreadyExists, "group '%s' already exists for role '%s'", group, role.Name)
			}
			if err := validateGroupName(group); err != nil {
				return err
			}
			existingGroups[group] = true
		}
		roleNames[role.Name] = true
	}
	if err := p.validatePolicySyntax(); err != nil {
		return err
	}
	return nil
}

// TODO: refactor to use rbacpolicy.ActionGet, rbacpolicy.ActionCreate, without import cycle
var validActions = map[string]bool{
	"get":      true,
	"create":   true,
	"update":   true,
	"delete":   true,
	"sync":     true,
	"override": true,
	"*":        true,
}

func isValidAction(action string) bool {
	return validActions[action]
}

func validatePolicy(proj string, role string, policy string) error {
	policyComponents := strings.Split(policy, ",")
	if len(policyComponents) != 6 || strings.Trim(policyComponents[0], " ") != "p" {
		return status.Errorf(codes.InvalidArgument, "invalid policy rule '%s': must be of the form: 'p, sub, res, act, obj, eft'", policy)
	}
	// subject
	subject := strings.Trim(policyComponents[1], " ")
	expectedSubject := fmt.Sprintf("proj:%s:%s", proj, role)
	if subject != expectedSubject {
		return status.Errorf(codes.InvalidArgument, "invalid policy rule '%s': policy subject must be: '%s', not '%s'", policy, expectedSubject, subject)
	}
	// resource
	resource := strings.Trim(policyComponents[2], " ")
	if resource != "applications" {
		return status.Errorf(codes.InvalidArgument, "invalid policy rule '%s': project resource must be: 'applications', not '%s'", policy, resource)
	}
	// action
	action := strings.Trim(policyComponents[3], " ")
	if !isValidAction(action) {
		return status.Errorf(codes.InvalidArgument, "invalid policy rule '%s': invalid action '%s'", policy, action)
	}
	// object
	object := strings.Trim(policyComponents[4], " ")
	objectRegexp, err := regexp.Compile(fmt.Sprintf(`^%s/[*\w-]+$`, proj))
	if err != nil || !objectRegexp.MatchString(object) {
		return status.Errorf(codes.InvalidArgument, "invalid policy rule '%s': object must be of form '%s/*' or '%s/<APPNAME>', not '%s'", policy, proj, proj, object)
	}
	// effect
	effect := strings.Trim(policyComponents[5], " ")
	if effect != "allow" && effect != "deny" {
		return status.Errorf(codes.InvalidArgument, "invalid policy rule '%s': effect must be: 'allow' or 'deny'", policy)
	}
	return nil
}

var roleNameRegexp = regexp.MustCompile(`^[a-zA-Z0-9]([-_a-zA-Z0-9]*[a-zA-Z0-9])?$`)

func validateRoleName(name string) error {
	if !roleNameRegexp.MatchString(name) {
		return status.Errorf(codes.InvalidArgument, "invalid role name '%s'. Must consist of alphanumeric characters, '-' or '_', and must start and end with an alphanumeric character", name)
	}
	return nil
}

var invalidChars = regexp.MustCompile("[,\n\r\t]")

func validateGroupName(name string) error {
	if strings.TrimSpace(name) == "" {
		return status.Errorf(codes.InvalidArgument, "group '%s' is empty", name)
	}
	if invalidChars.MatchString(name) {
		return status.Errorf(codes.InvalidArgument, "group '%s' contains invalid characters", name)
	}
	return nil
}

// validatePolicySyntax verifies policy syntax is accepted by casbin
func (p *AppProject) validatePolicySyntax() error {
	err := rbac.ValidatePolicy(p.ProjectPoliciesString())
	if err != nil {
		return status.Errorf(codes.InvalidArgument, "policy syntax error: %s", err.Error())
	}
	return nil
}

// AddGroupToRole adds an OIDC group to a role
func (p *AppProject) AddGroupToRole(roleName, group string) (bool, error) {
	role, roleIndex, err := p.GetRoleByName(roleName)
	if err != nil {
		return false, err
	}
	for _, roleGroup := range role.Groups {
		if group == roleGroup {
			return false, nil
		}
	}
	role.Groups = append(role.Groups, group)
	p.Spec.Roles[roleIndex] = *role
	return true, nil
}

// RemoveGroupFromRole removes an OIDC group from a role
func (p *AppProject) RemoveGroupFromRole(roleName, group string) (bool, error) {
	role, roleIndex, err := p.GetRoleByName(roleName)
	if err != nil {
		return false, err
	}
	for i, roleGroup := range role.Groups {
		if group == roleGroup {
			role.Groups = append(role.Groups[:i], role.Groups[i+1:]...)
			p.Spec.Roles[roleIndex] = *role
			return true, nil
		}
	}
	return false, nil
}

// NormalizePolicies normalizes the policies in the project
func (p *AppProject) NormalizePolicies() {
	for i, role := range p.Spec.Roles {
		var normalizedPolicies []string
		for _, policy := range role.Policies {
			normalizedPolicies = append(normalizedPolicies, p.normalizePolicy(policy))
		}
		p.Spec.Roles[i].Policies = normalizedPolicies
	}
}

func (p *AppProject) normalizePolicy(policy string) string {
	policyComponents := strings.Split(policy, ",")
	normalizedPolicy := ""
	for _, component := range policyComponents {
		if normalizedPolicy == "" {
			normalizedPolicy = component
		} else {
			normalizedPolicy = fmt.Sprintf("%s, %s", normalizedPolicy, strings.Trim(component, " "))
		}
	}
	return normalizedPolicy
}

// OrphanedResourcesMonitorSettings holds settings of orphaned resources monitoring
type OrphanedResourcesMonitorSettings struct {
	// Warn indicates if warning condition should be created for apps which have orphaned resources
	Warn *bool `json:"warn,omitempty" protobuf:"bytes,1,name=warn"`
}

func (s *OrphanedResourcesMonitorSettings) IsWarn() bool {
	return s.Warn == nil || *s.Warn
}

// AppProjectSpec is the specification of an AppProject
type AppProjectSpec struct {
	// SourceRepos contains list of repository URLs which can be used for deployment
	SourceRepos []string `json:"sourceRepos,omitempty" protobuf:"bytes,1,name=sourceRepos"`
	// Destinations contains list of destinations available for deployment
	Destinations []ApplicationDestination `json:"destinations,omitempty" protobuf:"bytes,2,name=destination"`
	// Description contains optional project description
	Description string `json:"description,omitempty" protobuf:"bytes,3,opt,name=description"`
	// Roles are user defined RBAC roles associated with this project
	Roles []ProjectRole `json:"roles,omitempty" protobuf:"bytes,4,rep,name=roles"`
	// ClusterResourceWhitelist contains list of whitelisted cluster level resources
	ClusterResourceWhitelist []metav1.GroupKind `json:"clusterResourceWhitelist,omitempty" protobuf:"bytes,5,opt,name=clusterResourceWhitelist"`
	// NamespaceResourceBlacklist contains list of blacklisted namespace level resources
	NamespaceResourceBlacklist []metav1.GroupKind `json:"namespaceResourceBlacklist,omitempty" protobuf:"bytes,6,opt,name=namespaceResourceBlacklist"`
	// OrphanedResources specifies if controller should monitor orphaned resources of apps in this project
	OrphanedResources *OrphanedResourcesMonitorSettings `json:"orphanedResources,omitempty" protobuf:"bytes,7,opt,name=orphanedResources"`
}

func (d AppProjectSpec) DestinationClusters() []string {
	servers := make([]string, 0)

	for _, d := range d.Destinations {
		servers = append(servers, d.Server)
	}

	return servers
}

// ProjectRole represents a role that has access to a project
type ProjectRole struct {
	// Name is a name for this role
	Name string `json:"name" protobuf:"bytes,1,opt,name=name"`
	// Description is a description of the role
	Description string `json:"description,omitempty" protobuf:"bytes,2,opt,name=description"`
	// Policies Stores a list of casbin formated strings that define access policies for the role in the project
	Policies []string `json:"policies,omitempty" protobuf:"bytes,3,rep,name=policies"`
	// JWTTokens are a list of generated JWT tokens bound to this role
	JWTTokens []JWTToken `json:"jwtTokens,omitempty" protobuf:"bytes,4,rep,name=jwtTokens"`
	// Groups are a list of OIDC group claims bound to this role
	Groups []string `json:"groups,omitempty" protobuf:"bytes,5,rep,name=groups"`
}

// JWTToken holds the issuedAt and expiresAt values of a token
type JWTToken struct {
	IssuedAt  int64 `json:"iat" protobuf:"int64,1,opt,name=iat"`
	ExpiresAt int64 `json:"exp,omitempty" protobuf:"int64,2,opt,name=exp"`
}

// Command holds binary path and arguments list
type Command struct {
	Command []string `json:"command,omitempty" protobuf:"bytes,1,name=command"`
	Args    []string `json:"args,omitempty" protobuf:"bytes,2,rep,name=args"`
}

// ConfigManagementPlugin contains config management plugin configuration
type ConfigManagementPlugin struct {
	Name     string   `json:"name" protobuf:"bytes,1,name=name"`
	Init     *Command `json:"init,omitempty" protobuf:"bytes,2,name=init"`
	Generate Command  `json:"generate" protobuf:"bytes,3,name=generate"`
}

// KustomizeOptions are options for kustomize to use when building manifests
type KustomizeOptions struct {
	// BuildOptions is a string of build parameters to use when calling `kustomize build`
	BuildOptions string `protobuf:"bytes,1,opt,name=buildOptions"`
}

// ProjectPoliciesString returns Casbin formated string of a project's policies for each role
func (proj *AppProject) ProjectPoliciesString() string {
	var policies []string
	for _, role := range proj.Spec.Roles {
		projectPolicy := fmt.Sprintf("p, proj:%s:%s, projects, get, %s, allow", proj.ObjectMeta.Name, role.Name, proj.ObjectMeta.Name)
		policies = append(policies, projectPolicy)
		policies = append(policies, role.Policies...)
		for _, groupName := range role.Groups {
			policies = append(policies, fmt.Sprintf("g, %s, proj:%s:%s", groupName, proj.ObjectMeta.Name, role.Name))
		}
	}
	return strings.Join(policies, "\n")
}

func (app *Application) getFinalizerIndex(name string) int {
	for i, finalizer := range app.Finalizers {
		if finalizer == name {
			return i
		}
	}
	return -1
}

// CascadedDeletion indicates if resources finalizer is set and controller should delete app resources before deleting app
func (app *Application) CascadedDeletion() bool {
	return app.getFinalizerIndex(common.ResourcesFinalizerName) > -1
}

func (app *Application) IsRefreshRequested() (RefreshType, bool) {
	refreshType := RefreshTypeNormal
	annotations := app.GetAnnotations()
	if annotations == nil {
		return refreshType, false
	}

	typeStr, ok := annotations[common.AnnotationKeyRefresh]
	if !ok {
		return refreshType, false
	}

	if typeStr == string(RefreshTypeHard) {
		refreshType = RefreshTypeHard
	}

	return refreshType, true
}

// SetCascadedDeletion sets or remove resources finalizer
func (app *Application) SetCascadedDeletion(prune bool) {
	index := app.getFinalizerIndex(common.ResourcesFinalizerName)
	if prune != (index > -1) {
		if index > -1 {
			app.Finalizers[index] = app.Finalizers[len(app.Finalizers)-1]
			app.Finalizers = app.Finalizers[:len(app.Finalizers)-1]
		} else {
			app.Finalizers = append(app.Finalizers, common.ResourcesFinalizerName)
		}
	}
}

func (status *ApplicationStatus) SetConditions(conditions []ApplicationCondition, evaluatedTypes map[ApplicationConditionType]bool) {
	appConditions := make([]ApplicationCondition, 0)
	for i := 0; i < len(status.Conditions); i++ {
		condition := status.Conditions[i]
		if _, ok := evaluatedTypes[condition.Type]; !ok {
			appConditions = append(appConditions, condition)
		}
	}
	for i := range conditions {
		condition := conditions[i]
		appConditions = append(appConditions, condition)
	}
	status.Conditions = appConditions
}

// GetErrorConditions returns list of application error conditions
func (status *ApplicationStatus) GetErrorConditions() []ApplicationCondition {
	result := make([]ApplicationCondition, 0)
	for i := range status.Conditions {
		condition := status.Conditions[i]
		if condition.IsError() {
			result = append(result, condition)
		}
	}
	return result
}

// IsError returns true if condition is error condition
func (condition *ApplicationCondition) IsError() bool {
	return strings.HasSuffix(condition.Type, "Error")
}

// Equals compares two instances of ApplicationSource and return true if instances are equal.
func (source *ApplicationSource) Equals(other ApplicationSource) bool {
	return reflect.DeepEqual(*source, other)
}

func (source *ApplicationSource) ExplicitType() (*ApplicationSourceType, error) {
	var appTypes []ApplicationSourceType
	if source.Kustomize != nil {
		appTypes = append(appTypes, ApplicationSourceTypeKustomize)
	}
	if source.Helm != nil {
		appTypes = append(appTypes, ApplicationSourceTypeHelm)
	}
	if source.Ksonnet != nil {
		appTypes = append(appTypes, ApplicationSourceTypeKsonnet)
	}
	if source.Directory != nil {
		appTypes = append(appTypes, ApplicationSourceTypeDirectory)
	}
	if source.Plugin != nil {
		appTypes = append(appTypes, ApplicationSourceTypePlugin)
	}
	if len(appTypes) == 0 {
		return nil, nil
	}
	if len(appTypes) > 1 {
		typeNames := make([]string, len(appTypes))
		for i := range appTypes {
			typeNames[i] = string(appTypes[i])
		}
		return nil, fmt.Errorf("multiple application sources defined: %s", strings.Join(typeNames, ","))
	}
	appType := appTypes[0]
	return &appType, nil
}

// Equals compares two instances of ApplicationDestination and return true if instances are equal.
func (dest ApplicationDestination) Equals(other ApplicationDestination) bool {
	return reflect.DeepEqual(dest, other)
}

// GetProject returns the application's project. This is preferred over spec.Project which may be empty
func (spec ApplicationSpec) GetProject() string {
	if spec.Project == "" {
		return common.DefaultAppProjectName
	}
	return spec.Project
}

func isResourceInList(res metav1.GroupKind, list []metav1.GroupKind) bool {
	for _, item := range list {
		ok, err := filepath.Match(item.Kind, res.Kind)
		if ok && err == nil {
			ok, err = filepath.Match(item.Group, res.Group)
			if ok && err == nil {
				return true
			}
		}
	}
	return false
}

// IsResourcePermitted validates if the given resource group/kind is permitted to be deployed in the project
func (proj AppProject) IsResourcePermitted(res metav1.GroupKind, namespaced bool) bool {
	if namespaced {
		return !isResourceInList(res, proj.Spec.NamespaceResourceBlacklist)
	} else {
		return isResourceInList(res, proj.Spec.ClusterResourceWhitelist)
	}
}

func globMatch(pattern string, val string) bool {
	if pattern == "*" {
		return true
	}
	if ok, err := filepath.Match(pattern, val); ok && err == nil {
		return true
	}
	return false
}

// IsSourcePermitted validates if the provided application's source is a one of the allowed sources for the project.
func (proj AppProject) IsSourcePermitted(src ApplicationSource) bool {
	srcNormalized := git.NormalizeGitURL(src.RepoURL)
	for _, repoURL := range proj.Spec.SourceRepos {
		normalized := git.NormalizeGitURL(repoURL)
		if globMatch(normalized, srcNormalized) {
			return true
		}
	}
	return false
}

// IsDestinationPermitted validates if the provided application's destination is one of the allowed destinations for the project
func (proj AppProject) IsDestinationPermitted(dst ApplicationDestination) bool {
	for _, item := range proj.Spec.Destinations {
		if globMatch(item.Server, dst.Server) && globMatch(item.Namespace, dst.Namespace) {
			return true
		}
	}
	return false
}

// RESTConfig returns a go-client REST config from cluster
func (c *Cluster) RESTConfig() *rest.Config {
	var config *rest.Config
	var err error
	if c.Server == common.KubernetesInternalAPIServerAddr && os.Getenv(common.EnvVarFakeInClusterConfig) == "true" {
		config, err = clientcmd.BuildConfigFromFlags("", filepath.Join(os.Getenv("HOME"), ".kube", "config"))
	} else if c.Server == common.KubernetesInternalAPIServerAddr && c.Config.Username == "" && c.Config.Password == "" && c.Config.BearerToken == "" {
		config, err = rest.InClusterConfig()
	} else {
		tlsClientConfig := rest.TLSClientConfig{
			Insecure:   c.Config.TLSClientConfig.Insecure,
			ServerName: c.Config.TLSClientConfig.ServerName,
			CertData:   c.Config.TLSClientConfig.CertData,
			KeyData:    c.Config.TLSClientConfig.KeyData,
			CAData:     c.Config.TLSClientConfig.CAData,
		}
		if c.Config.AWSAuthConfig != nil {
			args := []string{"token", "-i", c.Config.AWSAuthConfig.ClusterName}
			if c.Config.AWSAuthConfig.RoleARN != "" {
				args = append(args, "-r", c.Config.AWSAuthConfig.RoleARN)
			}
			config = &rest.Config{
				Host:            c.Server,
				TLSClientConfig: tlsClientConfig,
				ExecProvider: &api.ExecConfig{
					APIVersion: "client.authentication.k8s.io/v1alpha1",
					Command:    "aws-iam-authenticator",
					Args:       args,
				},
			}
		} else {
			config = &rest.Config{
				Host:            c.Server,
				Username:        c.Config.Username,
				Password:        c.Config.Password,
				BearerToken:     c.Config.BearerToken,
				TLSClientConfig: tlsClientConfig,
			}
		}
	}
	if err != nil {
		panic(fmt.Sprintf("Unable to create K8s REST config: %v", err))
	}
	config.QPS = common.K8sClientConfigQPS
	config.Burst = common.K8sClientConfigBurst
	return config
}

func UnmarshalToUnstructured(resource string) (*unstructured.Unstructured, error) {
	if resource == "" || resource == "null" {
		return nil, nil
	}
	var obj unstructured.Unstructured
	err := json.Unmarshal([]byte(resource), &obj)
	if err != nil {
		return nil, err
	}
	return &obj, nil
}

func (r ResourceDiff) LiveObject() (*unstructured.Unstructured, error) {
	return UnmarshalToUnstructured(r.LiveState)
}

func (r ResourceDiff) TargetObject() (*unstructured.Unstructured, error) {
	return UnmarshalToUnstructured(r.TargetState)
}<|MERGE_RESOLUTION|>--- conflicted
+++ resolved
@@ -1010,17 +1010,6 @@
 
 func (m *Repository) CopyCredentialsFrom(source *Repository) {
 	if source != nil {
-<<<<<<< HEAD
-		m.Username = source.Username
-		m.Password = source.Password
-		m.SSHPrivateKey = source.SSHPrivateKey
-		m.InsecureIgnoreHostKey = source.InsecureIgnoreHostKey
-		m.Insecure = source.Insecure
-		m.EnableLFS = source.EnableLFS
-		m.FetchRefspecs = source.FetchRefspecs
-		m.TLSClientCertData = source.TLSClientCertData
-		m.TLSClientCertKey = source.TLSClientCertKey
-=======
 		if m.Username == "" {
 			m.Username = source.Username
 		}
@@ -1042,7 +1031,6 @@
 		if m.TLSClientCAData == "" {
 			m.TLSClientCAData = source.TLSClientCAData
 		}
->>>>>>> 32f825e7
 	}
 }
 
