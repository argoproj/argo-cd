--- conflicted
+++ resolved
@@ -5,8 +5,6 @@
 	"reflect"
 	"testing"
 	"time"
-
-	"k8s.io/apimachinery/pkg/runtime/schema"
 
 	"github.com/stretchr/testify/assert"
 	metav1 "k8s.io/apimachinery/pkg/apis/meta/v1"
@@ -122,11 +120,7 @@
 	proj := AppProject{
 		Spec: AppProjectSpec{
 			NamespaceResourceWhitelist: []metav1.GroupKind{},
-<<<<<<< HEAD
-			NamespaceResourceBlacklist: []metav1.GroupKind{{Group: "apps", Kind: "Deployment"}},
-=======
 			NamespaceResourceBlacklist: []metav1.GroupKind{{Group: "apps", Kind: "Deployment"},},
->>>>>>> 00d44910
 		},
 	}
 	assert.True(t, proj.IsGroupKindPermitted(schema.GroupKind{Group: "apps", Kind: "ReplicaSet"}, true))
@@ -135,11 +129,7 @@
 	proj2 := AppProject{
 		Spec: AppProjectSpec{
 			NamespaceResourceWhitelist: []metav1.GroupKind{{Group: "apps", Kind: "ReplicaSet"}},
-<<<<<<< HEAD
-			NamespaceResourceBlacklist: []metav1.GroupKind{{Group: "apps", Kind: "Deployment"}},
-=======
 			NamespaceResourceBlacklist: []metav1.GroupKind{{Group: "apps", Kind: "Deployment"},},
->>>>>>> 00d44910
 		},
 	}
 	assert.True(t, proj2.IsGroupKindPermitted(schema.GroupKind{Group: "apps", Kind: "ReplicaSet"}, true))
