package v1alpha1

import (
	"encoding/json"
	"errors"
	fmt "fmt"
	"os"
	"path"
	"reflect"
	"strings"
	"testing"
	"time"

	argocdcommon "github.com/argoproj/argo-cd/v2/common"
	"github.com/stretchr/testify/require"
	"k8s.io/utils/pointer"

	"github.com/argoproj/gitops-engine/pkg/sync/common"
	"github.com/stretchr/testify/assert"
	metav1 "k8s.io/apimachinery/pkg/apis/meta/v1"
	"k8s.io/apimachinery/pkg/runtime/schema"
)

func TestAppProject_IsSourcePermitted(t *testing.T) {
	testData := []struct {
		projSources []string
		appSource   string
		isPermitted bool
	}{{
		projSources: []string{"*"}, appSource: "https://github.com/argoproj/test.git", isPermitted: true,
	}, {
		projSources: []string{"https://github.com/argoproj/test.git"}, appSource: "https://github.com/argoproj/test.git", isPermitted: true,
	}, {
		projSources: []string{"ssh://git@GITHUB.com:argoproj/test"}, appSource: "ssh://git@github.com:argoproj/test", isPermitted: true,
	}, {
		projSources: []string{"https://github.com/argoproj/*"}, appSource: "https://github.com/argoproj/argoproj.git", isPermitted: true,
	}, {
		projSources: []string{"https://github.com/test1/test.git", "https://github.com/test2/test.git"}, appSource: "https://github.com/test2/test.git", isPermitted: true,
	}, {
		projSources: []string{"https://github.com/argoproj/test1.git"}, appSource: "https://github.com/argoproj/test2.git", isPermitted: false,
	}, {
		projSources: []string{"https://github.com/argoproj/*.git"}, appSource: "https://github.com/argoproj1/test2.git", isPermitted: false,
	}, {
		projSources: []string{"https://github.com/argoproj/foo"}, appSource: "https://github.com/argoproj/foo1", isPermitted: false,
	}, {
		projSources: []string{"https://gitlab.com/group/*"}, appSource: "https://gitlab.com/group/repo/owner", isPermitted: false,
	}, {
		projSources: []string{"https://gitlab.com/group/*/*"}, appSource: "https://gitlab.com/group/repo/owner", isPermitted: true,
	}, {
		projSources: []string{"https://gitlab.com/group/*/*/*"}, appSource: "https://gitlab.com/group/sub-group/repo/owner", isPermitted: true,
	}, {
		projSources: []string{"https://gitlab.com/group/**"}, appSource: "https://gitlab.com/group/sub-group/repo/owner", isPermitted: true,
	}}

	for _, data := range testData {
		proj := AppProject{
			Spec: AppProjectSpec{
				SourceRepos: data.projSources,
			},
		}
		assert.Equal(t, proj.IsSourcePermitted(ApplicationSource{
			RepoURL: data.appSource,
		}), data.isPermitted)
	}
}

func TestAppProject_IsDestinationPermitted(t *testing.T) {
	testData := []struct {
		projDest    []ApplicationDestination
		appDest     ApplicationDestination
		isPermitted bool
	}{{
		projDest: []ApplicationDestination{{
			Server: "https://kubernetes.default.svc", Namespace: "default",
		}},
		appDest:     ApplicationDestination{Server: "https://kubernetes.default.svc", Namespace: "default"},
		isPermitted: true,
	}, {
		projDest: []ApplicationDestination{{
			Server: "https://kubernetes.default.svc", Namespace: "default",
		}},
		appDest:     ApplicationDestination{Server: "https://kubernetes.default.svc", Namespace: "kube-system"},
		isPermitted: false,
	}, {
		projDest: []ApplicationDestination{{
			Server: "https://my-cluster", Namespace: "default",
		}},
		appDest:     ApplicationDestination{Server: "https://kubernetes.default.svc", Namespace: "default"},
		isPermitted: false,
	}, {
		projDest: []ApplicationDestination{{
			Server: "https://kubernetes.default.svc", Namespace: "*",
		}},
		appDest:     ApplicationDestination{Server: "https://kubernetes.default.svc", Namespace: "kube-system"},
		isPermitted: true,
	}, {
		projDest: []ApplicationDestination{{
			Server: "https://*.default.svc", Namespace: "default",
		}},
		appDest:     ApplicationDestination{Server: "https://kubernetes.default.svc", Namespace: "default"},
		isPermitted: true,
	}, {
		projDest: []ApplicationDestination{{
			Server: "https://team1-*", Namespace: "default",
		}},
		appDest:     ApplicationDestination{Server: "https://test2-dev-cluster", Namespace: "default"},
		isPermitted: false,
	}, {
		projDest: []ApplicationDestination{{
			Server: "https://kubernetes.default.svc", Namespace: "test-*",
		}},
		appDest:     ApplicationDestination{Server: "https://kubernetes.default.svc", Namespace: "test-foo"},
		isPermitted: true,
	}, {
		projDest: []ApplicationDestination{{
			Server: "https://kubernetes.default.svc", Namespace: "test-*",
		}},
		appDest:     ApplicationDestination{Server: "https://kubernetes.default.svc", Namespace: "test"},
		isPermitted: false,
	}, {
		projDest: []ApplicationDestination{{
			Server: "*", Namespace: "*",
		}},
		appDest:     ApplicationDestination{Server: "https://kubernetes.default.svc", Namespace: "test"},
		isPermitted: true,
	},
		{
			projDest: []ApplicationDestination{{
				Server: "", Namespace: "*", Name: "test",
			}},
			appDest:     ApplicationDestination{Name: "test", Namespace: "test"},
			isPermitted: true,
		}, {
			projDest: []ApplicationDestination{{
				Server: "", Namespace: "*", Name: "test2",
			}},
			appDest:     ApplicationDestination{Name: "test", Namespace: "test"},
			isPermitted: false,
		}}

	for _, data := range testData {
		proj := AppProject{
			Spec: AppProjectSpec{
				Destinations: data.projDest,
			},
		}
		permitted, _ := proj.IsDestinationPermitted(data.appDest, func(project string) ([]*Cluster, error) {
			return []*Cluster{}, nil
		})
		assert.Equal(t, data.isPermitted, permitted)
	}
}

func TestAppProject_IsNegatedDestinationPermitted(t *testing.T) {
	testData := []struct {
		projDest    []ApplicationDestination
		appDest     ApplicationDestination
		isPermitted bool
	}{{
		projDest: []ApplicationDestination{{
			Server: "!https://kubernetes.default.svc", Namespace: "default",
		}},
		appDest:     ApplicationDestination{Server: "https://kubernetes.default.svc", Namespace: "default"},
		isPermitted: false,
	}, {
		projDest: []ApplicationDestination{{
			Server: "https://kubernetes.default.svc", Namespace: "!default",
		}},
		appDest:     ApplicationDestination{Server: "https://kubernetes.default.svc", Namespace: "kube-system"},
		isPermitted: true,
	}, {
		projDest: []ApplicationDestination{{
			Server: "!https://my-cluster", Namespace: "default",
		}},
		appDest:     ApplicationDestination{Server: "https://kubernetes.default.svc", Namespace: "default"},
		isPermitted: true,
	}, {
		projDest: []ApplicationDestination{{
			Server: "!https://kubernetes.default.svc", Namespace: "*",
		}},
		appDest:     ApplicationDestination{Server: "https://kubernetes.default.svc", Namespace: "kube-system"},
		isPermitted: false,
	}, {
		projDest: []ApplicationDestination{{
			Server: "!https://*.default.svc", Namespace: "default",
		}},
		appDest:     ApplicationDestination{Server: "https://kubernetes.default.svc", Namespace: "default"},
		isPermitted: false,
	}, {
		projDest: []ApplicationDestination{{
			Server: "!https://team1-*", Namespace: "default",
		}},
		appDest:     ApplicationDestination{Server: "https://test2-dev-cluster", Namespace: "default"},
		isPermitted: true,
	}, {
		projDest: []ApplicationDestination{{
			Server: "https://kubernetes.default.svc", Namespace: "!test-*",
		}},
		appDest:     ApplicationDestination{Server: "https://kubernetes.default.svc", Namespace: "test-foo"},
		isPermitted: false,
	}, {
		projDest: []ApplicationDestination{{
			Server: "https://kubernetes.default.svc", Namespace: "!test-*",
		}},
		appDest:     ApplicationDestination{Server: "https://kubernetes.default.svc", Namespace: "test"},
		isPermitted: true,
	}, {
		projDest: []ApplicationDestination{{
			Server: "", Namespace: "*", Name: "!test",
		}},
		appDest:     ApplicationDestination{Name: "test", Namespace: "test"},
		isPermitted: false,
	}, {
		projDest: []ApplicationDestination{{
			Server: "", Namespace: "*", Name: "!test2",
		}},
		appDest:     ApplicationDestination{Name: "test", Namespace: "test"},
		isPermitted: true,
	}, {
		projDest: []ApplicationDestination{{
			Server: "*", Namespace: "kube-system",
		}, {
			Server: "*", Namespace: "!kube-system",
		}},
		appDest:     ApplicationDestination{Server: "https://kubernetes.default.svc", Namespace: "kube-system"},
		isPermitted: false,
	}, {
		projDest: []ApplicationDestination{{
			Server: "*", Namespace: "*",
		}, {
			Server: "*", Namespace: "!kube-system",
		}},
		appDest:     ApplicationDestination{Server: "https://kubernetes.default.svc", Namespace: "kube-system"},
		isPermitted: false,
	}, {
		projDest: []ApplicationDestination{{
			Server: "https://kubernetes.default.svc", Namespace: "*",
		}, {
			Server: "!https://kubernetes.default.svc", Namespace: "*",
		}},
		appDest:     ApplicationDestination{Server: "https://kubernetes.default.svc", Namespace: "kube-system"},
		isPermitted: false,
	}, {
		projDest: []ApplicationDestination{{
			Server: "*", Namespace: "*",
		}, {
			Server: "!https://kubernetes.default.svc", Namespace: "kube-system",
		}},
		appDest:     ApplicationDestination{Server: "https://kubernetes.default.svc", Namespace: "kube-system"},
		isPermitted: false,
	}, {
		projDest: []ApplicationDestination{{
			Server: "*", Namespace: "*",
		}, {
			Server: "!https://kubernetes.default.svc", Namespace: "kube-system",
		}, {
			Server: "*", Namespace: "!kube-system",
		}},
		appDest:     ApplicationDestination{Server: "https://kubernetes.default.svc", Namespace: "kube-system"},
		isPermitted: false,
	}, {
		projDest: []ApplicationDestination{{
			Server: "*", Namespace: "*",
		}, {
			Server: "!https://kubernetes.default.svc", Namespace: "kube-system",
		}, {
			Server: "*", Namespace: "!kube-system",
		}},
		appDest:     ApplicationDestination{Server: "https://kubernetes.default.svc", Namespace: "default"},
		isPermitted: false,
	}, {
		projDest: []ApplicationDestination{{
			Server: "*", Namespace: "*",
		}, {
			Server: "!https://kubernetes.default.svc", Namespace: "kube-system",
		}, {
			Server: "*", Namespace: "!kube-system",
		}},
		appDest:     ApplicationDestination{Server: "https://test-dev-cluster", Namespace: "kube-system"},
		isPermitted: false,
	}, {
		projDest: []ApplicationDestination{{
			Server: "", Namespace: "*", Name: "test",
		}, {
			Server: "", Namespace: "*", Name: "!test",
		}},
		appDest:     ApplicationDestination{Name: "test", Namespace: "test"},
		isPermitted: false,
	}}

	for _, data := range testData {
		proj := AppProject{
			Spec: AppProjectSpec{
				Destinations: data.projDest,
			},
		}
		permitted, _ := proj.IsDestinationPermitted(data.appDest, func(project string) ([]*Cluster, error) {
			return []*Cluster{}, nil
		})
		assert.Equal(t, data.isPermitted, permitted)
	}
}

func TestAppProject_IsDestinationPermitted_PermitOnlyProjectScopedClusters(t *testing.T) {
	testData := []struct {
		projDest    []ApplicationDestination
		appDest     ApplicationDestination
		clusters    []*Cluster
		isPermitted bool
	}{{
		projDest: []ApplicationDestination{{
			Server: "https://team1-*", Namespace: "default",
		}},
		clusters:    []*Cluster{},
		appDest:     ApplicationDestination{Server: "https://team1-something.com", Namespace: "default"},
		isPermitted: false,
	}, {
		projDest: []ApplicationDestination{{
			Server: "https://my-cluster.123.com", Namespace: "default",
		}},
		appDest: ApplicationDestination{Server: "https://my-cluster.123.com", Namespace: "default"},
		clusters: []*Cluster{{
			Server: "https://my-cluster.123.com",
		}},
		isPermitted: true,
	}, {
		projDest: []ApplicationDestination{{
			Server: "https://my-cluster.123.com", Namespace: "default",
		}},
		appDest: ApplicationDestination{Server: "https://some-other-cluster.com", Namespace: "default"},
		clusters: []*Cluster{{
			Server: "https://my-cluster.123.com",
		}},
		isPermitted: false,
	}, {
		projDest: []ApplicationDestination{{
			Name: "some-server", Namespace: "default",
		}},
		clusters:    []*Cluster{},
		appDest:     ApplicationDestination{Name: "some-server", Namespace: "default"},
		isPermitted: false,
	}, {
		projDest: []ApplicationDestination{{
			Name: "some-other-server", Namespace: "default",
		}},
		appDest: ApplicationDestination{Name: "some-other-server", Namespace: "default"},
		clusters: []*Cluster{{
			Name: "some-other-server",
		}},
		isPermitted: true,
	}, {
		projDest: []ApplicationDestination{{
			Name: "some-server", Namespace: "default",
		}},
		appDest: ApplicationDestination{Name: "some-other-server", Namespace: "default"},
		clusters: []*Cluster{{
			Name: "some-server",
		}},
		isPermitted: false,
	}}

	for _, data := range testData {
		proj := AppProject{
			Spec: AppProjectSpec{
				PermitOnlyProjectScopedClusters: true,
				Destinations:                    data.projDest,
			},
		}

		permitted, _ := proj.IsDestinationPermitted(data.appDest, func(_ string) ([]*Cluster, error) {
			return data.clusters, nil
		})
		assert.Equal(t, data.isPermitted, permitted)
	}

	proj := AppProject{
		Spec: AppProjectSpec{
			PermitOnlyProjectScopedClusters: true,
			Destinations: []ApplicationDestination{{
				Server: "https://my-cluster.123.com", Namespace: "default",
			}},
		},
	}

	_, err := proj.IsDestinationPermitted(ApplicationDestination{Server: "https://my-cluster.123.com", Namespace: "default"}, func(_ string) ([]*Cluster, error) {
		return nil, errors.New("some error")
	})
	assert.NotNil(t, err)
	assert.True(t, strings.Contains(err.Error(), "could not retrieve project clusters"))
}

func TestAppProject_IsGroupKindPermitted(t *testing.T) {
	proj := AppProject{
		Spec: AppProjectSpec{
			NamespaceResourceWhitelist: []metav1.GroupKind{},
			NamespaceResourceBlacklist: []metav1.GroupKind{{Group: "apps", Kind: "Deployment"}},
		},
	}
	assert.False(t, proj.IsGroupKindPermitted(schema.GroupKind{Group: "apps", Kind: "ReplicaSet"}, true))
	assert.False(t, proj.IsGroupKindPermitted(schema.GroupKind{Group: "apps", Kind: "Deployment"}, true))

	proj2 := AppProject{
		Spec: AppProjectSpec{
			NamespaceResourceWhitelist: []metav1.GroupKind{{Group: "apps", Kind: "ReplicaSet"}},
			NamespaceResourceBlacklist: []metav1.GroupKind{{Group: "apps", Kind: "Deployment"}},
		},
	}
	assert.True(t, proj2.IsGroupKindPermitted(schema.GroupKind{Group: "apps", Kind: "ReplicaSet"}, true))
	assert.False(t, proj2.IsGroupKindPermitted(schema.GroupKind{Group: "apps", Kind: "Action"}, true))

	proj3 := AppProject{
		Spec: AppProjectSpec{
			ClusterResourceBlacklist: []metav1.GroupKind{{Group: "", Kind: "Namespace"}},
		},
	}
	assert.False(t, proj3.IsGroupKindPermitted(schema.GroupKind{Group: "", Kind: "Namespace"}, false))

	proj4 := AppProject{
		Spec: AppProjectSpec{
			ClusterResourceWhitelist: []metav1.GroupKind{{Group: "*", Kind: "*"}},
			ClusterResourceBlacklist: []metav1.GroupKind{{Group: "*", Kind: "*"}},
		},
	}
	assert.False(t, proj4.IsGroupKindPermitted(schema.GroupKind{Group: "", Kind: "Namespace"}, false))
	assert.True(t, proj4.IsGroupKindPermitted(schema.GroupKind{Group: "apps", Kind: "Action"}, true))

	proj5 := AppProject{
		Spec: AppProjectSpec{
			ClusterResourceWhitelist:   []metav1.GroupKind{},
			NamespaceResourceWhitelist: []metav1.GroupKind{{Group: "*", Kind: "*"}},
		},
	}
	assert.False(t, proj5.IsGroupKindPermitted(schema.GroupKind{Group: "", Kind: "Namespace"}, false))
	assert.True(t, proj5.IsGroupKindPermitted(schema.GroupKind{Group: "apps", Kind: "Action"}, true))

	proj6 := AppProject{
		Spec: AppProjectSpec{},
	}
	assert.False(t, proj6.IsGroupKindPermitted(schema.GroupKind{Group: "", Kind: "Namespace"}, false))
	assert.True(t, proj6.IsGroupKindPermitted(schema.GroupKind{Group: "apps", Kind: "Action"}, true))
}

func TestAppProject_GetRoleByName(t *testing.T) {
	t.Run("NotExists", func(t *testing.T) {
		p := &AppProject{}
		role, i, err := p.GetRoleByName("test-role")
		assert.Error(t, err)
		assert.Equal(t, -1, i)
		assert.Nil(t, role)
	})
	t.Run("NotExists", func(t *testing.T) {
		p := AppProject{Spec: AppProjectSpec{Roles: []ProjectRole{{Name: "test-role"}}}}
		role, i, err := p.GetRoleByName("test-role")
		assert.NoError(t, err)
		assert.Equal(t, 0, i)
		assert.Equal(t, &ProjectRole{Name: "test-role"}, role)
	})
}

func TestAppProject_AddGroupToRole(t *testing.T) {
	t.Run("NoRole", func(t *testing.T) {
		p := &AppProject{}
		got, err := p.AddGroupToRole("test-role", "test-group")
		assert.Error(t, err)
		assert.False(t, got)
	})
	t.Run("NoGroup", func(t *testing.T) {
		p := &AppProject{Spec: AppProjectSpec{Roles: []ProjectRole{{Name: "test-role", Groups: []string{}}}}}
		got, err := p.AddGroupToRole("test-role", "test-group")
		assert.NoError(t, err)
		assert.True(t, got)
		assert.Len(t, p.Spec.Roles[0].Groups, 1)
	})
	t.Run("Exists", func(t *testing.T) {
		p := &AppProject{Spec: AppProjectSpec{Roles: []ProjectRole{{Name: "test-role", Groups: []string{"test-group"}}}}}
		got, err := p.AddGroupToRole("test-role", "test-group")
		assert.NoError(t, err)
		assert.False(t, got)
	})
}

func TestAppProject_RemoveGroupFromRole(t *testing.T) {
	t.Run("NoRole", func(t *testing.T) {
		p := &AppProject{}
		got, err := p.RemoveGroupFromRole("test-role", "test-group")
		assert.Error(t, err)
		assert.False(t, got)
	})
	t.Run("NoGroup", func(t *testing.T) {
		p := &AppProject{Spec: AppProjectSpec{Roles: []ProjectRole{{Name: "test-role", Groups: []string{}}}}}
		got, err := p.RemoveGroupFromRole("test-role", "test-group")
		assert.NoError(t, err)
		assert.False(t, got)
	})
	t.Run("Exists", func(t *testing.T) {
		p := &AppProject{Spec: AppProjectSpec{Roles: []ProjectRole{{Name: "test-role", Groups: []string{"test-group"}}}}}
		got, err := p.RemoveGroupFromRole("test-role", "test-group")
		assert.NoError(t, err)
		assert.True(t, got)
		assert.Len(t, p.Spec.Roles[0].Groups, 0)
	})
}

func newTestProject() *AppProject {
	p := AppProject{
		ObjectMeta: metav1.ObjectMeta{Name: "my-proj"},
		Spec:       AppProjectSpec{Roles: []ProjectRole{{Name: "my-role"}}, Destinations: []ApplicationDestination{{}}},
	}
	return &p
}

// TestAppProject_ValidateDestinations tests for an invalid destination
func TestAppProject_ValidateDestinations(t *testing.T) {
	p := newTestProject()
	err := p.ValidateProject()
	assert.NoError(t, err)
	badNamespaces := []string{
		"!*",
	}
	for _, badName := range badNamespaces {
		p.Spec.Destinations[0].Namespace = badName
		err = p.ValidateProject()
		assert.Error(t, err)
	}

	goodNamespaces := []string{
		"*",
		"some-namespace",
	}
	for _, goodNamespace := range goodNamespaces {
		p.Spec.Destinations[0].Namespace = goodNamespace
		err = p.ValidateProject()
		assert.NoError(t, err)
	}

	badServers := []string{
		"!*",
	}
	for _, badServer := range badServers {
		p.Spec.Destinations[0].Server = badServer
		err = p.ValidateProject()
		assert.Error(t, err)
	}

	goodServers := []string{
		"*",
		"some-server",
	}
	for _, badName := range goodServers {
		p.Spec.Destinations[0].Server = badName
		err = p.ValidateProject()
		assert.NoError(t, err)
	}

	badNames := []string{
		"!*",
	}
	for _, badName := range badNames {
		p.Spec.Destinations[0].Name = badName
		err = p.ValidateProject()
		assert.Error(t, err)
	}

	goodNames := []string{
		"*",
		"some-name",
	}
	for _, goodName := range goodNames {
		p.Spec.Destinations[0].Name = goodName
		err = p.ValidateProject()
		assert.NoError(t, err)
	}

	validDestination := ApplicationDestination{
		Server:    "some-server",
		Namespace: "some-namespace",
	}

	p.Spec.Destinations[0] = validDestination
	err = p.ValidateProject()
	assert.NoError(t, err)

	//no duplicates allowed
	p.Spec.Destinations = []ApplicationDestination{validDestination, validDestination}
	err = p.ValidateProject()
	assert.Error(t, err)

	cluster1Destination := ApplicationDestination{
		Name:      "cluster1",
		Namespace: "some-namespace",
	}
	cluster2Destination := ApplicationDestination{
		Name:      "cluster2",
		Namespace: "some-namespace",
	}
	// allow multiple destinations with blank server, same namespace but unique cluster name
	p.Spec.Destinations = []ApplicationDestination{cluster1Destination, cluster2Destination}
	err = p.ValidateProject()
	assert.NoError(t, err)

	t.Run("must reject duplicate source namespaces", func(t *testing.T) {
		p.Spec.SourceNamespaces = []string{"argocd", "argocd"}
		err = p.ValidateProject()
		assert.Error(t, err)
	})
}

// TestValidateRoleName tests for an invalid role name
func TestAppProject_ValidateRoleName(t *testing.T) {
	p := newTestProject()
	err := p.ValidateProject()
	assert.NoError(t, err)
	badRoleNames := []string{
		"",
		" ",
		"my role",
		"my, role",
		"my,role",
		"my\nrole",
		"my\rrole",
		"my:role",
		"my-role-",
		"-my-role",
	}
	for _, badName := range badRoleNames {
		p.Spec.Roles[0].Name = badName
		err = p.ValidateProject()
		assert.Error(t, err)
	}
	goodRoleNames := []string{
		"MY-ROLE",
		"1MY-ROLE1",
	}
	for _, goodName := range goodRoleNames {
		p.Spec.Roles[0].Name = goodName
		err = p.ValidateProject()
		assert.NoError(t, err)
	}
}

// TestValidateGroupName tests for an invalid group name
func TestAppProject_ValidateGroupName(t *testing.T) {
	p := newTestProject()
	err := p.ValidateProject()
	assert.NoError(t, err)
	p.Spec.Roles[0].Groups = []string{"mygroup"}
	err = p.ValidateProject()
	assert.NoError(t, err)
	badGroupNames := []string{
		"",
		" ",
		"my, group",
		"my,group",
		"my\ngroup",
		"my\rgroup",
		" my:group",
		"my:group ",
	}
	for _, badName := range badGroupNames {
		p.Spec.Roles[0].Groups = []string{badName}
		err = p.ValidateProject()
		assert.Error(t, err)
	}
	goodGroupNames := []string{
		"my:group",
	}
	for _, goodName := range goodGroupNames {
		p.Spec.Roles[0].Groups = []string{goodName}
		err = p.ValidateProject()
		assert.NoError(t, err)
	}
}

func TestAppProject_ValidateSyncWindowList(t *testing.T) {
	t.Run("WorkingSyncWindow", func(t *testing.T) {
		p := newTestProjectWithSyncWindows()
		err := p.ValidateProject()
		assert.NoError(t, err)
	})
	t.Run("HasNilSyncWindow", func(t *testing.T) {
		p := newTestProjectWithSyncWindows()
		err := p.ValidateProject()
		assert.NoError(t, err)
		p.Spec.SyncWindows = append(p.Spec.SyncWindows, nil)
		err = p.ValidateProject()
		assert.NoError(t, err)
	})
}

// TestInvalidPolicyRules checks various errors in policy rules
func TestAppProject_InvalidPolicyRules(t *testing.T) {
	p := newTestProject()
	err := p.ValidateProject()
	assert.NoError(t, err)
	type badPolicy struct {
		policy string
		errmsg string
	}
	badPolicies := []badPolicy{
		// incorrect form
		{"g, proj:my-proj:my-role, applications, get, my-proj/*, allow", "must be of the form: 'p, sub, res, act, obj, eft'"},
		{"p, not, enough, parts", "must be of the form: 'p, sub, res, act, obj, eft'"},
		{"p, has, too, many, parts, to, split", "must be of the form: 'p, sub, res, act, obj, eft'"},
		// invalid subject
		{"p, , applications, get, my-proj/*, allow", "policy subject must be: 'proj:my-proj:my-role'"},
		{"p, proj:my-proj, applications, get, my-proj/*, allow", "policy subject must be: 'proj:my-proj:my-role'"},
		{"p, proj:my-proj:, applications, get, my-proj/*, allow", "policy subject must be: 'proj:my-proj:my-role'"},
		{"p, ::, applications, get, my-proj/*, allow", "policy subject must be: 'proj:my-proj:my-role'"},
		{"p, proj:different-my-proj:my-role, applications, get, my-proj/*, allow", "policy subject must be: 'proj:my-proj:my-role'"},
		// invalid resource
		{"p, proj:my-proj:my-role, , get, my-proj/*, allow", "resource must be: 'applications'"},
		{"p, proj:my-proj:my-role, applicationz, get, my-proj/*, allow", "resource must be: 'applications'"},
		{"p, proj:my-proj:my-role, projects, get, my-proj, allow", "resource must be: 'applications'"},
		// invalid action
		{"p, proj:my-proj:my-role, applications, , my-proj/*, allow", "invalid action"},
		{"p, proj:my-proj:my-role, applications, foo, my-proj/*, allow", "invalid action"},
		// invalid object
		{"p, proj:my-proj:my-role, applications, get, my-proj/, allow", "object must be of form"},
		{"p, proj:my-proj:my-role, applications, get, /, allow", "object must be of form"},
		{"p, proj:my-proj:my-role, applications, get, different-my-proj/*, allow", "object must be of form"},
		// invalid effect
		{"p, proj:my-proj:my-role, applications, get, my-proj/*, ", "effect must be: 'allow' or 'deny'"},
		{"p, proj:my-proj:my-role, applications, get, my-proj/*, foo", "effect must be: 'allow' or 'deny'"},
	}
	for _, bad := range badPolicies {
		p.Spec.Roles[0].Policies = []string{bad.policy}
		err = p.ValidateProject()
		if assert.Error(t, err) {
			assert.Contains(t, err.Error(), bad.errmsg)
		}
	}
}

// TestValidPolicyRules checks valid policy rules
func TestAppProject_ValidPolicyRules(t *testing.T) {
	p := newTestProject()
	err := p.ValidateProject()
	assert.NoError(t, err)
	goodPolicies := []string{
		"p,proj:my-proj:my-role,applications,get,my-proj/*,allow",
		"p, proj:my-proj:my-role, applications, get, my-proj/*, allow",
		"p, proj:my-proj:my-role, applications, get, my-proj/*, deny",
		"p, proj:my-proj:my-role, applications, get, my-proj/foo, allow",
		"p, proj:my-proj:my-role, applications, get, my-proj/*-foo, allow",
		"p, proj:my-proj:my-role, applications, get, my-proj/foo-*, allow",
		"p, proj:my-proj:my-role, applications, get, my-proj/*-*, allow",
		"p, proj:my-proj:my-role, applications, get, my-proj/*.*, allow",
		"p, proj:my-proj:my-role, applications, *, my-proj/foo, allow",
		"p, proj:my-proj:my-role, applications, create, my-proj/foo, allow",
		"p, proj:my-proj:my-role, applications, update, my-proj/foo, allow",
		"p, proj:my-proj:my-role, applications, sync, my-proj/foo, allow",
		"p, proj:my-proj:my-role, applications, delete, my-proj/foo, allow",
		"p, proj:my-proj:my-role, applications, action/*, my-proj/foo, allow",
		"p, proj:my-proj:my-role, applications, action/apps/Deployment/restart, my-proj/foo, allow",
	}
	for _, good := range goodPolicies {
		p.Spec.Roles[0].Policies = []string{good}
		err = p.ValidateProject()
		assert.NoError(t, err)
	}
}

func TestExplicitType(t *testing.T) {
	src := ApplicationSource{
		Kustomize: &ApplicationSourceKustomize{
			NamePrefix: "foo",
		},
		Helm: &ApplicationSourceHelm{
			ValueFiles: []string{"foo"},
		},
	}
	explicitType, err := src.ExplicitType()
	assert.NotNil(t, err)
	assert.Nil(t, explicitType)
	src = ApplicationSource{
		Helm: &ApplicationSourceHelm{
			ValueFiles: []string{"foo"},
		},
	}

	explicitType, err = src.ExplicitType()
	assert.Nil(t, err)
	assert.Equal(t, *explicitType, ApplicationSourceTypeHelm)
}

func TestExplicitTypeWithDirectory(t *testing.T) {
	src := ApplicationSource{
		Helm:      &ApplicationSourceHelm{},
		Directory: &ApplicationSourceDirectory{},
	}
	_, err := src.ExplicitType()
	assert.NotNil(t, err, "cannot add directory with any other types")
}

func TestAppSourceEquality(t *testing.T) {
	left := &ApplicationSource{
		Directory: &ApplicationSourceDirectory{
			Recurse: true,
		},
	}
	right := left.DeepCopy()
	assert.True(t, left.Equals(*right))
	right.Directory.Recurse = false
	assert.False(t, left.Equals(*right))
}

func TestAppDestinationEquality(t *testing.T) {
	left := &ApplicationDestination{
		Server:    "https://kubernetes.default.svc",
		Namespace: "default",
	}
	right := left.DeepCopy()
	assert.True(t, left.Equals(*right))
	right.Namespace = "kube-system"
	assert.False(t, left.Equals(*right))
}

func TestAppDestinationEquality_InferredServerURL(t *testing.T) {
	left := ApplicationDestination{
		Name:      "in-cluster",
		Namespace: "default",
	}
	right := ApplicationDestination{
		Name:             "in-cluster",
		Server:           "https://kubernetes.default.svc",
		Namespace:        "default",
		isServerInferred: true,
	}
	assert.True(t, left.Equals(right))
	assert.True(t, right.Equals(left))
}

func TestAppProjectSpec_DestinationClusters(t *testing.T) {
	tests := []struct {
		name         string
		destinations []ApplicationDestination
		want         []string
	}{
		{
			name:         "Empty",
			destinations: []ApplicationDestination{},
			want:         []string{},
		},
		{
			name:         "SingleValue",
			destinations: []ApplicationDestination{{Server: "foo"}},
			want:         []string{"foo"},
		},
	}
	for _, tt := range tests {
		t.Run(tt.name, func(t *testing.T) {
			d := AppProjectSpec{Destinations: tt.destinations}
			if got := d.DestinationClusters(); !reflect.DeepEqual(got, tt.want) {
				t.Errorf("AppProjectSpec.DestinationClusters() = %v, want %v", got, tt.want)
			}
		})
	}
}

func TestRepository_HasCredentials(t *testing.T) {

	tests := []struct {
		name string
		repo Repository
		want bool
	}{
		{
			name: "TestHasRepo",
			repo: Repository{Repo: "foo"},
			want: false,
		},
		{
			name: "TestHasUsername",
			repo: Repository{Username: "foo"},
			want: true,
		},
		{
			name: "TestHasPassword",
			repo: Repository{Password: "foo"},
			want: true,
		},
		{
			name: "TestHasSSHPrivateKey",
			repo: Repository{SSHPrivateKey: "foo"},
			want: true,
		},
		{
			name: "TestHasTLSClientCertData",
			repo: Repository{TLSClientCertData: "foo"},
			want: true,
		},
		{
			name: "TestHasInsecureHostKey",
			repo: Repository{InsecureIgnoreHostKey: true},
			want: false,
		},
	}
	for _, tt := range tests {
		t.Run(tt.name, func(t *testing.T) {
			if got := tt.repo.HasCredentials(); got != tt.want {
				t.Errorf("Repository.HasCredentials() = %v, want %v", got, tt.want)
			}
		})
	}
}

func TestRepository_IsInsecure(t *testing.T) {
	tests := []struct {
		name string
		repo Repository
		want bool
	}{
		{
			name: "TestHasRepo",
			repo: Repository{Repo: "foo"},
			want: false,
		},
		{
			name: "TestHasUsername",
			repo: Repository{Username: "foo"},
			want: false,
		},
		{
			name: "TestHasInsecure",
			repo: Repository{Insecure: true},
			want: true,
		},
		{
			name: "TestHasInsecureHostKey",
			repo: Repository{InsecureIgnoreHostKey: true},
			want: true,
		},
		{
			name: "TestHasEnableLFS",
			repo: Repository{EnableLFS: true},
			want: false,
		},
	}
	for _, tt := range tests {
		t.Run(tt.name, func(t *testing.T) {
			if got := tt.repo.IsInsecure(); got != tt.want {
				t.Errorf("Repository.IsInsecure() = %v, want %v", got, tt.want)
			}
		})
	}
}

func TestRepository_IsLFSEnabled(t *testing.T) {
	tests := []struct {
		name string
		repo Repository
		want bool
	}{
		{
			name: "TestHasRepo",
			repo: Repository{Repo: "foo"},
			want: false,
		},
		{
			name: "TestHasUsername",
			repo: Repository{Username: "foo"},
			want: false,
		},
		{
			name: "TestHasInsecure",
			repo: Repository{Insecure: true},
			want: false,
		},
		{
			name: "TestHasInsecureHostKey",
			repo: Repository{InsecureIgnoreHostKey: true},
			want: false,
		},
		{
			name: "TestHasEnableLFS",
			repo: Repository{EnableLFS: true},
			want: true,
		},
	}
	for _, tt := range tests {
		t.Run(tt.name, func(t *testing.T) {
			if got := tt.repo.IsLFSEnabled(); got != tt.want {
				t.Errorf("Repository.IsLFSEnabled() = %v, want %v", got, tt.want)
			}
		})
	}
}

func TestRepository_CopyCredentialsFromRepo(t *testing.T) {
	tests := []struct {
		name   string
		repo   *Repository
		source *Repository
		want   Repository
	}{
		{"Username", &Repository{Username: "foo"}, &Repository{}, Repository{Username: "foo"}},
		{"Password", &Repository{Password: "foo"}, &Repository{}, Repository{Password: "foo"}},
		{"SSHPrivateKey", &Repository{SSHPrivateKey: "foo"}, &Repository{}, Repository{SSHPrivateKey: "foo"}},
		{"InsecureHostKey", &Repository{InsecureIgnoreHostKey: true}, &Repository{}, Repository{InsecureIgnoreHostKey: true}},
		{"Insecure", &Repository{Insecure: true}, &Repository{}, Repository{Insecure: true}},
		{"EnableLFS", &Repository{EnableLFS: true}, &Repository{}, Repository{EnableLFS: true}},
		{"TLSClientCertData", &Repository{TLSClientCertData: "foo"}, &Repository{}, Repository{TLSClientCertData: "foo"}},
		{"TLSClientCertKey", &Repository{TLSClientCertKey: "foo"}, &Repository{}, Repository{TLSClientCertKey: "foo"}},
		{"SourceNil", &Repository{}, nil, Repository{}},

		{"SourceUsername", &Repository{}, &Repository{Username: "foo"}, Repository{Username: "foo"}},
		{"SourcePassword", &Repository{}, &Repository{Password: "foo"}, Repository{Password: "foo"}},
		{"SourceSSHPrivateKey", &Repository{}, &Repository{SSHPrivateKey: "foo"}, Repository{SSHPrivateKey: "foo"}},
		{"SourceInsecureHostKey", &Repository{}, &Repository{InsecureIgnoreHostKey: true}, Repository{InsecureIgnoreHostKey: false}},
		{"SourceInsecure", &Repository{}, &Repository{Insecure: true}, Repository{Insecure: false}},
		{"SourceEnableLFS", &Repository{}, &Repository{EnableLFS: true}, Repository{EnableLFS: false}},
		{"SourceTLSClientCertData", &Repository{}, &Repository{TLSClientCertData: "foo"}, Repository{TLSClientCertData: "foo"}},
		{"SourceTLSClientCertKey", &Repository{}, &Repository{TLSClientCertKey: "foo"}, Repository{TLSClientCertKey: "foo"}},
	}
	for _, tt := range tests {
		t.Run(tt.name, func(t *testing.T) {
			r := tt.repo.DeepCopy()
			r.CopyCredentialsFromRepo(tt.source)
			assert.Equal(t, tt.want, *r)
		})
	}
}

func TestRepository_CopyCredentialsFrom(t *testing.T) {
	tests := []struct {
		name   string
		repo   *Repository
		source *RepoCreds
		want   Repository
	}{
		{"Username", &Repository{Username: "foo"}, &RepoCreds{}, Repository{Username: "foo"}},
		{"Password", &Repository{Password: "foo"}, &RepoCreds{}, Repository{Password: "foo"}},
		{"SSHPrivateKey", &Repository{SSHPrivateKey: "foo"}, &RepoCreds{}, Repository{SSHPrivateKey: "foo"}},
		{"InsecureHostKey", &Repository{InsecureIgnoreHostKey: true}, &RepoCreds{}, Repository{InsecureIgnoreHostKey: true}},
		{"Insecure", &Repository{Insecure: true}, &RepoCreds{}, Repository{Insecure: true}},
		{"EnableLFS", &Repository{EnableLFS: true}, &RepoCreds{}, Repository{EnableLFS: true}},
		{"TLSClientCertData", &Repository{TLSClientCertData: "foo"}, &RepoCreds{}, Repository{TLSClientCertData: "foo"}},
		{"TLSClientCertKey", &Repository{TLSClientCertKey: "foo"}, &RepoCreds{}, Repository{TLSClientCertKey: "foo"}},
		{"SourceNil", &Repository{}, nil, Repository{}},

		{"SourceUsername", &Repository{}, &RepoCreds{Username: "foo"}, Repository{Username: "foo"}},
		{"SourcePassword", &Repository{}, &RepoCreds{Password: "foo"}, Repository{Password: "foo"}},
		{"SourceSSHPrivateKey", &Repository{}, &RepoCreds{SSHPrivateKey: "foo"}, Repository{SSHPrivateKey: "foo"}},
		{"SourceTLSClientCertData", &Repository{}, &RepoCreds{TLSClientCertData: "foo"}, Repository{TLSClientCertData: "foo"}},
		{"SourceTLSClientCertKey", &Repository{}, &RepoCreds{TLSClientCertKey: "foo"}, Repository{TLSClientCertKey: "foo"}},
	}
	for _, tt := range tests {
		t.Run(tt.name, func(t *testing.T) {
			r := tt.repo.DeepCopy()
			r.CopyCredentialsFrom(tt.source)
			assert.Equal(t, tt.want, *r)
		})
	}
}

func TestRepository_CopySettingsFrom(t *testing.T) {
	tests := []struct {
		name   string
		source *Repository
		want   Repository
	}{
		{"TestNil", nil, Repository{}},
		{"TestHasRepo", &Repository{Repo: "foo"}, Repository{}},
		{"TestHasEnableLFS", &Repository{EnableLFS: true}, Repository{EnableLFS: true}},
		{"TestHasInsecure", &Repository{Insecure: true}, Repository{Insecure: true}},
		{"TestHasInsecureIgnoreHostKey", &Repository{InsecureIgnoreHostKey: true}, Repository{InsecureIgnoreHostKey: true}},
	}
	for _, tt := range tests {
		t.Run(tt.name, func(t *testing.T) {
			repo := Repository{}
			repo.CopySettingsFrom(tt.source)
			assert.Equal(t, tt.want, repo)
		})
	}
}

func TestSyncStrategy_Force(t *testing.T) {
	type fields struct {
		Apply *SyncStrategyApply
		Hook  *SyncStrategyHook
	}
	tests := []struct {
		name   string
		fields fields
		want   bool
	}{
		{"TestZero", fields{}, false},
		{"TestApply", fields{Apply: &SyncStrategyApply{}}, false},
		{"TestForceApply", fields{Apply: &SyncStrategyApply{Force: true}}, true},
		{"TestHook", fields{Hook: &SyncStrategyHook{}}, false},
		{"TestForceHook", fields{Hook: &SyncStrategyHook{SyncStrategyApply{Force: true}}}, true},
	}
	for _, tt := range tests {
		t.Run(tt.name, func(t *testing.T) {
			m := &SyncStrategy{
				Apply: tt.fields.Apply,
				Hook:  tt.fields.Hook,
			}
			if got := m.Force(); got != tt.want {
				t.Errorf("SyncStrategy.Force() = %v, want %v", got, tt.want)
			}
		})
	}
}

func TestSyncOperation_IsApplyStrategy(t *testing.T) {
	type fields struct {
		SyncStrategy *SyncStrategy
	}
	tests := []struct {
		name   string
		fields fields
		want   bool
	}{
		{"TestZero", fields{}, false},
		{"TestSyncStrategy", fields{SyncStrategy: &SyncStrategy{}}, false},
		{"TestApplySyncStrategy", fields{SyncStrategy: &SyncStrategy{Apply: &SyncStrategyApply{}}}, true},
	}
	for _, tt := range tests {
		t.Run(tt.name, func(t *testing.T) {
			o := &SyncOperation{
				SyncStrategy: tt.fields.SyncStrategy,
			}
			if got := o.IsApplyStrategy(); got != tt.want {
				t.Errorf("SyncOperation.IsApplyStrategy() = %v, want %v", got, tt.want)
			}
		})
	}
}

func TestResourceResults_Find(t *testing.T) {
	type args struct {
		group     string
		kind      string
		namespace string
		name      string
		phase     common.SyncPhase
	}
	foo := &ResourceResult{Group: "foo"}
	results := ResourceResults{
		&ResourceResult{Group: "bar"},
		foo,
	}
	tests := []struct {
		name  string
		r     ResourceResults
		args  args
		want  int
		want1 *ResourceResult
	}{
		{"TestNil", nil, args{}, 0, nil},
		{"TestNotFound", results, args{}, 0, nil},
		{"TestFound", results, args{group: "foo"}, 1, foo},
	}
	for _, tt := range tests {
		t.Run(tt.name, func(t *testing.T) {
			got, got1 := tt.r.Find(tt.args.group, tt.args.kind, tt.args.namespace, tt.args.name, tt.args.phase)
			if got != tt.want {
				t.Errorf("ResourceResults.Find() got = %v, want %v", got, tt.want)
			}
			if !reflect.DeepEqual(got1, tt.want1) {
				t.Errorf("ResourceResults.Find() got1 = %v, want %v", got1, tt.want1)
			}
		})
	}
}

func TestResourceResults_PruningRequired(t *testing.T) {
	needsPruning := &ResourceResult{Status: common.ResultCodePruneSkipped}
	tests := []struct {
		name    string
		r       ResourceResults
		wantNum int
	}{
		{"TestNil", ResourceResults{}, 0},
		{"TestOne", ResourceResults{needsPruning}, 1},
		{"TestTwo", ResourceResults{needsPruning, needsPruning}, 2},
	}
	for _, tt := range tests {
		t.Run(tt.name, func(t *testing.T) {
			if gotNum := tt.r.PruningRequired(); gotNum != tt.wantNum {
				t.Errorf("ResourceResults.PruningRequired() = %v, want %v", gotNum, tt.wantNum)
			}
		})
	}
}

func TestApplicationSource_IsZero(t *testing.T) {
	tests := []struct {
		name   string
		source *ApplicationSource
		want   bool
	}{
		{"Nil", nil, true},
		{"Empty", &ApplicationSource{}, true},
		{"RepoURL", &ApplicationSource{RepoURL: "foo"}, false},
		{"Path", &ApplicationSource{Path: "foo"}, false},
		{"TargetRevision", &ApplicationSource{TargetRevision: "foo"}, false},
		{"Helm", &ApplicationSource{Helm: &ApplicationSourceHelm{ReleaseName: "foo"}}, false},
		{"Kustomize", &ApplicationSource{Kustomize: &ApplicationSourceKustomize{Images: KustomizeImages{""}}}, false},
		{"Directory", &ApplicationSource{Directory: &ApplicationSourceDirectory{Recurse: true}}, false},
		{"Plugin", &ApplicationSource{Plugin: &ApplicationSourcePlugin{Name: "foo"}}, false},
	}
	for _, tt := range tests {
		t.Run(tt.name, func(t *testing.T) {
			assert.Equal(t, tt.want, tt.source.IsZero())
		})
	}
}

func TestApplicationSourceHelm_AddParameter(t *testing.T) {
	src := ApplicationSourceHelm{}
	t.Run("Add", func(t *testing.T) {
		src.AddParameter(HelmParameter{Value: "bar"})
		assert.ElementsMatch(t, []HelmParameter{{Value: "bar"}}, src.Parameters)

	})
	t.Run("Replace", func(t *testing.T) {
		src.AddParameter(HelmParameter{Value: "baz"})
		assert.ElementsMatch(t, []HelmParameter{{Value: "baz"}}, src.Parameters)
	})
}

func TestApplicationSourceHelm_AddFileParameter(t *testing.T) {
	src := ApplicationSourceHelm{}
	t.Run("Add", func(t *testing.T) {
		src.AddFileParameter(HelmFileParameter{Name: "foo", Path: "bar"})
		assert.ElementsMatch(t, []HelmFileParameter{{Name: "foo", Path: "bar"}}, src.FileParameters)

	})
	t.Run("Replace", func(t *testing.T) {
		src.AddFileParameter(HelmFileParameter{Name: "foo", Path: "baz"})
		assert.ElementsMatch(t, []HelmFileParameter{{Name: "foo", Path: "baz"}}, src.FileParameters)
	})
}

func TestNewHelmParameter(t *testing.T) {
	t.Run("Invalid", func(t *testing.T) {
		_, err := NewHelmParameter("garbage", false)
		assert.EqualError(t, err, "Expected helm parameter of the form: param=value. Received: garbage")
	})
	t.Run("NonString", func(t *testing.T) {
		p, err := NewHelmParameter("foo=bar", false)
		assert.NoError(t, err)
		assert.Equal(t, &HelmParameter{Name: "foo", Value: "bar"}, p)
	})
	t.Run("String", func(t *testing.T) {
		p, err := NewHelmParameter("foo=bar", true)
		assert.NoError(t, err)
		assert.Equal(t, &HelmParameter{Name: "foo", Value: "bar", ForceString: true}, p)
	})
}

func TestApplicationSourceHelm_IsZero(t *testing.T) {
	tests := []struct {
		name   string
		source *ApplicationSourceHelm
		want   bool
	}{
		{"Nil", nil, true},
		{"Empty", &ApplicationSourceHelm{}, true},
		{"ValueFiles", &ApplicationSourceHelm{ValueFiles: []string{""}}, false},
		{"Parameters", &ApplicationSourceHelm{Parameters: []HelmParameter{{}}}, false},
		{"ReleaseName", &ApplicationSourceHelm{ReleaseName: "foa"}, false},
		{"FileParameters", &ApplicationSourceHelm{FileParameters: []HelmFileParameter{{}}}, false},
	}
	for _, tt := range tests {
		t.Run(tt.name, func(t *testing.T) {
			assert.Equal(t, tt.want, tt.source.IsZero())
		})
	}
}

func TestApplicationSourceKustomize_IsZero(t *testing.T) {
	tests := []struct {
		name   string
		source *ApplicationSourceKustomize
		want   bool
	}{
		{"Nil", nil, true},
		{"Empty", &ApplicationSourceKustomize{}, true},
		{"NamePrefix", &ApplicationSourceKustomize{NamePrefix: "foo"}, false},
		{"NameSuffix", &ApplicationSourceKustomize{NameSuffix: "foo"}, false},
		{"Images", &ApplicationSourceKustomize{Images: []KustomizeImage{""}}, false},
		{"CommonLabels", &ApplicationSourceKustomize{CommonLabels: map[string]string{"": ""}}, false},
		{"CommonAnnotations", &ApplicationSourceKustomize{CommonAnnotations: map[string]string{"": ""}}, false},
	}
	for _, tt := range tests {
		t.Run(tt.name, func(t *testing.T) {
			assert.Equal(t, tt.want, tt.source.IsZero())
		})
	}
}

func TestApplicationSourceJsonnet_IsZero(t *testing.T) {
	tests := []struct {
		name   string
		source *ApplicationSourceJsonnet
		want   bool
	}{
		{"Nil", nil, true},
		{"Empty", &ApplicationSourceJsonnet{}, true},
		{"ExtVars", &ApplicationSourceJsonnet{ExtVars: []JsonnetVar{{}}}, false},
		{"TLAs", &ApplicationSourceJsonnet{TLAs: []JsonnetVar{{}}}, false},
	}
	for _, tt := range tests {
		t.Run(tt.name, func(t *testing.T) {
			assert.Equal(t, tt.want, tt.source.IsZero())
		})
	}
}

func TestApplicationSourceDirectory_IsZero(t *testing.T) {
	tests := []struct {
		name   string
		source *ApplicationSourceDirectory
		want   bool
	}{
		{"Nil", nil, true},
		{"Empty", &ApplicationSourceDirectory{}, true},
		{"Recurse", &ApplicationSourceDirectory{Recurse: true}, false},
		{"Jsonnet", &ApplicationSourceDirectory{Jsonnet: ApplicationSourceJsonnet{ExtVars: []JsonnetVar{{}}}}, false},
	}
	for _, tt := range tests {
		t.Run(tt.name, func(t *testing.T) {
			assert.Equal(t, tt.want, tt.source.IsZero())
		})
	}
}

func TestApplicationSourcePlugin_IsZero(t *testing.T) {

	tests := []struct {
		name   string
		source *ApplicationSourcePlugin
		want   bool
	}{
		{"Nil", nil, true},
		{"Empty", &ApplicationSourcePlugin{}, true},
		{"Name", &ApplicationSourcePlugin{Name: "foo"}, false},
		{"Env", &ApplicationSourcePlugin{Env: Env{{}}}, false},
	}
	for _, tt := range tests {
		t.Run(tt.name, func(t *testing.T) {
			assert.Equal(t, tt.want, tt.source.IsZero())
		})
	}
}

func TestEnvEntry_IsZero(t *testing.T) {
	tests := []struct {
		name string
		env  *EnvEntry
		want bool
	}{
		{"Nil", nil, true},
		{"Empty", &EnvEntry{}, true},
		{"Name", &EnvEntry{Name: "FOO"}, false},
		{"Value", &EnvEntry{Value: "foo"}, false},
	}
	for _, tt := range tests {
		t.Run(tt.name, func(t *testing.T) {
			assert.Equal(t, tt.want, tt.env.IsZero())
		})
	}
}

func TestEnv_IsZero(t *testing.T) {
	tests := []struct {
		name string
		e    Env
		want bool
	}{
		{"Empty", Env{}, true},
		{"One", Env{{}}, false},
	}
	for _, tt := range tests {
		t.Run(tt.name, func(t *testing.T) {
			assert.Equal(t, tt.want, tt.e.IsZero())
		})
	}
}

func TestEnv_Envsubst(t *testing.T) {
	env := Env{&EnvEntry{"FOO", "bar"}}
	assert.Equal(t, "", env.Envsubst(""))
	assert.Equal(t, "bar", env.Envsubst("$FOO"))
	assert.Equal(t, "bar", env.Envsubst("${FOO}"))
	assert.Equal(t, "FOO", env.Envsubst("${FOO"))
	assert.Equal(t, "", env.Envsubst("$BAR"))
	assert.Equal(t, "", env.Envsubst("${BAR}"))
	assert.Equal(t,
		"echo bar; echo ; echo bar; echo ; echo FOO",
		env.Envsubst("echo $FOO; echo $BAR; echo ${FOO}; echo ${BAR}; echo ${FOO"),
	)
}

func TestEnv_Envsubst_Overlap(t *testing.T) {
	env := Env{&EnvEntry{"ARGOCD_APP_NAMESPACE", "default"}, &EnvEntry{"ARGOCD_APP_NAME", "guestbook"}}

	assert.Equal(t,
		"namespace: default; name: guestbook",
		env.Envsubst("namespace: $ARGOCD_APP_NAMESPACE; name: $ARGOCD_APP_NAME"),
	)
}

func TestEnv_Environ(t *testing.T) {
	tests := []struct {
		name string
		e    Env
		want []string
	}{
		{"Nil", nil, nil},
		{"Env", Env{{}}, nil},
		{"One", Env{{"FOO", "bar"}}, []string{"FOO=bar"}},
		{"Two", Env{{"FOO", "bar"}, {"FOO", "bar"}}, []string{"FOO=bar", "FOO=bar"}},
	}
	for _, tt := range tests {
		t.Run(tt.name, func(t *testing.T) {
			assert.Equal(t, tt.want, tt.e.Environ())
		})
	}
}

func TestKustomizeImage_Match(t *testing.T) {
	// no prefix
	assert.False(t, KustomizeImage("foo=1").Match("bar=1"))
	// mismatched delimiter
	assert.False(t, KustomizeImage("foo=1").Match("bar:1"))
	assert.False(t, KustomizeImage("foo:1").Match("bar=1"))
	// matches
	assert.True(t, KustomizeImage("foo=1").Match("foo=2"))
	assert.True(t, KustomizeImage("foo:1").Match("foo:2"))
	assert.True(t, KustomizeImage("foo@1").Match("foo@2"))
}

func TestApplicationSourceKustomize_MergeImage(t *testing.T) {
	t.Run("Add", func(t *testing.T) {
		k := ApplicationSourceKustomize{Images: KustomizeImages{}}
		k.MergeImage("foo=1")
		assert.Equal(t, KustomizeImages{"foo=1"}, k.Images)
	})
	t.Run("Replace", func(t *testing.T) {
		k := ApplicationSourceKustomize{Images: KustomizeImages{"foo=1"}}
		k.MergeImage("foo=2")
		assert.Equal(t, KustomizeImages{"foo=2"}, k.Images)
	})
}

func TestSyncWindows_HasWindows(t *testing.T) {
	t.Run("True", func(t *testing.T) {
		proj := newTestProjectWithSyncWindows()
		assert.True(t, proj.Spec.SyncWindows.HasWindows())
	})
	t.Run("False", func(t *testing.T) {
		proj := newTestProjectWithSyncWindows()
		err := proj.Spec.DeleteWindow(0)
		assert.NoError(t, err)
		assert.False(t, proj.Spec.SyncWindows.HasWindows())
	})
}

func TestSyncWindows_Active(t *testing.T) {
	t.Run("WithTestProject", func(t *testing.T) {
		proj := newTestProjectWithSyncWindows()
		assert.Equal(t, 1, len(*proj.Spec.SyncWindows.Active()))
	})

	syncWindow := func(kind string, schedule string, duration string, timeZone string) *SyncWindow {
		return &SyncWindow{
			Kind:         kind,
			Schedule:     schedule,
			Duration:     duration,
			Applications: []string{},
			Namespaces:   []string{},
			TimeZone:     timeZone,
		}
	}

	timeWithHour := func(hour int, location *time.Location) time.Time {
		now := time.Now()
		return time.Date(now.Year(), now.Month(), now.Day(), hour, 0, 0, 0, location)
	}

	utcM4Zone := time.FixedZone("UTC-4", -4*60*60)

	tests := []struct {
		name           string
		syncWindow     SyncWindows
		currentTime    time.Time
		matchingIndex  int
		expectedLength int
	}{
		{
			name: "MatchFirst",
			syncWindow: SyncWindows{
				syncWindow("allow", "* 10 * * *", "2h", ""),
				syncWindow("allow", "* 14 * * *", "2h", ""),
			},
			currentTime:    timeWithHour(11, time.UTC),
			matchingIndex:  0,
			expectedLength: 1,
		},
		{
			name: "MatchSecond",
			syncWindow: SyncWindows{
				syncWindow("allow", "* 10 * * *", "2h", ""),
				syncWindow("allow", "* 14 * * *", "2h", ""),
			},
			currentTime:    timeWithHour(15, time.UTC),
			matchingIndex:  1,
			expectedLength: 1,
		},
		{
			name: "MatchBoth",
			syncWindow: SyncWindows{
				syncWindow("allow", "* 10 * * *", "3h", ""),
				syncWindow("allow", "* 11 * * *", "3h", ""),
			},
			currentTime:    timeWithHour(12, time.UTC),
			expectedLength: 2,
		},
		{
			name: "MatchNone",
			syncWindow: SyncWindows{
				syncWindow("allow", "* 10 * * *", "2h", ""),
				syncWindow("allow", "* 14 * * *", "2h", ""),
			},
			currentTime:    timeWithHour(17, time.UTC),
			expectedLength: 0,
		},
		{
			name: "MatchFirst-NonUTC",
			syncWindow: SyncWindows{
				syncWindow("allow", "* 10 * * *", "2h", ""),
				syncWindow("allow", "* 14 * * *", "2h", ""),
			},
			currentTime:    timeWithHour(11-4, utcM4Zone), // 11AM UTC is 7AM EDT
			matchingIndex:  0,
			expectedLength: 1,
		},
		{
			name: "MatchSecond-NonUTC",
			syncWindow: SyncWindows{
				syncWindow("allow", "* 10 * * *", "2h", ""),
				syncWindow("allow", "* 14 * * *", "2h", ""),
			},
			currentTime:    timeWithHour(15-4, utcM4Zone),
			matchingIndex:  1,
			expectedLength: 1,
		},
		{
			name: "MatchNone-NonUTC",
			syncWindow: SyncWindows{
				syncWindow("allow", "* 10 * * *", "2h", ""),
				syncWindow("allow", "* 14 * * *", "2h", ""),
			},
			currentTime:    timeWithHour(17-4, utcM4Zone),
			expectedLength: 0,
		},
		{
			name: "MatchFirst-TimeZoneSpecified",
			syncWindow: SyncWindows{
				syncWindow("allow", "* 10 * * *", "2h", "America/New_York"),
				syncWindow("allow", "* 14 * * *", "2h", "America/New_York"),
			},
			currentTime:    timeWithHour(16, time.UTC),
			matchingIndex:  0,
			expectedLength: 1,
		},
		{
			name: "MatchSecond-TimeZoneSpecified",
			syncWindow: SyncWindows{
				syncWindow("allow", "* 10 * * *", "2h", "America/New_York"),
				syncWindow("allow", "* 14 * * *", "2h", "America/New_York"),
			},
			currentTime:    timeWithHour(20, time.UTC),
			matchingIndex:  1,
			expectedLength: 1,
		},
		{
			name: "MatchNone-TimeZoneSpecified",
			syncWindow: SyncWindows{
				syncWindow("allow", "* 10 * * *", "2h", "America/New_York"),
				syncWindow("allow", "* 14 * * *", "2h", "America/New_York"),
			},
			currentTime:    timeWithHour(22, time.UTC),
			expectedLength: 0,
		},
		{
			name: "MatchFirst-PositiveTimeZoneSpecified",
			syncWindow: SyncWindows{
				syncWindow("allow", "* 8 * * *", "2h", "Asia/Dhaka"),
				syncWindow("allow", "* 12 * * *", "2h", "Asia/Dhaka"),
			},
			currentTime:    timeWithHour(3, time.UTC),
			matchingIndex:  0,
			expectedLength: 1,
		},
	}

	for _, tt := range tests {
		t.Run(tt.name, func(t *testing.T) {

			result := tt.syncWindow.active(tt.currentTime)
			if result == nil {
				result = &SyncWindows{}
			}
			assert.Equal(t, tt.expectedLength, len(*result))

			if len(*result) == 1 {
				assert.Equal(t, tt.syncWindow[tt.matchingIndex], (*result)[0])
			}

		})
	}

}

func TestSyncWindows_InactiveAllows(t *testing.T) {
	t.Run("WithTestProject", func(t *testing.T) {
		proj := newTestProjectWithSyncWindows()
		proj.Spec.SyncWindows[0].Schedule = "0 0 1 1 1"
		assert.Equal(t, 1, len(*proj.Spec.SyncWindows.InactiveAllows()))
	})

	syncWindow := func(kind string, schedule string, duration string, timeZone string) *SyncWindow {
		return &SyncWindow{
			Kind:         kind,
			Schedule:     schedule,
			Duration:     duration,
			Applications: []string{},
			Namespaces:   []string{},
			TimeZone:     timeZone,
		}
	}

	timeWithHour := func(hour int, location *time.Location) time.Time {
		now := time.Now()
		return time.Date(now.Year(), now.Month(), now.Day(), hour, 0, 0, 0, location)
	}

	utcM4Zone := time.FixedZone("UTC-4", -4*60*60)

	tests := []struct {
		name           string
		syncWindow     SyncWindows
		currentTime    time.Time
		matchingIndex  int
		expectedLength int
	}{
		{
			name: "MatchFirst",
			syncWindow: SyncWindows{
				syncWindow("allow", "* 10 * * *", "2h", ""),
				syncWindow("allow", "* 5 * * *", "2h", ""),
			},
			currentTime:    timeWithHour(6, time.UTC),
			matchingIndex:  0,
			expectedLength: 1,
		},
		{
			name: "MatchSecond",
			syncWindow: SyncWindows{
				syncWindow("allow", "* 10 * * *", "2h", ""),
				syncWindow("allow", "* 14 * * *", "2h", ""),
			},
			currentTime:    timeWithHour(11, time.UTC),
			matchingIndex:  1,
			expectedLength: 1,
		},
		{
			name: "MatchBoth",
			syncWindow: SyncWindows{
				syncWindow("allow", "* 10 * * *", "2h", ""),
				syncWindow("allow", "* 14 * * *", "2h", ""),
			},
			currentTime:    timeWithHour(17, time.UTC),
			expectedLength: 2,
		},
		{
			name: "MatchNone",
			syncWindow: SyncWindows{
				syncWindow("allow", "* 10 * * *", "4h", ""),
				syncWindow("allow", "* 11 * * *", "4h", ""),
			},
			currentTime:    timeWithHour(12, time.UTC),
			expectedLength: 0,
		},
		{
			name: "MatchFirst-NonUTC",
			syncWindow: SyncWindows{
				syncWindow("allow", "* 10 * * *", "2h", ""),
				syncWindow("allow", "* 5 * * *", "2h", ""),
			},
			currentTime:    timeWithHour(6-4, utcM4Zone), // 6AM UTC is 2AM EDT
			matchingIndex:  0,
			expectedLength: 1,
		},
		{
			name: "MatchSecond-NonUTC",
			syncWindow: SyncWindows{
				syncWindow("allow", "* 10 * * *", "2h", ""),
				syncWindow("allow", "* 14 * * *", "2h", ""),
			},
			currentTime:    timeWithHour(11-4, utcM4Zone),
			matchingIndex:  1,
			expectedLength: 1,
		},
		{
			name: "MatchBoth-NonUTC",
			syncWindow: SyncWindows{
				syncWindow("allow", "* 10 * * *", "2h", ""),
				syncWindow("allow", "* 14 * * *", "2h", ""),
			},
			currentTime:    timeWithHour(17-4, utcM4Zone),
			expectedLength: 2,
		},
		{
			name: "MatchNone-NonUTC",
			syncWindow: SyncWindows{
				syncWindow("allow", "* 10 * * *", "4h", ""),
				syncWindow("allow", "* 11 * * *", "4h", ""),
			},
			currentTime:    timeWithHour(12-4, utcM4Zone),
			expectedLength: 0,
		},
		{
			name: "MatchFirst-TimeZoneSpecified",
			syncWindow: SyncWindows{
				syncWindow("allow", "* 10 * * *", "2h", "America/New_York"),
				syncWindow("allow", "* 5 * * *", "2h", "America/New_York"),
			},
			currentTime:    timeWithHour(11, time.UTC), // 6AM UTC is 2AM EDT
			matchingIndex:  0,
			expectedLength: 1,
		},
		{
			name: "MatchSecond-TimeZoneSpecified",
			syncWindow: SyncWindows{
				syncWindow("allow", "* 10 * * *", "2h", "America/New_York"),
				syncWindow("allow", "* 14 * * *", "2h", "America/New_York"),
			},
			currentTime:    timeWithHour(16, time.UTC),
			matchingIndex:  1,
			expectedLength: 1,
		},
		{
			name: "MatchBoth-TimeZoneSpecified",
			syncWindow: SyncWindows{
				syncWindow("allow", "* 10 * * *", "2h", "America/New_York"),
				syncWindow("allow", "* 14 * * *", "2h", "America/New_York"),
			},
			currentTime:    timeWithHour(6, time.UTC),
			expectedLength: 2,
		},
		{
			name: "MatchNone-TimeZoneSpecified",
			syncWindow: SyncWindows{
				syncWindow("allow", "* 10 * * *", "4h", ""),
				syncWindow("allow", "* 11 * * *", "4h", ""),
			},
			currentTime:    timeWithHour(12, time.UTC),
			expectedLength: 0,
		},
		{
			name: "MatchFirst-PositiveTimeZoneSpecified",
			syncWindow: SyncWindows{
				syncWindow("allow", "* 8 * * *", "2h", "Asia/Dhaka"),
				syncWindow("allow", "* 12 * * *", "2h", "Asia/Dhaka"),
			},
			currentTime:    timeWithHour(7, time.UTC),
			matchingIndex:  0,
			expectedLength: 1,
		},
	}

	for _, tt := range tests {
		t.Run(tt.name, func(t *testing.T) {

			result := tt.syncWindow.inactiveAllows(tt.currentTime)
			if result == nil {
				result = &SyncWindows{}
			}
			assert.Equal(t, tt.expectedLength, len(*result))

			if len(*result) == 1 {
				assert.Equal(t, tt.syncWindow[tt.matchingIndex], (*result)[0])
			}

		})
	}

}

func TestAppProjectSpec_AddWindow(t *testing.T) {
	proj := newTestProjectWithSyncWindows()
	tests := []struct {
		name string
		p    *AppProject
		k    string
		s    string
		d    string
		a    []string
		n    []string
		c    []string
		m    bool
		t    string
		want string
	}{
		{"MissingKind", proj, "", "* * * * *", "11", []string{"app1"}, []string{}, []string{}, false, "error", ""},
		{"MissingSchedule", proj, "allow", "", "", []string{"app1"}, []string{}, []string{}, false, "error", ""},
		{"MissingDuration", proj, "allow", "* * * * *", "", []string{"app1"}, []string{}, []string{}, false, "error", ""},
		{"BadSchedule", proj, "allow", "* * *", "1h", []string{"app1"}, []string{}, []string{}, false, "error", ""},
		{"BadDuration", proj, "deny", "* * * * *", "33mm", []string{"app1"}, []string{}, []string{}, false, "error", ""},
		{"WorkingApplication", proj, "allow", "1 * * * *", "1h", []string{"app1"}, []string{}, []string{}, false, "noError", ""},
		{"WorkingNamespace", proj, "deny", "3 * * * *", "1h", []string{}, []string{}, []string{"cluster"}, false, "noError", ""},
	}
	for _, tt := range tests {
		t.Run(tt.name, func(t *testing.T) {
			switch tt.want {
			case "error":
				assert.Error(t, tt.p.Spec.AddWindow(tt.k, tt.s, tt.d, tt.a, tt.n, tt.c, tt.m, tt.t))
			case "noError":
				assert.NoError(t, tt.p.Spec.AddWindow(tt.k, tt.s, tt.d, tt.a, tt.n, tt.c, tt.m, tt.t))
				assert.NoError(t, tt.p.Spec.DeleteWindow(0))
			}
		})

	}
}

func TestAppProjectSpec_DeleteWindow(t *testing.T) {
	proj := newTestProjectWithSyncWindows()
	window2 := &SyncWindow{Schedule: "1 * * * *", Duration: "2h"}
	proj.Spec.SyncWindows = append(proj.Spec.SyncWindows, window2)
	t.Run("CannotFind", func(t *testing.T) {
		err := proj.Spec.DeleteWindow(3)
		assert.Error(t, err)
		assert.Equal(t, 2, len(proj.Spec.SyncWindows))
	})
	t.Run("Delete", func(t *testing.T) {
		err := proj.Spec.DeleteWindow(0)
		assert.NoError(t, err)
		assert.Equal(t, 1, len(proj.Spec.SyncWindows))
	})
}

func TestSyncWindows_Matches(t *testing.T) {
	proj := newTestProjectWithSyncWindows()
	app := newTestApp()
	t.Run("MatchNamespace", func(t *testing.T) {
		proj.Spec.SyncWindows[0].Namespaces = []string{"default"}
		windows := proj.Spec.SyncWindows.Matches(app)
		assert.Equal(t, 1, len(*windows))
		proj.Spec.SyncWindows[0].Namespaces = nil
	})
	t.Run("MatchCluster", func(t *testing.T) {
		proj.Spec.SyncWindows[0].Clusters = []string{"cluster1"}
		windows := proj.Spec.SyncWindows.Matches(app)
		assert.Equal(t, 1, len(*windows))
		proj.Spec.SyncWindows[0].Clusters = nil
	})
	t.Run("MatchClusterName", func(t *testing.T) {
		proj.Spec.SyncWindows[0].Clusters = []string{"clusterName"}
		windows := proj.Spec.SyncWindows.Matches(app)
		assert.Equal(t, 1, len(*windows))
		proj.Spec.SyncWindows[0].Clusters = nil
	})
	t.Run("MatchAppName", func(t *testing.T) {
		proj.Spec.SyncWindows[0].Applications = []string{"test-app"}
		windows := proj.Spec.SyncWindows.Matches(app)
		assert.Equal(t, 1, len(*windows))
		proj.Spec.SyncWindows[0].Applications = nil
	})
	t.Run("MatchWildcardAppName", func(t *testing.T) {
		proj.Spec.SyncWindows[0].Applications = []string{"test-*"}
		windows := proj.Spec.SyncWindows.Matches(app)
		assert.Equal(t, 1, len(*windows))
		proj.Spec.SyncWindows[0].Applications = nil
	})
	t.Run("NoMatch", func(t *testing.T) {
		windows := proj.Spec.SyncWindows.Matches(app)
		assert.Nil(t, windows)
	})
}

func TestSyncWindows_CanSync(t *testing.T) {
	t.Run("will allow manual sync if inactive-deny-window set with manual true", func(t *testing.T) {
		// given
		t.Parallel()
		proj := newProjectBuilder().withInactiveDenyWindow(true).build()

		// when
		canSync := proj.Spec.SyncWindows.CanSync(true)

		// then
		assert.True(t, canSync)
	})
	t.Run("will allow manual sync if inactive-deny-window set with manual false", func(t *testing.T) {
		// given
		t.Parallel()
		proj := newProjectBuilder().withInactiveDenyWindow(false).build()

		// when
		canSync := proj.Spec.SyncWindows.CanSync(true)

		// then
		assert.True(t, canSync)
	})
	t.Run("will deny manual sync if one inactive-allow-windows set with manual false", func(t *testing.T) {
		// given
		t.Parallel()
		proj := newProjectBuilder().
			withInactiveAllowWindow(true).
			withInactiveAllowWindow(false).
			build()

		// when
		canSync := proj.Spec.SyncWindows.CanSync(true)

		// then
		assert.False(t, canSync)
	})
	t.Run("will allow manual sync if on active-allow-window set with manual true", func(t *testing.T) {
		// given
		t.Parallel()
		proj := newProjectBuilder().
			withActiveAllowWindow(true).
			build()

		// when
		canSync := proj.Spec.SyncWindows.CanSync(true)

		// then
		assert.True(t, canSync)
	})
	t.Run("will allow manual sync if on active-allow-window set with manual false", func(t *testing.T) {
		// given
		t.Parallel()
		proj := newProjectBuilder().
			withActiveAllowWindow(false).
			build()

		// when
		canSync := proj.Spec.SyncWindows.CanSync(true)

		// then
		assert.True(t, canSync)
	})
	t.Run("will allow auto sync if on active-allow-window", func(t *testing.T) {
		// given
		t.Parallel()
		proj := newProjectBuilder().
			withActiveAllowWindow(false).
			build()

		// when
		canSync := proj.Spec.SyncWindows.CanSync(false)

		// then
		assert.True(t, canSync)
	})
	t.Run("will allow manual sync active-allow and inactive-deny", func(t *testing.T) {
		// given
		t.Parallel()
		proj := newProjectBuilder().
			withActiveAllowWindow(false).
			withInactiveDenyWindow(false).
			build()

		// when
		canSync := proj.Spec.SyncWindows.CanSync(true)

		// then
		assert.True(t, canSync)
	})
	t.Run("will allow auto sync active-allow and inactive-deny", func(t *testing.T) {
		// given
		t.Parallel()
		proj := newProjectBuilder().
			withActiveAllowWindow(false).
			withInactiveDenyWindow(false).
			build()

		// when
		canSync := proj.Spec.SyncWindows.CanSync(false)

		// then
		assert.True(t, canSync)
	})
	t.Run("will deny manual sync inactive-allow", func(t *testing.T) {
		// given
		t.Parallel()
		proj := newProjectBuilder().
			withInactiveAllowWindow(false).
			build()

		// when
		canSync := proj.Spec.SyncWindows.CanSync(true)

		// then
		assert.False(t, canSync)
	})
	t.Run("will deny auto sync inactive-allow", func(t *testing.T) {
		// given
		t.Parallel()
		proj := newProjectBuilder().
			withInactiveAllowWindow(false).
			build()

		// when
		canSync := proj.Spec.SyncWindows.CanSync(false)

		// then
		assert.False(t, canSync)
	})
	t.Run("will allow manual sync inactive-allow with ManualSync enabled", func(t *testing.T) {
		// given
		t.Parallel()
		proj := newProjectBuilder().
			withInactiveAllowWindow(true).
			build()

		// when
		canSync := proj.Spec.SyncWindows.CanSync(true)

		// then
		assert.True(t, canSync)
	})
	t.Run("will deny auto sync inactive-allow with ManualSync enabled", func(t *testing.T) {
		// given
		t.Parallel()
		proj := newProjectBuilder().
			withInactiveAllowWindow(true).
			build()

		// when
		canSync := proj.Spec.SyncWindows.CanSync(false)

		// then
		assert.False(t, canSync)
	})
	t.Run("will deny manual sync with inactive-allow and inactive-deny", func(t *testing.T) {
		// given
		t.Parallel()
		proj := newProjectBuilder().
			withInactiveAllowWindow(false).
			withInactiveDenyWindow(false).
			build()

		// when
		canSync := proj.Spec.SyncWindows.CanSync(true)

		// then
		assert.False(t, canSync)
	})
	t.Run("will deny auto sync with inactive-allow and inactive-deny", func(t *testing.T) {
		// given
		t.Parallel()
		proj := newProjectBuilder().
			withInactiveAllowWindow(false).
			withInactiveDenyWindow(false).
			build()

		// when
		canSync := proj.Spec.SyncWindows.CanSync(false)

		// then
		assert.False(t, canSync)
	})
	t.Run("will deny manual sync with active-deny", func(t *testing.T) {
		// given
		t.Parallel()
		proj := newProjectBuilder().
			withActiveDenyWindow(false).
			build()

		// when
		canSync := proj.Spec.SyncWindows.CanSync(true)

		// then
		assert.False(t, canSync)
	})
	t.Run("will deny auto sync with active-deny", func(t *testing.T) {
		// given
		t.Parallel()
		proj := newProjectBuilder().
			withActiveDenyWindow(false).
			build()

		// when
		canSync := proj.Spec.SyncWindows.CanSync(false)

		// then
		assert.False(t, canSync)
	})
	t.Run("will allow manual sync with active-deny with ManualSync enabled", func(t *testing.T) {
		// given
		t.Parallel()
		proj := newProjectBuilder().
			withActiveDenyWindow(true).
			build()

		// when
		canSync := proj.Spec.SyncWindows.CanSync(true)

		// then
		assert.True(t, canSync)
	})
	t.Run("will deny auto sync with active-deny with ManualSync enabled", func(t *testing.T) {
		// given
		t.Parallel()
		proj := newProjectBuilder().
			withActiveDenyWindow(true).
			build()

		// when
		canSync := proj.Spec.SyncWindows.CanSync(false)

		// then
		assert.False(t, canSync)
	})
	t.Run("will deny manual sync with many active-deny having one with ManualSync disabled", func(t *testing.T) {
		// given
		t.Parallel()
		proj := newProjectBuilder().
			withActiveDenyWindow(true).
			withActiveDenyWindow(true).
			withActiveDenyWindow(true).
			withActiveDenyWindow(false).
			build()

		// when
		canSync := proj.Spec.SyncWindows.CanSync(true)

		// then
		assert.False(t, canSync)
	})
	t.Run("will deny auto sync with many active-deny having one with ManualSync disabled", func(t *testing.T) {
		// given
		t.Parallel()
		proj := newProjectBuilder().
			withActiveDenyWindow(true).
			withActiveDenyWindow(true).
			withActiveDenyWindow(true).
			withActiveDenyWindow(false).
			build()

		// when
		canSync := proj.Spec.SyncWindows.CanSync(false)

		// then
		assert.False(t, canSync)
	})
	t.Run("will deny manual sync with active-deny and active-allow windows with ManualSync disabled", func(t *testing.T) {
		// given
		t.Parallel()
		proj := newProjectBuilder().
			withActiveAllowWindow(false).
			withActiveDenyWindow(false).
			build()

		// when
		canSync := proj.Spec.SyncWindows.CanSync(true)

		// then
		assert.False(t, canSync)
	})
	t.Run("will allow manual sync with active-deny and active-allow windows with ManualSync enabled", func(t *testing.T) {
		// given
		t.Parallel()
		proj := newProjectBuilder().
			withActiveAllowWindow(false).
			withActiveDenyWindow(true).
			build()

		// when
		canSync := proj.Spec.SyncWindows.CanSync(true)

		// then
		assert.True(t, canSync)
	})
	t.Run("will deny auto sync with active-deny and active-allow windows with ManualSync enabled", func(t *testing.T) {
		// given
		t.Parallel()
		proj := newProjectBuilder().
			withActiveAllowWindow(false).
			withActiveDenyWindow(true).
			build()

		// when
		canSync := proj.Spec.SyncWindows.CanSync(false)

		// then
		assert.False(t, canSync)
	})
}

func TestSyncWindows_hasDeny(t *testing.T) {
	t.Run("True", func(t *testing.T) {
		proj := newTestProjectWithSyncWindows()
		deny := &SyncWindow{Kind: "deny"}
		proj.Spec.SyncWindows = append(proj.Spec.SyncWindows, deny)
		hasDeny, manualEnabled := proj.Spec.SyncWindows.hasDeny()
		assert.True(t, hasDeny)
		assert.False(t, manualEnabled)
	})
	t.Run("TrueManualEnabled", func(t *testing.T) {
		proj := newTestProjectWithSyncWindows()
		deny := &SyncWindow{Kind: "deny", ManualSync: true}
		proj.Spec.SyncWindows = append(proj.Spec.SyncWindows, deny)
		hasDeny, manualEnabled := proj.Spec.SyncWindows.hasDeny()
		assert.True(t, hasDeny)
		assert.True(t, manualEnabled)

	})
	t.Run("False", func(t *testing.T) {
		proj := newTestProjectWithSyncWindows()
		hasDeny, manualEnabled := proj.Spec.SyncWindows.hasDeny()
		assert.False(t, hasDeny)
		assert.False(t, manualEnabled)

	})
}

func TestSyncWindows_hasAllow(t *testing.T) {
	t.Run("NoWindows", func(t *testing.T) {
		proj := newTestProjectWithSyncWindows()
		_ = proj.Spec.DeleteWindow(0)
		assert.False(t, proj.Spec.SyncWindows.hasAllow())
	})
	t.Run("True", func(t *testing.T) {
		proj := newTestProjectWithSyncWindows()
		assert.True(t, proj.Spec.SyncWindows.hasAllow())
	})
	t.Run("NoWindows", func(t *testing.T) {
		proj := newTestProjectWithSyncWindows()
		proj.Spec.SyncWindows[0].Kind = "deny"
		assert.False(t, proj.Spec.SyncWindows.hasAllow())
	})
}

func TestSyncWindow_Active(t *testing.T) {
	window := &SyncWindow{Schedule: "* * * * *", Duration: "1h"}
	t.Run("ActiveWindow", func(t *testing.T) {
		window.Active()
		assert.True(t, window.Active())
	})

	syncWindow := func(kind string, schedule string, duration string) SyncWindow {
		return SyncWindow{
			Kind:         kind,
			Schedule:     schedule,
			Duration:     duration,
			Applications: []string{},
			Namespaces:   []string{},
		}
	}

	timeWithHour := func(hour int, location *time.Location) time.Time {
		now := time.Now()
		return time.Date(now.Year(), now.Month(), now.Day(), hour, 0, 0, 0, location)
	}

	utcM4Zone := time.FixedZone("UTC-4", -4*60*60) // Eastern Daylight Saving Time (EDT)

	tests := []struct {
		name           string
		syncWindow     SyncWindow
		currentTime    time.Time
		expectedResult bool
	}{
		{
			name:           "Allow-active",
			syncWindow:     syncWindow("allow", "* 10 * * *", "2h"),
			currentTime:    timeWithHour(11, time.UTC),
			expectedResult: true,
		},
		{
			name:           "Allow-inactive",
			syncWindow:     syncWindow("allow", "* 10 * * *", "2h"),
			currentTime:    timeWithHour(13, time.UTC),
			expectedResult: false,
		},
		{
			name:           "Deny-active",
			syncWindow:     syncWindow("deny", "* 10 * * *", "2h"),
			currentTime:    timeWithHour(11, time.UTC),
			expectedResult: true,
		},
		{
			name:           "Deny-inactive",
			syncWindow:     syncWindow("deny", "* 10 * * *", "2h"),
			currentTime:    timeWithHour(13, time.UTC),
			expectedResult: false,
		},
		{
			name:           "Allow-active-NonUTC",
			syncWindow:     syncWindow("allow", "* 10 * * *", "2h"),
			currentTime:    timeWithHour(11-4, utcM4Zone), // 11AM UTC is 7AM EDT
			expectedResult: true,
		},
		{
			name:           "Allow-inactive-NonUTC",
			syncWindow:     syncWindow("allow", "* 10 * * *", "2h"),
			currentTime:    timeWithHour(13-4, utcM4Zone),
			expectedResult: false,
		},
		{
			name:           "Deny-active-NonUTC",
			syncWindow:     syncWindow("deny", "* 10 * * *", "2h"),
			currentTime:    timeWithHour(11-4, utcM4Zone),
			expectedResult: true,
		},
		{
			name:           "Deny-inactive-NonUTC",
			syncWindow:     syncWindow("deny", "* 10 * * *", "2h"),
			currentTime:    timeWithHour(13-4, utcM4Zone),
			expectedResult: false,
		},
	}

	for _, tt := range tests {
		t.Run(tt.name, func(t *testing.T) {

			result := tt.syncWindow.active(tt.currentTime)
			assert.Equal(t, result, tt.expectedResult)

		})
	}

}

func TestSyncWindow_Update(t *testing.T) {
	e := SyncWindow{Kind: "allow", Schedule: "* * * * *", Duration: "1h", Applications: []string{"app1"}}
	t.Run("AddApplication", func(t *testing.T) {
		err := e.Update("", "", []string{"app1", "app2"}, []string{}, []string{}, "")
		assert.NoError(t, err)
		assert.Equal(t, []string{"app1", "app2"}, e.Applications)
	})
	t.Run("AddNamespace", func(t *testing.T) {
		err := e.Update("", "", []string{}, []string{"namespace1"}, []string{}, "")
		assert.NoError(t, err)
		assert.Equal(t, []string{"namespace1"}, e.Namespaces)
	})
	t.Run("AddCluster", func(t *testing.T) {
		err := e.Update("", "", []string{}, []string{}, []string{"cluster1"}, "")
		assert.NoError(t, err)
		assert.Equal(t, []string{"cluster1"}, e.Clusters)
	})
	t.Run("MissingConfig", func(t *testing.T) {
		err := e.Update("", "", []string{}, []string{}, []string{}, "")
		assert.EqualError(t, err, "cannot update: require one or more of schedule, duration, application, namespace, or cluster")
	})
	t.Run("ChangeDuration", func(t *testing.T) {
		err := e.Update("", "10h", []string{}, []string{}, []string{}, "")
		assert.NoError(t, err)
		assert.Equal(t, "10h", e.Duration)
	})
	t.Run("ChangeSchedule", func(t *testing.T) {
		err := e.Update("* 1 0 0 *", "", []string{}, []string{}, []string{}, "")
		assert.NoError(t, err)
		assert.Equal(t, "* 1 0 0 *", e.Schedule)
	})
}

func TestSyncWindow_Validate(t *testing.T) {
	window := &SyncWindow{Kind: "allow", Schedule: "* * * * *", Duration: "1h"}
	t.Run("Validates", func(t *testing.T) {
		assert.NoError(t, window.Validate())
	})
	t.Run("IncorrectKind", func(t *testing.T) {
		window.Kind = "wrong"
		assert.Error(t, window.Validate())
	})
	t.Run("IncorrectSchedule", func(t *testing.T) {
		window.Kind = "allow"
		window.Schedule = "* * *"
		assert.Error(t, window.Validate())
	})
	t.Run("IncorrectDuration", func(t *testing.T) {
		window.Kind = "allow"
		window.Schedule = "* * * * *"
		window.Duration = "1000days"
		assert.Error(t, window.Validate())
	})
}

func TestApplicationStatus_GetConditions(t *testing.T) {
	status := ApplicationStatus{
		Conditions: []ApplicationCondition{
			{Type: ApplicationConditionInvalidSpecError},
			{Type: ApplicationConditionRepeatedResourceWarning},
		},
	}
	conditions := status.GetConditions(map[ApplicationConditionType]bool{
		ApplicationConditionInvalidSpecError: true,
	})
	assert.EqualValues(t, []ApplicationCondition{{Type: ApplicationConditionInvalidSpecError}}, conditions)
}

type projectBuilder struct {
	proj *AppProject
}

func newProjectBuilder() *projectBuilder {
	return &projectBuilder{
		proj: newTestProject(),
	}
}

func (b *projectBuilder) build() *AppProject {
	return b.proj
}

func (b *projectBuilder) withActiveAllowWindow(allowManual bool) *projectBuilder {
	window := newSyncWindow("allow", "* * * * *", allowManual)
	b.proj.Spec.SyncWindows = append(b.proj.Spec.SyncWindows, window)
	return b
}

func (b *projectBuilder) withInactiveAllowWindow(allowManual bool) *projectBuilder {
	window := newSyncWindow("allow", inactiveCronSchedule(), allowManual)
	b.proj.Spec.SyncWindows = append(b.proj.Spec.SyncWindows, window)
	return b
}

func (b *projectBuilder) withActiveDenyWindow(allowManual bool) *projectBuilder {
	window := newSyncWindow("deny", "* * * * *", allowManual)
	b.proj.Spec.SyncWindows = append(b.proj.Spec.SyncWindows, window)
	return b
}

func (b *projectBuilder) withInactiveDenyWindow(allowManual bool) *projectBuilder {
	window := newSyncWindow("deny", inactiveCronSchedule(), allowManual)
	b.proj.Spec.SyncWindows = append(b.proj.Spec.SyncWindows, window)
	return b
}

func inactiveCronSchedule() string {
	hourPlus10, _, _ := time.Now().Add(10 * time.Hour).Clock()
	return fmt.Sprintf("0 %d * * *", hourPlus10)
}

func newSyncWindow(kind, schedule string, allowManual bool) *SyncWindow {
	return &SyncWindow{
		Kind:         kind,
		Schedule:     schedule,
		Duration:     "1h",
		Applications: []string{"app1"},
		Namespaces:   []string{"public"},
		ManualSync:   allowManual,
	}
}

func newTestProjectWithSyncWindows() *AppProject {
	return newProjectBuilder().withActiveAllowWindow(false).build()
}

func newTestApp() *Application {
	a := &Application{
		ObjectMeta: metav1.ObjectMeta{Name: "test-app"},
		Spec: ApplicationSpec{
			Destination: ApplicationDestination{
				Namespace: "default",
				Server:    "cluster1",
				Name:      "clusterName",
			},
		},
	}
	return a
}

func TestNewJsonnetVar(t *testing.T) {
	assert.Equal(t, JsonnetVar{}, NewJsonnetVar("", false))
	assert.Equal(t, JsonnetVar{Name: "a"}, NewJsonnetVar("a=", false))
	assert.Equal(t, JsonnetVar{Name: "a", Code: true}, NewJsonnetVar("a=", true))
	assert.Equal(t, JsonnetVar{Name: "a", Value: "b", Code: true}, NewJsonnetVar("a=b", true))
}

func testCond(t ApplicationConditionType, msg string, lastTransitionTime *metav1.Time) ApplicationCondition {
	return ApplicationCondition{
		Type:               t,
		Message:            msg,
		LastTransitionTime: lastTransitionTime,
	}
}

func TestSetConditions(t *testing.T) {
	fiveMinsAgo := &metav1.Time{Time: time.Now().Add(-5 * time.Minute)}
	tenMinsAgo := &metav1.Time{Time: time.Now().Add(-10 * time.Minute)}
	tests := []struct {
		name           string
		existing       []ApplicationCondition
		incoming       []ApplicationCondition
		evaluatedTypes map[ApplicationConditionType]bool
		expected       []ApplicationCondition
		validate       func(*testing.T, *Application)
	}{
		{
			name:     "new conditions with lastTransitionTime",
			existing: []ApplicationCondition{},
			incoming: []ApplicationCondition{
				testCond(ApplicationConditionInvalidSpecError, "foo", fiveMinsAgo),
				testCond(ApplicationConditionSharedResourceWarning, "bar", tenMinsAgo),
			},
			evaluatedTypes: map[ApplicationConditionType]bool{
				ApplicationConditionInvalidSpecError:      true,
				ApplicationConditionSharedResourceWarning: true,
			},
			expected: []ApplicationCondition{
				testCond(ApplicationConditionInvalidSpecError, "foo", fiveMinsAgo),
				testCond(ApplicationConditionSharedResourceWarning, "bar", tenMinsAgo),
			},
			validate: func(t *testing.T, a *Application) {
				assert.Equal(t, fiveMinsAgo, a.Status.Conditions[0].LastTransitionTime)
				assert.Equal(t, tenMinsAgo, a.Status.Conditions[1].LastTransitionTime)
			},
		},
		{
			name:     "new conditions without lastTransitionTime",
			existing: []ApplicationCondition{},
			incoming: []ApplicationCondition{
				testCond(ApplicationConditionInvalidSpecError, "foo", nil),
				testCond(ApplicationConditionSharedResourceWarning, "bar", nil),
			},
			evaluatedTypes: map[ApplicationConditionType]bool{
				ApplicationConditionInvalidSpecError:      true,
				ApplicationConditionSharedResourceWarning: true,
			},
			expected: []ApplicationCondition{
				testCond(ApplicationConditionInvalidSpecError, "foo", nil),
				testCond(ApplicationConditionSharedResourceWarning, "bar", nil),
			},
			validate: func(t *testing.T, a *Application) {
				// SetConditions should add timestamps for new conditions.
				assert.True(t, a.Status.Conditions[0].LastTransitionTime.Time.After(fiveMinsAgo.Time))
				assert.True(t, a.Status.Conditions[1].LastTransitionTime.Time.After(fiveMinsAgo.Time))
			},
		},
		{
			name: "condition cleared",
			existing: []ApplicationCondition{
				testCond(ApplicationConditionInvalidSpecError, "foo", fiveMinsAgo),
				testCond(ApplicationConditionSharedResourceWarning, "bar", tenMinsAgo),
			},
			incoming: []ApplicationCondition{
				testCond(ApplicationConditionSharedResourceWarning, "bar", tenMinsAgo),
			},
			evaluatedTypes: map[ApplicationConditionType]bool{
				ApplicationConditionInvalidSpecError:      true,
				ApplicationConditionSharedResourceWarning: true,
			},
			expected: []ApplicationCondition{
				testCond(ApplicationConditionSharedResourceWarning, "bar", tenMinsAgo),
			},
			validate: func(t *testing.T, a *Application) {
				assert.Equal(t, tenMinsAgo.Time, a.Status.Conditions[0].LastTransitionTime.Time)
			},
		},
		{
			name: "all conditions cleared",
			existing: []ApplicationCondition{
				testCond(ApplicationConditionInvalidSpecError, "foo", fiveMinsAgo),
				testCond(ApplicationConditionSharedResourceWarning, "bar", tenMinsAgo),
			},
			incoming: []ApplicationCondition{},
			evaluatedTypes: map[ApplicationConditionType]bool{
				ApplicationConditionInvalidSpecError:      true,
				ApplicationConditionSharedResourceWarning: true,
			},
			expected: []ApplicationCondition{},
		},
		{
			name: "existing condition lastTransitionTime preserved",
			existing: []ApplicationCondition{
				testCond(ApplicationConditionInvalidSpecError, "foo", tenMinsAgo),
				testCond(ApplicationConditionSharedResourceWarning, "bar", tenMinsAgo),
			},
			incoming: []ApplicationCondition{
				testCond(ApplicationConditionInvalidSpecError, "foo", fiveMinsAgo),
				testCond(ApplicationConditionSharedResourceWarning, "bar", fiveMinsAgo),
			},
			evaluatedTypes: map[ApplicationConditionType]bool{
				ApplicationConditionInvalidSpecError:      true,
				ApplicationConditionSharedResourceWarning: true,
			},
			expected: []ApplicationCondition{
				testCond(ApplicationConditionInvalidSpecError, "foo", tenMinsAgo),
				testCond(ApplicationConditionSharedResourceWarning, "bar", tenMinsAgo),
			},
			validate: func(t *testing.T, a *Application) {
				assert.Equal(t, tenMinsAgo.Time, a.Status.Conditions[0].LastTransitionTime.Time)
				assert.Equal(t, tenMinsAgo.Time, a.Status.Conditions[1].LastTransitionTime.Time)
			},
		},
		{
			name: "existing condition lastTransitionTime updated if message changed",
			existing: []ApplicationCondition{
				testCond(ApplicationConditionInvalidSpecError, "foo", tenMinsAgo),
				testCond(ApplicationConditionSharedResourceWarning, "bar", tenMinsAgo),
			},
			incoming: []ApplicationCondition{
				testCond(ApplicationConditionInvalidSpecError, "foo", fiveMinsAgo),
				testCond(ApplicationConditionSharedResourceWarning, "bar changed message", fiveMinsAgo),
			},
			evaluatedTypes: map[ApplicationConditionType]bool{
				ApplicationConditionInvalidSpecError:      true,
				ApplicationConditionSharedResourceWarning: true,
			},
			expected: []ApplicationCondition{
				testCond(ApplicationConditionInvalidSpecError, "foo", tenMinsAgo),
				testCond(ApplicationConditionSharedResourceWarning, "bar changed message", fiveMinsAgo),
			},
			validate: func(t *testing.T, a *Application) {
				assert.Equal(t, tenMinsAgo.Time, a.Status.Conditions[0].LastTransitionTime.Time)
				assert.Equal(t, fiveMinsAgo.Time, a.Status.Conditions[1].LastTransitionTime.Time)
			},
		},
		{
			name: "unevaluated condition types preserved",
			existing: []ApplicationCondition{
				testCond(ApplicationConditionInvalidSpecError, "foo", fiveMinsAgo),
				testCond(ApplicationConditionSharedResourceWarning, "bar", tenMinsAgo),
			},
			incoming: []ApplicationCondition{},
			evaluatedTypes: map[ApplicationConditionType]bool{
				ApplicationConditionInvalidSpecError: true,
			},
			expected: []ApplicationCondition{
				testCond(ApplicationConditionSharedResourceWarning, "bar", tenMinsAgo),
			},
			validate: func(t *testing.T, a *Application) {
				assert.Equal(t, tenMinsAgo.Time, a.Status.Conditions[0].LastTransitionTime.Time)
			},
		},
	}
	for _, tt := range tests {
		t.Run(tt.name, func(t *testing.T) {
			a := newTestApp()
			a.Status.Conditions = tt.existing
			a.Status.SetConditions(tt.incoming, tt.evaluatedTypes)
			assertConditions(t, tt.expected, a.Status.Conditions)
			if tt.validate != nil {
				tt.validate(t, a)
			}
		})
	}
}

// assertConditions compares two arrays of conditions without their timestamps, which may be
// difficult to strictly assert on as they can use time.Now(). Elements in each array are assumed
// to match positions.
func assertConditions(t *testing.T, expected []ApplicationCondition, actual []ApplicationCondition) {
	assert.Equal(t, len(expected), len(actual))
	for i := range expected {
		assert.Equal(t, expected[i].Type, actual[i].Type)
		assert.Equal(t, expected[i].Message, actual[i].Message)
	}
}

func TestSyncPolicy_IsZero(t *testing.T) {
	var nilPolicy *SyncPolicy
	assert.True(t, nilPolicy.IsZero())
	assert.True(t, (&SyncPolicy{}).IsZero())
	assert.False(t, (&SyncPolicy{Automated: &SyncPolicyAutomated{}}).IsZero())
	assert.False(t, (&SyncPolicy{SyncOptions: SyncOptions{""}}).IsZero())
	assert.False(t, (&SyncPolicy{Retry: &RetryStrategy{}}).IsZero())
}

func TestSyncOptions_HasOption(t *testing.T) {
	var nilOptions SyncOptions
	assert.False(t, nilOptions.HasOption("a=1"))
	assert.False(t, (&SyncOptions{}).HasOption("a=1"))
	assert.True(t, (&SyncOptions{"a=1"}).HasOption("a=1"))
}

func TestSyncOptions_AddOption(t *testing.T) {
	options := SyncOptions{}
	assert.Len(t, options.AddOption("a=1"), 1)
	assert.Len(t, options.AddOption("a=1").AddOption("a=1"), 1)
}

func TestSyncOptions_RemoveOption(t *testing.T) {
	options := SyncOptions{"a=1"}
	assert.Len(t, options.RemoveOption("a=1"), 0)
	assert.Len(t, options.RemoveOption("a=1").RemoveOption("a=1"), 0)
}

func TestRevisionHistories_Trunc(t *testing.T) {
	assert.Len(t, RevisionHistories{}.Trunc(1), 0)
	assert.Len(t, RevisionHistories{{}}.Trunc(1), 1)
	assert.Len(t, RevisionHistories{{}, {}}.Trunc(1), 1)
	// keep the last element, even with longer list
	assert.Equal(t, RevisionHistories{{Revision: "my-revision"}}, RevisionHistories{{}, {}, {Revision: "my-revision"}}.Trunc(1))
}

func TestApplicationSpec_GetRevisionHistoryLimit(t *testing.T) {
	// default
	assert.Equal(t, 10, ApplicationSpec{}.GetRevisionHistoryLimit())
	// configured
	n := int64(11)
	assert.Equal(t, 11, ApplicationSpec{RevisionHistoryLimit: &n}.GetRevisionHistoryLimit())
}

func TestProjectNormalize(t *testing.T) {
	issuedAt := int64(1)
	secondIssuedAt := issuedAt + 1
	thirdIssuedAt := secondIssuedAt + 1
	fourthIssuedAt := thirdIssuedAt + 1

	testTokens := []JWTToken{{ID: "1", IssuedAt: issuedAt}, {ID: "2", IssuedAt: secondIssuedAt}}
	tokensByRole := make(map[string]JWTTokens)
	tokensByRole["test-role"] = JWTTokens{Items: testTokens}

	testTokens2 := []JWTToken{{IssuedAt: issuedAt}, {IssuedAt: thirdIssuedAt}, {IssuedAt: fourthIssuedAt}}

	t.Run("EmptyRolesToken", func(t *testing.T) {
		p := AppProject{Spec: AppProjectSpec{}}
		needNormalize := p.NormalizeJWTTokens()
		assert.False(t, needNormalize)
		assert.Nil(t, p.Spec.Roles)
		assert.Nil(t, p.Status.JWTTokensByRole)
	})
	t.Run("HasRoles_NoTokens", func(t *testing.T) {
		p := AppProject{Spec: AppProjectSpec{Roles: []ProjectRole{{Name: "test-role"}}}}
		needNormalize := p.NormalizeJWTTokens()
		assert.False(t, needNormalize)
	})
	t.Run("SpecRolesToken-StatusRolesTokenEmpty", func(t *testing.T) {
		p := AppProject{Spec: AppProjectSpec{Roles: []ProjectRole{{Name: "test-role", JWTTokens: testTokens}}}}
		needNormalize := p.NormalizeJWTTokens()
		assert.True(t, needNormalize)
		assert.ElementsMatch(t, p.Spec.Roles[0].JWTTokens, p.Status.JWTTokensByRole["test-role"].Items)
	})
	t.Run("SpecRolesEmpty-StatusRolesToken", func(t *testing.T) {
		p := AppProject{Spec: AppProjectSpec{Roles: []ProjectRole{{Name: "test-role"}}},
			Status: AppProjectStatus{JWTTokensByRole: tokensByRole}}
		needNormalize := p.NormalizeJWTTokens()
		assert.True(t, needNormalize)
		assert.ElementsMatch(t, p.Spec.Roles[0].JWTTokens, p.Status.JWTTokensByRole["test-role"].Items)
	})
	t.Run("SpecRolesToken-StatusRolesToken-Same", func(t *testing.T) {
		p := AppProject{Spec: AppProjectSpec{Roles: []ProjectRole{{Name: "test-role", JWTTokens: testTokens}}},
			Status: AppProjectStatus{JWTTokensByRole: tokensByRole}}
		needNormalize := p.NormalizeJWTTokens()
		assert.False(t, needNormalize)
		assert.ElementsMatch(t, p.Spec.Roles[0].JWTTokens, p.Status.JWTTokensByRole["test-role"].Items)
	})
	t.Run("SpecRolesToken-StatusRolesToken-DifferentToken", func(t *testing.T) {
		p := AppProject{Spec: AppProjectSpec{Roles: []ProjectRole{{Name: "test-role", JWTTokens: testTokens2}}},
			Status: AppProjectStatus{JWTTokensByRole: tokensByRole}}
		needNormalize := p.NormalizeJWTTokens()
		assert.True(t, needNormalize)
		assert.ElementsMatch(t, p.Spec.Roles[0].JWTTokens, p.Status.JWTTokensByRole["test-role"].Items)
	})
	t.Run("SpecRolesToken-StatusRolesToken-DifferentRole", func(t *testing.T) {
		jwtTokens0 := []JWTToken{{IssuedAt: issuedAt}}
		jwtTokens1 := []JWTToken{{IssuedAt: issuedAt}, {IssuedAt: secondIssuedAt}}
		p := AppProject{Spec: AppProjectSpec{Roles: []ProjectRole{{Name: "test-role", JWTTokens: jwtTokens0},
			{Name: "test-role1", JWTTokens: jwtTokens1},
			{Name: "test-role2"}}},
			Status: AppProjectStatus{JWTTokensByRole: tokensByRole}}
		needNormalize := p.NormalizeJWTTokens()
		assert.True(t, needNormalize)
		assert.ElementsMatch(t, p.Spec.Roles[0].JWTTokens, p.Status.JWTTokensByRole["test-role"].Items)
		assert.ElementsMatch(t, p.Spec.Roles[1].JWTTokens, p.Status.JWTTokensByRole["test-role1"].Items)
		assert.ElementsMatch(t, p.Spec.Roles[2].JWTTokens, p.Status.JWTTokensByRole["test-role2"].Items)
	})
}

func TestRetryStrategy_NextRetryAtDefaultBackoff(t *testing.T) {
	retry := RetryStrategy{}
	now := time.Now()
	expectedTimes := map[int]time.Time{
		0:   now.Add(5 * time.Second),
		1:   now.Add(10 * time.Second),
		2:   now.Add(20 * time.Second),
		3:   now.Add(40 * time.Second),
		4:   now.Add(80 * time.Second),
		80:  now.Add(DefaultSyncRetryMaxDuration),
		100: now.Add(DefaultSyncRetryMaxDuration),
	}

	for i, expected := range expectedTimes {
		retryAt, err := retry.NextRetryAt(now, int64(i))
		assert.NoError(t, err)
		assert.Equal(t, expected.Format(time.RFC850), retryAt.Format(time.RFC850))
	}

}

func TestRetryStrategy_NextRetryAtCustomBackoff(t *testing.T) {
	retry := RetryStrategy{
		Backoff: &Backoff{
			Duration:    "2s",
			Factor:      pointer.Int64Ptr(3),
			MaxDuration: "1m",
		},
	}
	now := time.Now()
	expectedTimes := []time.Time{
		now.Add(2 * time.Second),
		now.Add(6 * time.Second),
		now.Add(18 * time.Second),
		now.Add(54 * time.Second),
		now.Add(60 * time.Second),
	}

	for i, expected := range expectedTimes {
		retryAt, err := retry.NextRetryAt(now, int64(i))
		assert.NoError(t, err)
		assert.Equal(t, expected.Format(time.RFC850), retryAt.Format(time.RFC850))
	}
}

func TestSourceAllowsConcurrentProcessing_KustomizeParams(t *testing.T) {
	src := ApplicationSource{Path: ".", Kustomize: &ApplicationSourceKustomize{
		NameSuffix: "test",
	}}

	assert.False(t, src.AllowsConcurrentProcessing())
}

func TestUnSetCascadedDeletion(t *testing.T) {
	a := &Application{
		ObjectMeta: metav1.ObjectMeta{
			Name: "test",
			Finalizers: []string{
				"alpha",
				ForegroundPropagationPolicyFinalizer,
				"beta",
				BackgroundPropagationPolicyFinalizer,
				"gamma",
			},
		},
	}
	a.UnSetCascadedDeletion()
	assert.ElementsMatch(t, []string{"alpha", "beta", "gamma"}, a.GetFinalizers())
}

func TestRemoveEnvEntry(t *testing.T) {
	t.Run("Remove element from the list", func(t *testing.T) {
		plugins := &ApplicationSourcePlugin{
			Name: "test",
			Env: Env{
				&EnvEntry{"foo", "bar"},
				&EnvEntry{"alpha", "beta"},
				&EnvEntry{"gamma", "delta"},
			},
		}
		assert.NoError(t, plugins.RemoveEnvEntry("alpha"))
		want := Env{&EnvEntry{"foo", "bar"}, &EnvEntry{"gamma", "delta"}}
		assert.Equal(t, want, plugins.Env)
	})
	t.Run("Remove only element from the list", func(t *testing.T) {
		plugins := &ApplicationSourcePlugin{
			Name: "test",
			Env:  Env{&EnvEntry{"foo", "bar"}},
		}
		assert.NoError(t, plugins.RemoveEnvEntry("foo"))
		assert.Equal(t, Env{}, plugins.Env)
	})
	t.Run("Remove unknown element from the list", func(t *testing.T) {
		plugins := &ApplicationSourcePlugin{
			Name: "test",
			Env:  Env{&EnvEntry{"foo", "bar"}},
		}
		err := plugins.RemoveEnvEntry("key")
		assert.EqualError(t, err, `unable to find env variable with key "key" for plugin "test"`)
		err = plugins.RemoveEnvEntry("bar")
		assert.EqualError(t, err, `unable to find env variable with key "bar" for plugin "test"`)
		assert.Equal(t, Env{&EnvEntry{"foo", "bar"}}, plugins.Env)
	})
	t.Run("Remove element from an empty list", func(t *testing.T) {
		plugins := &ApplicationSourcePlugin{Name: "test"}
		err := plugins.RemoveEnvEntry("key")
		assert.EqualError(t, err, `unable to find env variable with key "key" for plugin "test"`)
	})
}

func TestOrphanedResourcesMonitorSettings_IsWarn(t *testing.T) {
	settings := OrphanedResourcesMonitorSettings{}
	assert.False(t, settings.IsWarn())

	settings.Warn = pointer.BoolPtr(false)
	assert.False(t, settings.IsWarn())

	settings.Warn = pointer.BoolPtr(true)
	assert.True(t, settings.IsWarn())
}

func Test_validatePolicy_projIsNotRegex(t *testing.T) {
	// Make sure the "." in "some.project" isn't treated as the regex wildcard.
	err := validatePolicy("some.project", "org-admin", "p, proj:some.project:org-admin, applications, *, some-project/*, allow")
	assert.Error(t, err)

	err = validatePolicy("some.project", "org-admin", "p, proj:some.project:org-admin, applications, *, some.project/*, allow")
	assert.NoError(t, err)

	err = validatePolicy("some-project", "org-admin", "p, proj:some-project:org-admin, applications, *, some-project/*, allow")
	assert.NoError(t, err)
}

func Test_validatePolicy_ValidResource(t *testing.T) {
	err := validatePolicy("some-project", "org-admin", "p, proj:some-project:org-admin, applications, *, some-project/*, allow")
	assert.NoError(t, err)
	err = validatePolicy("some-project", "org-admin", "p, proj:some-project:org-admin, repositories, *, some-project/*, allow")
	assert.NoError(t, err)
	err = validatePolicy("some-project", "org-admin", "p, proj:some-project:org-admin, clusters, *, some-project/*, allow")
	assert.NoError(t, err)
	err = validatePolicy("some-project", "org-admin", "p, proj:some-project:org-admin, exec, *, some-project/*, allow")
	assert.NoError(t, err)
	err = validatePolicy("some-project", "org-admin", "p, proj:some-project:org-admin, logs, *, some-project/*, allow")
	assert.NoError(t, err)
	err = validatePolicy("some-project", "org-admin", "p, proj:some-project:org-admin, unknown, *, some-project/*, allow")
	assert.Error(t, err)

}

func TestEnvsubst(t *testing.T) {
	env := Env{
		&EnvEntry{"foo", "bar"},
	}

	assert.Equal(t, "bar", env.Envsubst("$foo"))
	assert.Equal(t, "$foo", env.Envsubst("$$foo"))
}

func Test_validateGroupName(t *testing.T) {
	tcs := []struct {
		name      string
		groupname string
		isvalid   bool
	}{
		{"Just a double quote", "\"", false},
		{"Just two double quotes", "\"\"", false},
		{"Normal group name", "foo", true},
		{"Quoted with commas", "\"foo,bar,baz\"", true},
		{"Quoted without commas", "\"foo\"", true},
		{"Quoted with leading and trailing whitespace", "  \"foo\" ", false},
		{"Empty group name", "", false},
		{"Empty group name with quotes", "\"\"", false},
		{"Unquoted with comma", "foo,bar,baz", false},
		{"Improperly quoted 1", "\"foo,bar,baz", false},
		{"Improperly quoted 2", "foo,bar,baz\"", false},
		{"Runaway quote in unqouted string", "foo,bar\",baz", false},
		{"Runaway quote in quoted string", "\"foo,\"bar,baz\"", false},
		{"Invalid characters unqouted", "foo\nbar", false},
		{"Invalid characters qouted", "\"foo\nbar\"", false},
		{"Runaway quote 1", "\"foo", false},
		{"Runaway quote 2", "foo\"", false},
	}
	for _, tt := range tcs {
		t.Run(tt.name, func(t *testing.T) {
			err := validateGroupName(tt.groupname)
			if tt.isvalid {
				assert.NoError(t, err)
			} else {
				assert.Error(t, err)
			}
		})
	}
}

func TestGetCAPath(t *testing.T) {

	temppath := t.TempDir()
	cert, err := os.ReadFile("../../../../test/fixture/certs/argocd-test-server.crt")
	if err != nil {
		panic(err)
	}
	err = os.WriteFile(path.Join(temppath, "foo.example.com"), cert, 0666)
	if err != nil {
		panic(err)
	}
	os.Setenv(argocdcommon.EnvVarTLSDataPath, temppath)
	validcert := []string{
		"https://foo.example.com",
		"oci://foo.example.com",
		"foo.example.com",
	}
	invalidpath := []string{
		"https://bar.example.com",
		"oci://bar.example.com",
		"bar.example.com",
		"ssh://foo.example.com",
		"git@example.com:organization/reponame.git",
		"/some/invalid/thing",
		"../another/invalid/thing",
		"./also/invalid",
		"$invalid/as/well",
		"..",
	}

	for _, str := range validcert {
		path := getCAPath(str)
		assert.NotEmpty(t, path)
	}
	for _, str := range invalidpath {
		path := getCAPath(str)
		assert.Empty(t, path)
	}
}

func TestAppProjectIsSourceNamespacePermitted(t *testing.T) {
	app1 := &Application{
		ObjectMeta: metav1.ObjectMeta{
			Name:      "app1",
			Namespace: "argocd",
		},
		Spec: ApplicationSpec{},
	}
	app2 := &Application{
		ObjectMeta: metav1.ObjectMeta{
			Name:      "app2",
			Namespace: "some-ns",
		},
		Spec: ApplicationSpec{},
	}
	app3 := &Application{
		ObjectMeta: metav1.ObjectMeta{
			Name:      "app2",
			Namespace: "",
		},
		Spec: ApplicationSpec{},
	}
	app4 := &Application{
		ObjectMeta: metav1.ObjectMeta{
			Name:      "app2",
			Namespace: "other-ns",
		},
		Spec: ApplicationSpec{},
	}
	app5 := &Application{
		ObjectMeta: metav1.ObjectMeta{
			Name:      "app2",
			Namespace: "some-ns1",
		},
		Spec: ApplicationSpec{},
	}
	app6 := &Application{
		ObjectMeta: metav1.ObjectMeta{
			Name:      "app2",
			Namespace: "some-ns2",
		},
		Spec: ApplicationSpec{},
	}
	app7 := &Application{
		ObjectMeta: metav1.ObjectMeta{
			Name:      "app2",
			Namespace: "someotherns",
		},
		Spec: ApplicationSpec{},
	}
	t.Run("App in same namespace as controller", func(t *testing.T) {
		proj := &AppProject{
			ObjectMeta: metav1.ObjectMeta{
				Name:      "default",
				Namespace: "argocd",
			},
			Spec: AppProjectSpec{
				SourceNamespaces: []string{"other-ns"},
			},
		}
		// app1 is installed to argocd namespace, controller as well
		assert.True(t, proj.IsAppNamespacePermitted(app1, "argocd"))
		// app2 is installed to some-ns namespace, controller as well
		assert.True(t, proj.IsAppNamespacePermitted(app2, "some-ns"))
		// app3 has no namespace set, so will be implicitly created in controller's namespace
		assert.True(t, proj.IsAppNamespacePermitted(app3, "argocd"))
	})
	t.Run("App not permitted when sourceNamespaces is empty", func(t *testing.T) {
		proj := &AppProject{
			ObjectMeta: metav1.ObjectMeta{
				Name:      "default",
				Namespace: "argocd",
			},
			Spec: AppProjectSpec{
				SourceNamespaces: []string{},
			},
		}
		// app1 is installed to argocd namespace
		assert.True(t, proj.IsAppNamespacePermitted(app1, "argocd"))
		// app2 is installed to some-ns, controller running in argocd
		assert.False(t, proj.IsAppNamespacePermitted(app2, "argocd"))
	})

	t.Run("App permitted when sourceNamespaces has app namespace", func(t *testing.T) {
		proj := &AppProject{
			ObjectMeta: metav1.ObjectMeta{
				Name:      "default",
				Namespace: "argocd",
			},
			Spec: AppProjectSpec{
				SourceNamespaces: []string{"some-ns"},
			},
		}
		// app2 is installed to some-ns, controller running in argocd
		assert.True(t, proj.IsAppNamespacePermitted(app2, "argocd"))
		// app4 is installed to other-ns, controller running in argocd
		assert.False(t, proj.IsAppNamespacePermitted(app4, "argocd"))
	})

	t.Run("App permitted by glob pattern", func(t *testing.T) {
		proj := &AppProject{
			ObjectMeta: metav1.ObjectMeta{
				Name:      "default",
				Namespace: "argocd",
			},
			Spec: AppProjectSpec{
				SourceNamespaces: []string{"some-*"},
			},
		}
		// app5 is installed to some-ns1, controller running in argocd
		assert.True(t, proj.IsAppNamespacePermitted(app5, "argocd"))
		// app6 is installed to some-ns2, controller running in argocd
		assert.True(t, proj.IsAppNamespacePermitted(app6, "argocd"))
		// app7 is installed to someotherns, controller running in argocd
		assert.False(t, proj.IsAppNamespacePermitted(app7, "argocd"))
	})

}

func Test_RBACName(t *testing.T) {
	testApp := func(namespace, project string) *Application {
		return &Application{
			ObjectMeta: metav1.ObjectMeta{
				Name:      "test-app",
				Namespace: namespace,
			},
			Spec: ApplicationSpec{
				Project: project,
			},
		}
	}
	t.Run("App in same namespace as controller when ns is argocd", func(t *testing.T) {
		a := testApp("argocd", "default")
		assert.Equal(t, "default/test-app", a.RBACName("argocd"))
	})
	t.Run("App in same namespace as controller when ns is not argocd", func(t *testing.T) {
		a := testApp("some-ns", "default")
		assert.Equal(t, "default/test-app", a.RBACName("some-ns"))
	})
	t.Run("App in different namespace as controller when ns is argocd", func(t *testing.T) {
		a := testApp("some-ns", "default")
		assert.Equal(t, "default/some-ns/test-app", a.RBACName("argocd"))
	})
	t.Run("App in different namespace as controller when ns is not argocd", func(t *testing.T) {
		a := testApp("some-ns", "default")
		assert.Equal(t, "default/some-ns/test-app", a.RBACName("other-ns"))
	})
	t.Run("App in same namespace as controller when project is not yet set", func(t *testing.T) {
		a := testApp("argocd", "")
		assert.Equal(t, "default/test-app", a.RBACName("argocd"))
	})
	t.Run("App in same namespace as controller when ns is not yet set", func(t *testing.T) {
		a := testApp("", "")
		assert.Equal(t, "default/test-app", a.RBACName("argocd"))
	})
}

<<<<<<< HEAD
func TestGetSummary(t *testing.T) {
	tree := ApplicationTree{}
	app := newTestApp()

	summary := tree.GetSummary(app)
	assert.Equal(t, len(summary.ExternalURLs), 0)

	const annotationName = argocdcommon.AnnotationKeyLinkPrefix + "/my-link"
	const url = "https://example.com"
	app.Annotations = make(map[string]string)
	app.Annotations[annotationName] = url

	summary = tree.GetSummary(app)
	assert.Equal(t, len(summary.ExternalURLs), 1)
	assert.Equal(t, summary.ExternalURLs[0], url)
}
=======
func TestApplicationSourcePluginParameters_Environ_string(t *testing.T) {
	params := ApplicationSourcePluginParameters{
		{
			Name: "version",
			String_: pointer.String("1.2.3"),
		},
	}
	environ, err := params.Environ()
	require.NoError(t, err)
	assert.Len(t, environ, 2)
	assert.Contains(t, environ, "PARAM_VERSION=1.2.3")
	paramsJson, err := json.Marshal(params)
	require.NoError(t, err)
	assert.Contains(t, environ, fmt.Sprintf("ARGOCD_APP_PARAMETERS=%s", paramsJson))
}

func TestApplicationSourcePluginParameters_Environ_array(t *testing.T) {
	params := ApplicationSourcePluginParameters{
		{
			Name: "dependencies",
			Array: []string{"redis", "minio"},
		},
	}
	environ, err := params.Environ()
	require.NoError(t, err)
	assert.Len(t, environ, 3)
	assert.Contains(t, environ, "PARAM_DEPENDENCIES_0=redis")
	assert.Contains(t, environ, "PARAM_DEPENDENCIES_1=minio")
	paramsJson, err := json.Marshal(params)
	require.NoError(t, err)
	assert.Contains(t, environ, fmt.Sprintf("ARGOCD_APP_PARAMETERS=%s", paramsJson))
}

func TestApplicationSourcePluginParameters_Environ_map(t *testing.T) {
	params := ApplicationSourcePluginParameters{
		{
			Name: "helm-parameters",
			Map: map[string]string{
				"image.repo": "quay.io/argoproj/argo-cd",
				"image.tag": "v2.4.0",
			},
		},
	}
	environ, err := params.Environ()
	require.NoError(t, err)
	assert.Len(t, environ, 3)
	assert.Contains(t, environ, "PARAM_HELM_PARAMETERS_IMAGE_REPO=quay.io/argoproj/argo-cd")
	assert.Contains(t, environ, "PARAM_HELM_PARAMETERS_IMAGE_TAG=v2.4.0")
	paramsJson, err := json.Marshal(params)
	require.NoError(t, err)
	assert.Contains(t, environ, fmt.Sprintf("ARGOCD_APP_PARAMETERS=%s", paramsJson))
}

func TestApplicationSourcePluginParameters_Environ_all(t *testing.T) {
	// Technically there's no rule against specifying multiple types as values. It's up to the CMP how to handle them.
	// Name collisions can happen for the convenience env vars. When in doubt, CMP authors should use the JSON env var.
	params := ApplicationSourcePluginParameters{
		{
			Name: "some-name",
			String_: pointer.String("1.2.3"),
			Array: []string{"redis", "minio"},
			Map: map[string]string{
				"image.repo": "quay.io/argoproj/argo-cd",
				"image.tag": "v2.4.0",
			},
		},
	}
	environ, err := params.Environ()
	require.NoError(t, err)
	assert.Len(t, environ, 6)
	assert.Contains(t, environ, "PARAM_SOME_NAME=1.2.3")
	assert.Contains(t, environ, "PARAM_SOME_NAME_0=redis")
	assert.Contains(t, environ, "PARAM_SOME_NAME_1=minio")
	assert.Contains(t, environ, "PARAM_SOME_NAME_IMAGE_REPO=quay.io/argoproj/argo-cd")
	assert.Contains(t, environ, "PARAM_SOME_NAME_IMAGE_TAG=v2.4.0")
	paramsJson, err := json.Marshal(params)
	require.NoError(t, err)
	assert.Contains(t, environ, fmt.Sprintf("ARGOCD_APP_PARAMETERS=%s", paramsJson))
}
>>>>>>> 981a1f1c
<|MERGE_RESOLUTION|>--- conflicted
+++ resolved
@@ -3161,7 +3161,6 @@
 	})
 }
 
-<<<<<<< HEAD
 func TestGetSummary(t *testing.T) {
 	tree := ApplicationTree{}
 	app := newTestApp()
@@ -3178,7 +3177,7 @@
 	assert.Equal(t, len(summary.ExternalURLs), 1)
 	assert.Equal(t, summary.ExternalURLs[0], url)
 }
-=======
+
 func TestApplicationSourcePluginParameters_Environ_string(t *testing.T) {
 	params := ApplicationSourcePluginParameters{
 		{
@@ -3257,5 +3256,4 @@
 	paramsJson, err := json.Marshal(params)
 	require.NoError(t, err)
 	assert.Contains(t, environ, fmt.Sprintf("ARGOCD_APP_PARAMETERS=%s", paramsJson))
-}
->>>>>>> 981a1f1c
+}