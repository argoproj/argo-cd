package v1alpha1

import (
	"encoding/json"
	"errors"
	"fmt"
	"os"
	"path"
	"testing"
	"time"

	"github.com/stretchr/testify/require"
	"k8s.io/utils/ptr"

	argocdcommon "github.com/argoproj/argo-cd/v2/common"

	"github.com/argoproj/gitops-engine/pkg/sync/common"
	"github.com/stretchr/testify/assert"
	metav1 "k8s.io/apimachinery/pkg/apis/meta/v1"
	"k8s.io/apimachinery/pkg/runtime/schema"
	"k8s.io/apimachinery/pkg/util/intstr"
)

func TestAppProject_IsSourcePermitted(t *testing.T) {
	testData := []struct {
		projSources []string
		appSource   string
		isPermitted bool
	}{{
		projSources: []string{"*"}, appSource: "https://github.com/argoproj/test.git", isPermitted: true,
	}, {
		projSources: []string{"https://github.com/argoproj/test.git"}, appSource: "https://github.com/argoproj/test.git", isPermitted: true,
	}, {
		projSources: []string{"ssh://git@GITHUB.com:argoproj/test"}, appSource: "ssh://git@github.com:argoproj/test", isPermitted: true,
	}, {
		projSources: []string{"https://github.com/argoproj/*"}, appSource: "https://github.com/argoproj/argoproj.git", isPermitted: true,
	}, {
		projSources: []string{"https://github.com/test1/test.git", "https://github.com/test2/test.git"}, appSource: "https://github.com/test2/test.git", isPermitted: true,
	}, {
		projSources: []string{"https://github.com/argoproj/test1.git"}, appSource: "https://github.com/argoproj/test2.git", isPermitted: false,
	}, {
		projSources: []string{"https://github.com/argoproj/*.git"}, appSource: "https://github.com/argoproj1/test2.git", isPermitted: false,
	}, {
		projSources: []string{"https://github.com/argoproj/foo"}, appSource: "https://github.com/argoproj/foo1", isPermitted: false,
	}, {
		projSources: []string{"https://gitlab.com/group/*"}, appSource: "https://gitlab.com/group/repo/owner", isPermitted: false,
	}, {
		projSources: []string{"https://gitlab.com/group/*/*"}, appSource: "https://gitlab.com/group/repo/owner", isPermitted: true,
	}, {
		projSources: []string{"https://gitlab.com/group/*/*/*"}, appSource: "https://gitlab.com/group/sub-group/repo/owner", isPermitted: true,
	}, {
		projSources: []string{"https://gitlab.com/group/**"}, appSource: "https://gitlab.com/group/sub-group/repo/owner", isPermitted: true,
	}}

	for _, data := range testData {
		proj := AppProject{
			Spec: AppProjectSpec{
				SourceRepos: data.projSources,
			},
		}
		assert.Equal(t, proj.IsSourcePermitted(ApplicationSource{
			RepoURL: data.appSource,
		}), data.isPermitted)
	}
}

func TestAppProject_IsNegatedSourcePermitted(t *testing.T) {
	testData := []struct {
		projSources []string
		appSource   string
		isPermitted bool
	}{{
		projSources: []string{"!https://github.com/argoproj/test.git"}, appSource: "https://github.com/argoproj/test.git", isPermitted: false,
	}, {
		projSources: []string{"!ssh://git@GITHUB.com:argoproj/test"}, appSource: "ssh://git@github.com:argoproj/test", isPermitted: false,
	}, {
		projSources: []string{"!https://github.com/argoproj/*"}, appSource: "https://github.com/argoproj/argoproj.git", isPermitted: false,
	}, {
		projSources: []string{"https://github.com/test1/test.git", "!https://github.com/test2/test.git"}, appSource: "https://github.com/test2/test.git", isPermitted: false,
	}, {
		projSources: []string{"!https://github.com/argoproj/foo*"}, appSource: "https://github.com/argoproj/foo1", isPermitted: false,
	}, {
		projSources: []string{"!https://gitlab.com/group/*/*"}, appSource: "https://gitlab.com/group/repo/owner", isPermitted: false,
	}, {
		projSources: []string{"!https://gitlab.com/group/*/*/*"}, appSource: "https://gitlab.com/group/sub-group/repo/owner", isPermitted: false,
	}, {
		projSources: []string{"!https://gitlab.com/group/**"}, appSource: "https://gitlab.com/group/sub-group/repo/owner", isPermitted: false,
	}, {
		projSources: []string{"*"}, appSource: "https://github.com/argoproj/test.git", isPermitted: true,
	}, {
		projSources: []string{"https://github.com/argoproj/test1.git", "*"}, appSource: "https://github.com/argoproj/test2.git", isPermitted: true,
	}, {
		projSources: []string{"!https://github.com/argoproj/*.git", "*"}, appSource: "https://github.com/argoproj1/test2.git", isPermitted: true,
	}}

	for _, data := range testData {
		proj := AppProject{
			Spec: AppProjectSpec{
				SourceRepos: data.projSources,
			},
		}
		assert.Equal(t, proj.IsSourcePermitted(ApplicationSource{
			RepoURL: data.appSource,
		}), data.isPermitted)
	}
}

func TestAppProject_IsDestinationPermitted(t *testing.T) {
	t.Parallel()

	testData := []struct {
		name        string
		projDest    []ApplicationDestination
		appDest     ApplicationDestination
		isPermitted bool
	}{
		{
			name: "server an namespace match",
			projDest: []ApplicationDestination{{
				Server: "https://kubernetes.default.svc", Namespace: "default",
			}},
			appDest:     ApplicationDestination{Server: "https://kubernetes.default.svc", Namespace: "default"},
			isPermitted: true,
		},
		{
			name: "namespace does not match",
			projDest: []ApplicationDestination{{
				Server: "https://kubernetes.default.svc", Namespace: "default",
			}},
			appDest:     ApplicationDestination{Server: "https://kubernetes.default.svc", Namespace: "kube-system"},
			isPermitted: false,
		},
		{
			name: "server does not match",
			projDest: []ApplicationDestination{{
				Server: "https://my-cluster", Namespace: "default",
			}},
			appDest:     ApplicationDestination{Server: "https://kubernetes.default.svc", Namespace: "default"},
			isPermitted: false,
		},
		{
			name: "wildcard namespace",
			projDest: []ApplicationDestination{{
				Server: "https://kubernetes.default.svc", Namespace: "*",
			}},
			appDest:     ApplicationDestination{Server: "https://kubernetes.default.svc", Namespace: "kube-system"},
			isPermitted: true,
		},
		{
			name: "wildcard server",
			projDest: []ApplicationDestination{{
				Server: "https://*.default.svc", Namespace: "default",
			}},
			appDest:     ApplicationDestination{Server: "https://kubernetes.default.svc", Namespace: "default"},
			isPermitted: true,
		},
		{
			name: "wildcard server and namespace",
			projDest: []ApplicationDestination{{
				Server: "https://team1-*", Namespace: "default",
			}},
			appDest:     ApplicationDestination{Server: "https://test2-dev-cluster", Namespace: "default"},
			isPermitted: false,
		},
		{
			name: "wildcard namespace with prefix",
			projDest: []ApplicationDestination{{
				Server: "https://kubernetes.default.svc", Namespace: "test-*",
			}},
			appDest:     ApplicationDestination{Server: "https://kubernetes.default.svc", Namespace: "test-foo"},
			isPermitted: true,
		},
		{
			name: "wildcard namespace without prefix",
			projDest: []ApplicationDestination{{
				Server: "https://kubernetes.default.svc", Namespace: "test-*",
			}},
			appDest:     ApplicationDestination{Server: "https://kubernetes.default.svc", Namespace: "test"},
			isPermitted: false,
		},
		{
			name: "wildcard server and namespace",
			projDest: []ApplicationDestination{{
				Server: "*", Namespace: "*",
			}},
			appDest:     ApplicationDestination{Server: "https://kubernetes.default.svc", Namespace: "test"},
			isPermitted: true,
		},
		{
			name: "wildcard server and namespace with name",
			projDest: []ApplicationDestination{{
				Server: "", Namespace: "*", Name: "test",
			}},
			appDest:     ApplicationDestination{Name: "test", Namespace: "test"},
			isPermitted: true,
		},
		{
			name: "wildcard server and namespace with different name",
			projDest: []ApplicationDestination{{
				Server: "", Namespace: "*", Name: "test2",
			}},
			appDest:     ApplicationDestination{Name: "test", Namespace: "test"},
			isPermitted: false,
		},
		/**
		  - name: host-cluster
		    namespace: '!{kube-system,argocd}'
		    server: 'https://kubernetes.default.svc'
		  - name: destination-cluster-01
		    namespace: '*'
		    server: 'https://eks-cluster-endpoint.ap-southeast-1.eks.amazonaws.com'

		  destination:
		    server: https://eks-cluster-endpoint.ap-southeast-1.eks.amazonaws.com
		    namespace: karpenter
		*/
		{
			name: "negated namespace with multiple values",
			projDest: []ApplicationDestination{
				{Name: "host-cluster", Server: "https://kubernetes.default.svc", Namespace: "!{kube-system,argocd}"},
				{Name: "destination-cluster-01", Server: "https://eks-cluster-endpoint.ap-southeast-1.eks.amazonaws.com", Namespace: "*"},
			},
			appDest:     ApplicationDestination{Server: "https://eks-cluster-endpoint.ap-southeast-1.eks.amazonaws.com", Namespace: "kube-system"},
			isPermitted: true,
		},
	}

	for _, data := range testData {
		data := data
		t.Run(data.name, func(t *testing.T) {
			t.Parallel()

			proj := AppProject{
				Spec: AppProjectSpec{
					Destinations: data.projDest,
				},
			}
<<<<<<< HEAD
			destCluster := &Cluster{
				Server: data.appDest.Server,
				Name:   data.appDest.Name,
			}
			permitted, _ := proj.IsDestinationPermitted(destCluster, data.appDest.Namespace, func(project string) ([]*Cluster, error) {
=======
			permitted, _ := proj.IsDestinationPermitted(data.appDest, func(_ string) ([]*Cluster, error) {
>>>>>>> 947a7b84
				return []*Cluster{}, nil
			})
			assert.Equal(t, data.isPermitted, permitted)
		})
	}
}

func TestAppProject_IsNegatedDestinationPermitted(t *testing.T) {
	testData := []struct {
		projDest    []ApplicationDestination
		appDest     ApplicationDestination
		isPermitted bool
	}{{
		projDest: []ApplicationDestination{{
			Server: "!https://kubernetes.default.svc", Namespace: "default",
		}},
		appDest:     ApplicationDestination{Server: "https://kubernetes.default.svc", Namespace: "default"},
		isPermitted: false,
	}, {
		projDest: []ApplicationDestination{{
			Server: "https://kubernetes.default.svc", Namespace: "!default",
		}},
		appDest:     ApplicationDestination{Server: "https://kubernetes.default.svc", Namespace: "kube-system"},
		isPermitted: true,
	}, {
		projDest: []ApplicationDestination{{
			Server: "!https://my-cluster", Namespace: "default",
		}},
		appDest:     ApplicationDestination{Server: "https://kubernetes.default.svc", Namespace: "default"},
		isPermitted: true,
	}, {
		projDest: []ApplicationDestination{{
			Server: "!https://kubernetes.default.svc", Namespace: "*",
		}},
		appDest:     ApplicationDestination{Server: "https://kubernetes.default.svc", Namespace: "kube-system"},
		isPermitted: false,
	}, {
		projDest: []ApplicationDestination{{
			Server: "!https://*.default.svc", Namespace: "default",
		}},
		appDest:     ApplicationDestination{Server: "https://kubernetes.default.svc", Namespace: "default"},
		isPermitted: false,
	}, {
		projDest: []ApplicationDestination{{
			Server: "!https://team1-*", Namespace: "default",
		}},
		appDest:     ApplicationDestination{Server: "https://test2-dev-cluster", Namespace: "default"},
		isPermitted: true,
	}, {
		projDest: []ApplicationDestination{{
			Server: "https://kubernetes.default.svc", Namespace: "!test-*",
		}},
		appDest:     ApplicationDestination{Server: "https://kubernetes.default.svc", Namespace: "test-foo"},
		isPermitted: false,
	}, {
		projDest: []ApplicationDestination{{
			Server: "https://kubernetes.default.svc", Namespace: "!test-*",
		}},
		appDest:     ApplicationDestination{Server: "https://kubernetes.default.svc", Namespace: "test"},
		isPermitted: true,
	}, {
		projDest: []ApplicationDestination{{
			Server: "", Namespace: "*", Name: "!test",
		}},
		appDest:     ApplicationDestination{Name: "test", Namespace: "test"},
		isPermitted: false,
	}, {
		projDest: []ApplicationDestination{{
			Server: "", Namespace: "*", Name: "!test2",
		}},
		appDest:     ApplicationDestination{Name: "test", Namespace: "test"},
		isPermitted: true,
	}, {
		projDest: []ApplicationDestination{{
			Server: "*", Namespace: "kube-system",
		}, {
			Server: "*", Namespace: "!kube-system",
		}},
		appDest:     ApplicationDestination{Server: "https://kubernetes.default.svc", Namespace: "kube-system"},
		isPermitted: false,
	}, {
		projDest: []ApplicationDestination{{
			Server: "*", Namespace: "*",
		}, {
			Server: "*", Namespace: "!kube-system",
		}},
		appDest:     ApplicationDestination{Server: "https://kubernetes.default.svc", Namespace: "kube-system"},
		isPermitted: false,
	}, {
		projDest: []ApplicationDestination{{
			Server: "https://kubernetes.default.svc", Namespace: "*",
		}, {
			Server: "!https://kubernetes.default.svc", Namespace: "*",
		}},
		appDest:     ApplicationDestination{Server: "https://kubernetes.default.svc", Namespace: "kube-system"},
		isPermitted: false,
	}, {
		projDest: []ApplicationDestination{{
			Server: "*", Namespace: "*",
		}, {
			Server: "!https://kubernetes.default.svc", Namespace: "kube-system",
		}},
		appDest:     ApplicationDestination{Server: "https://kubernetes.default.svc", Namespace: "kube-system"},
		isPermitted: false,
	}, {
		projDest: []ApplicationDestination{{
			Server: "*", Namespace: "*",
		}, {
			Server: "!https://kubernetes.default.svc", Namespace: "kube-system",
		}, {
			Server: "*", Namespace: "!kube-system",
		}},
		appDest:     ApplicationDestination{Server: "https://kubernetes.default.svc", Namespace: "kube-system"},
		isPermitted: false,
	}, {
		projDest: []ApplicationDestination{{
			Server: "*", Namespace: "*",
		}, {
			Server: "!https://kubernetes.default.svc", Namespace: "kube-system",
		}, {
			Server: "*", Namespace: "!kube-system",
		}},
		appDest:     ApplicationDestination{Server: "https://kubernetes.default.svc", Namespace: "default"},
		isPermitted: true,
	}, {
		projDest: []ApplicationDestination{{
			Server: "*", Namespace: "*",
		}, {
			Server: "!https://kubernetes.default.svc", Namespace: "kube-system",
		}, {
			Server: "*", Namespace: "!kube-system",
		}},
		appDest:     ApplicationDestination{Server: "https://test-dev-cluster", Namespace: "kube-system"},
		isPermitted: false,
	}, {
		projDest: []ApplicationDestination{{
			Server: "", Namespace: "*", Name: "test",
		}, {
			Server: "", Namespace: "*", Name: "!test",
		}},
		appDest:     ApplicationDestination{Name: "test", Namespace: "test"},
		isPermitted: false,
	}, {
		projDest: []ApplicationDestination{{
			Server: "*", Namespace: "test",
		}, {
			Server: "!https://test-server", Namespace: "other",
		}},
		appDest:     ApplicationDestination{Server: "https://test-server", Namespace: "test"},
		isPermitted: true,
	}, {
		projDest: []ApplicationDestination{{
			Server: "*", Namespace: "*",
		}, {
			Server: "https://test-server", Namespace: "!other",
		}},
		appDest:     ApplicationDestination{Server: "https://other-test-server", Namespace: "other"},
		isPermitted: true,
	}}

	for _, data := range testData {
		proj := AppProject{
			Spec: AppProjectSpec{
				Destinations: data.projDest,
			},
		}
<<<<<<< HEAD
		destCluster := &Cluster{
			Server: data.appDest.Server,
			Name:   data.appDest.Name,
		}
		permitted, _ := proj.IsDestinationPermitted(destCluster, data.appDest.Namespace, func(project string) ([]*Cluster, error) {
=======
		permitted, _ := proj.IsDestinationPermitted(data.appDest, func(_ string) ([]*Cluster, error) {
>>>>>>> 947a7b84
			return []*Cluster{}, nil
		})
		assert.Equalf(t, data.isPermitted, permitted, "appDest mismatch for %+v with project destinations %+v", data.appDest, data.projDest)
	}
}

func TestAppProject_IsDestinationPermitted_PermitOnlyProjectScopedClusters(t *testing.T) {
	testData := []struct {
		projDest    []ApplicationDestination
		appDest     ApplicationDestination
		clusters    []*Cluster
		isPermitted bool
	}{{
		projDest: []ApplicationDestination{{
			Server: "https://team1-*", Namespace: "default",
		}},
		clusters:    []*Cluster{},
		appDest:     ApplicationDestination{Server: "https://team1-something.com", Namespace: "default"},
		isPermitted: false,
	}, {
		projDest: []ApplicationDestination{{
			Server: "https://my-cluster.123.com", Namespace: "default",
		}},
		appDest: ApplicationDestination{Server: "https://my-cluster.123.com", Namespace: "default"},
		clusters: []*Cluster{{
			Server: "https://my-cluster.123.com",
		}},
		isPermitted: true,
	}, {
		projDest: []ApplicationDestination{{
			Server: "https://my-cluster.123.com", Namespace: "default",
		}},
		appDest: ApplicationDestination{Server: "https://some-other-cluster.example.com", Namespace: "default"},
		clusters: []*Cluster{{
			Server: "https://my-cluster.123.com",
		}},
		isPermitted: false,
	}, {
		projDest: []ApplicationDestination{{
			Name: "some-server", Namespace: "default",
		}},
		clusters:    []*Cluster{},
		appDest:     ApplicationDestination{Name: "some-server", Namespace: "default"},
		isPermitted: false,
	}, {
		projDest: []ApplicationDestination{{
			Name: "some-other-server", Namespace: "default",
		}},
		appDest: ApplicationDestination{Name: "some-other-server", Namespace: "default"},
		clusters: []*Cluster{{
			Name: "some-other-server",
		}},
		isPermitted: true,
	}, {
		projDest: []ApplicationDestination{{
			Name: "some-server", Namespace: "default",
		}},
		appDest: ApplicationDestination{Name: "some-other-server", Namespace: "default"},
		clusters: []*Cluster{{
			Name: "some-server",
		}},
		isPermitted: false,
	}}

	for _, data := range testData {
		proj := AppProject{
			Spec: AppProjectSpec{
				PermitOnlyProjectScopedClusters: true,
				Destinations:                    data.projDest,
			},
		}
		destCluster := &Cluster{
			Server: data.appDest.Server,
			Name:   data.appDest.Name,
		}
		permitted, _ := proj.IsDestinationPermitted(destCluster, data.appDest.Namespace, func(_ string) ([]*Cluster, error) {
			return data.clusters, nil
		})
		assert.Equal(t, data.isPermitted, permitted)
	}

	proj := AppProject{
		Spec: AppProjectSpec{
			PermitOnlyProjectScopedClusters: true,
			Destinations: []ApplicationDestination{{
				Server: "https://my-cluster.123.com", Namespace: "default",
			}},
		},
	}
	_, err := proj.IsDestinationPermitted(&Cluster{Server: "https://my-cluster.123.com"}, "default", func(_ string) ([]*Cluster, error) {
		return nil, errors.New("some error")
	})
	assert.ErrorContains(t, err, "could not retrieve project clusters")
}

func TestAppProject_IsGroupKindPermitted(t *testing.T) {
	proj := AppProject{
		Spec: AppProjectSpec{
			NamespaceResourceWhitelist: []metav1.GroupKind{},
			NamespaceResourceBlacklist: []metav1.GroupKind{{Group: "apps", Kind: "Deployment"}},
		},
	}
	assert.False(t, proj.IsGroupKindPermitted(schema.GroupKind{Group: "apps", Kind: "ReplicaSet"}, true))
	assert.False(t, proj.IsGroupKindPermitted(schema.GroupKind{Group: "apps", Kind: "Deployment"}, true))

	proj2 := AppProject{
		Spec: AppProjectSpec{
			NamespaceResourceWhitelist: []metav1.GroupKind{{Group: "apps", Kind: "ReplicaSet"}},
			NamespaceResourceBlacklist: []metav1.GroupKind{{Group: "apps", Kind: "Deployment"}},
		},
	}
	assert.True(t, proj2.IsGroupKindPermitted(schema.GroupKind{Group: "apps", Kind: "ReplicaSet"}, true))
	assert.False(t, proj2.IsGroupKindPermitted(schema.GroupKind{Group: "apps", Kind: "Action"}, true))

	proj3 := AppProject{
		Spec: AppProjectSpec{
			ClusterResourceBlacklist: []metav1.GroupKind{{Group: "", Kind: "Namespace"}},
		},
	}
	assert.False(t, proj3.IsGroupKindPermitted(schema.GroupKind{Group: "", Kind: "Namespace"}, false))

	proj4 := AppProject{
		Spec: AppProjectSpec{
			ClusterResourceWhitelist: []metav1.GroupKind{{Group: "*", Kind: "*"}},
			ClusterResourceBlacklist: []metav1.GroupKind{{Group: "*", Kind: "*"}},
		},
	}
	assert.False(t, proj4.IsGroupKindPermitted(schema.GroupKind{Group: "", Kind: "Namespace"}, false))
	assert.True(t, proj4.IsGroupKindPermitted(schema.GroupKind{Group: "apps", Kind: "Action"}, true))

	proj5 := AppProject{
		Spec: AppProjectSpec{
			ClusterResourceWhitelist:   []metav1.GroupKind{},
			NamespaceResourceWhitelist: []metav1.GroupKind{{Group: "*", Kind: "*"}},
		},
	}
	assert.False(t, proj5.IsGroupKindPermitted(schema.GroupKind{Group: "", Kind: "Namespace"}, false))
	assert.True(t, proj5.IsGroupKindPermitted(schema.GroupKind{Group: "apps", Kind: "Action"}, true))

	proj6 := AppProject{
		Spec: AppProjectSpec{},
	}
	assert.False(t, proj6.IsGroupKindPermitted(schema.GroupKind{Group: "", Kind: "Namespace"}, false))
	assert.True(t, proj6.IsGroupKindPermitted(schema.GroupKind{Group: "apps", Kind: "Action"}, true))
}

func TestAppProject_GetRoleByName(t *testing.T) {
	t.Run("NotExists", func(t *testing.T) {
		p := &AppProject{}
		role, i, err := p.GetRoleByName("test-role")
		require.Error(t, err)
		assert.Equal(t, -1, i)
		assert.Nil(t, role)
	})
	t.Run("NotExists", func(t *testing.T) {
		p := AppProject{Spec: AppProjectSpec{Roles: []ProjectRole{{Name: "test-role"}}}}
		role, i, err := p.GetRoleByName("test-role")
		require.NoError(t, err)
		assert.Equal(t, 0, i)
		assert.Equal(t, &ProjectRole{Name: "test-role"}, role)
	})
}

func TestAppProject_AddGroupToRole(t *testing.T) {
	t.Run("NoRole", func(t *testing.T) {
		p := &AppProject{}
		got, err := p.AddGroupToRole("test-role", "test-group")
		require.Error(t, err)
		assert.False(t, got)
	})
	t.Run("NoGroup", func(t *testing.T) {
		p := &AppProject{Spec: AppProjectSpec{Roles: []ProjectRole{{Name: "test-role", Groups: []string{}}}}}
		got, err := p.AddGroupToRole("test-role", "test-group")
		require.NoError(t, err)
		assert.True(t, got)
		assert.Len(t, p.Spec.Roles[0].Groups, 1)
	})
	t.Run("Exists", func(t *testing.T) {
		p := &AppProject{Spec: AppProjectSpec{Roles: []ProjectRole{{Name: "test-role", Groups: []string{"test-group"}}}}}
		got, err := p.AddGroupToRole("test-role", "test-group")
		require.NoError(t, err)
		assert.False(t, got)
	})
}

func TestAppProject_RemoveGroupFromRole(t *testing.T) {
	t.Run("NoRole", func(t *testing.T) {
		p := &AppProject{}
		got, err := p.RemoveGroupFromRole("test-role", "test-group")
		require.Error(t, err)
		assert.False(t, got)
	})
	t.Run("NoGroup", func(t *testing.T) {
		p := &AppProject{Spec: AppProjectSpec{Roles: []ProjectRole{{Name: "test-role", Groups: []string{}}}}}
		got, err := p.RemoveGroupFromRole("test-role", "test-group")
		require.NoError(t, err)
		assert.False(t, got)
	})
	t.Run("Exists", func(t *testing.T) {
		p := &AppProject{Spec: AppProjectSpec{Roles: []ProjectRole{{Name: "test-role", Groups: []string{"test-group"}}}}}
		got, err := p.RemoveGroupFromRole("test-role", "test-group")
		require.NoError(t, err)
		assert.True(t, got)
		assert.Empty(t, p.Spec.Roles[0].Groups)
	})
}

func newTestProject() *AppProject {
	p := AppProject{
		ObjectMeta: metav1.ObjectMeta{Name: "my-proj"},
		Spec:       AppProjectSpec{Roles: []ProjectRole{{Name: "my-role"}}, Destinations: []ApplicationDestination{{}}},
	}
	return &p
}

// TestAppProject_ValidateSources tests for an invalid source
func TestAppProject_ValidateSources(t *testing.T) {
	p := newTestProject()
	err := p.ValidateProject()
	require.NoError(t, err)
	badSources := []string{
		"!*",
	}
	for _, badName := range badSources {
		p.Spec.SourceRepos = []string{badName}
		err = p.ValidateProject()
		require.Error(t, err)
	}

	duplicateSources := []string{
		"foo",
		"foo",
	}
	p.Spec.SourceRepos = duplicateSources
	err = p.ValidateProject()
	require.Error(t, err)
}

// TestAppProject_ValidateDestinations tests for an invalid destination
func TestAppProject_ValidateDestinations(t *testing.T) {
	p := newTestProject()
	err := p.ValidateProject()
	require.NoError(t, err)
	badNamespaces := []string{
		"!*",
	}
	for _, badName := range badNamespaces {
		p.Spec.Destinations[0].Namespace = badName
		err = p.ValidateProject()
		require.Error(t, err)
	}

	goodNamespaces := []string{
		"*",
		"some-namespace",
	}
	for _, goodNamespace := range goodNamespaces {
		p.Spec.Destinations[0].Namespace = goodNamespace
		err = p.ValidateProject()
		require.NoError(t, err)
	}

	badServers := []string{
		"!*",
	}
	for _, badServer := range badServers {
		p.Spec.Destinations[0].Server = badServer
		err = p.ValidateProject()
		require.Error(t, err)
	}

	goodServers := []string{
		"*",
		"some-server",
	}
	for _, badName := range goodServers {
		p.Spec.Destinations[0].Server = badName
		err = p.ValidateProject()
		require.NoError(t, err)
	}

	badNames := []string{
		"!*",
	}
	for _, badName := range badNames {
		p.Spec.Destinations[0].Name = badName
		err = p.ValidateProject()
		require.Error(t, err)
	}

	goodNames := []string{
		"*",
		"some-name",
	}
	for _, goodName := range goodNames {
		p.Spec.Destinations[0].Name = goodName
		err = p.ValidateProject()
		require.NoError(t, err)
	}

	validDestination := ApplicationDestination{
		Server:    "some-server",
		Namespace: "some-namespace",
	}

	p.Spec.Destinations[0] = validDestination
	err = p.ValidateProject()
	require.NoError(t, err)

	// no duplicates allowed
	p.Spec.Destinations = []ApplicationDestination{validDestination, validDestination}
	err = p.ValidateProject()
	require.Error(t, err)

	cluster1Destination := ApplicationDestination{
		Name:      "cluster1",
		Namespace: "some-namespace",
	}
	cluster2Destination := ApplicationDestination{
		Name:      "cluster2",
		Namespace: "some-namespace",
	}
	// allow multiple destinations with blank server, same namespace but unique cluster name
	p.Spec.Destinations = []ApplicationDestination{cluster1Destination, cluster2Destination}
	err = p.ValidateProject()
	require.NoError(t, err)

	t.Run("must reject duplicate source namespaces", func(t *testing.T) {
		p.Spec.SourceNamespaces = []string{"argocd", "argocd"}
		err = p.ValidateProject()
		require.Error(t, err)
	})
}

// TestValidateRoleName tests for an invalid role name
func TestAppProject_ValidateRoleName(t *testing.T) {
	p := newTestProject()
	err := p.ValidateProject()
	require.NoError(t, err)
	badRoleNames := []string{
		"",
		" ",
		"my role",
		"my, role",
		"my,role",
		"my\nrole",
		"my\rrole",
		"my:role",
		"my-role-",
		"-my-role",
	}
	for _, badName := range badRoleNames {
		p.Spec.Roles[0].Name = badName
		err = p.ValidateProject()
		require.Error(t, err)
	}
	goodRoleNames := []string{
		"MY-ROLE",
		"1MY-ROLE1",
	}
	for _, goodName := range goodRoleNames {
		p.Spec.Roles[0].Name = goodName
		err = p.ValidateProject()
		require.NoError(t, err)
	}
}

// TestValidateGroupName tests for an invalid group name
func TestAppProject_ValidateGroupName(t *testing.T) {
	p := newTestProject()
	err := p.ValidateProject()
	require.NoError(t, err)
	p.Spec.Roles[0].Groups = []string{"mygroup"}
	err = p.ValidateProject()
	require.NoError(t, err)
	badGroupNames := []string{
		"",
		" ",
		"my, group",
		"my,group",
		"my\ngroup",
		"my\rgroup",
		" my:group",
		"my:group ",
	}
	for _, badName := range badGroupNames {
		p.Spec.Roles[0].Groups = []string{badName}
		err = p.ValidateProject()
		require.Error(t, err)
	}
	goodGroupNames := []string{
		"my:group",
	}
	for _, goodName := range goodGroupNames {
		p.Spec.Roles[0].Groups = []string{goodName}
		err = p.ValidateProject()
		require.NoError(t, err)
	}
}

func TestAppProject_ValidateSyncWindowList(t *testing.T) {
	t.Run("WorkingSyncWindow", func(t *testing.T) {
		p := newTestProjectWithSyncWindows()
		err := p.ValidateProject()
		require.NoError(t, err)
	})
	t.Run("HasNilSyncWindow", func(t *testing.T) {
		p := newTestProjectWithSyncWindows()
		err := p.ValidateProject()
		require.NoError(t, err)
		p.Spec.SyncWindows = append(p.Spec.SyncWindows, nil)
		err = p.ValidateProject()
		require.NoError(t, err)
	})
}

// TestInvalidPolicyRules checks various errors in policy rules
func TestAppProject_InvalidPolicyRules(t *testing.T) {
	p := newTestProject()
	err := p.ValidateProject()
	require.NoError(t, err)
	type badPolicy struct {
		policy string
		errmsg string
	}
	badPolicies := []badPolicy{
		// incorrect form
		{"g, proj:my-proj:my-role, applications, get, my-proj/*, allow", "must be of the form: 'p, sub, res, act, obj, eft'"},
		{"p, not, enough, parts", "must be of the form: 'p, sub, res, act, obj, eft'"},
		{"p, has, too, many, parts, to, split", "must be of the form: 'p, sub, res, act, obj, eft'"},
		// invalid subject
		{"p, , applications, get, my-proj/*, allow", "policy subject must be: 'proj:my-proj:my-role'"},
		{"p, proj:my-proj, applications, get, my-proj/*, allow", "policy subject must be: 'proj:my-proj:my-role'"},
		{"p, proj:my-proj:, applications, get, my-proj/*, allow", "policy subject must be: 'proj:my-proj:my-role'"},
		{"p, ::, applications, get, my-proj/*, allow", "policy subject must be: 'proj:my-proj:my-role'"},
		{"p, proj:different-my-proj:my-role, applications, get, my-proj/*, allow", "policy subject must be: 'proj:my-proj:my-role'"},
		// invalid resource
		{"p, proj:my-proj:my-role, , get, my-proj/*, allow", "resource must be: 'applications'"},
		{"p, proj:my-proj:my-role, applicationz, get, my-proj/*, allow", "resource must be: 'applications'"},
		{"p, proj:my-proj:my-role, projects, get, my-proj, allow", "resource must be: 'applications'"},
		// invalid action
		{"p, proj:my-proj:my-role, applications, , my-proj/*, allow", "invalid action"},
		{"p, proj:my-proj:my-role, applications, foo, my-proj/*, allow", "invalid action"},
		// invalid object
		{"p, proj:my-proj:my-role, applications, get, my-proj/, allow", "object must be of form"},
		{"p, proj:my-proj:my-role, applications, get, /, allow", "object must be of form"},
		{"p, proj:my-proj:my-role, applications, get, different-my-proj/*, allow", "object must be of form"},
		// invalid effect
		{"p, proj:my-proj:my-role, applications, get, my-proj/*, ", "effect must be: 'allow' or 'deny'"},
		{"p, proj:my-proj:my-role, applications, get, my-proj/*, foo", "effect must be: 'allow' or 'deny'"},
	}
	for _, bad := range badPolicies {
		p.Spec.Roles[0].Policies = []string{bad.policy}
		err = p.ValidateProject()
		assert.ErrorContains(t, err, bad.errmsg)
	}
}

// TestValidPolicyRules checks valid policy rules
func TestAppProject_ValidPolicyRules(t *testing.T) {
	p := newTestProject()
	err := p.ValidateProject()
	require.NoError(t, err)
	goodPolicies := []string{
		"p,proj:my-proj:my-role,applications,get,my-proj/*,allow",
		"p, proj:my-proj:my-role, applications, get, my-proj/*, allow",
		"p, proj:my-proj:my-role, applications, get, my-proj/*, deny",
		"p, proj:my-proj:my-role, applications, get, my-proj/foo, allow",
		"p, proj:my-proj:my-role, applications, get, my-proj/*-foo, allow",
		"p, proj:my-proj:my-role, applications, get, my-proj/foo-*, allow",
		"p, proj:my-proj:my-role, applications, get, my-proj/*-*, allow",
		"p, proj:my-proj:my-role, applications, get, my-proj/*.*, allow",
		"p, proj:my-proj:my-role, applications, *, my-proj/foo, allow",
		"p, proj:my-proj:my-role, applications, create, my-proj/foo, allow",
		"p, proj:my-proj:my-role, applications, update, my-proj/foo, allow",
		"p, proj:my-proj:my-role, applications, update/*, my-proj/foo, allow",
		"p, proj:my-proj:my-role, applications, update/*/Pod/*, my-proj/foo, allow",
		"p, proj:my-proj:my-role, applications, sync, my-proj/foo, allow",
		"p, proj:my-proj:my-role, applications, delete, my-proj/foo, allow",
		"p, proj:my-proj:my-role, applications, delete/*, my-proj/foo, allow",
		"p, proj:my-proj:my-role, applications, delete/*/Pod/*, my-proj/foo, allow",
		"p, proj:my-proj:my-role, applications, action/*, my-proj/foo, allow",
		"p, proj:my-proj:my-role, applications, action/apps/Deployment/restart, my-proj/foo, allow",
	}
	for _, good := range goodPolicies {
		p.Spec.Roles[0].Policies = []string{good}
		err = p.ValidateProject()
		require.NoError(t, err)
	}
}

func TestExplicitType(t *testing.T) {
	src := ApplicationSource{
		Kustomize: &ApplicationSourceKustomize{
			NamePrefix: "foo",
		},
		Helm: &ApplicationSourceHelm{
			ValueFiles: []string{"foo"},
		},
	}
	explicitType, err := src.ExplicitType()
	require.Error(t, err)
	assert.Nil(t, explicitType)
	src = ApplicationSource{
		Helm: &ApplicationSourceHelm{
			ValueFiles: []string{"foo"},
		},
	}

	explicitType, err = src.ExplicitType()
	require.NoError(t, err)
	assert.Equal(t, ApplicationSourceTypeHelm, *explicitType)
}

func TestExplicitTypeWithDirectory(t *testing.T) {
	src := ApplicationSource{
		Helm:      &ApplicationSourceHelm{},
		Directory: &ApplicationSourceDirectory{},
	}
	_, err := src.ExplicitType()
	require.Error(t, err, "cannot add directory with any other types")
}

func TestAppSourceEquality(t *testing.T) {
	left := &ApplicationSource{
		Directory: &ApplicationSourceDirectory{
			Recurse: true,
		},
	}
	right := left.DeepCopy()
	assert.True(t, left.Equals(right))
	right.Directory.Recurse = false
	assert.False(t, left.Equals(right))
}

func TestAppSource_GetKubeVersionOrDefault(t *testing.T) {
	defaultKV := "999.999.999"
	cases := []struct {
		name   string
		source *ApplicationSource
		expect string
	}{
		{
			"nil source returns default",
			nil,
			defaultKV,
		},
		{
			"source without Helm or Kustomize returns default",
			&ApplicationSource{},
			defaultKV,
		},
		{
			"source with empty Helm returns default",
			&ApplicationSource{Helm: &ApplicationSourceHelm{}},
			defaultKV,
		},
		{
			"source with empty Kustomize returns default",
			&ApplicationSource{Kustomize: &ApplicationSourceKustomize{}},
			defaultKV,
		},
		{
			"source with Helm override returns override",
			&ApplicationSource{Helm: &ApplicationSourceHelm{KubeVersion: "1.2.3"}},
			"1.2.3",
		},
		{
			"source with Kustomize override returns override",
			&ApplicationSource{Kustomize: &ApplicationSourceKustomize{KubeVersion: "1.2.3"}},
			"1.2.3",
		},
	}

	for _, tc := range cases {
		tcc := tc
		t.Run(tcc.name, func(t *testing.T) {
			t.Parallel()
			kv := tcc.source.GetKubeVersionOrDefault(defaultKV)
			assert.Equal(t, tcc.expect, kv)
		})
	}
}

func TestAppSource_GetAPIVersionsOrDefault(t *testing.T) {
	defaultAPIVersions := []string{"v1", "v2"}
	cases := []struct {
		name   string
		source *ApplicationSource
		expect []string
	}{
		{
			"nil source returns default",
			nil,
			defaultAPIVersions,
		},
		{
			"source without Helm or Kustomize returns default",
			&ApplicationSource{},
			defaultAPIVersions,
		},
		{
			"source with empty Helm returns default",
			&ApplicationSource{Helm: &ApplicationSourceHelm{}},
			defaultAPIVersions,
		},
		{
			"source with empty Kustomize returns default",
			&ApplicationSource{Kustomize: &ApplicationSourceKustomize{}},
			defaultAPIVersions,
		},
		{
			"source with Helm override returns override",
			&ApplicationSource{Helm: &ApplicationSourceHelm{APIVersions: []string{"v3", "v4"}}},
			[]string{"v3", "v4"},
		},
		{
			"source with Kustomize override returns override",
			&ApplicationSource{Kustomize: &ApplicationSourceKustomize{APIVersions: []string{"v3", "v4"}}},
			[]string{"v3", "v4"},
		},
	}

	for _, tc := range cases {
		tcc := tc
		t.Run(tcc.name, func(t *testing.T) {
			t.Parallel()
			kv := tcc.source.GetAPIVersionsOrDefault(defaultAPIVersions)
			assert.Equal(t, tcc.expect, kv)
		})
	}
}

func TestAppSource_GetNamespaceOrDefault(t *testing.T) {
	defaultNS := "default"
	cases := []struct {
		name   string
		source *ApplicationSource
		expect string
	}{
		{
			"nil source returns default",
			nil,
			defaultNS,
		},
		{
			"source without Helm or Kustomize returns default",
			&ApplicationSource{},
			defaultNS,
		},
		{
			"source with empty Helm returns default",
			&ApplicationSource{Helm: &ApplicationSourceHelm{}},
			defaultNS,
		},
		{
			"source with empty Kustomize returns default",
			&ApplicationSource{Kustomize: &ApplicationSourceKustomize{}},
			defaultNS,
		},
		{
			"source with Helm override returns override",
			&ApplicationSource{Helm: &ApplicationSourceHelm{Namespace: "not-default"}},
			"not-default",
		},
		{
			"source with Kustomize override returns override",
			&ApplicationSource{Kustomize: &ApplicationSourceKustomize{Namespace: "not-default"}},
			"not-default",
		},
	}

	for _, tc := range cases {
		tcc := tc
		t.Run(tcc.name, func(t *testing.T) {
			t.Parallel()
			kv := tcc.source.GetNamespaceOrDefault(defaultNS)
			assert.Equal(t, tcc.expect, kv)
		})
	}
}

func TestAppProjectSpec_DestinationClusters(t *testing.T) {
	tests := []struct {
		name         string
		destinations []ApplicationDestination
		want         []string
	}{
		{
			name:         "Empty",
			destinations: []ApplicationDestination{},
			want:         []string{},
		},
		{
			name:         "SingleValue",
			destinations: []ApplicationDestination{{Server: "foo"}},
			want:         []string{"foo"},
		},
	}
	for _, tt := range tests {
		t.Run(tt.name, func(t *testing.T) {
			d := AppProjectSpec{Destinations: tt.destinations}
			require.Equal(t, tt.want, d.DestinationClusters(), "AppProjectSpec.DestinationClusters()")
		})
	}
}

func TestRepository_HasCredentials(t *testing.T) {
	tests := []struct {
		name string
		repo Repository
		want bool
	}{
		{
			name: "TestHasRepo",
			repo: Repository{Repo: "foo"},
			want: false,
		},
		{
			name: "TestHasUsername",
			repo: Repository{Username: "foo"},
			want: true,
		},
		{
			name: "TestHasPassword",
			repo: Repository{Password: "foo"},
			want: true,
		},
		{
			name: "TestHasSSHPrivateKey",
			repo: Repository{SSHPrivateKey: "foo"},
			want: true,
		},
		{
			name: "TestHasTLSClientCertData",
			repo: Repository{TLSClientCertData: "foo"},
			want: true,
		},
		{
			name: "TestHasInsecureHostKey",
			repo: Repository{InsecureIgnoreHostKey: true},
			want: false,
		},
	}
	for _, tt := range tests {
		t.Run(tt.name, func(t *testing.T) {
			assert.Equalf(t, tt.want, tt.repo.HasCredentials(), "Repository.HasCredentials()")
		})
	}
}

func TestRepository_IsInsecure(t *testing.T) {
	tests := []struct {
		name string
		repo Repository
		want bool
	}{
		{
			name: "TestHasRepo",
			repo: Repository{Repo: "foo"},
			want: false,
		},
		{
			name: "TestHasUsername",
			repo: Repository{Username: "foo"},
			want: false,
		},
		{
			name: "TestHasInsecure",
			repo: Repository{Insecure: true},
			want: true,
		},
		{
			name: "TestHasInsecureHostKey",
			repo: Repository{InsecureIgnoreHostKey: true},
			want: true,
		},
		{
			name: "TestHasEnableLFS",
			repo: Repository{EnableLFS: true},
			want: false,
		},
	}
	for _, tt := range tests {
		t.Run(tt.name, func(t *testing.T) {
			assert.Equalf(t, tt.want, tt.repo.IsInsecure(), "Repository.IsInsecure()")
		})
	}
}

func TestRepository_IsLFSEnabled(t *testing.T) {
	tests := []struct {
		name string
		repo Repository
		want bool
	}{
		{
			name: "TestHasRepo",
			repo: Repository{Repo: "foo"},
			want: false,
		},
		{
			name: "TestHasUsername",
			repo: Repository{Username: "foo"},
			want: false,
		},
		{
			name: "TestHasInsecure",
			repo: Repository{Insecure: true},
			want: false,
		},
		{
			name: "TestHasInsecureHostKey",
			repo: Repository{InsecureIgnoreHostKey: true},
			want: false,
		},
		{
			name: "TestHasEnableLFS",
			repo: Repository{EnableLFS: true},
			want: true,
		},
	}
	for _, tt := range tests {
		t.Run(tt.name, func(t *testing.T) {
			assert.Equalf(t, tt.want, tt.repo.IsLFSEnabled(), "Repository.IsLFSEnabled()")
		})
	}
}

func TestRepository_CopyCredentialsFromRepo(t *testing.T) {
	tests := []struct {
		name   string
		repo   *Repository
		source *Repository
		want   Repository
	}{
		{"Username", &Repository{Username: "foo"}, &Repository{}, Repository{Username: "foo"}},
		{"Password", &Repository{Password: "foo"}, &Repository{}, Repository{Password: "foo"}},
		{"SSHPrivateKey", &Repository{SSHPrivateKey: "foo"}, &Repository{}, Repository{SSHPrivateKey: "foo"}},
		{"InsecureHostKey", &Repository{InsecureIgnoreHostKey: true}, &Repository{}, Repository{InsecureIgnoreHostKey: true}},
		{"Insecure", &Repository{Insecure: true}, &Repository{}, Repository{Insecure: true}},
		{"EnableLFS", &Repository{EnableLFS: true}, &Repository{}, Repository{EnableLFS: true}},
		{"TLSClientCertData", &Repository{TLSClientCertData: "foo"}, &Repository{}, Repository{TLSClientCertData: "foo"}},
		{"TLSClientCertKey", &Repository{TLSClientCertKey: "foo"}, &Repository{}, Repository{TLSClientCertKey: "foo"}},
		{"SourceNil", &Repository{}, nil, Repository{}},

		{"SourceUsername", &Repository{}, &Repository{Username: "foo"}, Repository{Username: "foo"}},
		{"SourcePassword", &Repository{}, &Repository{Password: "foo"}, Repository{Password: "foo"}},
		{"SourceSSHPrivateKey", &Repository{}, &Repository{SSHPrivateKey: "foo"}, Repository{SSHPrivateKey: "foo"}},
		{"SourceInsecureHostKey", &Repository{}, &Repository{InsecureIgnoreHostKey: true}, Repository{InsecureIgnoreHostKey: false}},
		{"SourceInsecure", &Repository{}, &Repository{Insecure: true}, Repository{Insecure: false}},
		{"SourceEnableLFS", &Repository{}, &Repository{EnableLFS: true}, Repository{EnableLFS: false}},
		{"SourceTLSClientCertData", &Repository{}, &Repository{TLSClientCertData: "foo"}, Repository{TLSClientCertData: "foo"}},
		{"SourceTLSClientCertKey", &Repository{}, &Repository{TLSClientCertKey: "foo"}, Repository{TLSClientCertKey: "foo"}},
	}
	for _, tt := range tests {
		t.Run(tt.name, func(t *testing.T) {
			r := tt.repo.DeepCopy()
			r.CopyCredentialsFromRepo(tt.source)
			assert.Equal(t, tt.want, *r)
		})
	}
}

func TestRepository_CopyCredentialsFrom(t *testing.T) {
	tests := []struct {
		name   string
		repo   *Repository
		source *RepoCreds
		want   Repository
	}{
		{"Username", &Repository{Username: "foo"}, &RepoCreds{}, Repository{Username: "foo"}},
		{"Password", &Repository{Password: "foo"}, &RepoCreds{}, Repository{Password: "foo"}},
		{"SSHPrivateKey", &Repository{SSHPrivateKey: "foo"}, &RepoCreds{}, Repository{SSHPrivateKey: "foo"}},
		{"InsecureHostKey", &Repository{InsecureIgnoreHostKey: true}, &RepoCreds{}, Repository{InsecureIgnoreHostKey: true}},
		{"Insecure", &Repository{Insecure: true}, &RepoCreds{}, Repository{Insecure: true}},
		{"EnableLFS", &Repository{EnableLFS: true}, &RepoCreds{}, Repository{EnableLFS: true}},
		{"TLSClientCertData", &Repository{TLSClientCertData: "foo"}, &RepoCreds{}, Repository{TLSClientCertData: "foo"}},
		{"TLSClientCertKey", &Repository{TLSClientCertKey: "foo"}, &RepoCreds{}, Repository{TLSClientCertKey: "foo"}},
		{"SourceNil", &Repository{}, nil, Repository{}},

		{"SourceUsername", &Repository{}, &RepoCreds{Username: "foo"}, Repository{Username: "foo"}},
		{"SourcePassword", &Repository{}, &RepoCreds{Password: "foo"}, Repository{Password: "foo"}},
		{"SourceSSHPrivateKey", &Repository{}, &RepoCreds{SSHPrivateKey: "foo"}, Repository{SSHPrivateKey: "foo"}},
		{"SourceTLSClientCertData", &Repository{}, &RepoCreds{TLSClientCertData: "foo"}, Repository{TLSClientCertData: "foo"}},
		{"SourceTLSClientCertKey", &Repository{}, &RepoCreds{TLSClientCertKey: "foo"}, Repository{TLSClientCertKey: "foo"}},
		{"SourceContainsProxy", &Repository{}, &RepoCreds{Proxy: "http://proxy.argoproj.io:3128", NoProxy: ".example.com"}, Repository{Proxy: "http://proxy.argoproj.io:3128", NoProxy: ".example.com"}},
	}
	for _, tt := range tests {
		t.Run(tt.name, func(t *testing.T) {
			r := tt.repo.DeepCopy()
			r.CopyCredentialsFrom(tt.source)
			assert.Equal(t, tt.want, *r)
		})
	}
}

func TestRepository_CopySettingsFrom(t *testing.T) {
	tests := []struct {
		name   string
		source *Repository
		want   Repository
	}{
		{"TestNil", nil, Repository{}},
		{"TestHasRepo", &Repository{Repo: "foo"}, Repository{}},
		{"TestHasEnableLFS", &Repository{EnableLFS: true}, Repository{EnableLFS: true}},
		{"TestHasInsecure", &Repository{Insecure: true}, Repository{Insecure: true}},
		{"TestHasInsecureIgnoreHostKey", &Repository{InsecureIgnoreHostKey: true}, Repository{InsecureIgnoreHostKey: true}},
	}
	for _, tt := range tests {
		t.Run(tt.name, func(t *testing.T) {
			repo := Repository{}
			repo.CopySettingsFrom(tt.source)
			assert.Equal(t, tt.want, repo)
		})
	}
}

func TestSyncStrategy_Force(t *testing.T) {
	type fields struct {
		Apply *SyncStrategyApply
		Hook  *SyncStrategyHook
	}
	tests := []struct {
		name   string
		fields fields
		want   bool
	}{
		{"TestZero", fields{}, false},
		{"TestApply", fields{Apply: &SyncStrategyApply{}}, false},
		{"TestForceApply", fields{Apply: &SyncStrategyApply{Force: true}}, true},
		{"TestHook", fields{Hook: &SyncStrategyHook{}}, false},
		{"TestForceHook", fields{Hook: &SyncStrategyHook{SyncStrategyApply{Force: true}}}, true},
	}
	for _, tt := range tests {
		t.Run(tt.name, func(t *testing.T) {
			m := &SyncStrategy{
				Apply: tt.fields.Apply,
				Hook:  tt.fields.Hook,
			}
			assert.Equalf(t, tt.want, m.Force(), "SyncStrategy.Force()")
		})
	}
}

func TestSyncOperation_IsApplyStrategy(t *testing.T) {
	type fields struct {
		SyncStrategy *SyncStrategy
	}
	tests := []struct {
		name   string
		fields fields
		want   bool
	}{
		{"TestZero", fields{}, false},
		{"TestSyncStrategy", fields{SyncStrategy: &SyncStrategy{}}, false},
		{"TestApplySyncStrategy", fields{SyncStrategy: &SyncStrategy{Apply: &SyncStrategyApply{}}}, true},
	}
	for _, tt := range tests {
		t.Run(tt.name, func(t *testing.T) {
			o := &SyncOperation{
				SyncStrategy: tt.fields.SyncStrategy,
			}
			assert.Equalf(t, tt.want, o.IsApplyStrategy(), "SyncOperation.IsApplyStrategy()")
		})
	}
}

func TestResourceResults_Find(t *testing.T) {
	type args struct {
		group     string
		kind      string
		namespace string
		name      string
		phase     common.SyncPhase
	}
	foo := &ResourceResult{Group: "foo"}
	results := ResourceResults{
		&ResourceResult{Group: "bar"},
		foo,
	}
	tests := []struct {
		name  string
		r     ResourceResults
		args  args
		want  int
		want1 *ResourceResult
	}{
		{"TestNil", nil, args{}, 0, nil},
		{"TestNotFound", results, args{}, 0, nil},
		{"TestFound", results, args{group: "foo"}, 1, foo},
	}
	for _, tt := range tests {
		t.Run(tt.name, func(t *testing.T) {
			got, got1 := tt.r.Find(tt.args.group, tt.args.kind, tt.args.namespace, tt.args.name, tt.args.phase)
			assert.Equal(t, tt.want, got, "ResourceResults.Find()")
			assert.Equal(t, tt.want1, got1, "ResourceResults.Find()")
		})
	}
}

func TestResourceResults_PruningRequired(t *testing.T) {
	needsPruning := &ResourceResult{Status: common.ResultCodePruneSkipped}
	tests := []struct {
		name    string
		r       ResourceResults
		wantNum int
	}{
		{"TestNil", ResourceResults{}, 0},
		{"TestOne", ResourceResults{needsPruning}, 1},
		{"TestTwo", ResourceResults{needsPruning, needsPruning}, 2},
	}
	for _, tt := range tests {
		t.Run(tt.name, func(t *testing.T) {
			assert.Equalf(t, tt.wantNum, tt.r.PruningRequired(), "ResourceResults.PruningRequired()")
		})
	}
}

func TestApplicationSource_IsZero(t *testing.T) {
	tests := []struct {
		name   string
		source *ApplicationSource
		want   bool
	}{
		{"Nil", nil, true},
		{"Empty", &ApplicationSource{}, true},
		{"RepoURL", &ApplicationSource{RepoURL: "foo"}, false},
		{"Path", &ApplicationSource{Path: "foo"}, false},
		{"TargetRevision", &ApplicationSource{TargetRevision: "foo"}, false},
		{"Helm", &ApplicationSource{Helm: &ApplicationSourceHelm{ReleaseName: "foo"}}, false},
		{"Kustomize", &ApplicationSource{Kustomize: &ApplicationSourceKustomize{Images: KustomizeImages{""}}}, false},
		{"Directory", &ApplicationSource{Directory: &ApplicationSourceDirectory{Recurse: true}}, false},
		{"Plugin", &ApplicationSource{Plugin: &ApplicationSourcePlugin{Name: "foo"}}, false},
	}
	for _, tt := range tests {
		t.Run(tt.name, func(t *testing.T) {
			assert.Equal(t, tt.want, tt.source.IsZero())
		})
	}
}

func TestApplicationSourceHelm_AddParameter(t *testing.T) {
	src := ApplicationSourceHelm{}
	t.Run("Add", func(t *testing.T) {
		src.AddParameter(HelmParameter{Value: "bar"})
		assert.ElementsMatch(t, []HelmParameter{{Value: "bar"}}, src.Parameters)
	})
	t.Run("Replace", func(t *testing.T) {
		src.AddParameter(HelmParameter{Value: "baz"})
		assert.ElementsMatch(t, []HelmParameter{{Value: "baz"}}, src.Parameters)
	})
}

func TestApplicationSourceHelm_AddFileParameter(t *testing.T) {
	src := ApplicationSourceHelm{}
	t.Run("Add", func(t *testing.T) {
		src.AddFileParameter(HelmFileParameter{Name: "foo", Path: "bar"})
		assert.ElementsMatch(t, []HelmFileParameter{{Name: "foo", Path: "bar"}}, src.FileParameters)
	})
	t.Run("Replace", func(t *testing.T) {
		src.AddFileParameter(HelmFileParameter{Name: "foo", Path: "baz"})
		assert.ElementsMatch(t, []HelmFileParameter{{Name: "foo", Path: "baz"}}, src.FileParameters)
	})
}

func TestNewHelmParameter(t *testing.T) {
	t.Run("Invalid", func(t *testing.T) {
		_, err := NewHelmParameter("garbage", false)
		require.EqualError(t, err, "Expected helm parameter of the form: param=value. Received: garbage")
	})
	t.Run("NonString", func(t *testing.T) {
		p, err := NewHelmParameter("foo=bar", false)
		require.NoError(t, err)
		assert.Equal(t, &HelmParameter{Name: "foo", Value: "bar"}, p)
	})
	t.Run("String", func(t *testing.T) {
		p, err := NewHelmParameter("foo=bar", true)
		require.NoError(t, err)
		assert.Equal(t, &HelmParameter{Name: "foo", Value: "bar", ForceString: true}, p)
	})
}

func TestNewKustomizeReplica(t *testing.T) {
	t.Run("Valid", func(t *testing.T) {
		r, err := NewKustomizeReplica("my-deployment=2")
		require.NoError(t, err)
		assert.Equal(t, &KustomizeReplica{Name: "my-deployment", Count: intstr.Parse("2")}, r)
	})
	t.Run("InvalidFormat", func(t *testing.T) {
		_, err := NewKustomizeReplica("garbage")
		require.EqualError(t, err, "expected parameter of the form: name=count. Received: garbage")
	})
	t.Run("InvalidCount", func(t *testing.T) {
		_, err := NewKustomizeReplica("my-deployment=garbage")
		require.EqualError(t, err, "expected integer value for count. Received: garbage")
	})
}

func TestKustomizeReplica_GetIntCount(t *testing.T) {
	t.Run("String which can be converted to integer", func(t *testing.T) {
		kr := KustomizeReplica{
			Name:  "test",
			Count: intstr.FromString("2"),
		}
		count, err := kr.GetIntCount()
		require.NoError(t, err)
		assert.Equal(t, 2, count)
	})
	t.Run("String which cannot be converted to integer", func(t *testing.T) {
		kr := KustomizeReplica{
			Name:  "test",
			Count: intstr.FromString("garbage"),
		}
		count, err := kr.GetIntCount()
		require.EqualError(t, err, "expected integer value for count. Received: garbage")
		assert.Equal(t, 0, count)
	})
	t.Run("Integer", func(t *testing.T) {
		kr := KustomizeReplica{
			Name:  "test",
			Count: intstr.FromInt(2),
		}
		count, err := kr.GetIntCount()
		require.NoError(t, err)
		assert.Equal(t, 2, count)
	})
}

func TestApplicationSourceKustomize_MergeReplica(t *testing.T) {
	r1 := KustomizeReplica{
		Name:  "my-deployment",
		Count: intstr.FromInt(2),
	}
	r2 := KustomizeReplica{
		Name:  "my-deployment",
		Count: intstr.FromInt(4),
	}
	t.Run("Add", func(t *testing.T) {
		k := ApplicationSourceKustomize{Replicas: KustomizeReplicas{}}
		k.MergeReplica(r1)
		assert.Equal(t, KustomizeReplicas{r1}, k.Replicas)
	})
	t.Run("Replace", func(t *testing.T) {
		k := ApplicationSourceKustomize{Replicas: KustomizeReplicas{r1}}
		k.MergeReplica(r2)
		assert.Len(t, k.Replicas, 1)
		assert.Equal(t, k.Replicas[0].Name, r2.Name)
		assert.Equal(t, k.Replicas[0].Count, r2.Count)
	})
}

func TestApplicationSourceKustomize_FindByName(t *testing.T) {
	r1 := KustomizeReplica{
		Name:  "my-deployment",
		Count: intstr.FromInt(2),
	}
	r2 := KustomizeReplica{
		Name:  "my-statefulset",
		Count: intstr.FromInt(4),
	}
	Replicas := KustomizeReplicas{r1, r2}
	t.Run("Found", func(t *testing.T) {
		i1 := Replicas.FindByName("my-deployment")
		i2 := Replicas.FindByName("my-statefulset")
		assert.Equal(t, 0, i1)
		assert.Equal(t, 1, i2)
	})
	t.Run("Not Found", func(t *testing.T) {
		i := Replicas.FindByName("not-found")
		assert.Equal(t, -1, i)
	})
}

func TestApplicationSourceHelm_IsZero(t *testing.T) {
	tests := []struct {
		name   string
		source *ApplicationSourceHelm
		want   bool
	}{
		{"Nil", nil, true},
		{"Empty", &ApplicationSourceHelm{}, true},
		{"ValueFiles", &ApplicationSourceHelm{ValueFiles: []string{""}}, false},
		{"Parameters", &ApplicationSourceHelm{Parameters: []HelmParameter{{}}}, false},
		{"ReleaseName", &ApplicationSourceHelm{ReleaseName: "foa"}, false},
		{"FileParameters", &ApplicationSourceHelm{FileParameters: []HelmFileParameter{{}}}, false},
	}
	for _, tt := range tests {
		t.Run(tt.name, func(t *testing.T) {
			assert.Equal(t, tt.want, tt.source.IsZero())
		})
	}
}

func TestApplicationSourceKustomize_IsZero(t *testing.T) {
	tests := []struct {
		name   string
		source *ApplicationSourceKustomize
		want   bool
	}{
		{"Nil", nil, true},
		{"Empty", &ApplicationSourceKustomize{}, true},
		{"NamePrefix", &ApplicationSourceKustomize{NamePrefix: "foo"}, false},
		{"NameSuffix", &ApplicationSourceKustomize{NameSuffix: "foo"}, false},
		{"Images", &ApplicationSourceKustomize{Images: []KustomizeImage{""}}, false},
		{"Replicas", &ApplicationSourceKustomize{Replicas: []KustomizeReplica{{Name: "", Count: intstr.FromInt(0)}}}, false},
		{"CommonLabels", &ApplicationSourceKustomize{CommonLabels: map[string]string{"": ""}}, false},
		{"CommonAnnotations", &ApplicationSourceKustomize{CommonAnnotations: map[string]string{"": ""}}, false},
	}
	for _, tt := range tests {
		t.Run(tt.name, func(t *testing.T) {
			assert.Equal(t, tt.want, tt.source.IsZero())
		})
	}
}

func TestApplicationSourceJsonnet_IsZero(t *testing.T) {
	tests := []struct {
		name   string
		source *ApplicationSourceJsonnet
		want   bool
	}{
		{"Nil", nil, true},
		{"Empty", &ApplicationSourceJsonnet{}, true},
		{"ExtVars", &ApplicationSourceJsonnet{ExtVars: []JsonnetVar{{}}}, false},
		{"TLAs", &ApplicationSourceJsonnet{TLAs: []JsonnetVar{{}}}, false},
	}
	for _, tt := range tests {
		t.Run(tt.name, func(t *testing.T) {
			assert.Equal(t, tt.want, tt.source.IsZero())
		})
	}
}

func TestApplicationSourceDirectory_IsZero(t *testing.T) {
	tests := []struct {
		name   string
		source *ApplicationSourceDirectory
		want   bool
	}{
		{"Nil", nil, true},
		{"Empty", &ApplicationSourceDirectory{}, true},
		{"Recurse", &ApplicationSourceDirectory{Recurse: true}, false},
		{"Jsonnet", &ApplicationSourceDirectory{Jsonnet: ApplicationSourceJsonnet{ExtVars: []JsonnetVar{{}}}}, false},
	}
	for _, tt := range tests {
		t.Run(tt.name, func(t *testing.T) {
			assert.Equal(t, tt.want, tt.source.IsZero())
		})
	}
}

func TestApplicationSourcePlugin_IsZero(t *testing.T) {
	tests := []struct {
		name   string
		source *ApplicationSourcePlugin
		want   bool
	}{
		{"Nil", nil, true},
		{"Empty", &ApplicationSourcePlugin{}, true},
		{"Name", &ApplicationSourcePlugin{Name: "foo"}, false},
		{"Env", &ApplicationSourcePlugin{Env: Env{{}}}, false},
	}
	for _, tt := range tests {
		t.Run(tt.name, func(t *testing.T) {
			assert.Equal(t, tt.want, tt.source.IsZero())
		})
	}
}

func TestEnvEntry_IsZero(t *testing.T) {
	tests := []struct {
		name string
		env  *EnvEntry
		want bool
	}{
		{"Nil", nil, true},
		{"Empty", &EnvEntry{}, true},
		{"Name", &EnvEntry{Name: "FOO"}, false},
		{"Value", &EnvEntry{Value: "foo"}, false},
	}
	for _, tt := range tests {
		t.Run(tt.name, func(t *testing.T) {
			assert.Equal(t, tt.want, tt.env.IsZero())
		})
	}
}

func TestEnv_IsZero(t *testing.T) {
	tests := []struct {
		name string
		e    Env
		want bool
	}{
		{"Empty", Env{}, true},
		{"One", Env{{}}, false},
	}
	for _, tt := range tests {
		t.Run(tt.name, func(t *testing.T) {
			assert.Equal(t, tt.want, tt.e.IsZero())
		})
	}
}

func TestEnv_Envsubst(t *testing.T) {
	env := Env{&EnvEntry{"FOO", "bar"}}
	assert.Equal(t, "", env.Envsubst(""))
	assert.Equal(t, "bar", env.Envsubst("$FOO"))
	assert.Equal(t, "bar", env.Envsubst("${FOO}"))
	assert.Equal(t, "FOO", env.Envsubst("${FOO"))
	assert.Equal(t, "", env.Envsubst("$BAR"))
	assert.Equal(t, "", env.Envsubst("${BAR}"))
	assert.Equal(t,
		"echo bar; echo ; echo bar; echo ; echo FOO",
		env.Envsubst("echo $FOO; echo $BAR; echo ${FOO}; echo ${BAR}; echo ${FOO"),
	)
}

func TestEnv_Envsubst_Overlap(t *testing.T) {
	env := Env{&EnvEntry{"ARGOCD_APP_NAMESPACE", "default"}, &EnvEntry{"ARGOCD_APP_NAME", "guestbook"}}

	assert.Equal(t,
		"namespace: default; name: guestbook",
		env.Envsubst("namespace: $ARGOCD_APP_NAMESPACE; name: $ARGOCD_APP_NAME"),
	)
}

func TestEnv_Environ(t *testing.T) {
	tests := []struct {
		name string
		e    Env
		want []string
	}{
		{"Nil", nil, nil},
		{"Env", Env{{}}, nil},
		{"One", Env{{"FOO", "bar"}}, []string{"FOO=bar"}},
		{"Two", Env{{"FOO", "bar"}, {"FOO", "bar"}}, []string{"FOO=bar", "FOO=bar"}},
	}
	for _, tt := range tests {
		t.Run(tt.name, func(t *testing.T) {
			assert.Equal(t, tt.want, tt.e.Environ())
		})
	}
}

func TestKustomizeImage_Match(t *testing.T) {
	// no prefix
	assert.False(t, KustomizeImage("foo=1").Match("bar=1"))
	// mismatched delimiter
	assert.False(t, KustomizeImage("foo=1").Match("bar:1"))
	assert.False(t, KustomizeImage("foo:1").Match("bar=1"))
	// matches
	assert.True(t, KustomizeImage("foo=1").Match("foo=2"))
	assert.True(t, KustomizeImage("foo:1").Match("foo:2"))
	assert.True(t, KustomizeImage("foo@1").Match("foo@2"))
}

func TestApplicationSourceKustomize_MergeImage(t *testing.T) {
	t.Run("Add", func(t *testing.T) {
		k := ApplicationSourceKustomize{Images: KustomizeImages{}}
		k.MergeImage("foo=1")
		assert.Equal(t, KustomizeImages{"foo=1"}, k.Images)
	})
	t.Run("Replace", func(t *testing.T) {
		k := ApplicationSourceKustomize{Images: KustomizeImages{"foo=1"}}
		k.MergeImage("foo=2")
		assert.Equal(t, KustomizeImages{"foo=2"}, k.Images)
	})
}

func TestSyncWindows_HasWindows(t *testing.T) {
	t.Run("True", func(t *testing.T) {
		proj := newTestProjectWithSyncWindows()
		assert.True(t, proj.Spec.SyncWindows.HasWindows())
	})
	t.Run("False", func(t *testing.T) {
		proj := newTestProjectWithSyncWindows()
		err := proj.Spec.DeleteWindow(0)
		require.NoError(t, err)
		assert.False(t, proj.Spec.SyncWindows.HasWindows())
	})
}

func TestSyncWindows_Active(t *testing.T) {
	t.Run("WithTestProject", func(t *testing.T) {
		proj := newTestProjectWithSyncWindows()
		activeWindows, err := proj.Spec.SyncWindows.Active()
		require.NoError(t, err)
		assert.Len(t, *activeWindows, 1)
	})

	syncWindow := func(kind string, schedule string, duration string, timeZone string) *SyncWindow {
		return &SyncWindow{
			Kind:         kind,
			Schedule:     schedule,
			Duration:     duration,
			Applications: []string{},
			Namespaces:   []string{},
			TimeZone:     timeZone,
		}
	}

	timeWithHour := func(hour int, location *time.Location) time.Time {
		now := time.Now()
		return time.Date(now.Year(), now.Month(), now.Day(), hour, 0, 0, 0, location)
	}

	utcM4Zone := time.FixedZone("UTC-4", -4*60*60)

	tests := []struct {
		name           string
		syncWindow     SyncWindows
		currentTime    time.Time
		matchingIndex  int
		expectedLength int
		isErr          bool
	}{
		{
			name: "MatchFirst",
			syncWindow: SyncWindows{
				syncWindow("allow", "* 10 * * *", "2h", ""),
				syncWindow("allow", "* 14 * * *", "2h", ""),
			},
			currentTime:    timeWithHour(11, time.UTC),
			matchingIndex:  0,
			expectedLength: 1,
		},
		{
			name: "MatchSecond",
			syncWindow: SyncWindows{
				syncWindow("allow", "* 10 * * *", "2h", ""),
				syncWindow("allow", "* 14 * * *", "2h", ""),
			},
			currentTime:    timeWithHour(15, time.UTC),
			matchingIndex:  1,
			expectedLength: 1,
		},
		{
			name: "MatchBoth",
			syncWindow: SyncWindows{
				syncWindow("allow", "* 10 * * *", "3h", ""),
				syncWindow("allow", "* 11 * * *", "3h", ""),
			},
			currentTime:    timeWithHour(12, time.UTC),
			expectedLength: 2,
		},
		{
			name: "MatchNone",
			syncWindow: SyncWindows{
				syncWindow("allow", "* 10 * * *", "2h", ""),
				syncWindow("allow", "* 14 * * *", "2h", ""),
			},
			currentTime:    timeWithHour(17, time.UTC),
			expectedLength: 0,
		},
		{
			name: "MatchFirst-NonUTC",
			syncWindow: SyncWindows{
				syncWindow("allow", "* 10 * * *", "2h", ""),
				syncWindow("allow", "* 14 * * *", "2h", ""),
			},
			currentTime:    timeWithHour(11-4, utcM4Zone), // 11AM UTC is 7AM EDT
			matchingIndex:  0,
			expectedLength: 1,
		},
		{
			name: "MatchSecond-NonUTC",
			syncWindow: SyncWindows{
				syncWindow("allow", "* 10 * * *", "2h", ""),
				syncWindow("allow", "* 14 * * *", "2h", ""),
			},
			currentTime:    timeWithHour(15-4, utcM4Zone),
			matchingIndex:  1,
			expectedLength: 1,
		},
		{
			name: "MatchNone-NonUTC",
			syncWindow: SyncWindows{
				syncWindow("allow", "* 10 * * *", "2h", ""),
				syncWindow("allow", "* 14 * * *", "2h", ""),
			},
			currentTime:    timeWithHour(17-4, utcM4Zone),
			expectedLength: 0,
		},
		{
			name: "MatchFirst-TimeZoneSpecified",
			syncWindow: SyncWindows{
				syncWindow("allow", "* 10 * * *", "2h", "America/New_York"),
				syncWindow("allow", "* 14 * * *", "2h", "America/New_York"),
			},
			currentTime:    timeWithHour(16, time.UTC),
			matchingIndex:  0,
			expectedLength: 1,
		},
		{
			name: "MatchSecond-TimeZoneSpecified",
			syncWindow: SyncWindows{
				syncWindow("allow", "* 10 * * *", "2h", "America/New_York"),
				syncWindow("allow", "* 14 * * *", "2h", "America/New_York"),
			},
			currentTime:    timeWithHour(20, time.UTC),
			matchingIndex:  1,
			expectedLength: 1,
		},
		{
			name: "MatchNone-TimeZoneSpecified",
			syncWindow: SyncWindows{
				syncWindow("allow", "* 10 * * *", "2h", "America/New_York"),
				syncWindow("allow", "* 14 * * *", "2h", "America/New_York"),
			},
			currentTime:    timeWithHour(22, time.UTC),
			expectedLength: 0,
		},
		{
			name: "MatchFirst-PositiveTimeZoneSpecified",
			syncWindow: SyncWindows{
				syncWindow("allow", "* 8 * * *", "2h", "Asia/Dhaka"),
				syncWindow("allow", "* 12 * * *", "2h", "Asia/Dhaka"),
			},
			currentTime:    timeWithHour(3, time.UTC),
			matchingIndex:  0,
			expectedLength: 1,
		},
		{
			name: "MatchNone-InvalidSchedule",
			syncWindow: SyncWindows{
				syncWindow("allow", "* 10 * * 7", "3h", ""),
				syncWindow("allow", "* 11 * * 7", "3h", ""),
			},
			currentTime:    timeWithHour(12, time.UTC),
			expectedLength: 0,
			isErr:          true,
		},
		{
			name: "MatchNone-InvalidDuration",
			syncWindow: SyncWindows{
				syncWindow("allow", "* 10 * * *", "3a", ""),
				syncWindow("allow", "* 11 * * *", "3a", ""),
			},
			currentTime:    timeWithHour(12, time.UTC),
			expectedLength: 0,
			isErr:          true,
		},
	}

	for _, tt := range tests {
		t.Run(tt.name, func(t *testing.T) {
			result, err := tt.syncWindow.active(tt.currentTime)
			if tt.isErr {
				require.Error(t, err)
			} else {
				require.NoError(t, err)
			}
			if result == nil {
				result = &SyncWindows{}
			}
			assert.Len(t, *result, tt.expectedLength)

			if len(*result) == 1 {
				assert.Equal(t, tt.syncWindow[tt.matchingIndex], (*result)[0])
			}
		})
	}
}

func TestSyncWindows_InactiveAllows(t *testing.T) {
	t.Run("WithTestProject", func(t *testing.T) {
		proj := newTestProjectWithSyncWindows()
		proj.Spec.SyncWindows[0].Schedule = "0 0 1 1 1"
		inactiveAllowWindows, err := proj.Spec.SyncWindows.InactiveAllows()
		require.NoError(t, err)
		assert.Len(t, *inactiveAllowWindows, 1)
	})

	syncWindow := func(kind string, schedule string, duration string, timeZone string) *SyncWindow {
		return &SyncWindow{
			Kind:         kind,
			Schedule:     schedule,
			Duration:     duration,
			Applications: []string{},
			Namespaces:   []string{},
			TimeZone:     timeZone,
		}
	}

	timeWithHour := func(hour int, location *time.Location) time.Time {
		now := time.Now()
		return time.Date(now.Year(), now.Month(), now.Day(), hour, 0, 0, 0, location)
	}

	utcM4Zone := time.FixedZone("UTC-4", -4*60*60)

	tests := []struct {
		name           string
		syncWindow     SyncWindows
		currentTime    time.Time
		matchingIndex  int
		expectedLength int
		isErr          bool
	}{
		{
			name: "MatchFirst",
			syncWindow: SyncWindows{
				syncWindow("allow", "* 10 * * *", "2h", ""),
				syncWindow("allow", "* 5 * * *", "2h", ""),
			},
			currentTime:    timeWithHour(6, time.UTC),
			matchingIndex:  0,
			expectedLength: 1,
		},
		{
			name: "MatchSecond",
			syncWindow: SyncWindows{
				syncWindow("allow", "* 10 * * *", "2h", ""),
				syncWindow("allow", "* 14 * * *", "2h", ""),
			},
			currentTime:    timeWithHour(11, time.UTC),
			matchingIndex:  1,
			expectedLength: 1,
		},
		{
			name: "MatchBoth",
			syncWindow: SyncWindows{
				syncWindow("allow", "* 10 * * *", "2h", ""),
				syncWindow("allow", "* 14 * * *", "2h", ""),
			},
			currentTime:    timeWithHour(17, time.UTC),
			expectedLength: 2,
		},
		{
			name: "MatchNone",
			syncWindow: SyncWindows{
				syncWindow("allow", "* 10 * * *", "4h", ""),
				syncWindow("allow", "* 11 * * *", "4h", ""),
			},
			currentTime:    timeWithHour(12, time.UTC),
			expectedLength: 0,
		},
		{
			name: "MatchFirst-NonUTC",
			syncWindow: SyncWindows{
				syncWindow("allow", "* 10 * * *", "2h", ""),
				syncWindow("allow", "* 5 * * *", "2h", ""),
			},
			currentTime:    timeWithHour(6-4, utcM4Zone), // 6AM UTC is 2AM EDT
			matchingIndex:  0,
			expectedLength: 1,
		},
		{
			name: "MatchSecond-NonUTC",
			syncWindow: SyncWindows{
				syncWindow("allow", "* 10 * * *", "2h", ""),
				syncWindow("allow", "* 14 * * *", "2h", ""),
			},
			currentTime:    timeWithHour(11-4, utcM4Zone),
			matchingIndex:  1,
			expectedLength: 1,
		},
		{
			name: "MatchBoth-NonUTC",
			syncWindow: SyncWindows{
				syncWindow("allow", "* 10 * * *", "2h", ""),
				syncWindow("allow", "* 14 * * *", "2h", ""),
			},
			currentTime:    timeWithHour(17-4, utcM4Zone),
			expectedLength: 2,
		},
		{
			name: "MatchNone-NonUTC",
			syncWindow: SyncWindows{
				syncWindow("allow", "* 10 * * *", "4h", ""),
				syncWindow("allow", "* 11 * * *", "4h", ""),
			},
			currentTime:    timeWithHour(12-4, utcM4Zone),
			expectedLength: 0,
		},
		{
			name: "MatchFirst-TimeZoneSpecified",
			syncWindow: SyncWindows{
				syncWindow("allow", "* 10 * * *", "2h", "America/New_York"),
				syncWindow("allow", "* 5 * * *", "2h", "America/New_York"),
			},
			currentTime:    timeWithHour(11, time.UTC), // 6AM UTC is 2AM EDT
			matchingIndex:  0,
			expectedLength: 1,
		},
		{
			name: "MatchSecond-TimeZoneSpecified",
			syncWindow: SyncWindows{
				syncWindow("allow", "* 10 * * *", "2h", "America/New_York"),
				syncWindow("allow", "* 14 * * *", "2h", "America/New_York"),
			},
			currentTime:    timeWithHour(16, time.UTC),
			matchingIndex:  1,
			expectedLength: 1,
		},
		{
			name: "MatchBoth-TimeZoneSpecified",
			syncWindow: SyncWindows{
				syncWindow("allow", "* 10 * * *", "2h", "America/New_York"),
				syncWindow("allow", "* 14 * * *", "2h", "America/New_York"),
			},
			currentTime:    timeWithHour(6, time.UTC),
			expectedLength: 2,
		},
		{
			name: "MatchNone-TimeZoneSpecified",
			syncWindow: SyncWindows{
				syncWindow("allow", "* 10 * * *", "4h", ""),
				syncWindow("allow", "* 11 * * *", "4h", ""),
			},
			currentTime:    timeWithHour(12, time.UTC),
			expectedLength: 0,
		},
		{
			name: "MatchFirst-PositiveTimeZoneSpecified",
			syncWindow: SyncWindows{
				syncWindow("allow", "* 8 * * *", "2h", "Asia/Dhaka"),
				syncWindow("allow", "* 12 * * *", "2h", "Asia/Dhaka"),
			},
			currentTime:    timeWithHour(7, time.UTC),
			matchingIndex:  0,
			expectedLength: 1,
		},
		{
			name: "MatchNone-InvalidSchedule",
			syncWindow: SyncWindows{
				syncWindow("allow", "* 10 * * 7", "2h", ""),
			},
			currentTime:    timeWithHour(17, time.UTC),
			expectedLength: 0,
			isErr:          true,
		},
		{
			name: "MatchNone-InvalidDuration",
			syncWindow: SyncWindows{
				syncWindow("allow", "* 10 * * *", "2a", ""),
			},
			currentTime:    timeWithHour(17, time.UTC),
			expectedLength: 0,
			isErr:          true,
		},
	}

	for _, tt := range tests {
		t.Run(tt.name, func(t *testing.T) {
			result, err := tt.syncWindow.inactiveAllows(tt.currentTime)
			if tt.isErr {
				require.Error(t, err)
			} else {
				require.NoError(t, err)
			}
			if result == nil {
				result = &SyncWindows{}
			}
			assert.Len(t, *result, tt.expectedLength)

			if len(*result) == 1 {
				assert.Equal(t, tt.syncWindow[tt.matchingIndex], (*result)[0])
			}
		})
	}
}

func TestAppProjectSpec_AddWindow(t *testing.T) {
	proj := newTestProjectWithSyncWindows()
	tests := []struct {
		name string
		p    *AppProject
		k    string
		s    string
		d    string
		a    []string
		n    []string
		c    []string
		m    bool
		t    string
		want string
	}{
		{"MissingKind", proj, "", "* * * * *", "11", []string{"app1"}, []string{}, []string{}, false, "error", ""},
		{"MissingSchedule", proj, "allow", "", "", []string{"app1"}, []string{}, []string{}, false, "error", ""},
		{"MissingDuration", proj, "allow", "* * * * *", "", []string{"app1"}, []string{}, []string{}, false, "error", ""},
		{"BadSchedule", proj, "allow", "* * *", "1h", []string{"app1"}, []string{}, []string{}, false, "error", ""},
		{"BadDuration", proj, "deny", "* * * * *", "33mm", []string{"app1"}, []string{}, []string{}, false, "error", ""},
		{"WorkingApplication", proj, "allow", "1 * * * *", "1h", []string{"app1"}, []string{}, []string{}, false, "noError", ""},
		{"WorkingNamespace", proj, "deny", "3 * * * *", "1h", []string{}, []string{}, []string{"cluster"}, false, "noError", ""},
	}
	for _, tt := range tests {
		t.Run(tt.name, func(t *testing.T) {
			switch tt.want {
			case "error":
				require.Error(t, tt.p.Spec.AddWindow(tt.k, tt.s, tt.d, tt.a, tt.n, tt.c, tt.m, tt.t))
			case "noError":
				require.NoError(t, tt.p.Spec.AddWindow(tt.k, tt.s, tt.d, tt.a, tt.n, tt.c, tt.m, tt.t))
				require.NoError(t, tt.p.Spec.DeleteWindow(0))
			}
		})
	}
}

func TestAppProjectSpec_DeleteWindow(t *testing.T) {
	proj := newTestProjectWithSyncWindows()
	window2 := &SyncWindow{Schedule: "1 * * * *", Duration: "2h"}
	proj.Spec.SyncWindows = append(proj.Spec.SyncWindows, window2)
	t.Run("CannotFind", func(t *testing.T) {
		err := proj.Spec.DeleteWindow(3)
		require.Error(t, err)
		assert.Len(t, proj.Spec.SyncWindows, 2)
	})
	t.Run("Delete", func(t *testing.T) {
		err := proj.Spec.DeleteWindow(0)
		require.NoError(t, err)
		assert.Len(t, proj.Spec.SyncWindows, 1)
	})
}

func TestSyncWindows_Matches(t *testing.T) {
	proj := newTestProjectWithSyncWindows()
	app := newTestApp()
	t.Run("MatchNamespace", func(t *testing.T) {
		proj.Spec.SyncWindows[0].Namespaces = []string{"default"}
		windows := proj.Spec.SyncWindows.Matches(app)
		assert.Len(t, *windows, 1)
		proj.Spec.SyncWindows[0].Namespaces = nil
	})
	t.Run("MatchCluster", func(t *testing.T) {
		proj.Spec.SyncWindows[0].Clusters = []string{"cluster1"}
		windows := proj.Spec.SyncWindows.Matches(app)
		assert.Len(t, *windows, 1)
		proj.Spec.SyncWindows[0].Clusters = nil
	})
	t.Run("MatchClusterName", func(t *testing.T) {
		proj.Spec.SyncWindows[0].Clusters = []string{"clusterName"}
		windows := proj.Spec.SyncWindows.Matches(app)
		assert.Len(t, *windows, 1)
		proj.Spec.SyncWindows[0].Clusters = nil
	})
	t.Run("MatchAppName", func(t *testing.T) {
		proj.Spec.SyncWindows[0].Applications = []string{"test-app"}
		windows := proj.Spec.SyncWindows.Matches(app)
		assert.Len(t, *windows, 1)
		proj.Spec.SyncWindows[0].Applications = nil
	})
	t.Run("MatchWildcardAppName", func(t *testing.T) {
		proj.Spec.SyncWindows[0].Applications = []string{"test-*"}
		windows := proj.Spec.SyncWindows.Matches(app)
		assert.Len(t, *windows, 1)
		proj.Spec.SyncWindows[0].Applications = nil
	})
	t.Run("NoMatch", func(t *testing.T) {
		windows := proj.Spec.SyncWindows.Matches(app)
		assert.Nil(t, windows)
	})
}

func TestSyncWindows_CanSync(t *testing.T) {
	t.Run("will allow manual sync if inactive-deny-window set with manual true", func(t *testing.T) {
		// given
		t.Parallel()
		proj := newProjectBuilder().withInactiveDenyWindow(true).build()

		// when
		canSync, err := proj.Spec.SyncWindows.CanSync(true)

		// then
		require.NoError(t, err)
		assert.True(t, canSync)
	})
	t.Run("will allow manual sync if inactive-deny-window set with manual false", func(t *testing.T) {
		// given
		t.Parallel()
		proj := newProjectBuilder().withInactiveDenyWindow(false).build()

		// when
		canSync, err := proj.Spec.SyncWindows.CanSync(true)

		// then
		require.NoError(t, err)
		assert.True(t, canSync)
	})
	t.Run("will deny manual sync if one inactive-allow-windows set with manual false", func(t *testing.T) {
		// given
		t.Parallel()
		proj := newProjectBuilder().
			withInactiveAllowWindow(true).
			withInactiveAllowWindow(false).
			build()

		// when
		canSync, err := proj.Spec.SyncWindows.CanSync(true)

		// then
		require.NoError(t, err)
		assert.False(t, canSync)
	})
	t.Run("will allow manual sync if on active-allow-window set with manual true", func(t *testing.T) {
		// given
		t.Parallel()
		proj := newProjectBuilder().
			withActiveAllowWindow(true).
			build()

		// when
		canSync, err := proj.Spec.SyncWindows.CanSync(true)

		// then
		require.NoError(t, err)
		assert.True(t, canSync)
	})
	t.Run("will allow manual sync if on active-allow-window set with manual false", func(t *testing.T) {
		// given
		t.Parallel()
		proj := newProjectBuilder().
			withActiveAllowWindow(false).
			build()

		// when
		canSync, err := proj.Spec.SyncWindows.CanSync(true)

		// then
		require.NoError(t, err)
		assert.True(t, canSync)
	})
	t.Run("will allow auto sync if on active-allow-window", func(t *testing.T) {
		// given
		t.Parallel()
		proj := newProjectBuilder().
			withActiveAllowWindow(false).
			build()

		// when
		canSync, err := proj.Spec.SyncWindows.CanSync(false)

		// then
		require.NoError(t, err)
		assert.True(t, canSync)
	})
	t.Run("will allow manual sync active-allow and inactive-deny", func(t *testing.T) {
		// given
		t.Parallel()
		proj := newProjectBuilder().
			withActiveAllowWindow(false).
			withInactiveDenyWindow(false).
			build()

		// when
		canSync, err := proj.Spec.SyncWindows.CanSync(true)

		// then
		require.NoError(t, err)
		assert.True(t, canSync)
	})
	t.Run("will allow auto sync active-allow and inactive-deny", func(t *testing.T) {
		// given
		t.Parallel()
		proj := newProjectBuilder().
			withActiveAllowWindow(false).
			withInactiveDenyWindow(false).
			build()

		// when
		canSync, err := proj.Spec.SyncWindows.CanSync(false)

		// then
		require.NoError(t, err)
		assert.True(t, canSync)
	})
	t.Run("will deny manual sync inactive-allow", func(t *testing.T) {
		// given
		t.Parallel()
		proj := newProjectBuilder().
			withInactiveAllowWindow(false).
			build()

		// when
		canSync, err := proj.Spec.SyncWindows.CanSync(true)

		// then
		require.NoError(t, err)
		assert.False(t, canSync)
	})
	t.Run("will deny auto sync inactive-allow", func(t *testing.T) {
		// given
		t.Parallel()
		proj := newProjectBuilder().
			withInactiveAllowWindow(false).
			build()

		// when
		canSync, err := proj.Spec.SyncWindows.CanSync(false)

		// then
		require.NoError(t, err)
		assert.False(t, canSync)
	})
	t.Run("will allow manual sync inactive-allow with ManualSync enabled", func(t *testing.T) {
		// given
		t.Parallel()
		proj := newProjectBuilder().
			withInactiveAllowWindow(true).
			build()

		// when
		canSync, err := proj.Spec.SyncWindows.CanSync(true)

		// then
		require.NoError(t, err)
		assert.True(t, canSync)
	})
	t.Run("will deny auto sync inactive-allow with ManualSync enabled", func(t *testing.T) {
		// given
		t.Parallel()
		proj := newProjectBuilder().
			withInactiveAllowWindow(true).
			build()

		// when
		canSync, err := proj.Spec.SyncWindows.CanSync(false)

		// then
		require.NoError(t, err)
		assert.False(t, canSync)
	})
	t.Run("will deny manual sync with inactive-allow and inactive-deny", func(t *testing.T) {
		// given
		t.Parallel()
		proj := newProjectBuilder().
			withInactiveAllowWindow(false).
			withInactiveDenyWindow(false).
			build()

		// when
		canSync, err := proj.Spec.SyncWindows.CanSync(true)

		// then
		require.NoError(t, err)
		assert.False(t, canSync)
	})
	t.Run("will deny auto sync with inactive-allow and inactive-deny", func(t *testing.T) {
		// given
		t.Parallel()
		proj := newProjectBuilder().
			withInactiveAllowWindow(false).
			withInactiveDenyWindow(false).
			build()

		// when
		canSync, err := proj.Spec.SyncWindows.CanSync(false)

		// then
		require.NoError(t, err)
		assert.False(t, canSync)
	})
	t.Run("will allow auto sync with active-allow and inactive-allow", func(t *testing.T) {
		// given
		t.Parallel()
		proj := newProjectBuilder().
			withActiveAllowWindow(false).
			withInactiveAllowWindow(false).
			build()

		// when
		canSync, err := proj.Spec.SyncWindows.CanSync(false)

		// then
		require.NoError(t, err)
		assert.True(t, canSync)
	})
	t.Run("will deny manual sync with active-deny", func(t *testing.T) {
		// given
		t.Parallel()
		proj := newProjectBuilder().
			withActiveDenyWindow(false).
			build()

		// when
		canSync, err := proj.Spec.SyncWindows.CanSync(true)

		// then
		require.NoError(t, err)
		assert.False(t, canSync)
	})
	t.Run("will deny auto sync with active-deny", func(t *testing.T) {
		// given
		t.Parallel()
		proj := newProjectBuilder().
			withActiveDenyWindow(false).
			build()

		// when
		canSync, err := proj.Spec.SyncWindows.CanSync(false)

		// then
		require.NoError(t, err)
		assert.False(t, canSync)
	})
	t.Run("will allow manual sync with active-deny with ManualSync enabled", func(t *testing.T) {
		// given
		t.Parallel()
		proj := newProjectBuilder().
			withActiveDenyWindow(true).
			build()

		// when
		canSync, err := proj.Spec.SyncWindows.CanSync(true)

		// then
		require.NoError(t, err)
		assert.True(t, canSync)
	})
	t.Run("will deny auto sync with active-deny with ManualSync enabled", func(t *testing.T) {
		// given
		t.Parallel()
		proj := newProjectBuilder().
			withActiveDenyWindow(true).
			build()

		// when
		canSync, err := proj.Spec.SyncWindows.CanSync(false)

		// then
		require.NoError(t, err)
		assert.False(t, canSync)
	})
	t.Run("will deny manual sync with many active-deny having one with ManualSync disabled", func(t *testing.T) {
		// given
		t.Parallel()
		proj := newProjectBuilder().
			withActiveDenyWindow(true).
			withActiveDenyWindow(true).
			withActiveDenyWindow(true).
			withActiveDenyWindow(false).
			build()

		// when
		canSync, err := proj.Spec.SyncWindows.CanSync(true)

		// then
		require.NoError(t, err)
		assert.False(t, canSync)
	})
	t.Run("will deny auto sync with many active-deny having one with ManualSync disabled", func(t *testing.T) {
		// given
		t.Parallel()
		proj := newProjectBuilder().
			withActiveDenyWindow(true).
			withActiveDenyWindow(true).
			withActiveDenyWindow(true).
			withActiveDenyWindow(false).
			build()

		// when
		canSync, err := proj.Spec.SyncWindows.CanSync(false)

		// then
		require.NoError(t, err)
		assert.False(t, canSync)
	})
	t.Run("will deny manual sync with active-deny and active-allow windows with ManualSync disabled", func(t *testing.T) {
		// given
		t.Parallel()
		proj := newProjectBuilder().
			withActiveAllowWindow(false).
			withActiveDenyWindow(false).
			build()

		// when
		canSync, err := proj.Spec.SyncWindows.CanSync(true)

		// then
		require.NoError(t, err)
		assert.False(t, canSync)
	})
	t.Run("will allow manual sync with active-deny and active-allow windows with ManualSync enabled", func(t *testing.T) {
		// given
		t.Parallel()
		proj := newProjectBuilder().
			withActiveAllowWindow(false).
			withActiveDenyWindow(true).
			build()

		// when
		canSync, err := proj.Spec.SyncWindows.CanSync(true)

		// then
		require.NoError(t, err)
		assert.True(t, canSync)
	})
	t.Run("will deny auto sync with active-deny and active-allow windows with ManualSync enabled", func(t *testing.T) {
		// given
		t.Parallel()
		proj := newProjectBuilder().
			withActiveAllowWindow(false).
			withActiveDenyWindow(true).
			build()

		// when
		canSync, err := proj.Spec.SyncWindows.CanSync(false)

		// then
		require.NoError(t, err)
		assert.False(t, canSync)
	})
	t.Run("will deny and return error with invalid windows", func(t *testing.T) {
		// given
		t.Parallel()
		proj := newProjectBuilder().
			withInvalidWindows().
			build()

		// when
		canSync, err := proj.Spec.SyncWindows.CanSync(false)

		// then
		require.Error(t, err)
		assert.False(t, canSync)
	})
}

func TestSyncWindows_hasDeny(t *testing.T) {
	t.Run("True", func(t *testing.T) {
		proj := newTestProjectWithSyncWindows()
		deny := &SyncWindow{Kind: "deny"}
		proj.Spec.SyncWindows = append(proj.Spec.SyncWindows, deny)
		hasDeny, manualEnabled := proj.Spec.SyncWindows.hasDeny()
		assert.True(t, hasDeny)
		assert.False(t, manualEnabled)
	})
	t.Run("TrueManualEnabled", func(t *testing.T) {
		proj := newTestProjectWithSyncWindows()
		deny := &SyncWindow{Kind: "deny", ManualSync: true}
		proj.Spec.SyncWindows = append(proj.Spec.SyncWindows, deny)
		hasDeny, manualEnabled := proj.Spec.SyncWindows.hasDeny()
		assert.True(t, hasDeny)
		assert.True(t, manualEnabled)
	})
	t.Run("False", func(t *testing.T) {
		proj := newTestProjectWithSyncWindows()
		hasDeny, manualEnabled := proj.Spec.SyncWindows.hasDeny()
		assert.False(t, hasDeny)
		assert.False(t, manualEnabled)
	})
}

func TestSyncWindows_hasAllow(t *testing.T) {
	t.Run("NoWindows", func(t *testing.T) {
		proj := newTestProjectWithSyncWindows()
		_ = proj.Spec.DeleteWindow(0)
		assert.False(t, proj.Spec.SyncWindows.hasAllow())
	})
	t.Run("True", func(t *testing.T) {
		proj := newTestProjectWithSyncWindows()
		assert.True(t, proj.Spec.SyncWindows.hasAllow())
	})
	t.Run("NoWindows", func(t *testing.T) {
		proj := newTestProjectWithSyncWindows()
		proj.Spec.SyncWindows[0].Kind = "deny"
		assert.False(t, proj.Spec.SyncWindows.hasAllow())
	})
}

func TestSyncWindow_Active(t *testing.T) {
	window := &SyncWindow{Schedule: "* * * * *", Duration: "1h"}
	t.Run("ActiveWindow", func(t *testing.T) {
		isActive, err := window.Active()
		require.NoError(t, err)
		assert.True(t, isActive)
	})

	syncWindow := func(kind string, schedule string, duration string) SyncWindow {
		return SyncWindow{
			Kind:         kind,
			Schedule:     schedule,
			Duration:     duration,
			Applications: []string{},
			Namespaces:   []string{},
		}
	}

	timeWithHour := func(hour int, location *time.Location) time.Time {
		now := time.Now()
		return time.Date(now.Year(), now.Month(), now.Day(), hour, 0, 0, 0, location)
	}

	utcM4Zone := time.FixedZone("UTC-4", -4*60*60) // Eastern Daylight Saving Time (EDT)

	tests := []struct {
		name           string
		syncWindow     SyncWindow
		currentTime    time.Time
		expectedResult bool
		isErr          bool
	}{
		{
			name:           "Allow-active",
			syncWindow:     syncWindow("allow", "* 10 * * *", "2h"),
			currentTime:    timeWithHour(11, time.UTC),
			expectedResult: true,
		},
		{
			name:           "Allow-inactive",
			syncWindow:     syncWindow("allow", "* 10 * * *", "2h"),
			currentTime:    timeWithHour(13, time.UTC),
			expectedResult: false,
		},
		{
			name:           "Deny-active",
			syncWindow:     syncWindow("deny", "* 10 * * *", "2h"),
			currentTime:    timeWithHour(11, time.UTC),
			expectedResult: true,
		},
		{
			name:           "Deny-inactive",
			syncWindow:     syncWindow("deny", "* 10 * * *", "2h"),
			currentTime:    timeWithHour(13, time.UTC),
			expectedResult: false,
		},
		{
			name:           "Allow-active-NonUTC",
			syncWindow:     syncWindow("allow", "* 10 * * *", "2h"),
			currentTime:    timeWithHour(11-4, utcM4Zone), // 11AM UTC is 7AM EDT
			expectedResult: true,
		},
		{
			name:           "Allow-inactive-NonUTC",
			syncWindow:     syncWindow("allow", "* 10 * * *", "2h"),
			currentTime:    timeWithHour(13-4, utcM4Zone),
			expectedResult: false,
		},
		{
			name:           "Deny-active-NonUTC",
			syncWindow:     syncWindow("deny", "* 10 * * *", "2h"),
			currentTime:    timeWithHour(11-4, utcM4Zone),
			expectedResult: true,
		},
		{
			name:           "Deny-inactive-NonUTC",
			syncWindow:     syncWindow("deny", "* 10 * * *", "2h"),
			currentTime:    timeWithHour(13-4, utcM4Zone),
			expectedResult: false,
		},
		{
			name:           "Allow-inactive-InvalidSchedule",
			syncWindow:     syncWindow("allow", "* 10 * * 7", "2h"),
			currentTime:    timeWithHour(11, time.UTC),
			expectedResult: false,
			isErr:          true,
		},
		{
			name:           "Deny-inactive-InvalidSchedule",
			syncWindow:     syncWindow("deny", "* 10 * * 7", "2h"),
			currentTime:    timeWithHour(11, time.UTC),
			expectedResult: false,
			isErr:          true,
		},
		{
			name:           "Allow-inactive-InvalidDuration",
			syncWindow:     syncWindow("allow", "* 10 * * *", "2a"),
			currentTime:    timeWithHour(11, time.UTC),
			expectedResult: false,
			isErr:          true,
		},
		{
			name:           "Deny-inactive-InvalidDuration",
			syncWindow:     syncWindow("deny", "* 10 * * *", "2a"),
			currentTime:    timeWithHour(11, time.UTC),
			expectedResult: false,
			isErr:          true,
		},
	}

	for _, tt := range tests {
		t.Run(tt.name, func(t *testing.T) {
			result, err := tt.syncWindow.active(tt.currentTime)
			if tt.isErr {
				require.Error(t, err)
			} else {
				require.NoError(t, err)
			}
			assert.Equal(t, tt.expectedResult, result)
		})
	}
}

func TestSyncWindow_Update(t *testing.T) {
	e := SyncWindow{Kind: "allow", Schedule: "* * * * *", Duration: "1h", Applications: []string{"app1"}}
	t.Run("AddApplication", func(t *testing.T) {
		err := e.Update("", "", []string{"app1", "app2"}, []string{}, []string{}, "")
		require.NoError(t, err)
		assert.Equal(t, []string{"app1", "app2"}, e.Applications)
	})
	t.Run("AddNamespace", func(t *testing.T) {
		err := e.Update("", "", []string{}, []string{"namespace1"}, []string{}, "")
		require.NoError(t, err)
		assert.Equal(t, []string{"namespace1"}, e.Namespaces)
	})
	t.Run("AddCluster", func(t *testing.T) {
		err := e.Update("", "", []string{}, []string{}, []string{"cluster1"}, "")
		require.NoError(t, err)
		assert.Equal(t, []string{"cluster1"}, e.Clusters)
	})
	t.Run("MissingConfig", func(t *testing.T) {
		err := e.Update("", "", []string{}, []string{}, []string{}, "")
		require.EqualError(t, err, "cannot update: require one or more of schedule, duration, application, namespace, or cluster")
	})
	t.Run("ChangeDuration", func(t *testing.T) {
		err := e.Update("", "10h", []string{}, []string{}, []string{}, "")
		require.NoError(t, err)
		assert.Equal(t, "10h", e.Duration)
	})
	t.Run("ChangeSchedule", func(t *testing.T) {
		err := e.Update("* 1 0 0 *", "", []string{}, []string{}, []string{}, "")
		require.NoError(t, err)
		assert.Equal(t, "* 1 0 0 *", e.Schedule)
	})
}

func TestSyncWindow_Validate(t *testing.T) {
	window := &SyncWindow{Kind: "allow", Schedule: "* * * * *", Duration: "1h"}
	t.Run("Validates", func(t *testing.T) {
		require.NoError(t, window.Validate())
	})
	t.Run("IncorrectKind", func(t *testing.T) {
		window.Kind = "wrong"
		require.Error(t, window.Validate())
	})
	t.Run("IncorrectSchedule", func(t *testing.T) {
		window.Kind = "allow"
		window.Schedule = "* * *"
		require.Error(t, window.Validate())
	})
	t.Run("IncorrectDuration", func(t *testing.T) {
		window.Kind = "allow"
		window.Schedule = "* * * * *"
		window.Duration = "1000days"
		require.Error(t, window.Validate())
	})
}

func TestApplicationStatus_GetConditions(t *testing.T) {
	status := ApplicationStatus{
		Conditions: []ApplicationCondition{
			{Type: ApplicationConditionInvalidSpecError},
			{Type: ApplicationConditionRepeatedResourceWarning},
		},
	}
	conditions := status.GetConditions(map[ApplicationConditionType]bool{
		ApplicationConditionInvalidSpecError: true,
	})
	assert.EqualValues(t, []ApplicationCondition{{Type: ApplicationConditionInvalidSpecError}}, conditions)
}

type projectBuilder struct {
	proj *AppProject
}

func newProjectBuilder() *projectBuilder {
	return &projectBuilder{
		proj: newTestProject(),
	}
}

func (b *projectBuilder) build() *AppProject {
	return b.proj
}

func (b *projectBuilder) withActiveAllowWindow(allowManual bool) *projectBuilder {
	window := newSyncWindow("allow", "* * * * *", allowManual)
	b.proj.Spec.SyncWindows = append(b.proj.Spec.SyncWindows, window)
	return b
}

func (b *projectBuilder) withInactiveAllowWindow(allowManual bool) *projectBuilder {
	window := newSyncWindow("allow", inactiveCronSchedule(), allowManual)
	b.proj.Spec.SyncWindows = append(b.proj.Spec.SyncWindows, window)
	return b
}

func (b *projectBuilder) withActiveDenyWindow(allowManual bool) *projectBuilder {
	window := newSyncWindow("deny", "* * * * *", allowManual)
	b.proj.Spec.SyncWindows = append(b.proj.Spec.SyncWindows, window)
	return b
}

func (b *projectBuilder) withInactiveDenyWindow(allowManual bool) *projectBuilder {
	window := newSyncWindow("deny", inactiveCronSchedule(), allowManual)
	b.proj.Spec.SyncWindows = append(b.proj.Spec.SyncWindows, window)
	return b
}

func (b *projectBuilder) withInvalidWindows() *projectBuilder {
	b.proj.Spec.SyncWindows = append(b.proj.Spec.SyncWindows,
		newSyncWindow("allow", "* 10 * * 7", false),
		newSyncWindow("deny", "* 10 * * 7", false),
		newSyncWindow("allow", "* 10 * * 7", true),
		newSyncWindow("deny", "* 10 * * 7", true),
	)
	return b
}

func inactiveCronSchedule() string {
	hourPlus10, _, _ := time.Now().Add(10 * time.Hour).Clock()
	return fmt.Sprintf("0 %d * * *", hourPlus10)
}

func newSyncWindow(kind, schedule string, allowManual bool) *SyncWindow {
	return &SyncWindow{
		Kind:         kind,
		Schedule:     schedule,
		Duration:     "1h",
		Applications: []string{"app1"},
		Namespaces:   []string{"public"},
		ManualSync:   allowManual,
	}
}

func newTestProjectWithSyncWindows() *AppProject {
	return newProjectBuilder().withActiveAllowWindow(false).build()
}

func newTestApp() *Application {
	a := &Application{
		ObjectMeta: metav1.ObjectMeta{Name: "test-app"},
		Spec: ApplicationSpec{
			Destination: ApplicationDestination{
				Namespace: "default",
				Server:    "cluster1",
				Name:      "clusterName",
			},
		},
	}
	return a
}

func TestNewJsonnetVar(t *testing.T) {
	assert.Equal(t, JsonnetVar{}, NewJsonnetVar("", false))
	assert.Equal(t, JsonnetVar{Name: "a"}, NewJsonnetVar("a=", false))
	assert.Equal(t, JsonnetVar{Name: "a", Code: true}, NewJsonnetVar("a=", true))
	assert.Equal(t, JsonnetVar{Name: "a", Value: "b", Code: true}, NewJsonnetVar("a=b", true))
}

func testCond(t ApplicationConditionType, msg string, lastTransitionTime *metav1.Time) ApplicationCondition {
	return ApplicationCondition{
		Type:               t,
		Message:            msg,
		LastTransitionTime: lastTransitionTime,
	}
}

func TestSetConditions(t *testing.T) {
	fiveMinsAgo := &metav1.Time{Time: time.Now().Add(-5 * time.Minute)}
	tenMinsAgo := &metav1.Time{Time: time.Now().Add(-10 * time.Minute)}
	tests := []struct {
		name           string
		existing       []ApplicationCondition
		incoming       []ApplicationCondition
		evaluatedTypes map[ApplicationConditionType]bool
		expected       []ApplicationCondition
		validate       func(*testing.T, *Application)
	}{
		{
			name:     "new conditions with lastTransitionTime",
			existing: []ApplicationCondition{},
			incoming: []ApplicationCondition{
				testCond(ApplicationConditionInvalidSpecError, "foo", fiveMinsAgo),
				testCond(ApplicationConditionSharedResourceWarning, "bar", tenMinsAgo),
			},
			evaluatedTypes: map[ApplicationConditionType]bool{
				ApplicationConditionInvalidSpecError:      true,
				ApplicationConditionSharedResourceWarning: true,
			},
			expected: []ApplicationCondition{
				testCond(ApplicationConditionInvalidSpecError, "foo", fiveMinsAgo),
				testCond(ApplicationConditionSharedResourceWarning, "bar", tenMinsAgo),
			},
			validate: func(t *testing.T, a *Application) {
				t.Helper()
				assert.Equal(t, fiveMinsAgo, a.Status.Conditions[0].LastTransitionTime)
				assert.Equal(t, tenMinsAgo, a.Status.Conditions[1].LastTransitionTime)
			},
		},
		{
			name:     "new conditions without lastTransitionTime",
			existing: []ApplicationCondition{},
			incoming: []ApplicationCondition{
				testCond(ApplicationConditionInvalidSpecError, "foo", nil),
				testCond(ApplicationConditionSharedResourceWarning, "bar", nil),
			},
			evaluatedTypes: map[ApplicationConditionType]bool{
				ApplicationConditionInvalidSpecError:      true,
				ApplicationConditionSharedResourceWarning: true,
			},
			expected: []ApplicationCondition{
				testCond(ApplicationConditionInvalidSpecError, "foo", nil),
				testCond(ApplicationConditionSharedResourceWarning, "bar", nil),
			},
			validate: func(t *testing.T, a *Application) {
				t.Helper()
				// SetConditions should add timestamps for new conditions.
				assert.True(t, a.Status.Conditions[0].LastTransitionTime.Time.After(fiveMinsAgo.Time))
				assert.True(t, a.Status.Conditions[1].LastTransitionTime.Time.After(fiveMinsAgo.Time))
			},
		},
		{
			name: "condition cleared",
			existing: []ApplicationCondition{
				testCond(ApplicationConditionInvalidSpecError, "foo", fiveMinsAgo),
				testCond(ApplicationConditionSharedResourceWarning, "bar", tenMinsAgo),
			},
			incoming: []ApplicationCondition{
				testCond(ApplicationConditionSharedResourceWarning, "bar", tenMinsAgo),
			},
			evaluatedTypes: map[ApplicationConditionType]bool{
				ApplicationConditionInvalidSpecError:      true,
				ApplicationConditionSharedResourceWarning: true,
			},
			expected: []ApplicationCondition{
				testCond(ApplicationConditionSharedResourceWarning, "bar", tenMinsAgo),
			},
			validate: func(t *testing.T, a *Application) {
				t.Helper()
				assert.Equal(t, tenMinsAgo.Time, a.Status.Conditions[0].LastTransitionTime.Time)
			},
		},
		{
			name: "all conditions cleared",
			existing: []ApplicationCondition{
				testCond(ApplicationConditionInvalidSpecError, "foo", fiveMinsAgo),
				testCond(ApplicationConditionSharedResourceWarning, "bar", tenMinsAgo),
			},
			incoming: []ApplicationCondition{},
			evaluatedTypes: map[ApplicationConditionType]bool{
				ApplicationConditionInvalidSpecError:      true,
				ApplicationConditionSharedResourceWarning: true,
			},
			expected: []ApplicationCondition{},
		},
		{
			name: "existing condition lastTransitionTime preserved",
			existing: []ApplicationCondition{
				testCond(ApplicationConditionInvalidSpecError, "foo", tenMinsAgo),
				testCond(ApplicationConditionSharedResourceWarning, "bar", tenMinsAgo),
			},
			incoming: []ApplicationCondition{
				testCond(ApplicationConditionInvalidSpecError, "foo", fiveMinsAgo),
				testCond(ApplicationConditionSharedResourceWarning, "bar", fiveMinsAgo),
			},
			evaluatedTypes: map[ApplicationConditionType]bool{
				ApplicationConditionInvalidSpecError:      true,
				ApplicationConditionSharedResourceWarning: true,
			},
			expected: []ApplicationCondition{
				testCond(ApplicationConditionInvalidSpecError, "foo", tenMinsAgo),
				testCond(ApplicationConditionSharedResourceWarning, "bar", tenMinsAgo),
			},
			validate: func(t *testing.T, a *Application) {
				t.Helper()
				assert.Equal(t, tenMinsAgo.Time, a.Status.Conditions[0].LastTransitionTime.Time)
				assert.Equal(t, tenMinsAgo.Time, a.Status.Conditions[1].LastTransitionTime.Time)
			},
		},
		{
			name: "existing condition lastTransitionTime updated if message changed",
			existing: []ApplicationCondition{
				testCond(ApplicationConditionInvalidSpecError, "foo", tenMinsAgo),
				testCond(ApplicationConditionSharedResourceWarning, "bar", tenMinsAgo),
			},
			incoming: []ApplicationCondition{
				testCond(ApplicationConditionInvalidSpecError, "foo", fiveMinsAgo),
				testCond(ApplicationConditionSharedResourceWarning, "bar changed message", fiveMinsAgo),
			},
			evaluatedTypes: map[ApplicationConditionType]bool{
				ApplicationConditionInvalidSpecError:      true,
				ApplicationConditionSharedResourceWarning: true,
			},
			expected: []ApplicationCondition{
				testCond(ApplicationConditionInvalidSpecError, "foo", tenMinsAgo),
				testCond(ApplicationConditionSharedResourceWarning, "bar changed message", fiveMinsAgo),
			},
			validate: func(t *testing.T, a *Application) {
				t.Helper()
				assert.Equal(t, tenMinsAgo.Time, a.Status.Conditions[0].LastTransitionTime.Time)
				assert.Equal(t, fiveMinsAgo.Time, a.Status.Conditions[1].LastTransitionTime.Time)
			},
		},
		{
			name: "unevaluated condition types preserved",
			existing: []ApplicationCondition{
				testCond(ApplicationConditionInvalidSpecError, "foo", fiveMinsAgo),
				testCond(ApplicationConditionSharedResourceWarning, "bar", tenMinsAgo),
			},
			incoming: []ApplicationCondition{},
			evaluatedTypes: map[ApplicationConditionType]bool{
				ApplicationConditionInvalidSpecError: true,
			},
			expected: []ApplicationCondition{
				testCond(ApplicationConditionSharedResourceWarning, "bar", tenMinsAgo),
			},
			validate: func(t *testing.T, a *Application) {
				t.Helper()
				assert.Equal(t, tenMinsAgo.Time, a.Status.Conditions[0].LastTransitionTime.Time)
			},
		},
	}
	for _, tt := range tests {
		t.Run(tt.name, func(t *testing.T) {
			a := newTestApp()
			a.Status.Conditions = tt.existing
			a.Status.SetConditions(tt.incoming, tt.evaluatedTypes)
			assertConditions(t, tt.expected, a.Status.Conditions)
			if tt.validate != nil {
				tt.validate(t, a)
			}
		})
	}
}

// assertConditions compares two arrays of conditions without their timestamps, which may be
// difficult to strictly assert on as they can use time.Now(). Elements in each array are assumed
// to match positions.
func assertConditions(t *testing.T, expected []ApplicationCondition, actual []ApplicationCondition) {
	t.Helper()
	assert.Equal(t, len(expected), len(actual))
	for i := range expected {
		assert.Equal(t, expected[i].Type, actual[i].Type)
		assert.Equal(t, expected[i].Message, actual[i].Message)
	}
}

func TestSyncPolicy_IsZero(t *testing.T) {
	var nilPolicy *SyncPolicy
	assert.True(t, nilPolicy.IsZero())
	assert.True(t, (&SyncPolicy{}).IsZero())
	assert.False(t, (&SyncPolicy{Automated: &SyncPolicyAutomated{}}).IsZero())
	assert.False(t, (&SyncPolicy{SyncOptions: SyncOptions{""}}).IsZero())
	assert.False(t, (&SyncPolicy{Retry: &RetryStrategy{}}).IsZero())
}

func TestSyncOptions_HasOption(t *testing.T) {
	var nilOptions SyncOptions
	assert.False(t, nilOptions.HasOption("a=1"))
	assert.False(t, (&SyncOptions{}).HasOption("a=1"))
	assert.True(t, (&SyncOptions{"a=1"}).HasOption("a=1"))
}

func TestSyncOptions_AddOption(t *testing.T) {
	options := SyncOptions{}
	assert.Len(t, options.AddOption("a=1"), 1)
	assert.Len(t, options.AddOption("a=1").AddOption("a=1"), 1)
}

func TestSyncOptions_RemoveOption(t *testing.T) {
	options := SyncOptions{"a=1"}
	assert.Empty(t, options.RemoveOption("a=1"))
	assert.Empty(t, options.RemoveOption("a=1").RemoveOption("a=1"))
}

func TestRevisionHistories_Trunc(t *testing.T) {
	assert.Empty(t, RevisionHistories{}.Trunc(1))
	assert.Len(t, RevisionHistories{{}}.Trunc(1), 1)
	assert.Len(t, RevisionHistories{{}, {}}.Trunc(1), 1)
	// keep the last element, even with longer list
	assert.Equal(t, RevisionHistories{{Revision: "my-revision"}}, RevisionHistories{{}, {}, {Revision: "my-revision"}}.Trunc(1))
}

func TestApplicationSpec_GetRevisionHistoryLimit(t *testing.T) {
	// default
	assert.Equal(t, 10, ApplicationSpec{}.GetRevisionHistoryLimit())
	// configured
	n := int64(11)
	assert.Equal(t, 11, ApplicationSpec{RevisionHistoryLimit: &n}.GetRevisionHistoryLimit())
}

func TestProjectNormalize(t *testing.T) {
	issuedAt := int64(1)
	secondIssuedAt := issuedAt + 1
	thirdIssuedAt := secondIssuedAt + 1
	fourthIssuedAt := thirdIssuedAt + 1

	testTokens := []JWTToken{{ID: "1", IssuedAt: issuedAt}, {ID: "2", IssuedAt: secondIssuedAt}}
	tokensByRole := make(map[string]JWTTokens)
	tokensByRole["test-role"] = JWTTokens{Items: testTokens}

	testTokens2 := []JWTToken{{IssuedAt: issuedAt}, {IssuedAt: thirdIssuedAt}, {IssuedAt: fourthIssuedAt}}

	t.Run("EmptyRolesToken", func(t *testing.T) {
		p := AppProject{Spec: AppProjectSpec{}}
		needNormalize := p.NormalizeJWTTokens()
		assert.False(t, needNormalize)
		assert.Nil(t, p.Spec.Roles)
		assert.Nil(t, p.Status.JWTTokensByRole)
	})
	t.Run("HasRoles_NoTokens", func(t *testing.T) {
		p := AppProject{Spec: AppProjectSpec{Roles: []ProjectRole{{Name: "test-role"}}}}
		needNormalize := p.NormalizeJWTTokens()
		assert.False(t, needNormalize)
	})
	t.Run("SpecRolesToken-StatusRolesTokenEmpty", func(t *testing.T) {
		p := AppProject{Spec: AppProjectSpec{Roles: []ProjectRole{{Name: "test-role", JWTTokens: testTokens}}}}
		needNormalize := p.NormalizeJWTTokens()
		assert.True(t, needNormalize)
		assert.ElementsMatch(t, p.Spec.Roles[0].JWTTokens, p.Status.JWTTokensByRole["test-role"].Items)
	})
	t.Run("SpecRolesEmpty-StatusRolesToken", func(t *testing.T) {
		p := AppProject{
			Spec:   AppProjectSpec{Roles: []ProjectRole{{Name: "test-role"}}},
			Status: AppProjectStatus{JWTTokensByRole: tokensByRole},
		}
		needNormalize := p.NormalizeJWTTokens()
		assert.True(t, needNormalize)
		assert.ElementsMatch(t, p.Spec.Roles[0].JWTTokens, p.Status.JWTTokensByRole["test-role"].Items)
	})
	t.Run("SpecRolesToken-StatusRolesToken-Same", func(t *testing.T) {
		p := AppProject{
			Spec:   AppProjectSpec{Roles: []ProjectRole{{Name: "test-role", JWTTokens: testTokens}}},
			Status: AppProjectStatus{JWTTokensByRole: tokensByRole},
		}
		needNormalize := p.NormalizeJWTTokens()
		assert.False(t, needNormalize)
		assert.ElementsMatch(t, p.Spec.Roles[0].JWTTokens, p.Status.JWTTokensByRole["test-role"].Items)
	})
	t.Run("SpecRolesToken-StatusRolesToken-DifferentToken", func(t *testing.T) {
		p := AppProject{
			Spec:   AppProjectSpec{Roles: []ProjectRole{{Name: "test-role", JWTTokens: testTokens2}}},
			Status: AppProjectStatus{JWTTokensByRole: tokensByRole},
		}
		needNormalize := p.NormalizeJWTTokens()
		assert.True(t, needNormalize)
		assert.ElementsMatch(t, p.Spec.Roles[0].JWTTokens, p.Status.JWTTokensByRole["test-role"].Items)
	})
	t.Run("SpecRolesToken-StatusRolesToken-DifferentRole", func(t *testing.T) {
		jwtTokens0 := []JWTToken{{IssuedAt: issuedAt}}
		jwtTokens1 := []JWTToken{{IssuedAt: issuedAt}, {IssuedAt: secondIssuedAt}}
		p := AppProject{
			Spec: AppProjectSpec{Roles: []ProjectRole{
				{Name: "test-role", JWTTokens: jwtTokens0},
				{Name: "test-role1", JWTTokens: jwtTokens1},
				{Name: "test-role2"},
			}},
			Status: AppProjectStatus{JWTTokensByRole: tokensByRole},
		}
		needNormalize := p.NormalizeJWTTokens()
		assert.True(t, needNormalize)
		assert.ElementsMatch(t, p.Spec.Roles[0].JWTTokens, p.Status.JWTTokensByRole["test-role"].Items)
		assert.ElementsMatch(t, p.Spec.Roles[1].JWTTokens, p.Status.JWTTokensByRole["test-role1"].Items)
		assert.ElementsMatch(t, p.Spec.Roles[2].JWTTokens, p.Status.JWTTokensByRole["test-role2"].Items)
	})
}

func TestRetryStrategy_NextRetryAtDefaultBackoff(t *testing.T) {
	retry := RetryStrategy{}
	now := time.Now()
	expectedTimes := map[int]time.Time{
		0:   now.Add(5 * time.Second),
		1:   now.Add(10 * time.Second),
		2:   now.Add(20 * time.Second),
		3:   now.Add(40 * time.Second),
		4:   now.Add(80 * time.Second),
		80:  now.Add(DefaultSyncRetryMaxDuration),
		100: now.Add(DefaultSyncRetryMaxDuration),
	}

	for i, expected := range expectedTimes {
		retryAt, err := retry.NextRetryAt(now, int64(i))
		require.NoError(t, err)
		assert.Equal(t, expected.Format(time.RFC850), retryAt.Format(time.RFC850))
	}
}

func TestRetryStrategy_NextRetryAtCustomBackoff(t *testing.T) {
	retry := RetryStrategy{
		Backoff: &Backoff{
			Duration:    "2s",
			Factor:      ptr.To(int64(3)),
			MaxDuration: "1m",
		},
	}
	now := time.Now()
	expectedTimes := []time.Time{
		now.Add(2 * time.Second),
		now.Add(6 * time.Second),
		now.Add(18 * time.Second),
		now.Add(54 * time.Second),
		now.Add(60 * time.Second),
	}

	for i, expected := range expectedTimes {
		retryAt, err := retry.NextRetryAt(now, int64(i))
		require.NoError(t, err)
		assert.Equal(t, expected.Format(time.RFC850), retryAt.Format(time.RFC850))
	}
}

func TestSourceAllowsConcurrentProcessing_KustomizeParams(t *testing.T) {
	t.Run("Has NameSuffix", func(t *testing.T) {
		src := ApplicationSource{Path: ".", Kustomize: &ApplicationSourceKustomize{
			NameSuffix: "test",
		}}

		assert.False(t, src.AllowsConcurrentProcessing())
	})

	t.Run("Has CommonAnnotations", func(t *testing.T) {
		src := ApplicationSource{Path: ".", Kustomize: &ApplicationSourceKustomize{
			CommonAnnotations: map[string]string{"foo": "bar"},
		}}

		assert.False(t, src.AllowsConcurrentProcessing())
	})

	t.Run("Has Patches", func(t *testing.T) {
		src := ApplicationSource{Path: ".", Kustomize: &ApplicationSourceKustomize{
			Patches: KustomizePatches{{
				Path: "test",
			}},
		}}

		assert.False(t, src.AllowsConcurrentProcessing())
	})
}

func TestUnSetCascadedDeletion(t *testing.T) {
	a := &Application{
		ObjectMeta: metav1.ObjectMeta{
			Name: "test",
			Finalizers: []string{
				"alpha",
				ForegroundPropagationPolicyFinalizer,
				"beta",
				BackgroundPropagationPolicyFinalizer,
				"gamma",
			},
		},
	}
	a.UnSetCascadedDeletion()
	assert.ElementsMatch(t, []string{"alpha", "beta", "gamma"}, a.GetFinalizers())
}

func TestRemoveEnvEntry(t *testing.T) {
	t.Run("Remove element from the list", func(t *testing.T) {
		plugins := &ApplicationSourcePlugin{
			Name: "test",
			Env: Env{
				&EnvEntry{"foo", "bar"},
				&EnvEntry{"alpha", "beta"},
				&EnvEntry{"gamma", "delta"},
			},
		}
		require.NoError(t, plugins.RemoveEnvEntry("alpha"))
		want := Env{&EnvEntry{"foo", "bar"}, &EnvEntry{"gamma", "delta"}}
		assert.Equal(t, want, plugins.Env)
	})
	t.Run("Remove only element from the list", func(t *testing.T) {
		plugins := &ApplicationSourcePlugin{
			Name: "test",
			Env:  Env{&EnvEntry{"foo", "bar"}},
		}
		require.NoError(t, plugins.RemoveEnvEntry("foo"))
		assert.Equal(t, Env{}, plugins.Env)
	})
	t.Run("Remove unknown element from the list", func(t *testing.T) {
		plugins := &ApplicationSourcePlugin{
			Name: "test",
			Env:  Env{&EnvEntry{"foo", "bar"}},
		}
		err := plugins.RemoveEnvEntry("key")
		require.EqualError(t, err, `unable to find env variable with key "key" for plugin "test"`)
		err = plugins.RemoveEnvEntry("bar")
		require.EqualError(t, err, `unable to find env variable with key "bar" for plugin "test"`)
		assert.Equal(t, Env{&EnvEntry{"foo", "bar"}}, plugins.Env)
	})
	t.Run("Remove element from an empty list", func(t *testing.T) {
		plugins := &ApplicationSourcePlugin{Name: "test"}
		err := plugins.RemoveEnvEntry("key")
		require.EqualError(t, err, `unable to find env variable with key "key" for plugin "test"`)
	})
}

func TestOrphanedResourcesMonitorSettings_IsWarn(t *testing.T) {
	settings := OrphanedResourcesMonitorSettings{}
	assert.False(t, settings.IsWarn())

	settings.Warn = ptr.To(false)
	assert.False(t, settings.IsWarn())

	settings.Warn = ptr.To(true)
	assert.True(t, settings.IsWarn())
}

func Test_isValidPolicyObject(t *testing.T) {
	policyTests := []struct {
		name    string
		policy  string
		isValid bool
	}{
		{
			name:    "policy with full wildcard",
			policy:  "some-project/*",
			isValid: true,
		},
		{
			name:    "policy with specified project and application",
			policy:  "some-project/some-application",
			isValid: true,
		},
		{
			name:    "policy with full wildcard namespace and application",
			policy:  "some-project/*/*",
			isValid: true,
		},
		{
			name:    "policy with wildcard namespace and specified application",
			policy:  "some-project/*/some-application",
			isValid: true,
		},
		{
			name:    "policy with specified namespace and wildcard application",
			policy:  "some-project/some-namespace/*",
			isValid: true,
		},
		{
			name:    "policy with wildcard prefix namespace and specified application",
			policy:  "some-project/some-name*/some-application",
			isValid: true,
		},
		{
			name:    "policy with specified namespace and wildcard prefixed application",
			policy:  "some-project/some-namespace/some-app*",
			isValid: true,
		},
		{
			name:    "policy with valid namespace and application",
			policy:  "some-project/some-namespace/some-application",
			isValid: true,
		},
		{
			name:    "policy with invalid namespace character",
			policy:  "some-project/some~namespace/some-application",
			isValid: false,
		},
		{
			name:    "policy with invalid application character",
			policy:  "some-project/some-namespace/some^application",
			isValid: false,
		},
	}

	for _, policyTest := range policyTests {
		assert.Equal(t, policyTest.isValid, isValidObject("some-project", policyTest.policy), policyTest.name)
	}
}

func Test_validatePolicy_projIsNotRegex(t *testing.T) {
	// Make sure the "." in "some.project" isn't treated as the regex wildcard.
	err := validatePolicy("some.project", "org-admin", "p, proj:some.project:org-admin, applications, *, some-project/*, allow")
	require.Error(t, err)

	err = validatePolicy("some.project", "org-admin", "p, proj:some.project:org-admin, applications, *, some.project/*, allow")
	require.NoError(t, err)

	err = validatePolicy("some-project", "org-admin", "p, proj:some-project:org-admin, applications, *, some-project/*, allow")
	require.NoError(t, err)
}

func Test_validatePolicy_ValidResource(t *testing.T) {
	err := validatePolicy("some-project", "org-admin", "p, proj:some-project:org-admin, applications, *, some-project/*, allow")
	require.NoError(t, err)
	err = validatePolicy("some-project", "org-admin", "p, proj:some-project:org-admin, repositories, *, some-project/*, allow")
	require.NoError(t, err)
	err = validatePolicy("some-project", "org-admin", "p, proj:some-project:org-admin, clusters, *, some-project/*, allow")
	require.NoError(t, err)
	err = validatePolicy("some-project", "org-admin", "p, proj:some-project:org-admin, exec, *, some-project/*, allow")
	require.NoError(t, err)
	err = validatePolicy("some-project", "org-admin", "p, proj:some-project:org-admin, logs, *, some-project/*, allow")
	require.NoError(t, err)
	err = validatePolicy("some-project", "org-admin", "p, proj:some-project:org-admin, unknown, *, some-project/*, allow")
	require.Error(t, err)
}

func TestEnvsubst(t *testing.T) {
	env := Env{
		&EnvEntry{"foo", "bar"},
	}

	assert.Equal(t, "bar", env.Envsubst("$foo"))
	assert.Equal(t, "$foo", env.Envsubst("$$foo"))
}

func Test_validateGroupName(t *testing.T) {
	tcs := []struct {
		name      string
		groupname string
		isvalid   bool
	}{
		{"Just a double quote", "\"", false},
		{"Just two double quotes", "\"\"", false},
		{"Normal group name", "foo", true},
		{"Quoted with commas", "\"foo,bar,baz\"", true},
		{"Quoted without commas", "\"foo\"", true},
		{"Quoted with leading and trailing whitespace", "  \"foo\" ", false},
		{"Empty group name", "", false},
		{"Empty group name with quotes", "\"\"", false},
		{"Unquoted with comma", "foo,bar,baz", false},
		{"Improperly quoted 1", "\"foo,bar,baz", false},
		{"Improperly quoted 2", "foo,bar,baz\"", false},
		{"Runaway quote in unqouted string", "foo,bar\",baz", false},
		{"Runaway quote in quoted string", "\"foo,\"bar,baz\"", false},
		{"Invalid characters unqouted", "foo\nbar", false},
		{"Invalid characters qouted", "\"foo\nbar\"", false},
		{"Runaway quote 1", "\"foo", false},
		{"Runaway quote 2", "foo\"", false},
	}
	for _, tt := range tcs {
		t.Run(tt.name, func(t *testing.T) {
			err := validateGroupName(tt.groupname)
			if tt.isvalid {
				require.NoError(t, err)
			} else {
				require.Error(t, err)
			}
		})
	}
}

func TestGetCAPath(t *testing.T) {
	temppath := t.TempDir()
	cert, err := os.ReadFile("../../../../test/fixture/certs/argocd-test-server.crt")
	if err != nil {
		panic(err)
	}
	err = os.WriteFile(path.Join(temppath, "foo.example.com"), cert, 0o666)
	if err != nil {
		panic(err)
	}
	t.Setenv(argocdcommon.EnvVarTLSDataPath, temppath)
	validcert := []string{
		"https://foo.example.com",
		"oci://foo.example.com",
		"foo.example.com",
		"foo.example.com/charts",
		"https://foo.example.com:5000",
		"foo.example.com:5000",
		"foo.example.com:5000/charts",
		"ssh://foo.example.com",
	}
	invalidpath := []string{
		"https://bar.example.com",
		"oci://bar.example.com",
		"bar.example.com",
		"ssh://bar.example.com",
		"git@foo.example.com:organization/reponame.git",
		"ssh://git@foo.example.com:organization/reponame.git",
		"/some/invalid/thing",
		"../another/invalid/thing",
		"./also/invalid",
		"$invalid/as/well",
		"..",
		"://invalid",
	}

	for _, str := range validcert {
		path := getCAPath(str)
		assert.NotEmpty(t, path)
	}
	for _, str := range invalidpath {
		path := getCAPath(str)
		assert.Empty(t, path)
	}
}

func TestAppProjectIsSourceNamespacePermitted(t *testing.T) {
	app1 := &Application{
		ObjectMeta: metav1.ObjectMeta{
			Name:      "app1",
			Namespace: "argocd",
		},
		Spec: ApplicationSpec{},
	}
	app2 := &Application{
		ObjectMeta: metav1.ObjectMeta{
			Name:      "app2",
			Namespace: "some-ns",
		},
		Spec: ApplicationSpec{},
	}
	app3 := &Application{
		ObjectMeta: metav1.ObjectMeta{
			Name:      "app2",
			Namespace: "",
		},
		Spec: ApplicationSpec{},
	}
	app4 := &Application{
		ObjectMeta: metav1.ObjectMeta{
			Name:      "app2",
			Namespace: "other-ns",
		},
		Spec: ApplicationSpec{},
	}
	app5 := &Application{
		ObjectMeta: metav1.ObjectMeta{
			Name:      "app2",
			Namespace: "some-ns1",
		},
		Spec: ApplicationSpec{},
	}
	app6 := &Application{
		ObjectMeta: metav1.ObjectMeta{
			Name:      "app2",
			Namespace: "some-ns2",
		},
		Spec: ApplicationSpec{},
	}
	app7 := &Application{
		ObjectMeta: metav1.ObjectMeta{
			Name:      "app2",
			Namespace: "someotherns",
		},
		Spec: ApplicationSpec{},
	}
	t.Run("App in same namespace as controller", func(t *testing.T) {
		proj := &AppProject{
			ObjectMeta: metav1.ObjectMeta{
				Name:      "default",
				Namespace: "argocd",
			},
			Spec: AppProjectSpec{
				SourceNamespaces: []string{"other-ns"},
			},
		}
		// app1 is installed to argocd namespace, controller as well
		assert.True(t, proj.IsAppNamespacePermitted(app1, "argocd"))
		// app2 is installed to some-ns namespace, controller as well
		assert.True(t, proj.IsAppNamespacePermitted(app2, "some-ns"))
		// app3 has no namespace set, so will be implicitly created in controller's namespace
		assert.True(t, proj.IsAppNamespacePermitted(app3, "argocd"))
	})
	t.Run("App not permitted when sourceNamespaces is empty", func(t *testing.T) {
		proj := &AppProject{
			ObjectMeta: metav1.ObjectMeta{
				Name:      "default",
				Namespace: "argocd",
			},
			Spec: AppProjectSpec{
				SourceNamespaces: []string{},
			},
		}
		// app1 is installed to argocd namespace
		assert.True(t, proj.IsAppNamespacePermitted(app1, "argocd"))
		// app2 is installed to some-ns, controller running in argocd
		assert.False(t, proj.IsAppNamespacePermitted(app2, "argocd"))
	})

	t.Run("App permitted when sourceNamespaces has app namespace", func(t *testing.T) {
		proj := &AppProject{
			ObjectMeta: metav1.ObjectMeta{
				Name:      "default",
				Namespace: "argocd",
			},
			Spec: AppProjectSpec{
				SourceNamespaces: []string{"some-ns"},
			},
		}
		// app2 is installed to some-ns, controller running in argocd
		assert.True(t, proj.IsAppNamespacePermitted(app2, "argocd"))
		// app4 is installed to other-ns, controller running in argocd
		assert.False(t, proj.IsAppNamespacePermitted(app4, "argocd"))
	})

	t.Run("App permitted by glob pattern", func(t *testing.T) {
		proj := &AppProject{
			ObjectMeta: metav1.ObjectMeta{
				Name:      "default",
				Namespace: "argocd",
			},
			Spec: AppProjectSpec{
				SourceNamespaces: []string{"some-*"},
			},
		}
		// app5 is installed to some-ns1, controller running in argocd
		assert.True(t, proj.IsAppNamespacePermitted(app5, "argocd"))
		// app6 is installed to some-ns2, controller running in argocd
		assert.True(t, proj.IsAppNamespacePermitted(app6, "argocd"))
		// app7 is installed to someotherns, controller running in argocd
		assert.False(t, proj.IsAppNamespacePermitted(app7, "argocd"))
	})
}

func Test_RBACName(t *testing.T) {
	testApp := func(namespace, project string) *Application {
		return &Application{
			ObjectMeta: metav1.ObjectMeta{
				Name:      "test-app",
				Namespace: namespace,
			},
			Spec: ApplicationSpec{
				Project: project,
			},
		}
	}
	t.Run("App in same namespace as controller when ns is argocd", func(t *testing.T) {
		a := testApp("argocd", "default")
		assert.Equal(t, "default/test-app", a.RBACName("argocd"))
	})
	t.Run("App in same namespace as controller when ns is not argocd", func(t *testing.T) {
		a := testApp("some-ns", "default")
		assert.Equal(t, "default/test-app", a.RBACName("some-ns"))
	})
	t.Run("App in different namespace as controller when ns is argocd", func(t *testing.T) {
		a := testApp("some-ns", "default")
		assert.Equal(t, "default/some-ns/test-app", a.RBACName("argocd"))
	})
	t.Run("App in different namespace as controller when ns is not argocd", func(t *testing.T) {
		a := testApp("some-ns", "default")
		assert.Equal(t, "default/some-ns/test-app", a.RBACName("other-ns"))
	})
	t.Run("App in same namespace as controller when project is not yet set", func(t *testing.T) {
		a := testApp("argocd", "")
		assert.Equal(t, "default/test-app", a.RBACName("argocd"))
	})
	t.Run("App in same namespace as controller when ns is not yet set", func(t *testing.T) {
		a := testApp("", "")
		assert.Equal(t, "default/test-app", a.RBACName("argocd"))
	})
}

func TestGetSummary(t *testing.T) {
	tree := ApplicationTree{}
	app := newTestApp()

	summary := tree.GetSummary(app)
	assert.Empty(t, summary.ExternalURLs)

	const annotationName = argocdcommon.AnnotationKeyLinkPrefix + "/my-link"
	const url = "https://example.com"
	app.Annotations = make(map[string]string)
	app.Annotations[annotationName] = url

	summary = tree.GetSummary(app)
	assert.Len(t, summary.ExternalURLs, 1)
	assert.Equal(t, url, summary.ExternalURLs[0])
}

func TestApplicationSourcePluginParameters_Environ_string(t *testing.T) {
	params := ApplicationSourcePluginParameters{
		{
			Name:    "version",
			String_: ptr.To("1.2.3"),
		},
	}
	environ, err := params.Environ()
	require.NoError(t, err)
	assert.Len(t, environ, 2)
	assert.Contains(t, environ, "PARAM_VERSION=1.2.3")
	paramsJson, err := json.Marshal(params)
	require.NoError(t, err)
	assert.Contains(t, environ, fmt.Sprintf("ARGOCD_APP_PARAMETERS=%s", paramsJson))
}

func TestApplicationSourcePluginParameters_Environ_array(t *testing.T) {
	params := ApplicationSourcePluginParameters{
		{
			Name:          "dependencies",
			OptionalArray: &OptionalArray{Array: []string{"redis", "minio"}},
		},
	}
	environ, err := params.Environ()
	require.NoError(t, err)
	assert.Len(t, environ, 3)
	assert.Contains(t, environ, "PARAM_DEPENDENCIES_0=redis")
	assert.Contains(t, environ, "PARAM_DEPENDENCIES_1=minio")
	paramsJson, err := json.Marshal(params)
	require.NoError(t, err)
	assert.Contains(t, environ, fmt.Sprintf("ARGOCD_APP_PARAMETERS=%s", paramsJson))
}

func TestApplicationSourcePluginParameters_Environ_map(t *testing.T) {
	params := ApplicationSourcePluginParameters{
		{
			Name: "helm-parameters",
			OptionalMap: &OptionalMap{
				Map: map[string]string{
					"image.repo": "quay.io/argoproj/argo-cd",
					"image.tag":  "v2.4.0",
				},
			},
		},
	}
	environ, err := params.Environ()
	require.NoError(t, err)
	assert.Len(t, environ, 3)
	assert.Contains(t, environ, "PARAM_HELM_PARAMETERS_IMAGE_REPO=quay.io/argoproj/argo-cd")
	assert.Contains(t, environ, "PARAM_HELM_PARAMETERS_IMAGE_TAG=v2.4.0")
	paramsJson, err := json.Marshal(params)
	require.NoError(t, err)
	assert.Contains(t, environ, fmt.Sprintf("ARGOCD_APP_PARAMETERS=%s", paramsJson))
}

func TestApplicationSourcePluginParameters_Environ_all(t *testing.T) {
	// Technically there's no rule against specifying multiple types as values. It's up to the CMP how to handle them.
	// Name collisions can happen for the convenience env vars. When in doubt, CMP authors should use the JSON env var.
	params := ApplicationSourcePluginParameters{
		{
			Name:    "some-name",
			String_: ptr.To("1.2.3"),
			OptionalArray: &OptionalArray{
				Array: []string{"redis", "minio"},
			},
			OptionalMap: &OptionalMap{
				Map: map[string]string{
					"image.repo": "quay.io/argoproj/argo-cd",
					"image.tag":  "v2.4.0",
				},
			},
		},
	}
	environ, err := params.Environ()
	require.NoError(t, err)
	assert.Len(t, environ, 6)
	assert.Contains(t, environ, "PARAM_SOME_NAME=1.2.3")
	assert.Contains(t, environ, "PARAM_SOME_NAME_0=redis")
	assert.Contains(t, environ, "PARAM_SOME_NAME_1=minio")
	assert.Contains(t, environ, "PARAM_SOME_NAME_IMAGE_REPO=quay.io/argoproj/argo-cd")
	assert.Contains(t, environ, "PARAM_SOME_NAME_IMAGE_TAG=v2.4.0")
	paramsJson, err := json.Marshal(params)
	require.NoError(t, err)
	assert.Contains(t, environ, fmt.Sprintf("ARGOCD_APP_PARAMETERS=%s", paramsJson))
}

func getApplicationSpec() *ApplicationSpec {
	return &ApplicationSpec{
		Source: &ApplicationSource{
			Path: "source",
		}, Sources: ApplicationSources{
			{
				Path: "sources/source1",
			}, {
				Path: "sources/source2",
			},
		},
	}
}

func TestGetSource(t *testing.T) {
	tests := []struct {
		name           string
		hasSources     bool
		hasSource      bool
		appSpec        *ApplicationSpec
		expectedSource ApplicationSource
	}{
		{"GetSource with Source and Sources field present", true, true, getApplicationSpec(), ApplicationSource{Path: "sources/source1"}},
		{"GetSource with only Sources field", true, false, getApplicationSpec(), ApplicationSource{Path: "sources/source1"}},
		{"GetSource with only Source field", false, true, getApplicationSpec(), ApplicationSource{Path: "source"}},
		{"GetSource with no Source and Sources field", false, false, getApplicationSpec(), ApplicationSource{}},
	}
	for _, testCase := range tests {
		testCopy := testCase
		t.Run(testCopy.name, func(t *testing.T) {
			t.Parallel()
			if !testCopy.hasSources {
				testCopy.appSpec.Sources = nil
			}
			if !testCopy.hasSource {
				testCopy.appSpec.Source = nil
			}
			source := testCopy.appSpec.GetSource()
			assert.Equal(t, testCopy.expectedSource, source)
		})
	}
}

func TestGetSources(t *testing.T) {
	tests := []struct {
		name            string
		hasSources      bool
		hasSource       bool
		appSpec         *ApplicationSpec
		expectedSources ApplicationSources
	}{
		{"GetSources with Source and Sources field present", true, true, getApplicationSpec(), ApplicationSources{
			{Path: "sources/source1"},
			{Path: "sources/source2"},
		}},
		{"GetSources with only Sources field", true, false, getApplicationSpec(), ApplicationSources{
			{Path: "sources/source1"},
			{Path: "sources/source2"},
		}},
		{"GetSources with only Source field", false, true, getApplicationSpec(), ApplicationSources{
			{Path: "source"},
		}},
		{"GetSources with no Source and Sources field", false, false, getApplicationSpec(), ApplicationSources{}},
	}
	for _, testCase := range tests {
		testCopy := testCase
		t.Run(testCopy.name, func(t *testing.T) {
			t.Parallel()
			if !testCopy.hasSources {
				testCopy.appSpec.Sources = nil
			}
			if !testCopy.hasSource {
				testCopy.appSpec.Source = nil
			}
			sources := testCopy.appSpec.GetSources()
			assert.Equal(t, testCopy.expectedSources, sources)
		})
	}
}

func TestOptionalArrayEquality(t *testing.T) {
	// Demonstrate that the JSON unmarshalling of an empty array parameter is an OptionalArray with the array field set
	// to an empty array.
	presentButEmpty := `{"array":[]}`
	param := ApplicationSourcePluginParameter{}
	err := json.Unmarshal([]byte(presentButEmpty), &param)
	require.NoError(t, err)
	jsonPresentButEmpty := param.OptionalArray
	// nolint:testifylint
	require.Equal(t, &OptionalArray{Array: []string{}}, jsonPresentButEmpty)

	// We won't simulate the protobuf unmarshalling of an empty array parameter. By experimentation, this is how it's
	// unmarshalled.
	protobufPresentButEmpty := &OptionalArray{Array: nil}

	tests := []struct {
		name     string
		a        *OptionalArray
		b        *OptionalArray
		expected bool
	}{
		{"nil and nil", nil, nil, true},
		{"nil and empty", nil, jsonPresentButEmpty, false},
		{"nil and empty-containing-nil", nil, protobufPresentButEmpty, false},
		{"empty-containing-empty and nil", jsonPresentButEmpty, nil, false},
		{"empty-containing-nil and nil", protobufPresentButEmpty, nil, false},
		{"empty-containing-empty and empty-containing-empty", jsonPresentButEmpty, jsonPresentButEmpty, true},
		{"empty-containing-empty and empty-containing-nil", jsonPresentButEmpty, protobufPresentButEmpty, true},
		{"empty-containing-nil and empty-containing-empty", protobufPresentButEmpty, jsonPresentButEmpty, true},
		{"empty-containing-nil and empty-containing-nil", protobufPresentButEmpty, protobufPresentButEmpty, true},
		{"empty-containing-empty and non-empty", jsonPresentButEmpty, &OptionalArray{Array: []string{"a"}}, false},
		{"non-empty and empty-containing-nil", &OptionalArray{Array: []string{"a"}}, jsonPresentButEmpty, false},
		{"non-empty and non-empty", &OptionalArray{Array: []string{"a"}}, &OptionalArray{Array: []string{"a"}}, true},
		{"non-empty and non-empty different", &OptionalArray{Array: []string{"a"}}, &OptionalArray{Array: []string{"b"}}, false},
	}
	for _, testCase := range tests {
		testCopy := testCase
		t.Run(testCopy.name, func(t *testing.T) {
			t.Parallel()
			assert.Equal(t, testCopy.expected, testCopy.a.Equals(testCopy.b))
		})
	}
}

func TestOptionalMapEquality(t *testing.T) {
	// Demonstrate that the JSON unmarshalling of an empty map parameter is an OptionalMap with the map field set
	// to an empty map.
	presentButEmpty := `{"map":{}}`
	param := ApplicationSourcePluginParameter{}
	err := json.Unmarshal([]byte(presentButEmpty), &param)
	require.NoError(t, err)
	jsonPresentButEmpty := param.OptionalMap
	// nolint:testifylint
	require.Equal(t, &OptionalMap{Map: map[string]string{}}, jsonPresentButEmpty)

	// We won't simulate the protobuf unmarshalling of an empty map parameter. By experimentation, this is how it's
	// unmarshalled.
	protobufPresentButEmpty := &OptionalMap{Map: nil}

	tests := []struct {
		name     string
		a        *OptionalMap
		b        *OptionalMap
		expected bool
	}{
		{"nil and nil", nil, nil, true},
		{"nil and empty-containing-empty", nil, jsonPresentButEmpty, false},
		{"nil and empty-containing-nil", nil, protobufPresentButEmpty, false},
		{"empty-containing-empty and nil", jsonPresentButEmpty, nil, false},
		{"empty-containing-nil and nil", protobufPresentButEmpty, nil, false},
		{"empty-containing-empty and empty-containing-empty", jsonPresentButEmpty, jsonPresentButEmpty, true},
		{"empty-containing-empty and empty-containing-nil", jsonPresentButEmpty, protobufPresentButEmpty, true},
		{"empty-containing-empty and non-empty", jsonPresentButEmpty, &OptionalMap{Map: map[string]string{"a": "b"}}, false},
		{"empty-containing-nil and empty-containing-empty", protobufPresentButEmpty, jsonPresentButEmpty, true},
		{"empty-containing-nil and empty-containing-nil", protobufPresentButEmpty, protobufPresentButEmpty, true},
		{"non-empty and empty-containing-empty", &OptionalMap{Map: map[string]string{"a": "b"}}, jsonPresentButEmpty, false},
		{"non-empty and non-empty", &OptionalMap{Map: map[string]string{"a": "b"}}, &OptionalMap{Map: map[string]string{"a": "b"}}, true},
		{"non-empty and non-empty different", &OptionalMap{Map: map[string]string{"a": "b"}}, &OptionalMap{Map: map[string]string{"a": "c"}}, false},
	}
	for _, testCase := range tests {
		testCopy := testCase
		t.Run(testCopy.name, func(t *testing.T) {
			t.Parallel()
			assert.Equal(t, testCopy.expected, testCopy.a.Equals(testCopy.b))
		})
	}
}

func TestApplicationSpec_GetSourcePtrByIndex(t *testing.T) {
	testCases := []struct {
		name        string
		application ApplicationSpec
		sourceIndex int
		expected    *ApplicationSource
	}{
		{
			name: "HasMultipleSources_ReturnsFirstSource",
			application: ApplicationSpec{
				Sources: []ApplicationSource{
					{RepoURL: "https://github.com/argoproj/test1.git"},
					{RepoURL: "https://github.com/argoproj/test2.git"},
				},
			},
			sourceIndex: 0,
			expected:    &ApplicationSource{RepoURL: "https://github.com/argoproj/test1.git"},
		},
		{
			name: "HasMultipleSources_ReturnsSourceAtIndex",
			application: ApplicationSpec{
				Sources: []ApplicationSource{
					{RepoURL: "https://github.com/argoproj/test1.git"},
					{RepoURL: "https://github.com/argoproj/test2.git"},
				},
			},
			sourceIndex: 1,
			expected:    &ApplicationSource{RepoURL: "https://github.com/argoproj/test2.git"},
		},
		{
			name: "HasSingleSource_ReturnsSource",
			application: ApplicationSpec{
				Source: &ApplicationSource{RepoURL: "https://github.com/argoproj/test.git"},
			},
			sourceIndex: 0,
			expected:    &ApplicationSource{RepoURL: "https://github.com/argoproj/test.git"},
		},
	}

	for _, tc := range testCases {
		t.Run(tc.name, func(t *testing.T) {
			actual := tc.application.GetSourcePtrByIndex(tc.sourceIndex)
			assert.Equal(t, tc.expected, actual)
		})
	}
}

func TestApplicationTree_GetShards(t *testing.T) {
	tree := &ApplicationTree{
		Nodes: []ResourceNode{
			{ResourceRef: ResourceRef{Name: "node 1"}}, {ResourceRef: ResourceRef{Name: "node 2"}}, {ResourceRef: ResourceRef{Name: "node 3"}},
		},
		OrphanedNodes: []ResourceNode{
			{ResourceRef: ResourceRef{Name: "orph-node 1"}}, {ResourceRef: ResourceRef{Name: "orph-node 2"}}, {ResourceRef: ResourceRef{Name: "orph-node 3"}},
		},
		Hosts: []HostInfo{
			{Name: "host 1"}, {Name: "host 2"}, {Name: "host 3"},
		},
	}

	shards := tree.GetShards(2)
	require.Len(t, shards, 5)
	require.Equal(t, &ApplicationTree{
		ShardsCount: 5,
		Nodes: []ResourceNode{
			{ResourceRef: ResourceRef{Name: "node 1"}}, {ResourceRef: ResourceRef{Name: "node 2"}},
		},
	}, shards[0])
	require.Equal(t, &ApplicationTree{
		Nodes:         []ResourceNode{{ResourceRef: ResourceRef{Name: "node 3"}}},
		OrphanedNodes: []ResourceNode{{ResourceRef: ResourceRef{Name: "orph-node 1"}}},
	}, shards[1])
	require.Equal(t, &ApplicationTree{
		OrphanedNodes: []ResourceNode{{ResourceRef: ResourceRef{Name: "orph-node 2"}}, {ResourceRef: ResourceRef{Name: "orph-node 3"}}},
	}, shards[2])
	require.Equal(t, &ApplicationTree{
		Hosts: []HostInfo{{Name: "host 1"}, {Name: "host 2"}},
	}, shards[3])
	require.Equal(t, &ApplicationTree{
		Hosts: []HostInfo{{Name: "host 3"}},
	}, shards[4])
}

func TestApplicationTree_Merge(t *testing.T) {
	tree := &ApplicationTree{}
	tree.Merge(&ApplicationTree{
		ShardsCount: 5,
		Nodes: []ResourceNode{
			{ResourceRef: ResourceRef{Name: "node 1"}}, {ResourceRef: ResourceRef{Name: "node 2"}},
		},
	})
	tree.Merge(&ApplicationTree{
		Nodes:         []ResourceNode{{ResourceRef: ResourceRef{Name: "node 3"}}},
		OrphanedNodes: []ResourceNode{{ResourceRef: ResourceRef{Name: "orph-node 1"}}},
	})
	tree.Merge(&ApplicationTree{
		OrphanedNodes: []ResourceNode{{ResourceRef: ResourceRef{Name: "orph-node 2"}}, {ResourceRef: ResourceRef{Name: "orph-node 3"}}},
	})
	tree.Merge(&ApplicationTree{
		Hosts: []HostInfo{{Name: "host 1"}, {Name: "host 2"}},
	})
	tree.Merge(&ApplicationTree{
		Hosts: []HostInfo{{Name: "host 3"}},
	})
	require.Equal(t, &ApplicationTree{
		Nodes: []ResourceNode{
			{ResourceRef: ResourceRef{Name: "node 1"}}, {ResourceRef: ResourceRef{Name: "node 2"}}, {ResourceRef: ResourceRef{Name: "node 3"}},
		},
		OrphanedNodes: []ResourceNode{
			{ResourceRef: ResourceRef{Name: "orph-node 1"}}, {ResourceRef: ResourceRef{Name: "orph-node 2"}}, {ResourceRef: ResourceRef{Name: "orph-node 3"}},
		},
		Hosts: []HostInfo{
			{Name: "host 1"}, {Name: "host 2"}, {Name: "host 3"},
		},
	}, tree)
}

func TestAppProject_ValidateDestinationServiceAccount(t *testing.T) {
	testData := []struct {
		server                string
		namespace             string
		defaultServiceAccount string
		expectedErrMsg        string
	}{
		{
			// Given, a project
			// When, a default destination service account with all valid fields is added to it,
			// Then, there is no error.
			server:                "https://192.168.99.100:8443",
			namespace:             "test-ns",
			defaultServiceAccount: "test-sa",
			expectedErrMsg:        "",
		},
		{
			// Given, a project
			// When, a default destination service account with negation glob pattern for server is added,
			// Then, there is an error with appropriate message.
			server:                "!abc",
			namespace:             "test-ns",
			defaultServiceAccount: "test-sa",
			expectedErrMsg:        "server has an invalid format, '!abc'",
		},
		{
			// Given, a project
			// When, a default destination service account with empty namespace is added to it,
			// Then, there is no error.
			server:                "https://192.168.99.100:8443",
			namespace:             "",
			defaultServiceAccount: "test-sa",
			expectedErrMsg:        "",
		},
		{
			// Given, a project,
			// When, a default destination service account with negation glob pattern for server is added,
			// Then, there is an error with appropriate message.
			server:                "!*",
			namespace:             "test-ns",
			defaultServiceAccount: "test-sa",
			expectedErrMsg:        "server has an invalid format, '!*'",
		},
		{
			// Given, a project,
			// When, a default destination service account with negation glob pattern for namespace is added,
			// Then, there is an error with appropriate message.
			server:                "https://192.168.99.100:8443",
			namespace:             "!*",
			defaultServiceAccount: "test-sa",
			expectedErrMsg:        "namespace has an invalid format, '!*'",
		},
		{
			// Given, a project,
			// When, a default destination service account with negation glob pattern for namespace is added,
			// Then, there is an error with appropriate message.
			server:                "https://192.168.99.100:8443",
			namespace:             "!abc",
			defaultServiceAccount: "test-sa",
			expectedErrMsg:        "namespace has an invalid format, '!abc'",
		},
		{
			// Given, a project,
			// When, a default destination service account with empty service account is added,
			// Then, there is an error with appropriate message.
			server:                "https://192.168.99.100:8443",
			namespace:             "test-ns",
			defaultServiceAccount: "",
			expectedErrMsg:        "defaultServiceAccount has an invalid format, ''",
		},
		{
			// Given, a project,
			// When, a default destination service account with service account having just white spaces is added,
			// Then, there is an error with appropriate message.
			server:                "https://192.168.99.100:8443",
			namespace:             "test-ns",
			defaultServiceAccount: "   ",
			expectedErrMsg:        "defaultServiceAccount has an invalid format, '   '",
		},
		{
			// Given, a project,
			// When, a default destination service account with service account having backwards slash char is added,
			// Then, there is an error with appropriate message.
			server:                "https://192.168.99.100:8443",
			namespace:             "test-ns",
			defaultServiceAccount: "test\\sa",
			expectedErrMsg:        "defaultServiceAccount has an invalid format, 'test\\sa'",
		},
		{
			// Given, a project,
			// When, a default destination service account with service account having forward slash char is added,
			// Then, there is an error with appropriate message.
			server:                "https://192.168.99.100:8443",
			namespace:             "test-ns",
			defaultServiceAccount: "test/sa",
			expectedErrMsg:        "defaultServiceAccount has an invalid format, 'test/sa'",
		},
		{
			// Given, a project,
			// When, a default destination service account with service account having square braces char is added,
			// Then, there is an error with appropriate message.
			server:                "https://192.168.99.100:8443",
			namespace:             "test-ns",
			defaultServiceAccount: "[test-sa]",
			expectedErrMsg:        "defaultServiceAccount has an invalid format, '[test-sa]'",
		},
		{
			// Given, a project,
			// When, a default destination service account with service account having curly braces char is added,
			// Then, there is an error with appropriate message.
			server:                "https://192.168.99.100:8443",
			namespace:             "test-ns",
			defaultServiceAccount: "{test-sa}",
			expectedErrMsg:        "defaultServiceAccount has an invalid format, '{test-sa}'",
		},
		{
			// Given, a project,
			// When, a default destination service account with service account having curly braces char is added,
			// Then, there is an error with appropriate message.
			server:                "[[ech*",
			namespace:             "test-ns",
			defaultServiceAccount: "test-sa",
			expectedErrMsg:        "server has an invalid format, '[[ech*'",
		},
		{
			// Given, a project,
			// When, a default destination service account with service account having curly braces char is added,
			// Then, there is an error with appropriate message.
			server:                "https://192.168.99.100:8443",
			namespace:             "[[ech*",
			defaultServiceAccount: "test-sa",
			expectedErrMsg:        "namespace has an invalid format, '[[ech*'",
		},
	}
	for _, data := range testData {
		proj := AppProject{
			Spec: AppProjectSpec{
				DestinationServiceAccounts: []ApplicationDestinationServiceAccount{
					{
						Server:                data.server,
						Namespace:             data.namespace,
						DefaultServiceAccount: data.defaultServiceAccount,
					},
				},
			},
		}
		err := proj.ValidateProject()
		if data.expectedErrMsg == "" {
			require.NoError(t, err)
		} else {
			require.ErrorContains(t, err, data.expectedErrMsg)
		}
	}
}

func TestCluster_ParseProxyUrl(t *testing.T) {
	testData := []struct {
		url            string
		expectedErrMsg string
	}{
		{
			url:            "https://192.168.99.100:8443",
			expectedErrMsg: "",
		},
		{
			url:            "test://!abc",
			expectedErrMsg: "Failed to parse proxy url, unsupported scheme \"test\", must be http, https, or socks5",
		},
		{
			url:            "http://192.168.99.100:8443",
			expectedErrMsg: "",
		},
		{
			url:            "socks5://192.168.99.100:8443",
			expectedErrMsg: "",
		},
	}
	for _, data := range testData {
		_, err := ParseProxyUrl(data.url)
		if data.expectedErrMsg == "" {
			require.NoError(t, err)
		} else {
			require.ErrorContains(t, err, data.expectedErrMsg)
		}
	}
}<|MERGE_RESOLUTION|>--- conflicted
+++ resolved
@@ -235,15 +235,11 @@
 					Destinations: data.projDest,
 				},
 			}
-<<<<<<< HEAD
 			destCluster := &Cluster{
 				Server: data.appDest.Server,
 				Name:   data.appDest.Name,
 			}
-			permitted, _ := proj.IsDestinationPermitted(destCluster, data.appDest.Namespace, func(project string) ([]*Cluster, error) {
-=======
-			permitted, _ := proj.IsDestinationPermitted(data.appDest, func(_ string) ([]*Cluster, error) {
->>>>>>> 947a7b84
+			permitted, _ := proj.IsDestinationPermitted(destCluster, data.appDest.Namespace, func(_ string) ([]*Cluster, error) {
 				return []*Cluster{}, nil
 			})
 			assert.Equal(t, data.isPermitted, permitted)
@@ -410,15 +406,11 @@
 				Destinations: data.projDest,
 			},
 		}
-<<<<<<< HEAD
 		destCluster := &Cluster{
 			Server: data.appDest.Server,
 			Name:   data.appDest.Name,
 		}
-		permitted, _ := proj.IsDestinationPermitted(destCluster, data.appDest.Namespace, func(project string) ([]*Cluster, error) {
-=======
-		permitted, _ := proj.IsDestinationPermitted(data.appDest, func(_ string) ([]*Cluster, error) {
->>>>>>> 947a7b84
+		permitted, _ := proj.IsDestinationPermitted(destCluster, data.appDest.Namespace, func(_ string) ([]*Cluster, error) {
 			return []*Cluster{}, nil
 		})
 		assert.Equalf(t, data.isPermitted, permitted, "appDest mismatch for %+v with project destinations %+v", data.appDest, data.projDest)
