--- conflicted
+++ resolved
@@ -2438,12 +2438,7 @@
 		}).
 		When().
 		And(func() {
-<<<<<<< HEAD
-			time.Sleep(3 * time.Second)
 			CheckError(SetEnableManifestGeneration(map[ApplicationSourceType]bool{
-=======
-			SetEnableManifestGeneration(map[ApplicationSourceType]bool{
->>>>>>> 5fc306ed
 				ApplicationSourceTypeKustomize: false,
 			}))
 		}).
