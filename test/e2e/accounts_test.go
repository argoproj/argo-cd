package e2e

import (
	"testing"

	"github.com/stretchr/testify/assert"
	"github.com/stretchr/testify/require"
	"google.golang.org/grpc/codes"
	"google.golang.org/grpc/status"

	"github.com/argoproj/argo-cd/v3/pkg/apiclient/account"
	"github.com/argoproj/argo-cd/v3/pkg/apiclient/session"
	. "github.com/argoproj/argo-cd/v3/test/e2e/fixture"
	accountFixture "github.com/argoproj/argo-cd/v3/test/e2e/fixture/account"
	"github.com/argoproj/argo-cd/v3/util/errors"
	utilio "github.com/argoproj/argo-cd/v3/util/io"
)

func TestCreateAndUseAccount(t *testing.T) {
	ctx := accountFixture.Given(t)
	ctx.
		Name("test").
		When().
		Create().
		Then().
		And(func(account *account.Account, _ error) {
			assert.Equal(t, account.Name, ctx.GetName())
			assert.Equal(t, []string{"login"}, account.Capabilities)
		}).
		When().
		Login().
		Then().
		CurrentUser(func(user *session.GetUserInfoResponse, _ error) {
			assert.True(t, user.LoggedIn)
			assert.Equal(t, user.Username, ctx.GetName())
		})
}

func TestCanIGetLogsAllow(t *testing.T) {
	ctx := accountFixture.Given(t)
	ctx.
		Name("test").
		Project(ProjectName).
		When().
		Create().
		Login().
		SetPermissions([]ACL{
			{
				Resource: "logs",
				Action:   "get",
				Scope:    ProjectName + "/*",
			},
			{
				Resource: "apps",
				Action:   "get",
				Scope:    ProjectName + "/*",
			},
		}, "log-viewer").
		CanIGetLogs().
		Then().
		AndCLIOutput(func(output string, _ error) {
			assert.Contains(t, output, "yes")
		})
}

func TestCanIGetLogsDeny(t *testing.T) {
	ctx := accountFixture.Given(t)
	ctx.
		Name("test").
		When().
		Create().
		Login().
		CanIGetLogs().
		Then().
		AndCLIOutput(func(output string, _ error) {
			assert.Contains(t, output, "no")
		})
}

func TestCreateAndUseAccountCLI(t *testing.T) {
	EnsureCleanState(t)

	output, err := RunCli("account", "list")
	errors.CheckError(err)

	assert.Equal(t, `NAME   ENABLED  CAPABILITIES
admin  true     login`, output)

	errors.CheckError(SetAccounts(map[string][]string{
		"test": {"login", "apiKey"},
	}))

	output, err = RunCli("account", "list")
	errors.CheckError(err)

	assert.Equal(t, `NAME   ENABLED  CAPABILITIES
admin  true     login
test   true     login, apiKey`, output)

	token, err := RunCli("account", "generate-token", "--account", "test")
	errors.CheckError(err)

	assert.NotEmpty(t, token)

<<<<<<< HEAD
	name, err := RunCli("account", "get", "--account", "test", "--output", "name")
	errors.CheckError(err)
=======
	closer, client := testAccountClientset.NewSessionClientOrDie()
	defer utilio.Close(closer)

	info, err := client.GetUserInfo(t.Context(), &session.GetUserInfoRequest{})
	require.NoError(t, err)
>>>>>>> 722da4e7

	assert.Equal(t, "test", name)
}

func TestLoginBadCredentials(t *testing.T) {
	EnsureCleanState(t)

	closer, sessionClient := ArgoCDClientset.NewSessionClientOrDie()
	defer utilio.Close(closer)

	requests := []session.SessionCreateRequest{{
		Username: "user-does-not-exist", Password: "some-password",
	}, {
		Username: "admin", Password: "bad-password",
	}}

	for _, r := range requests {
		_, err := sessionClient.Create(t.Context(), &r)
		require.Error(t, err)
		errStatus, ok := status.FromError(err)
		if !assert.True(t, ok) {
			return
		}
		assert.Equal(t, codes.Unauthenticated, errStatus.Code())
		assert.Equal(t, "Invalid username or password", errStatus.Message())
	}
}<|MERGE_RESOLUTION|>--- conflicted
+++ resolved
@@ -102,16 +102,8 @@
 
 	assert.NotEmpty(t, token)
 
-<<<<<<< HEAD
 	name, err := RunCli("account", "get", "--account", "test", "--output", "name")
 	errors.CheckError(err)
-=======
-	closer, client := testAccountClientset.NewSessionClientOrDie()
-	defer utilio.Close(closer)
-
-	info, err := client.GetUserInfo(t.Context(), &session.GetUserInfoRequest{})
-	require.NoError(t, err)
->>>>>>> 722da4e7
 
 	assert.Equal(t, "test", name)
 }
