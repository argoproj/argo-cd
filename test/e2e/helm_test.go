--- conflicted
+++ resolved
@@ -123,7 +123,6 @@
 		})
 }
 
-<<<<<<< HEAD
 func TestHelmValuesMultipleUnset(t *testing.T) {
 	Given(t).
 		Path("helm").
@@ -146,7 +145,12 @@
 		}).
 		When().
 		AppUnSet("--values", "baz.yml").
-=======
+		Then().
+		And(func(app *Application) {
+			assert.Nil(t, app.Spec.Source.Helm)
+		})
+}
+
 func TestHelmValuesLiteralFileLocal(t *testing.T) {
 	Given(t).
 		Path("helm").
@@ -205,7 +209,6 @@
 		}).
 		When().
 		AppUnSet("--values-literal").
->>>>>>> d89b7d8a
 		Then().
 		And(func(app *Application) {
 			assert.Nil(t, app.Spec.Source.Helm)
