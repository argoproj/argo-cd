package e2e

import (
	"fmt"
	"net"
	"net/http"
	"os"
	"strings"
	"testing"

	"github.com/argoproj/gitops-engine/pkg/health"
	. "github.com/argoproj/gitops-engine/pkg/sync/common"
	"github.com/stretchr/testify/assert"
	corev1 "k8s.io/api/core/v1"

<<<<<<< HEAD
	. "github.com/argoproj/argo-cd/v2/pkg/apis/application/v1alpha1"
	. "github.com/argoproj/argo-cd/v2/test/e2e/fixture"
	. "github.com/argoproj/argo-cd/v2/test/e2e/fixture/app"
	projectFixture "github.com/argoproj/argo-cd/v2/test/e2e/fixture/project"
	. "github.com/argoproj/argo-cd/v2/util/errors"
=======
	. "github.com/argoproj/argo-cd/v3/pkg/apis/application/v1alpha1"
	"github.com/argoproj/argo-cd/v3/test/e2e/fixture"
	. "github.com/argoproj/argo-cd/v3/test/e2e/fixture/app"
	projectFixture "github.com/argoproj/argo-cd/v3/test/e2e/fixture/project"
	"github.com/argoproj/argo-cd/v3/test/e2e/fixture/repos"
	. "github.com/argoproj/argo-cd/v3/util/errors"
	"github.com/argoproj/argo-cd/v3/util/settings"
>>>>>>> f6a84a47
)

func TestHelmHooksAreCreated(t *testing.T) {
	Given(t).
		Path("hook").
		When().
		PatchFile("hook.yaml", `[{"op": "replace", "path": "/metadata/annotations", "value": {"helm.sh/hook": "pre-install"}}]`).
		CreateApp().
		Sync().
		Then().
		Expect(OperationPhaseIs(OperationSucceeded)).
		Expect(HealthIs(health.HealthStatusHealthy)).
		Expect(SyncStatusIs(SyncStatusCodeSynced)).
		Expect(ResourceResultIs(ResourceResult{Version: "v1", Kind: "Pod", Namespace: fixture.DeploymentNamespace(), Name: "hook", Message: "pod/hook created", HookType: HookTypePreSync, HookPhase: OperationSucceeded, SyncPhase: SyncPhasePreSync}))
}

// make sure we treat Helm weights as a sync wave
func TestHelmHookWeight(t *testing.T) {
	Given(t).
		Path("hook").
		When().
		// this create a weird hook, that runs during sync - but before the pod, and because it'll fail - the pod will never be created
		PatchFile("hook.yaml", `[
	{"op": "replace", "path": "/metadata/annotations", "value": {"argocd.argoproj.io/hook": "Sync", "helm.sh/hook-weight": "-1"}},
	{"op": "replace", "path": "/spec/containers/0/command/0", "value": "false"}
]`).
		CreateApp().
		IgnoreErrors().
		Sync().
		Then().
		Expect(OperationPhaseIs(OperationFailed)).
		Expect(ResourceResultNumbering(1))
}

// make sure that execute the delete policy
func TestHelmHookDeletePolicy(t *testing.T) {
	Given(t).
		Path("hook").
		When().
		PatchFile("hook.yaml", `[{"op": "add", "path": "/metadata/annotations/helm.sh~1hook-delete-policy", "value": "hook-succeeded"}]`).
		CreateApp().
		Sync().
		Then().
		Expect(OperationPhaseIs(OperationSucceeded)).
		Expect(ResourceResultNumbering(2)).
		Expect(NotPod(func(p corev1.Pod) bool { return p.Name == "hook" }))
}

func TestDeclarativeHelm(t *testing.T) {
	Given(t).
		Path("helm").
		When().
		Declarative("declarative-apps/app.yaml").
		Sync().
		Then().
		Expect(OperationPhaseIs(OperationSucceeded)).
		Expect(HealthIs(health.HealthStatusHealthy)).
		Expect(SyncStatusIs(SyncStatusCodeSynced))
}

func TestDeclarativeHelmInvalidValuesFile(t *testing.T) {
	Given(t).
		Path("helm").
		When().
		Declarative("declarative-apps/invalid-helm.yaml").
		Then().
		Expect(HealthIs(health.HealthStatusHealthy)).
		Expect(SyncStatusIs(SyncStatusCodeUnknown)).
		Expect(Condition(ApplicationConditionComparisonError, "does-not-exist-values.yaml: no such file or directory"))
}

func TestHelmRepo(t *testing.T) {
	fixture.SkipOnEnv(t, "HELM")
	Given(t).
		CustomCACertAdded().
		HelmRepoAdded("custom-repo").
		RepoURLType(fixture.RepoURLTypeHelm).
		Chart("helm").
		Revision("1.0.0").
		When().
		CreateApp().
		Then().
		When().
		Sync().
		Then().
		Expect(OperationPhaseIs(OperationSucceeded)).
		Expect(HealthIs(health.HealthStatusHealthy)).
		Expect(SyncStatusIs(SyncStatusCodeSynced))
}

func TestHelmValues(t *testing.T) {
	Given(t).
		Path("helm").
		When().
		AddFile("foo.yml", "").
		CreateApp().
		AppSet("--values", "foo.yml").
		Then().
		And(func(app *Application) {
			assert.Equal(t, []string{"foo.yml"}, app.Spec.GetSource().Helm.ValueFiles)
		})
}

func TestHelmIgnoreMissingValueFiles(t *testing.T) {
	Given(t).
		Path("helm").
		When().
		Declarative("declarative-apps/invalid-helm.yaml").
		Then().
		And(func(app *Application) {
			assert.Equal(t, []string{"does-not-exist-values.yaml"}, app.Spec.GetSource().Helm.ValueFiles)
			assert.False(t, app.Spec.GetSource().Helm.IgnoreMissingValueFiles)
		}).
		When().
		AppSet("--ignore-missing-value-files").
		Then().
		And(func(app *Application) {
			assert.True(t, app.Spec.GetSource().Helm.IgnoreMissingValueFiles)
		}).
		When().
		Sync().
		Then().
		Expect(OperationPhaseIs(OperationSucceeded)).
		Expect(HealthIs(health.HealthStatusHealthy)).
		Expect(SyncStatusIs(SyncStatusCodeSynced)).
		When().
		AppUnSet("--ignore-missing-value-files").
		Then().
		And(func(app *Application) {
			assert.False(t, app.Spec.GetSource().Helm.IgnoreMissingValueFiles)
		}).
		When().
		IgnoreErrors().
		Sync().
		Then().
		Expect(ErrorRegex("Error: open .*does-not-exist-values.yaml: no such file or directory", ""))
}

func TestHelmValuesMultipleUnset(t *testing.T) {
	Given(t).
		Path("helm").
		When().
		AddFile("foo.yml", "").
		AddFile("baz.yml", "").
		CreateApp().
		AppSet("--values", "foo.yml", "--values", "baz.yml").
		Then().
		And(func(app *Application) {
			assert.NotNil(t, app.Spec.GetSource().Helm)
			assert.Equal(t, []string{"foo.yml", "baz.yml"}, app.Spec.GetSource().Helm.ValueFiles)
		}).
		When().
		AppUnSet("--values", "foo.yml").
		Then().
		And(func(app *Application) {
			assert.NotNil(t, app.Spec.GetSource().Helm)
			assert.Equal(t, []string{"baz.yml"}, app.Spec.GetSource().Helm.ValueFiles)
		}).
		When().
		AppUnSet("--values", "baz.yml").
		Then().
		And(func(app *Application) {
			assert.Nil(t, app.Spec.GetSource().Helm)
		})
}

func TestHelmValuesLiteralFileLocal(t *testing.T) {
	Given(t).
		Path("helm").
		When().
		CreateApp().
		AppSet("--values-literal-file", "testdata/helm/baz.yaml").
		Then().
		And(func(app *Application) {
			data, err := os.ReadFile("testdata/helm/baz.yaml")
			if err != nil {
				panic(err)
			}
			assert.Equal(t, strings.TrimSuffix(string(data), "\n"), app.Spec.GetSource().Helm.ValuesString())
		}).
		When().
		AppUnSet("--values-literal").
		Then().
		And(func(app *Application) {
			assert.Nil(t, app.Spec.GetSource().Helm)
		})
}

func TestHelmValuesLiteralFileRemote(t *testing.T) {
	sentinel := "a: b"
	serve := func(c chan<- string) {
		// listen on first available dynamic (unprivileged) port
		listener, err := net.Listen("tcp", ":0")
		if err != nil {
			panic(err)
		}

		// send back the address so that it can be used
		c <- listener.Addr().String()
		http.HandleFunc("/", func(w http.ResponseWriter, _ *http.Request) {
			// return the sentinel text at root URL
			fmt.Fprint(w, sentinel)
		})

		panic(http.Serve(listener, nil))
	}
	c := make(chan string, 1)

	// run a local webserver to test data retrieval
	go serve(c)
	address := <-c
	t.Logf("Listening at address: %s", address)

	Given(t).
		Path("helm").
		When().
		CreateApp().
		AppSet("--values-literal-file", "http://"+address).
		Then().
		And(func(app *Application) {
			assert.Equal(t, "a: b", app.Spec.GetSource().Helm.ValuesString())
		}).
		When().
		AppUnSet("--values-literal").
		Then().
		And(func(app *Application) {
			assert.Nil(t, app.Spec.GetSource().Helm)
		})
}

func TestHelmCrdHook(t *testing.T) {
	fixture.SkipOnEnv(t, "HELM")
	Given(t).
		Path("helm-crd").
		When().
		CreateApp().
		Sync().
		Then().
		Expect(OperationPhaseIs(OperationSucceeded)).
		Expect(HealthIs(health.HealthStatusHealthy)).
		Expect(SyncStatusIs(SyncStatusCodeSynced)).
		Expect(ResourceResultNumbering(2))
}

func TestHelmReleaseName(t *testing.T) {
	Given(t).
		Path("helm").
		When().
		CreateApp().
		AppSet("--release-name", "foo").
		Then().
		And(func(app *Application) {
			assert.Equal(t, "foo", app.Spec.GetSource().Helm.ReleaseName)
		})
}

func TestHelmSet(t *testing.T) {
	Given(t).
		Path("helm").
		When().
		CreateApp().
		AppSet("--helm-set", "foo=bar", "--helm-set", "foo=baz", "--helm-set", "app=$ARGOCD_APP_NAME").
		Then().
		And(func(app *Application) {
			assert.Equal(t, []HelmParameter{{Name: "foo", Value: "baz"}, {Name: "app", Value: "$ARGOCD_APP_NAME"}}, app.Spec.GetSource().Helm.Parameters)
		})
}

func TestHelmSetString(t *testing.T) {
	Given(t).
		Path("helm").
		When().
		CreateApp().
		AppSet("--helm-set-string", "foo=bar", "--helm-set-string", "foo=baz", "--helm-set-string", "app=$ARGOCD_APP_NAME").
		Then().
		And(func(app *Application) {
			assert.Equal(t, []HelmParameter{{Name: "foo", Value: "baz", ForceString: true}, {Name: "app", Value: "$ARGOCD_APP_NAME", ForceString: true}}, app.Spec.GetSource().Helm.Parameters)
		})
}

func TestHelmSetFile(t *testing.T) {
	Given(t).
		Path("helm").
		When().
		CreateApp().
		AppSet("--helm-set-file", "foo=bar.yaml", "--helm-set-file", "foo=baz.yaml").
		Then().
		And(func(app *Application) {
			assert.Equal(t, []HelmFileParameter{{Name: "foo", Path: "baz.yaml"}}, app.Spec.GetSource().Helm.FileParameters)
		})
}

// ensure we can use envsubst in "set" variables
func TestHelmSetEnv(t *testing.T) {
	Given(t).
		Path("helm-values").
		When().
		CreateApp().
		AppSet("--helm-set", "foo=$ARGOCD_APP_NAME").
		Sync().
		Then().
		Expect(OperationPhaseIs(OperationSucceeded)).
		Expect(SyncStatusIs(SyncStatusCodeSynced)).
		And(func(_ *Application) {
			assert.Equal(t, fixture.Name(), FailOnErr(fixture.Run(".", "kubectl", "-n", fixture.DeploymentNamespace(), "get", "cm", "my-map", "-o", "jsonpath={.data.foo}")).(string))
		})
}

func TestHelmSetStringEnv(t *testing.T) {
	Given(t).
		Path("helm-values").
		When().
		CreateApp().
		AppSet("--helm-set-string", "foo=$ARGOCD_APP_NAME").
		Sync().
		Then().
		Expect(OperationPhaseIs(OperationSucceeded)).
		Expect(SyncStatusIs(SyncStatusCodeSynced)).
		And(func(_ *Application) {
			assert.Equal(t, fixture.Name(), FailOnErr(fixture.Run(".", "kubectl", "-n", fixture.DeploymentNamespace(), "get", "cm", "my-map", "-o", "jsonpath={.data.foo}")).(string))
		})
}

// make sure kube-version gets passed down to resources
func TestKubeVersion(t *testing.T) {
	fixture.SkipOnEnv(t, "HELM")
	Given(t).
		Path("helm-kube-version").
		When().
		CreateApp().
		Sync().
		Then().
		Expect(SyncStatusIs(SyncStatusCodeSynced)).
		And(func(_ *Application) {
			kubeVersion := FailOnErr(fixture.Run(".", "kubectl", "-n", fixture.DeploymentNamespace(), "get", "cm", "my-map",
				"-o", "jsonpath={.data.kubeVersion}")).(string)
			// Capabilities.KubeVersion defaults to 1.9.0, we assume here you are running a later version
			assert.LessOrEqual(t, fixture.GetVersions().ServerVersion.Format("v%s.%s.0"), kubeVersion)
		}).
		When().
		// Make sure override works.
		AppSet("--helm-kube-version", "999.999.999").
		Sync().
		Then().
		Expect(SyncStatusIs(SyncStatusCodeSynced)).
		And(func(_ *Application) {
			assert.Equal(t, "v999.999.999", FailOnErr(fixture.Run(".", "kubectl", "-n", fixture.DeploymentNamespace(), "get", "cm", "my-map",
				"-o", "jsonpath={.data.kubeVersion}")).(string))
		})
}

// make sure api versions gets passed down to resources
func TestApiVersions(t *testing.T) {
	fixture.SkipOnEnv(t, "HELM")
	Given(t).
		Path("helm-api-versions").
		When().
		CreateApp().
		Sync().
		Then().
		Expect(SyncStatusIs(SyncStatusCodeSynced)).
		And(func(_ *Application) {
			apiVersions := FailOnErr(fixture.Run(".", "kubectl", "-n", fixture.DeploymentNamespace(), "get", "cm", "my-map",
				"-o", "jsonpath={.data.apiVersions}")).(string)
			// The v1 API shouldn't be going anywhere.
			assert.Contains(t, apiVersions, "v1")
		}).
		When().
		// Make sure override works.
		AppSet("--helm-api-versions", "v1/MyTestResource").
		Sync().
		Then().
		Expect(SyncStatusIs(SyncStatusCodeSynced)).
		And(func(_ *Application) {
			apiVersions := FailOnErr(fixture.Run(".", "kubectl", "-n", fixture.DeploymentNamespace(), "get", "cm", "my-map",
				"-o", "jsonpath={.data.apiVersions}")).(string)
			assert.Contains(t, apiVersions, "v1/MyTestResource")
		})
}

func TestHelmNamespaceOverride(t *testing.T) {
	fixture.SkipOnEnv(t, "HELM")
	Given(t).
		Path("helm-namespace").
		When().
		CreateApp().
		Sync().
		Then().
		Expect(SyncStatusIs(SyncStatusCodeSynced)).
		When().
		AppSet("--helm-namespace", "does-not-exist").
		Then().
		// The app should go out of sync, because the resource's target namespace changed.
		Expect(SyncStatusIs(SyncStatusCodeOutOfSync))
}

func TestHelmValuesHiddenDirectory(t *testing.T) {
	fixture.SkipOnEnv(t, "HELM")
	Given(t).
		Path(".hidden-helm").
		When().
		AddFile("foo.yaml", "").
		CreateApp().
		AppSet("--values", "foo.yaml").
		Sync().
		Then().
		Expect(OperationPhaseIs(OperationSucceeded)).
		Expect(HealthIs(health.HealthStatusHealthy)).
		Expect(SyncStatusIs(SyncStatusCodeSynced))
}

func TestHelmWithDependencies(t *testing.T) {
<<<<<<< HEAD
	SkipOnEnv(t, "HELM")

	ctx := Given(t).
		CustomCACertAdded().
		// these are slow tests
		Timeout(30).
		HelmPassCredentials()

	ctx = ctx.HelmRepoAdded("custom-repo")

	ctx.Path("helm-with-dependencies").
		When().
		CreateApp("--helm-version", "").
		Sync().
		Then().
		Expect(SyncStatusIs(SyncStatusCodeSynced))
=======
	fixture.SkipOnEnv(t, "HELM")
	testHelmWithDependencies(t, "helm-with-dependencies", false)
>>>>>>> f6a84a47
}

func TestHelmWithMultipleDependencies(t *testing.T) {
	fixture.SkipOnEnv(t, "HELM")

	Given(t).Path("helm-with-multiple-dependencies").
		CustomCACertAdded().
		// these are slow tests
		Timeout(30).
		HelmHTTPSCredentialsUserPassAdded().
		HelmPassCredentials().
		When().
		CreateApp().
		Sync().
		Then().
		Expect(SyncStatusIs(SyncStatusCodeSynced))
}

func TestHelmDependenciesPermissionDenied(t *testing.T) {
	fixture.SkipOnEnv(t, "HELM")

	projName := "argo-helm-project-denied"
	projectFixture.
		Given(t).
		Name(projName).
		Destination("*,*").
		When().
		Create().
		AddSource(fixture.RepoURL(fixture.RepoURLTypeFile))

	expectedErr := fmt.Sprintf("helm repos localhost:5000/myrepo are not permitted in project '%s'", projName)
	GivenWithSameState(t).
		Project(projName).
		Path("helm-oci-with-dependencies").
		CustomCACertAdded().
		HelmHTTPSCredentialsUserPassAdded().
		HelmPassCredentials().
		When().
		IgnoreErrors().
		CreateApp().
		Then().
		Expect(Error("", expectedErr))

	expectedErr = fmt.Sprintf("helm repos https://localhost:9443/argo-e2e/testdata.git/helm-repo/local, https://localhost:9443/argo-e2e/testdata.git/helm-repo/local2 are not permitted in project '%s'", projName)
	GivenWithSameState(t).
		Project(projName).
		Path("helm-with-multiple-dependencies-permission-denied").
		CustomCACertAdded().
		HelmHTTPSCredentialsUserPassAdded().
		HelmPassCredentials().
		When().
		IgnoreErrors().
		CreateApp().
		Then().
		Expect(Error("", expectedErr))
}

<<<<<<< HEAD
=======
func TestHelmWithDependenciesLegacyRepo(t *testing.T) {
	fixture.SkipOnEnv(t, "HELM")
	testHelmWithDependencies(t, "helm-with-dependencies", true)
}

func testHelmWithDependencies(t *testing.T, chartPath string, legacyRepo bool) {
	t.Helper()
	ctx := Given(t).
		CustomCACertAdded().
		// these are slow tests
		Timeout(30).
		HelmPassCredentials()
	if legacyRepo {
		ctx.And(func() {
			FailOnErr(fixture.Run("", "kubectl", "create", "secret", "generic", "helm-repo",
				"-n", fixture.TestNamespace(),
				"--from-file=certSecret="+repos.CertPath,
				"--from-file=keySecret="+repos.CertKeyPath,
				"--from-literal=username="+fixture.GitUsername,
				"--from-literal=password="+fixture.GitPassword,
			))
			FailOnErr(fixture.KubeClientset.CoreV1().Secrets(fixture.TestNamespace()).Patch(context.Background(),
				"helm-repo", types.MergePatchType, []byte(`{"metadata": { "labels": {"e2e.argoproj.io": "true"} }}`), metav1.PatchOptions{}))

			CheckError(fixture.SetHelmRepos(settings.HelmRepoCredentials{
				URL:            fixture.RepoURL(fixture.RepoURLTypeHelm),
				Name:           "custom-repo",
				KeySecret:      &corev1.SecretKeySelector{LocalObjectReference: corev1.LocalObjectReference{Name: "helm-repo"}, Key: "keySecret"},
				CertSecret:     &corev1.SecretKeySelector{LocalObjectReference: corev1.LocalObjectReference{Name: "helm-repo"}, Key: "certSecret"},
				UsernameSecret: &corev1.SecretKeySelector{LocalObjectReference: corev1.LocalObjectReference{Name: "helm-repo"}, Key: "username"},
				PasswordSecret: &corev1.SecretKeySelector{LocalObjectReference: corev1.LocalObjectReference{Name: "helm-repo"}, Key: "password"},
			}))
		})
	} else {
		ctx = ctx.HelmRepoAdded("custom-repo")
	}

	helmVer := ""

	ctx.Path(chartPath).
		When().
		CreateApp("--helm-version", helmVer).
		Sync().
		Then().
		Expect(SyncStatusIs(SyncStatusCodeSynced))
}

>>>>>>> f6a84a47
func TestHelm3CRD(t *testing.T) {
	fixture.SkipOnEnv(t, "HELM")
	Given(t).
		Path("helm3-crd").
		When().
		CreateApp().
		Sync().
		Then().
		Expect(SyncStatusIs(SyncStatusCodeSynced)).
		Expect(ResourceSyncStatusIs("CustomResourceDefinition", "crontabs.stable.example.com", SyncStatusCodeSynced))
}

func TestHelmRepoDiffLocal(t *testing.T) {
	fixture.SkipOnEnv(t, "HELM")
	helmTmp := t.TempDir()
	Given(t).
		CustomCACertAdded().
		HelmRepoAdded("custom-repo").
		RepoURLType(fixture.RepoURLTypeHelm).
		Chart("helm").
		Revision("1.0.0").
		When().
		CreateApp().
		Then().
		When().
		Sync().
		Then().
		Expect(OperationPhaseIs(OperationSucceeded)).
		Expect(HealthIs(health.HealthStatusHealthy)).
		Expect(SyncStatusIs(SyncStatusCodeSynced)).
		And(func(app *Application) {
			_ = os.Setenv("XDG_CONFIG_HOME", helmTmp)
			FailOnErr(fixture.Run("", "helm", "repo", "add", "custom-repo", fixture.GetEnvWithDefault("ARGOCD_E2E_HELM_SERVICE", fixture.RepoURL(fixture.RepoURLTypeHelm)),
				"--username", fixture.GitUsername,
				"--password", fixture.GitPassword,
				"--cert-file", "../fixture/certs/argocd-test-client.crt",
				"--key-file", "../fixture/certs/argocd-test-client.key",
				"--ca-file", "../fixture/certs/argocd-test-ca.crt",
			))
			diffOutput := FailOnErr(fixture.RunCli("app", "diff", app.Name, "--local", "testdata/helm")).(string)
			assert.Empty(t, diffOutput)
		})
}

func TestHelmOCIRegistry(t *testing.T) {
	Given(t).
		PushChartToOCIRegistry("helm-values", "helm-values", "1.0.0").
		HelmOCIRepoAdded("myrepo").
		RepoURLType(fixture.RepoURLTypeHelmOCI).
		Chart("helm-values").
		Revision("1.0.0").
		When().
		CreateApp().
		Then().
		When().
		Sync().
		Then().
		Expect(OperationPhaseIs(OperationSucceeded)).
		Expect(HealthIs(health.HealthStatusHealthy)).
		Expect(SyncStatusIs(SyncStatusCodeSynced))
}

func TestGitWithHelmOCIRegistryDependencies(t *testing.T) {
	Given(t).
		PushChartToOCIRegistry("helm-values", "helm-values", "1.0.0").
		HelmOCIRepoAdded("myrepo").
		Path("helm-oci-with-dependencies").
		When().
		CreateApp().
		Then().
		When().
		Sync().
		Then().
		Expect(OperationPhaseIs(OperationSucceeded)).
		Expect(HealthIs(health.HealthStatusHealthy)).
		Expect(SyncStatusIs(SyncStatusCodeSynced))
}

func TestHelmOCIRegistryWithDependencies(t *testing.T) {
	Given(t).
		PushChartToOCIRegistry("helm-values", "helm-values", "1.0.0").
		PushChartToOCIRegistry("helm-oci-with-dependencies", "helm-oci-with-dependencies", "1.0.0").
		HelmOCIRepoAdded("myrepo").
		RepoURLType(fixture.RepoURLTypeHelmOCI).
		Chart("helm-oci-with-dependencies").
		Revision("1.0.0").
		When().
		CreateApp().
		Then().
		When().
		Sync().
		Then().
		Expect(OperationPhaseIs(OperationSucceeded)).
		Expect(HealthIs(health.HealthStatusHealthy)).
		Expect(SyncStatusIs(SyncStatusCodeSynced))
}

func TestTemplatesGitWithHelmOCIDependencies(t *testing.T) {
	Given(t).
		PushChartToOCIRegistry("helm-values", "helm-values", "1.0.0").
		HelmoOCICredentialsWithoutUserPassAdded().
		Path("helm-oci-with-dependencies").
		When().
		CreateApp().
		Then().
		When().
		Sync().
		Then().
		Expect(OperationPhaseIs(OperationSucceeded)).
		Expect(HealthIs(health.HealthStatusHealthy)).
		Expect(SyncStatusIs(SyncStatusCodeSynced))
}

func TestTemplatesHelmOCIWithDependencies(t *testing.T) {
	Given(t).
		PushChartToOCIRegistry("helm-values", "helm-values", "1.0.0").
		PushChartToOCIRegistry("helm-oci-with-dependencies", "helm-oci-with-dependencies", "1.0.0").
		HelmoOCICredentialsWithoutUserPassAdded().
		RepoURLType(fixture.RepoURLTypeHelmOCI).
		Chart("helm-oci-with-dependencies").
		Revision("1.0.0").
		When().
		CreateApp().
		Then().
		When().
		Sync().
		Then().
		Expect(OperationPhaseIs(OperationSucceeded)).
		Expect(HealthIs(health.HealthStatusHealthy)).
		Expect(SyncStatusIs(SyncStatusCodeSynced))
}<|MERGE_RESOLUTION|>--- conflicted
+++ resolved
@@ -13,21 +13,11 @@
 	"github.com/stretchr/testify/assert"
 	corev1 "k8s.io/api/core/v1"
 
-<<<<<<< HEAD
-	. "github.com/argoproj/argo-cd/v2/pkg/apis/application/v1alpha1"
-	. "github.com/argoproj/argo-cd/v2/test/e2e/fixture"
-	. "github.com/argoproj/argo-cd/v2/test/e2e/fixture/app"
-	projectFixture "github.com/argoproj/argo-cd/v2/test/e2e/fixture/project"
-	. "github.com/argoproj/argo-cd/v2/util/errors"
-=======
 	. "github.com/argoproj/argo-cd/v3/pkg/apis/application/v1alpha1"
 	"github.com/argoproj/argo-cd/v3/test/e2e/fixture"
 	. "github.com/argoproj/argo-cd/v3/test/e2e/fixture/app"
 	projectFixture "github.com/argoproj/argo-cd/v3/test/e2e/fixture/project"
-	"github.com/argoproj/argo-cd/v3/test/e2e/fixture/repos"
 	. "github.com/argoproj/argo-cd/v3/util/errors"
-	"github.com/argoproj/argo-cd/v3/util/settings"
->>>>>>> f6a84a47
 )
 
 func TestHelmHooksAreCreated(t *testing.T) {
@@ -440,8 +430,7 @@
 }
 
 func TestHelmWithDependencies(t *testing.T) {
-<<<<<<< HEAD
-	SkipOnEnv(t, "HELM")
+	fixture.SkipOnEnv(t, "HELM")
 
 	ctx := Given(t).
 		CustomCACertAdded().
@@ -451,16 +440,14 @@
 
 	ctx = ctx.HelmRepoAdded("custom-repo")
 
+	helmVer := ""
+
 	ctx.Path("helm-with-dependencies").
 		When().
-		CreateApp("--helm-version", "").
-		Sync().
-		Then().
-		Expect(SyncStatusIs(SyncStatusCodeSynced))
-=======
-	fixture.SkipOnEnv(t, "HELM")
-	testHelmWithDependencies(t, "helm-with-dependencies", false)
->>>>>>> f6a84a47
+		CreateApp("--helm-version", helmVer).
+		Sync().
+		Then().
+		Expect(SyncStatusIs(SyncStatusCodeSynced))
 }
 
 func TestHelmWithMultipleDependencies(t *testing.T) {
@@ -518,56 +505,6 @@
 		Expect(Error("", expectedErr))
 }
 
-<<<<<<< HEAD
-=======
-func TestHelmWithDependenciesLegacyRepo(t *testing.T) {
-	fixture.SkipOnEnv(t, "HELM")
-	testHelmWithDependencies(t, "helm-with-dependencies", true)
-}
-
-func testHelmWithDependencies(t *testing.T, chartPath string, legacyRepo bool) {
-	t.Helper()
-	ctx := Given(t).
-		CustomCACertAdded().
-		// these are slow tests
-		Timeout(30).
-		HelmPassCredentials()
-	if legacyRepo {
-		ctx.And(func() {
-			FailOnErr(fixture.Run("", "kubectl", "create", "secret", "generic", "helm-repo",
-				"-n", fixture.TestNamespace(),
-				"--from-file=certSecret="+repos.CertPath,
-				"--from-file=keySecret="+repos.CertKeyPath,
-				"--from-literal=username="+fixture.GitUsername,
-				"--from-literal=password="+fixture.GitPassword,
-			))
-			FailOnErr(fixture.KubeClientset.CoreV1().Secrets(fixture.TestNamespace()).Patch(context.Background(),
-				"helm-repo", types.MergePatchType, []byte(`{"metadata": { "labels": {"e2e.argoproj.io": "true"} }}`), metav1.PatchOptions{}))
-
-			CheckError(fixture.SetHelmRepos(settings.HelmRepoCredentials{
-				URL:            fixture.RepoURL(fixture.RepoURLTypeHelm),
-				Name:           "custom-repo",
-				KeySecret:      &corev1.SecretKeySelector{LocalObjectReference: corev1.LocalObjectReference{Name: "helm-repo"}, Key: "keySecret"},
-				CertSecret:     &corev1.SecretKeySelector{LocalObjectReference: corev1.LocalObjectReference{Name: "helm-repo"}, Key: "certSecret"},
-				UsernameSecret: &corev1.SecretKeySelector{LocalObjectReference: corev1.LocalObjectReference{Name: "helm-repo"}, Key: "username"},
-				PasswordSecret: &corev1.SecretKeySelector{LocalObjectReference: corev1.LocalObjectReference{Name: "helm-repo"}, Key: "password"},
-			}))
-		})
-	} else {
-		ctx = ctx.HelmRepoAdded("custom-repo")
-	}
-
-	helmVer := ""
-
-	ctx.Path(chartPath).
-		When().
-		CreateApp("--helm-version", helmVer).
-		Sync().
-		Then().
-		Expect(SyncStatusIs(SyncStatusCodeSynced))
-}
-
->>>>>>> f6a84a47
 func TestHelm3CRD(t *testing.T) {
 	fixture.SkipOnEnv(t, "HELM")
 	Given(t).
