--- conflicted
+++ resolved
@@ -4,13 +4,10 @@
 	"fmt"
 	"os"
 	"path/filepath"
-<<<<<<< HEAD
 	"strings"
-=======
 	"testing"
 
 	"github.com/stretchr/testify/require"
->>>>>>> 9d66e89d
 
 	"github.com/argoproj/argo-cd/v3/test/e2e/fixture"
 	"github.com/argoproj/argo-cd/v3/util/errors"
@@ -99,8 +96,8 @@
 	errors.NewHandler(t).FailOnErr(fixture.RunCli(args...))
 }
 
-<<<<<<< HEAD
-func AddOCIRepo(name, imagePath string) {
+func AddOCIRepo(t *testing.T, name, imagePath string) {
+	t.Helper()
 	args := []string{
 		"repo",
 		"add",
@@ -109,14 +106,11 @@
 		"--name", name,
 		"--insecure-oci-force-http",
 	}
-	errors.FailOnErr(fixture.RunCli(args...))
-}
-
-func AddHelmOCIRepo(name string) {
-=======
+	errors.NewHandler(t).FailOnErr(fixture.RunCli(args...))
+}
+
 func AddHelmOCIRepo(t *testing.T, name string) {
 	t.Helper()
->>>>>>> 9d66e89d
 	args := []string{
 		"repo",
 		"add",
@@ -220,10 +214,10 @@
 }
 
 // PushImageToOCIRegistry adds a helm chart to helm OCI registry
-func PushImageToOCIRegistry(pathName, tag string) {
+func PushImageToOCIRegistry(t *testing.T, pathName, tag string) {
 	imagePath := "./testdata/" + pathName
 
-	errors.FailOnErr(fixture.Run(
+	errors.NewHandler(t).FailOnErr(fixture.Run(
 		imagePath,
 		"oras",
 		"push",
