--- conflicted
+++ resolved
@@ -916,11 +916,7 @@
 				return err
 			}
 			prevGnuPGHome := os.Getenv("GNUPGHOME")
-<<<<<<< HEAD
-			os.Setenv("GNUPGHOME", TmpDir+"/gpg")
-=======
 			t.Setenv("GNUPGHOME", TmpDir+"/gpg")
->>>>>>> 079341c6
 			//nolint:errcheck
 			Run("", "pkill", "-9", "gpg-agent")
 			_, err = Run("", "gpg", "--import", "../fixture/gpg/signingkey.asc")
