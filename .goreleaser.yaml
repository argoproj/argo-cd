--- conflicted
+++ resolved
@@ -66,22 +66,14 @@
 
     ```shell
     kubectl create namespace argocd
-<<<<<<< HEAD
-    kubectl apply -n argocd -f https://raw.githubusercontent.com/{{ .Env.GORELEASER_CURRENT_REPOSITORY }}/{{.Tag}}/manifests/install.yaml
-=======
-    kubectl apply -n argocd --server-side -f https://raw.githubusercontent.com/argoproj/argo-cd/{{.Tag}}/manifests/install.yaml
->>>>>>> de79e6aa
+    kubectl apply -n argocd --server-side -f https://raw.githubusercontent.com/{{ .Env.GORELEASER_CURRENT_REPOSITORY }}/{{.Tag}}/manifests/install.yaml
     ```
 
     ### HA:
 
     ```shell
     kubectl create namespace argocd
-<<<<<<< HEAD
-    kubectl apply -n argocd -f https://raw.githubusercontent.com/{{ .Env.GORELEASER_CURRENT_REPOSITORY }}/{{.Tag}}/manifests/ha/install.yaml
-=======
-    kubectl apply -n argocd --server-side -f https://raw.githubusercontent.com/argoproj/argo-cd/{{.Tag}}/manifests/ha/install.yaml
->>>>>>> de79e6aa
+    kubectl apply -n argocd --server-side -f https://raw.githubusercontent.com/{{ .Env.GORELEASER_CURRENT_REPOSITORY }}/{{.Tag}}/manifests/ha/install.yaml
     ```
 
     ## Release Signatures and Provenance
