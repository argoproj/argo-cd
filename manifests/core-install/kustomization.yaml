apiVersion: kustomize.config.k8s.io/v1beta1
kind: Kustomization

resources:
- ../crds
- ../cluster-rbac/application-controller
- ../base/config
- ../base/application-controller
- ../base/applicationset-controller
- ../base/repo-server
- ../base/redis
images:
- name: quay.io/argoproj/argocd
<<<<<<< HEAD
  newName: quay.io/codefresh/argocd
  newTag: latest
=======
  newName: quay.io/argoproj/argocd
  newTag: v2.4.15
>>>>>>> c8a1a865
<|MERGE_RESOLUTION|>--- conflicted
+++ resolved
@@ -11,10 +11,5 @@
 - ../base/redis
 images:
 - name: quay.io/argoproj/argocd
-<<<<<<< HEAD
   newName: quay.io/codefresh/argocd
-  newTag: latest
-=======
-  newName: quay.io/argoproj/argocd
-  newTag: v2.4.15
->>>>>>> c8a1a865
+  newTag: latest