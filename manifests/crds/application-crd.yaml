apiVersion: apiextensions.k8s.io/v1
kind: CustomResourceDefinition
metadata:
  labels:
    app.kubernetes.io/name: applications.argoproj.io
    app.kubernetes.io/part-of: argocd
  name: applications.argoproj.io
spec:
  group: argoproj.io
  names:
    kind: Application
    listKind: ApplicationList
    plural: applications
    shortNames:
    - app
    - apps
    singular: application
  scope: Namespaced
  versions:
  - additionalPrinterColumns:
    - jsonPath: .status.sync.status
      name: Sync Status
      type: string
    - jsonPath: .status.health.status
      name: Health Status
      type: string
    - jsonPath: .status.sync.revision
      name: Revision
      priority: 10
      type: string
    name: v1alpha1
    schema:
      openAPIV3Schema:
        description: Application is a definition of Application resource.
        properties:
          apiVersion:
            description: 'APIVersion defines the versioned schema of this representation
              of an object. Servers should convert recognized schemas to the latest
              internal value, and may reject unrecognized values. More info: https://git.k8s.io/community/contributors/devel/sig-architecture/api-conventions.md#resources'
            type: string
          kind:
            description: 'Kind is a string value representing the REST resource this
              object represents. Servers may infer this from the endpoint the client
              submits requests to. Cannot be updated. In CamelCase. More info: https://git.k8s.io/community/contributors/devel/sig-architecture/api-conventions.md#types-kinds'
            type: string
          metadata:
            type: object
          operation:
            description: Operation contains information about a requested or running
              operation
            properties:
              info:
                description: Info is a list of informational items for this operation
                items:
                  properties:
                    name:
                      type: string
                    value:
                      type: string
                  required:
                  - name
                  - value
                  type: object
                type: array
              initiatedBy:
                description: InitiatedBy contains information about who initiated
                  the operations
                properties:
                  automated:
                    description: Automated is set to true if operation was initiated
                      automatically by the application controller.
                    type: boolean
                  username:
                    description: Username contains the name of a user who started
                      operation
                    type: string
                type: object
              retry:
                description: Retry controls the strategy to apply if a sync fails
                properties:
                  backoff:
                    description: Backoff controls how to backoff on subsequent retries
                      of failed syncs
                    properties:
                      duration:
                        description: Duration is the amount to back off. Default unit
                          is seconds, but could also be a duration (e.g. "2m", "1h")
                        type: string
                      factor:
                        description: Factor is a factor to multiply the base duration
                          after each failed retry
                        format: int64
                        type: integer
                      maxDuration:
                        description: MaxDuration is the maximum amount of time allowed
                          for the backoff strategy
                        type: string
                    type: object
                  limit:
                    description: Limit is the maximum number of attempts for retrying
                      a failed sync. If set to 0, no retries will be performed.
                    format: int64
                    type: integer
                type: object
              sync:
                description: Sync contains parameters for the operation
                properties:
                  dryRun:
                    description: DryRun specifies to perform a `kubectl apply --dry-run`
                      without actually performing the sync
                    type: boolean
                  manifests:
                    description: Manifests is an optional field that overrides sync
                      source with a local directory for development
                    items:
                      type: string
                    type: array
                  prune:
                    description: Prune specifies to delete resources from the cluster
                      that are no longer tracked in git
                    type: boolean
                  resources:
                    description: Resources describes which resources shall be part
                      of the sync
                    items:
                      description: SyncOperationResource contains resources to sync.
                      properties:
                        group:
                          type: string
                        kind:
                          type: string
                        name:
                          type: string
                        namespace:
                          type: string
                      required:
                      - kind
                      - name
                      type: object
                    type: array
                  revision:
                    description: Revision is the revision (Git) or chart version (Helm)
                      which to sync the application to If omitted, will use the revision
                      specified in app spec.
                    type: string
                  revisions:
                    description: Revisions is the list of revision (Git) or chart
                      version (Helm) which to sync each source in sources field for
                      the application to If omitted, will use the revision specified
                      in app spec.
                    items:
                      type: string
                    type: array
                  source:
                    description: Source overrides the source definition set in the
                      application. This is typically set in a Rollback operation and
                      is nil during a Sync operation
                    properties:
                      chart:
                        description: Chart is a Helm chart name, and must be specified
                          for applications sourced from a Helm repo.
                        type: string
                      directory:
                        description: Directory holds path/directory specific options
                        properties:
                          exclude:
                            description: Exclude contains a glob pattern to match
                              paths against that should be explicitly excluded from
                              being used during manifest generation
                            type: string
                          include:
                            description: Include contains a glob pattern to match
                              paths against that should be explicitly included during
                              manifest generation
                            type: string
                          jsonnet:
                            description: Jsonnet holds options specific to Jsonnet
                            properties:
                              extVars:
                                description: ExtVars is a list of Jsonnet External
                                  Variables
                                items:
                                  description: JsonnetVar represents a variable to
                                    be passed to jsonnet during manifest generation
                                  properties:
                                    code:
                                      type: boolean
                                    name:
                                      type: string
                                    value:
                                      type: string
                                  required:
                                  - name
                                  - value
                                  type: object
                                type: array
                              libs:
                                description: Additional library search dirs
                                items:
                                  type: string
                                type: array
                              tlas:
                                description: TLAS is a list of Jsonnet Top-level Arguments
                                items:
                                  description: JsonnetVar represents a variable to
                                    be passed to jsonnet during manifest generation
                                  properties:
                                    code:
                                      type: boolean
                                    name:
                                      type: string
                                    value:
                                      type: string
                                  required:
                                  - name
                                  - value
                                  type: object
                                type: array
                            type: object
                          recurse:
                            description: Recurse specifies whether to scan a directory
                              recursively for manifests
                            type: boolean
                        type: object
                      helm:
                        description: Helm holds helm specific options
                        properties:
                          fileParameters:
                            description: FileParameters are file parameters to the
                              helm template
                            items:
                              description: HelmFileParameter is a file parameter that's
                                passed to helm template during manifest generation
                              properties:
                                name:
                                  description: Name is the name of the Helm parameter
                                  type: string
                                path:
                                  description: Path is the path to the file containing
                                    the values for the Helm parameter
                                  type: string
                              type: object
                            type: array
                          ignoreMissingValueFiles:
                            description: IgnoreMissingValueFiles prevents helm template
                              from failing when valueFiles do not exist locally by
                              not appending them to helm template --values
                            type: boolean
                          parameters:
                            description: Parameters is a list of Helm parameters which
                              are passed to the helm template command upon manifest
                              generation
                            items:
                              description: HelmParameter is a parameter that's passed
                                to helm template during manifest generation
                              properties:
                                forceString:
                                  description: ForceString determines whether to tell
                                    Helm to interpret booleans and numbers as strings
                                  type: boolean
                                name:
                                  description: Name is the name of the Helm parameter
                                  type: string
                                value:
                                  description: Value is the value for the Helm parameter
                                  type: string
                              type: object
                            type: array
                          passCredentials:
                            description: PassCredentials pass credentials to all domains
                              (Helm's --pass-credentials)
                            type: boolean
                          releaseName:
                            description: ReleaseName is the Helm release name to use.
                              If omitted it will use the application name
                            type: string
                          skipCrds:
                            description: SkipCrds skips custom resource definition
                              installation step (Helm's --skip-crds)
                            type: boolean
                          valueFiles:
                            description: ValuesFiles is a list of Helm value files
                              to use when generating a template
                            items:
                              type: string
                            type: array
                          values:
                            description: Values specifies Helm values to be passed
                              to helm template, typically defined as a block
                            type: string
                          version:
                            description: Version is the Helm version to use for templating
                              ("3")
                            type: string
                        type: object
                      kustomize:
                        description: Kustomize holds kustomize specific options
                        properties:
                          commonAnnotations:
                            additionalProperties:
                              type: string
                            description: CommonAnnotations is a list of additional
                              annotations to add to rendered manifests
                            type: object
                          commonLabels:
                            additionalProperties:
                              type: string
                            description: CommonLabels is a list of additional labels
                              to add to rendered manifests
                            type: object
                          components:
                            description: Components specifies a list of kustomize
                              components to add to the kustmization before building
                            items:
                              type: string
                            type: array
                          forceCommonAnnotations:
                            description: ForceCommonAnnotations specifies whether
                              to force applying common annotations to resources for
                              Kustomize apps
                            type: boolean
                          forceCommonLabels:
                            description: ForceCommonLabels specifies whether to force
                              applying common labels to resources for Kustomize apps
                            type: boolean
                          forceNamespace:
                            description: ForceNamespace if true, will use the application's
                              destination namespace as a kustomization file namespace
                            type: boolean
                          images:
                            description: Images is a list of Kustomize image override
                              specifications
                            items:
                              description: KustomizeImage represents a Kustomize image
                                definition in the format [old_image_name=]<image_name>:<image_tag>
                              type: string
                            type: array
                          namePrefix:
                            description: NamePrefix is a prefix appended to resources
                              for Kustomize apps
                            type: string
                          nameSuffix:
                            description: NameSuffix is a suffix appended to resources
                              for Kustomize apps
                            type: string
                          version:
                            description: Version controls which version of Kustomize
                              to use for rendering manifests
                            type: string
                        type: object
                      path:
                        description: Path is a directory path within the Git repository,
                          and is only valid for applications sourced from Git.
                        type: string
                      plugin:
                        description: Plugin holds config management plugin specific
                          options
                        properties:
                          env:
                            description: Env is a list of environment variable entries
                            items:
                              description: EnvEntry represents an entry in the application's
                                environment
                              properties:
                                name:
                                  description: Name is the name of the variable, usually
                                    expressed in uppercase
                                  type: string
                                value:
                                  description: Value is the value of the variable
                                  type: string
                              required:
                              - name
                              - value
                              type: object
                            type: array
                          name:
                            type: string
                          parameters:
                            items:
                              properties:
                                array:
                                  description: Array is the value of an array type
                                    parameter.
                                  items:
                                    type: string
                                  type: array
                                map:
                                  additionalProperties:
                                    type: string
                                  description: Map is the value of a map type parameter.
                                  type: object
                                name:
                                  description: Name is the name identifying a parameter.
                                  type: string
                                string:
                                  description: String_ is the value of a string type
                                    parameter.
                                  type: string
                              type: object
                            type: array
                        type: object
                      ref:
                        description: Ref is reference to another source within sources
                          field. This field will not be used if used with a `source`
                          tag.
                        type: string
                      repoURL:
                        description: RepoURL is the URL to the repository (Git or
                          Helm) that contains the application manifests
                        type: string
                      targetRevision:
                        description: TargetRevision defines the revision of the source
                          to sync the application to. In case of Git, this can be
                          commit, tag, or branch. If omitted, will equal to HEAD.
                          In case of Helm, this is a semver tag for the Chart's version.
                        type: string
                    required:
                    - repoURL
                    type: object
                  sources:
                    description: Sources overrides the source definition set in the
                      application. This is typically set in a Rollback operation and
                      is nil during a Sync operation
                    items:
                      description: ApplicationSource contains all required information
                        about the source of an application
                      properties:
                        chart:
                          description: Chart is a Helm chart name, and must be specified
                            for applications sourced from a Helm repo.
                          type: string
                        directory:
                          description: Directory holds path/directory specific options
                          properties:
                            exclude:
                              description: Exclude contains a glob pattern to match
                                paths against that should be explicitly excluded from
                                being used during manifest generation
                              type: string
                            include:
                              description: Include contains a glob pattern to match
                                paths against that should be explicitly included during
                                manifest generation
                              type: string
                            jsonnet:
                              description: Jsonnet holds options specific to Jsonnet
                              properties:
                                extVars:
                                  description: ExtVars is a list of Jsonnet External
                                    Variables
                                  items:
                                    description: JsonnetVar represents a variable
                                      to be passed to jsonnet during manifest generation
                                    properties:
                                      code:
                                        type: boolean
                                      name:
                                        type: string
                                      value:
                                        type: string
                                    required:
                                    - name
                                    - value
                                    type: object
                                  type: array
                                libs:
                                  description: Additional library search dirs
                                  items:
                                    type: string
                                  type: array
                                tlas:
                                  description: TLAS is a list of Jsonnet Top-level
                                    Arguments
                                  items:
                                    description: JsonnetVar represents a variable
                                      to be passed to jsonnet during manifest generation
                                    properties:
                                      code:
                                        type: boolean
                                      name:
                                        type: string
                                      value:
                                        type: string
                                    required:
                                    - name
                                    - value
                                    type: object
                                  type: array
                              type: object
                            recurse:
                              description: Recurse specifies whether to scan a directory
                                recursively for manifests
                              type: boolean
                          type: object
                        helm:
                          description: Helm holds helm specific options
                          properties:
                            fileParameters:
                              description: FileParameters are file parameters to the
                                helm template
                              items:
                                description: HelmFileParameter is a file parameter
                                  that's passed to helm template during manifest generation
                                properties:
                                  name:
                                    description: Name is the name of the Helm parameter
                                    type: string
                                  path:
                                    description: Path is the path to the file containing
                                      the values for the Helm parameter
                                    type: string
                                type: object
                              type: array
                            ignoreMissingValueFiles:
                              description: IgnoreMissingValueFiles prevents helm template
                                from failing when valueFiles do not exist locally
                                by not appending them to helm template --values
                              type: boolean
                            parameters:
                              description: Parameters is a list of Helm parameters
                                which are passed to the helm template command upon
                                manifest generation
                              items:
                                description: HelmParameter is a parameter that's passed
                                  to helm template during manifest generation
                                properties:
                                  forceString:
                                    description: ForceString determines whether to
                                      tell Helm to interpret booleans and numbers
                                      as strings
                                    type: boolean
                                  name:
                                    description: Name is the name of the Helm parameter
                                    type: string
                                  value:
                                    description: Value is the value for the Helm parameter
                                    type: string
                                type: object
                              type: array
                            passCredentials:
                              description: PassCredentials pass credentials to all
                                domains (Helm's --pass-credentials)
                              type: boolean
                            releaseName:
                              description: ReleaseName is the Helm release name to
                                use. If omitted it will use the application name
                              type: string
                            skipCrds:
                              description: SkipCrds skips custom resource definition
                                installation step (Helm's --skip-crds)
                              type: boolean
                            valueFiles:
                              description: ValuesFiles is a list of Helm value files
                                to use when generating a template
                              items:
                                type: string
                              type: array
                            values:
                              description: Values specifies Helm values to be passed
                                to helm template, typically defined as a block
                              type: string
                            version:
                              description: Version is the Helm version to use for
                                templating ("3")
                              type: string
                          type: object
                        kustomize:
                          description: Kustomize holds kustomize specific options
                          properties:
                            commonAnnotations:
                              additionalProperties:
                                type: string
                              description: CommonAnnotations is a list of additional
                                annotations to add to rendered manifests
                              type: object
                            commonLabels:
                              additionalProperties:
                                type: string
                              description: CommonLabels is a list of additional labels
                                to add to rendered manifests
                              type: object
                            forceCommonAnnotations:
                              description: ForceCommonAnnotations specifies whether
                                to force applying common annotations to resources
                                for Kustomize apps
                              type: boolean
                            forceCommonLabels:
                              description: ForceCommonLabels specifies whether to
                                force applying common labels to resources for Kustomize
                                apps
                              type: boolean
                            images:
                              description: Images is a list of Kustomize image override
                                specifications
                              items:
                                description: KustomizeImage represents a Kustomize
                                  image definition in the format [old_image_name=]<image_name>:<image_tag>
                                type: string
                              type: array
                            namePrefix:
                              description: NamePrefix is a prefix appended to resources
                                for Kustomize apps
                              type: string
                            nameSuffix:
                              description: NameSuffix is a suffix appended to resources
                                for Kustomize apps
                              type: string
                            version:
                              description: Version controls which version of Kustomize
                                to use for rendering manifests
                              type: string
                          type: object
                        path:
                          description: Path is a directory path within the Git repository,
                            and is only valid for applications sourced from Git.
                          type: string
                        plugin:
                          description: Plugin holds config management plugin specific
                            options
                          properties:
                            env:
                              description: Env is a list of environment variable entries
                              items:
                                description: EnvEntry represents an entry in the application's
                                  environment
                                properties:
                                  name:
                                    description: Name is the name of the variable,
                                      usually expressed in uppercase
                                    type: string
                                  value:
                                    description: Value is the value of the variable
                                    type: string
                                required:
                                - name
                                - value
                                type: object
                              type: array
                            name:
                              type: string
                            parameters:
                              items:
                                properties:
                                  array:
                                    description: Array is the value of an array type
                                      parameter.
                                    items:
                                      type: string
                                    type: array
                                  map:
                                    additionalProperties:
                                      type: string
                                    description: Map is the value of a map type parameter.
                                    type: object
                                  name:
                                    description: Name is the name identifying a parameter.
                                    type: string
                                  string:
                                    description: String_ is the value of a string
                                      type parameter.
                                    type: string
                                type: object
                              type: array
                          type: object
                        ref:
                          description: Ref is reference to another source within sources
                            field. This field will not be used if used with a `source`
                            tag.
                          type: string
                        repoURL:
                          description: RepoURL is the URL to the repository (Git or
                            Helm) that contains the application manifests
                          type: string
                        targetRevision:
                          description: TargetRevision defines the revision of the
                            source to sync the application to. In case of Git, this
                            can be commit, tag, or branch. If omitted, will equal
                            to HEAD. In case of Helm, this is a semver tag for the
                            Chart's version.
                          type: string
                      required:
                      - repoURL
                      type: object
                    type: array
                  syncOptions:
                    description: SyncOptions provide per-sync sync-options, e.g. Validate=false
                    items:
                      type: string
                    type: array
                  syncStrategy:
                    description: SyncStrategy describes how to perform the sync
                    properties:
                      apply:
                        description: Apply will perform a `kubectl apply` to perform
                          the sync.
                        properties:
                          force:
                            description: Force indicates whether or not to supply
                              the --force flag to `kubectl apply`. The --force flag
                              deletes and re-create the resource, when PATCH encounters
                              conflict and has retried for 5 times.
                            type: boolean
                        type: object
                      hook:
                        description: Hook will submit any referenced resources to
                          perform the sync. This is the default strategy
                        properties:
                          force:
                            description: Force indicates whether or not to supply
                              the --force flag to `kubectl apply`. The --force flag
                              deletes and re-create the resource, when PATCH encounters
                              conflict and has retried for 5 times.
                            type: boolean
                        type: object
                    type: object
                type: object
            type: object
          spec:
            description: ApplicationSpec represents desired application state. Contains
              link to repository with application definition and additional parameters
              link definition revision.
            properties:
              destination:
                description: Destination is a reference to the target Kubernetes server
                  and namespace
                properties:
                  name:
                    description: Name is an alternate way of specifying the target
                      cluster by its symbolic name
                    type: string
                  namespace:
                    description: Namespace specifies the target namespace for the
                      application's resources. The namespace will only be set for
                      namespace-scoped resources that have not set a value for .metadata.namespace
                    type: string
                  server:
                    description: Server specifies the URL of the target cluster and
                      must be set to the Kubernetes control plane API
                    type: string
                type: object
              ignoreDifferences:
                description: IgnoreDifferences is a list of resources and their fields
                  which should be ignored during comparison
                items:
                  description: ResourceIgnoreDifferences contains resource filter
                    and list of json paths which should be ignored during comparison
                    with live state.
                  properties:
                    group:
                      type: string
                    jqPathExpressions:
                      items:
                        type: string
                      type: array
                    jsonPointers:
                      items:
                        type: string
                      type: array
                    kind:
                      type: string
                    managedFieldsManagers:
                      description: ManagedFieldsManagers is a list of trusted managers.
                        Fields mutated by those managers will take precedence over
                        the desired state defined in the SCM and won't be displayed
                        in diffs
                      items:
                        type: string
                      type: array
                    name:
                      type: string
                    namespace:
                      type: string
                  required:
                  - kind
                  type: object
                type: array
              info:
                description: Info contains a list of information (URLs, email addresses,
                  and plain text) that relates to the application
                items:
                  properties:
                    name:
                      type: string
                    value:
                      type: string
                  required:
                  - name
                  - value
                  type: object
                type: array
              project:
                description: Project is a reference to the project this application
                  belongs to. The empty string means that application belongs to the
                  'default' project.
                type: string
              revisionHistoryLimit:
                description: RevisionHistoryLimit limits the number of items kept
                  in the application's revision history, which is used for informational
                  purposes as well as for rollbacks to previous versions. This should
                  only be changed in exceptional circumstances. Setting to zero will
                  store no history. This will reduce storage used. Increasing will
                  increase the space used to store the history, so we do not recommend
                  increasing it. Default is 10.
                format: int64
                type: integer
              source:
                description: Source is a reference to the location of the application's
                  manifests or chart
                properties:
                  chart:
                    description: Chart is a Helm chart name, and must be specified
                      for applications sourced from a Helm repo.
                    type: string
                  directory:
                    description: Directory holds path/directory specific options
                    properties:
                      exclude:
                        description: Exclude contains a glob pattern to match paths
                          against that should be explicitly excluded from being used
                          during manifest generation
                        type: string
                      include:
                        description: Include contains a glob pattern to match paths
                          against that should be explicitly included during manifest
                          generation
                        type: string
                      jsonnet:
                        description: Jsonnet holds options specific to Jsonnet
                        properties:
                          extVars:
                            description: ExtVars is a list of Jsonnet External Variables
                            items:
                              description: JsonnetVar represents a variable to be
                                passed to jsonnet during manifest generation
                              properties:
                                code:
                                  type: boolean
                                name:
                                  type: string
                                value:
                                  type: string
                              required:
                              - name
                              - value
                              type: object
                            type: array
                          libs:
                            description: Additional library search dirs
                            items:
                              type: string
                            type: array
                          tlas:
                            description: TLAS is a list of Jsonnet Top-level Arguments
                            items:
                              description: JsonnetVar represents a variable to be
                                passed to jsonnet during manifest generation
                              properties:
                                code:
                                  type: boolean
                                name:
                                  type: string
                                value:
                                  type: string
                              required:
                              - name
                              - value
                              type: object
                            type: array
                        type: object
                      recurse:
                        description: Recurse specifies whether to scan a directory
                          recursively for manifests
                        type: boolean
                    type: object
                  helm:
                    description: Helm holds helm specific options
                    properties:
                      fileParameters:
                        description: FileParameters are file parameters to the helm
                          template
                        items:
                          description: HelmFileParameter is a file parameter that's
                            passed to helm template during manifest generation
                          properties:
                            name:
                              description: Name is the name of the Helm parameter
                              type: string
                            path:
                              description: Path is the path to the file containing
                                the values for the Helm parameter
                              type: string
                          type: object
                        type: array
                      ignoreMissingValueFiles:
                        description: IgnoreMissingValueFiles prevents helm template
                          from failing when valueFiles do not exist locally by not
                          appending them to helm template --values
                        type: boolean
                      parameters:
                        description: Parameters is a list of Helm parameters which
                          are passed to the helm template command upon manifest generation
                        items:
                          description: HelmParameter is a parameter that's passed
                            to helm template during manifest generation
                          properties:
                            forceString:
                              description: ForceString determines whether to tell
                                Helm to interpret booleans and numbers as strings
                              type: boolean
                            name:
                              description: Name is the name of the Helm parameter
                              type: string
                            value:
                              description: Value is the value for the Helm parameter
                              type: string
                          type: object
                        type: array
                      passCredentials:
                        description: PassCredentials pass credentials to all domains
                          (Helm's --pass-credentials)
                        type: boolean
                      releaseName:
                        description: ReleaseName is the Helm release name to use.
                          If omitted it will use the application name
                        type: string
                      skipCrds:
                        description: SkipCrds skips custom resource definition installation
                          step (Helm's --skip-crds)
                        type: boolean
                      valueFiles:
                        description: ValuesFiles is a list of Helm value files to
                          use when generating a template
                        items:
                          type: string
                        type: array
                      values:
                        description: Values specifies Helm values to be passed to
                          helm template, typically defined as a block
                        type: string
                      version:
                        description: Version is the Helm version to use for templating
                          ("3")
                        type: string
                    type: object
                  kustomize:
                    description: Kustomize holds kustomize specific options
                    properties:
                      commonAnnotations:
                        additionalProperties:
                          type: string
                        description: CommonAnnotations is a list of additional annotations
                          to add to rendered manifests
                        type: object
                      commonLabels:
                        additionalProperties:
                          type: string
                        description: CommonLabels is a list of additional labels to
                          add to rendered manifests
                        type: object
                      components:
                        description: Components specifies a list of kustomize components
                          to add to the kustmization before building
                        items:
                          type: string
                        type: array
                      forceCommonAnnotations:
                        description: ForceCommonAnnotations specifies whether to force
                          applying common annotations to resources for Kustomize apps
                        type: boolean
                      forceCommonLabels:
                        description: ForceCommonLabels specifies whether to force
                          applying common labels to resources for Kustomize apps
                        type: boolean
                      forceNamespace:
                        description: ForceNamespace if true, will use the application's
                          destination namespace as a kustomization file namespace
                        type: boolean
                      images:
                        description: Images is a list of Kustomize image override
                          specifications
                        items:
                          description: KustomizeImage represents a Kustomize image
                            definition in the format [old_image_name=]<image_name>:<image_tag>
                          type: string
                        type: array
                      namePrefix:
                        description: NamePrefix is a prefix appended to resources
                          for Kustomize apps
                        type: string
                      nameSuffix:
                        description: NameSuffix is a suffix appended to resources
                          for Kustomize apps
                        type: string
                      version:
                        description: Version controls which version of Kustomize to
                          use for rendering manifests
                        type: string
                    type: object
                  path:
                    description: Path is a directory path within the Git repository,
                      and is only valid for applications sourced from Git.
                    type: string
                  plugin:
                    description: Plugin holds config management plugin specific options
                    properties:
                      env:
                        description: Env is a list of environment variable entries
                        items:
                          description: EnvEntry represents an entry in the application's
                            environment
                          properties:
                            name:
                              description: Name is the name of the variable, usually
                                expressed in uppercase
                              type: string
                            value:
                              description: Value is the value of the variable
                              type: string
                          required:
                          - name
                          - value
                          type: object
                        type: array
                      name:
                        type: string
                      parameters:
                        items:
                          properties:
                            array:
                              description: Array is the value of an array type parameter.
                              items:
                                type: string
                              type: array
                            map:
                              additionalProperties:
                                type: string
                              description: Map is the value of a map type parameter.
                              type: object
                            name:
                              description: Name is the name identifying a parameter.
                              type: string
                            string:
                              description: String_ is the value of a string type parameter.
                              type: string
                          type: object
                        type: array
                    type: object
                  ref:
                    description: Ref is reference to another source within sources
                      field. This field will not be used if used with a `source` tag.
                    type: string
                  repoURL:
                    description: RepoURL is the URL to the repository (Git or Helm)
                      that contains the application manifests
                    type: string
                  targetRevision:
                    description: TargetRevision defines the revision of the source
                      to sync the application to. In case of Git, this can be commit,
                      tag, or branch. If omitted, will equal to HEAD. In case of Helm,
                      this is a semver tag for the Chart's version.
                    type: string
                required:
                - repoURL
                type: object
              sources:
                description: Sources is a reference to the location of the application's
                  manifests or chart
                items:
                  description: ApplicationSource contains all required information
                    about the source of an application
                  properties:
                    chart:
                      description: Chart is a Helm chart name, and must be specified
                        for applications sourced from a Helm repo.
                      type: string
                    directory:
                      description: Directory holds path/directory specific options
                      properties:
                        exclude:
                          description: Exclude contains a glob pattern to match paths
                            against that should be explicitly excluded from being
                            used during manifest generation
                          type: string
                        include:
                          description: Include contains a glob pattern to match paths
                            against that should be explicitly included during manifest
                            generation
                          type: string
                        jsonnet:
                          description: Jsonnet holds options specific to Jsonnet
                          properties:
                            extVars:
                              description: ExtVars is a list of Jsonnet External Variables
                              items:
                                description: JsonnetVar represents a variable to be
                                  passed to jsonnet during manifest generation
                                properties:
                                  code:
                                    type: boolean
                                  name:
                                    type: string
                                  value:
                                    type: string
                                required:
                                - name
                                - value
                                type: object
                              type: array
                            libs:
                              description: Additional library search dirs
                              items:
                                type: string
                              type: array
                            tlas:
                              description: TLAS is a list of Jsonnet Top-level Arguments
                              items:
                                description: JsonnetVar represents a variable to be
                                  passed to jsonnet during manifest generation
                                properties:
                                  code:
                                    type: boolean
                                  name:
                                    type: string
                                  value:
                                    type: string
                                required:
                                - name
                                - value
                                type: object
                              type: array
                          type: object
                        recurse:
                          description: Recurse specifies whether to scan a directory
                            recursively for manifests
                          type: boolean
                      type: object
                    helm:
                      description: Helm holds helm specific options
                      properties:
                        fileParameters:
                          description: FileParameters are file parameters to the helm
                            template
                          items:
                            description: HelmFileParameter is a file parameter that's
                              passed to helm template during manifest generation
                            properties:
                              name:
                                description: Name is the name of the Helm parameter
                                type: string
                              path:
                                description: Path is the path to the file containing
                                  the values for the Helm parameter
                                type: string
                            type: object
                          type: array
                        ignoreMissingValueFiles:
                          description: IgnoreMissingValueFiles prevents helm template
                            from failing when valueFiles do not exist locally by not
                            appending them to helm template --values
                          type: boolean
                        parameters:
                          description: Parameters is a list of Helm parameters which
                            are passed to the helm template command upon manifest
                            generation
                          items:
                            description: HelmParameter is a parameter that's passed
                              to helm template during manifest generation
                            properties:
                              forceString:
                                description: ForceString determines whether to tell
                                  Helm to interpret booleans and numbers as strings
                                type: boolean
                              name:
                                description: Name is the name of the Helm parameter
                                type: string
                              value:
                                description: Value is the value for the Helm parameter
                                type: string
                            type: object
                          type: array
                        passCredentials:
                          description: PassCredentials pass credentials to all domains
                            (Helm's --pass-credentials)
                          type: boolean
                        releaseName:
                          description: ReleaseName is the Helm release name to use.
                            If omitted it will use the application name
                          type: string
                        skipCrds:
                          description: SkipCrds skips custom resource definition installation
                            step (Helm's --skip-crds)
                          type: boolean
                        valueFiles:
                          description: ValuesFiles is a list of Helm value files to
                            use when generating a template
                          items:
                            type: string
                          type: array
                        values:
                          description: Values specifies Helm values to be passed to
                            helm template, typically defined as a block
                          type: string
                        version:
                          description: Version is the Helm version to use for templating
                            ("3")
                          type: string
                      type: object
                    kustomize:
                      description: Kustomize holds kustomize specific options
                      properties:
                        commonAnnotations:
                          additionalProperties:
                            type: string
                          description: CommonAnnotations is a list of additional annotations
                            to add to rendered manifests
                          type: object
                        commonLabels:
                          additionalProperties:
                            type: string
                          description: CommonLabels is a list of additional labels
                            to add to rendered manifests
                          type: object
                        forceCommonAnnotations:
                          description: ForceCommonAnnotations specifies whether to
                            force applying common annotations to resources for Kustomize
                            apps
                          type: boolean
                        forceCommonLabels:
                          description: ForceCommonLabels specifies whether to force
                            applying common labels to resources for Kustomize apps
                          type: boolean
                        images:
                          description: Images is a list of Kustomize image override
                            specifications
                          items:
                            description: KustomizeImage represents a Kustomize image
                              definition in the format [old_image_name=]<image_name>:<image_tag>
                            type: string
                          type: array
                        namePrefix:
                          description: NamePrefix is a prefix appended to resources
                            for Kustomize apps
                          type: string
                        nameSuffix:
                          description: NameSuffix is a suffix appended to resources
                            for Kustomize apps
                          type: string
                        version:
                          description: Version controls which version of Kustomize
                            to use for rendering manifests
                          type: string
                      type: object
                    path:
                      description: Path is a directory path within the Git repository,
                        and is only valid for applications sourced from Git.
                      type: string
                    plugin:
                      description: Plugin holds config management plugin specific
                        options
                      properties:
                        env:
                          description: Env is a list of environment variable entries
                          items:
                            description: EnvEntry represents an entry in the application's
                              environment
                            properties:
                              name:
                                description: Name is the name of the variable, usually
                                  expressed in uppercase
                                type: string
                              value:
                                description: Value is the value of the variable
                                type: string
                            required:
                            - name
                            - value
                            type: object
                          type: array
                        name:
                          type: string
                        parameters:
                          items:
                            properties:
                              array:
                                description: Array is the value of an array type parameter.
                                items:
                                  type: string
                                type: array
                              map:
                                additionalProperties:
                                  type: string
                                description: Map is the value of a map type parameter.
                                type: object
                              name:
                                description: Name is the name identifying a parameter.
                                type: string
                              string:
                                description: String_ is the value of a string type
                                  parameter.
                                type: string
                            type: object
                          type: array
                      type: object
                    ref:
                      description: Ref is reference to another source within sources
                        field. This field will not be used if used with a `source`
                        tag.
                      type: string
                    repoURL:
                      description: RepoURL is the URL to the repository (Git or Helm)
                        that contains the application manifests
                      type: string
                    targetRevision:
                      description: TargetRevision defines the revision of the source
                        to sync the application to. In case of Git, this can be commit,
                        tag, or branch. If omitted, will equal to HEAD. In case of
                        Helm, this is a semver tag for the Chart's version.
                      type: string
                  required:
                  - repoURL
                  type: object
                type: array
              syncPolicy:
                description: SyncPolicy controls when and how a sync will be performed
                properties:
                  automated:
                    description: Automated will keep an application synced to the
                      target revision
                    properties:
                      allowEmpty:
                        description: 'AllowEmpty allows apps have zero live resources
                          (default: false)'
                        type: boolean
                      prune:
                        description: 'Prune specifies whether to delete resources
                          from the cluster that are not found in the sources anymore
                          as part of automated sync (default: false)'
                        type: boolean
                      selfHeal:
                        description: 'SelfHeal specifes whether to revert resources
                          back to their desired state upon modification in the cluster
                          (default: false)'
                        type: boolean
                    type: object
                  managedNamespaceMetadata:
                    description: ManagedNamespaceMetadata controls metadata in the
                      given namespace (if CreateNamespace=true)
                    properties:
                      annotations:
                        additionalProperties:
                          type: string
                        type: object
                      labels:
                        additionalProperties:
                          type: string
                        type: object
                    type: object
                  retry:
                    description: Retry controls failed sync retry behavior
                    properties:
                      backoff:
                        description: Backoff controls how to backoff on subsequent
                          retries of failed syncs
                        properties:
                          duration:
                            description: Duration is the amount to back off. Default
                              unit is seconds, but could also be a duration (e.g.
                              "2m", "1h")
                            type: string
                          factor:
                            description: Factor is a factor to multiply the base duration
                              after each failed retry
                            format: int64
                            type: integer
                          maxDuration:
                            description: MaxDuration is the maximum amount of time
                              allowed for the backoff strategy
                            type: string
                        type: object
                      limit:
                        description: Limit is the maximum number of attempts for retrying
                          a failed sync. If set to 0, no retries will be performed.
                        format: int64
                        type: integer
                    type: object
                  syncOptions:
                    description: Options allow you to specify whole app sync-options
                    items:
                      type: string
                    type: array
                type: object
            required:
            - destination
            - project
            type: object
          status:
            description: ApplicationStatus contains status information for the application
            properties:
              conditions:
                description: Conditions is a list of currently observed application
                  conditions
                items:
                  description: ApplicationCondition contains details about an application
                    condition, which is usally an error or warning
                  properties:
                    lastTransitionTime:
                      description: LastTransitionTime is the time the condition was
                        last observed
                      format: date-time
                      type: string
                    message:
                      description: Message contains human-readable message indicating
                        details about condition
                      type: string
                    type:
                      description: Type is an application condition type
                      type: string
                  required:
                  - message
                  - type
                  type: object
                type: array
              health:
                description: Health contains information about the application's current
                  health status
                properties:
                  message:
                    description: Message is a human-readable informational message
                      describing the health status
                    type: string
                  status:
                    description: Status holds the status code of the application or
                      resource
                    type: string
                type: object
              history:
                description: History contains information about the application's
                  sync history
                items:
                  description: RevisionHistory contains history information about
                    a previous sync
                  properties:
                    deployStartedAt:
                      description: DeployStartedAt holds the time the sync operation
                        started
                      format: date-time
                      type: string
                    deployedAt:
                      description: DeployedAt holds the time the sync operation completed
                      format: date-time
                      type: string
                    id:
                      description: ID is an auto incrementing identifier of the RevisionHistory
                      format: int64
                      type: integer
                    revision:
                      description: Revision holds the revision the sync was performed
                        against
                      type: string
                    revisions:
                      description: Revisions holds the revision of each source in
                        sources field the sync was performed against
                      items:
                        type: string
                      type: array
                    source:
                      description: Source is a reference to the application source
                        used for the sync operation
                      properties:
                        chart:
                          description: Chart is a Helm chart name, and must be specified
                            for applications sourced from a Helm repo.
                          type: string
                        directory:
                          description: Directory holds path/directory specific options
                          properties:
                            exclude:
                              description: Exclude contains a glob pattern to match
                                paths against that should be explicitly excluded from
                                being used during manifest generation
                              type: string
                            include:
                              description: Include contains a glob pattern to match
                                paths against that should be explicitly included during
                                manifest generation
                              type: string
                            jsonnet:
                              description: Jsonnet holds options specific to Jsonnet
                              properties:
                                extVars:
                                  description: ExtVars is a list of Jsonnet External
                                    Variables
                                  items:
                                    description: JsonnetVar represents a variable
                                      to be passed to jsonnet during manifest generation
                                    properties:
                                      code:
                                        type: boolean
                                      name:
                                        type: string
                                      value:
                                        type: string
                                    required:
                                    - name
                                    - value
                                    type: object
                                  type: array
                                libs:
                                  description: Additional library search dirs
                                  items:
                                    type: string
                                  type: array
                                tlas:
                                  description: TLAS is a list of Jsonnet Top-level
                                    Arguments
                                  items:
                                    description: JsonnetVar represents a variable
                                      to be passed to jsonnet during manifest generation
                                    properties:
                                      code:
                                        type: boolean
                                      name:
                                        type: string
                                      value:
                                        type: string
                                    required:
                                    - name
                                    - value
                                    type: object
                                  type: array
                              type: object
                            recurse:
                              description: Recurse specifies whether to scan a directory
                                recursively for manifests
                              type: boolean
                          type: object
                        helm:
                          description: Helm holds helm specific options
                          properties:
                            fileParameters:
                              description: FileParameters are file parameters to the
                                helm template
                              items:
                                description: HelmFileParameter is a file parameter
                                  that's passed to helm template during manifest generation
                                properties:
                                  name:
                                    description: Name is the name of the Helm parameter
                                    type: string
                                  path:
                                    description: Path is the path to the file containing
                                      the values for the Helm parameter
                                    type: string
                                type: object
                              type: array
                            ignoreMissingValueFiles:
                              description: IgnoreMissingValueFiles prevents helm template
                                from failing when valueFiles do not exist locally
                                by not appending them to helm template --values
                              type: boolean
                            parameters:
                              description: Parameters is a list of Helm parameters
                                which are passed to the helm template command upon
                                manifest generation
                              items:
                                description: HelmParameter is a parameter that's passed
                                  to helm template during manifest generation
                                properties:
                                  forceString:
                                    description: ForceString determines whether to
                                      tell Helm to interpret booleans and numbers
                                      as strings
                                    type: boolean
                                  name:
                                    description: Name is the name of the Helm parameter
                                    type: string
                                  value:
                                    description: Value is the value for the Helm parameter
                                    type: string
                                type: object
                              type: array
                            passCredentials:
                              description: PassCredentials pass credentials to all
                                domains (Helm's --pass-credentials)
                              type: boolean
                            releaseName:
                              description: ReleaseName is the Helm release name to
                                use. If omitted it will use the application name
                              type: string
                            skipCrds:
                              description: SkipCrds skips custom resource definition
                                installation step (Helm's --skip-crds)
                              type: boolean
                            valueFiles:
                              description: ValuesFiles is a list of Helm value files
                                to use when generating a template
                              items:
                                type: string
                              type: array
                            values:
                              description: Values specifies Helm values to be passed
                                to helm template, typically defined as a block
                              type: string
                            version:
                              description: Version is the Helm version to use for
                                templating ("3")
                              type: string
                          type: object
                        kustomize:
                          description: Kustomize holds kustomize specific options
                          properties:
                            commonAnnotations:
                              additionalProperties:
                                type: string
                              description: CommonAnnotations is a list of additional
                                annotations to add to rendered manifests
                              type: object
                            commonLabels:
                              additionalProperties:
                                type: string
                              description: CommonLabels is a list of additional labels
                                to add to rendered manifests
                              type: object
                            forceCommonAnnotations:
                              description: ForceCommonAnnotations specifies whether
                                to force applying common annotations to resources
                                for Kustomize apps
                              type: boolean
                            forceCommonLabels:
                              description: ForceCommonLabels specifies whether to
                                force applying common labels to resources for Kustomize
                                apps
                              type: boolean
                            images:
                              description: Images is a list of Kustomize image override
                                specifications
                              items:
                                description: KustomizeImage represents a Kustomize
                                  image definition in the format [old_image_name=]<image_name>:<image_tag>
                                type: string
                              type: array
                            namePrefix:
                              description: NamePrefix is a prefix appended to resources
                                for Kustomize apps
                              type: string
                            nameSuffix:
                              description: NameSuffix is a suffix appended to resources
                                for Kustomize apps
                              type: string
                            version:
                              description: Version controls which version of Kustomize
                                to use for rendering manifests
                              type: string
                          type: object
                        path:
                          description: Path is a directory path within the Git repository,
                            and is only valid for applications sourced from Git.
                          type: string
                        plugin:
                          description: Plugin holds config management plugin specific
                            options
                          properties:
                            env:
                              description: Env is a list of environment variable entries
                              items:
                                description: EnvEntry represents an entry in the application's
                                  environment
                                properties:
                                  name:
                                    description: Name is the name of the variable,
                                      usually expressed in uppercase
                                    type: string
                                  value:
                                    description: Value is the value of the variable
                                    type: string
                                required:
                                - name
                                - value
                                type: object
                              type: array
                            name:
                              type: string
                            parameters:
                              items:
                                properties:
                                  array:
                                    description: Array is the value of an array type
                                      parameter.
                                    items:
                                      type: string
                                    type: array
                                  map:
                                    additionalProperties:
                                      type: string
                                    description: Map is the value of a map type parameter.
                                    type: object
                                  name:
                                    description: Name is the name identifying a parameter.
                                    type: string
                                  string:
                                    description: String_ is the value of a string
                                      type parameter.
                                    type: string
                                type: object
                              type: array
                          type: object
                        ref:
                          description: Ref is reference to another source within sources
                            field. This field will not be used if used with a `source`
                            tag.
                          type: string
                        repoURL:
                          description: RepoURL is the URL to the repository (Git or
                            Helm) that contains the application manifests
                          type: string
                        targetRevision:
                          description: TargetRevision defines the revision of the
                            source to sync the application to. In case of Git, this
                            can be commit, tag, or branch. If omitted, will equal
                            to HEAD. In case of Helm, this is a semver tag for the
                            Chart's version.
                          type: string
                      required:
                      - repoURL
                      type: object
                    sources:
                      description: Sources is a reference to the application sources
                        used for the sync operation
                      items:
                        description: ApplicationSource contains all required information
                          about the source of an application
                        properties:
                          chart:
                            description: Chart is a Helm chart name, and must be specified
                              for applications sourced from a Helm repo.
                            type: string
                          directory:
                            description: Directory holds path/directory specific options
                            properties:
                              exclude:
                                description: Exclude contains a glob pattern to match
                                  paths against that should be explicitly excluded
                                  from being used during manifest generation
                                type: string
                              include:
                                description: Include contains a glob pattern to match
                                  paths against that should be explicitly included
                                  during manifest generation
                                type: string
                              jsonnet:
                                description: Jsonnet holds options specific to Jsonnet
                                properties:
                                  extVars:
                                    description: ExtVars is a list of Jsonnet External
                                      Variables
                                    items:
                                      description: JsonnetVar represents a variable
                                        to be passed to jsonnet during manifest generation
                                      properties:
                                        code:
                                          type: boolean
                                        name:
                                          type: string
                                        value:
                                          type: string
                                      required:
                                      - name
                                      - value
                                      type: object
                                    type: array
                                  libs:
                                    description: Additional library search dirs
                                    items:
                                      type: string
                                    type: array
                                  tlas:
                                    description: TLAS is a list of Jsonnet Top-level
                                      Arguments
                                    items:
                                      description: JsonnetVar represents a variable
                                        to be passed to jsonnet during manifest generation
                                      properties:
                                        code:
                                          type: boolean
                                        name:
                                          type: string
                                        value:
                                          type: string
                                      required:
                                      - name
                                      - value
                                      type: object
                                    type: array
                                type: object
                              recurse:
                                description: Recurse specifies whether to scan a directory
                                  recursively for manifests
                                type: boolean
                            type: object
                          helm:
                            description: Helm holds helm specific options
                            properties:
                              fileParameters:
                                description: FileParameters are file parameters to
                                  the helm template
                                items:
                                  description: HelmFileParameter is a file parameter
                                    that's passed to helm template during manifest
                                    generation
                                  properties:
                                    name:
                                      description: Name is the name of the Helm parameter
                                      type: string
                                    path:
                                      description: Path is the path to the file containing
                                        the values for the Helm parameter
                                      type: string
                                  type: object
                                type: array
                              ignoreMissingValueFiles:
                                description: IgnoreMissingValueFiles prevents helm
                                  template from failing when valueFiles do not exist
                                  locally by not appending them to helm template --values
                                type: boolean
                              parameters:
                                description: Parameters is a list of Helm parameters
                                  which are passed to the helm template command upon
                                  manifest generation
                                items:
                                  description: HelmParameter is a parameter that's
                                    passed to helm template during manifest generation
                                  properties:
                                    forceString:
                                      description: ForceString determines whether
                                        to tell Helm to interpret booleans and numbers
                                        as strings
                                      type: boolean
                                    name:
                                      description: Name is the name of the Helm parameter
                                      type: string
                                    value:
                                      description: Value is the value for the Helm
                                        parameter
                                      type: string
                                  type: object
                                type: array
                              passCredentials:
                                description: PassCredentials pass credentials to all
                                  domains (Helm's --pass-credentials)
                                type: boolean
                              releaseName:
                                description: ReleaseName is the Helm release name
                                  to use. If omitted it will use the application name
                                type: string
                              skipCrds:
                                description: SkipCrds skips custom resource definition
                                  installation step (Helm's --skip-crds)
                                type: boolean
                              valueFiles:
                                description: ValuesFiles is a list of Helm value files
                                  to use when generating a template
                                items:
                                  type: string
                                type: array
                              values:
                                description: Values specifies Helm values to be passed
                                  to helm template, typically defined as a block
                                type: string
                              version:
                                description: Version is the Helm version to use for
                                  templating ("3")
                                type: string
                            type: object
                          kustomize:
                            description: Kustomize holds kustomize specific options
                            properties:
                              commonAnnotations:
                                additionalProperties:
                                  type: string
                                description: CommonAnnotations is a list of additional
                                  annotations to add to rendered manifests
                                type: object
                              commonLabels:
                                additionalProperties:
                                  type: string
                                description: CommonLabels is a list of additional
                                  labels to add to rendered manifests
                                type: object
                              forceCommonAnnotations:
                                description: ForceCommonAnnotations specifies whether
                                  to force applying common annotations to resources
                                  for Kustomize apps
                                type: boolean
                              forceCommonLabels:
                                description: ForceCommonLabels specifies whether to
                                  force applying common labels to resources for Kustomize
                                  apps
                                type: boolean
                              images:
                                description: Images is a list of Kustomize image override
                                  specifications
                                items:
                                  description: KustomizeImage represents a Kustomize
                                    image definition in the format [old_image_name=]<image_name>:<image_tag>
                                  type: string
                                type: array
                              namePrefix:
                                description: NamePrefix is a prefix appended to resources
                                  for Kustomize apps
                                type: string
                              nameSuffix:
                                description: NameSuffix is a suffix appended to resources
                                  for Kustomize apps
                                type: string
                              version:
                                description: Version controls which version of Kustomize
                                  to use for rendering manifests
                                type: string
<<<<<<< HEAD
                              description: CommonLabels is a list of additional labels
                                to add to rendered manifests
                              type: object
                            components:
                              description: Components specifies a list of kustomize
                                components to add to the kustmization before building
                              items:
                                type: string
                              type: array
                            forceCommonAnnotations:
                              description: ForceCommonAnnotations specifies whether
                                to force applying common annotations to resources
                                for Kustomize apps
                              type: boolean
                            forceCommonLabels:
                              description: ForceCommonLabels specifies whether to
                                force applying common labels to resources for Kustomize
                                apps
                              type: boolean
                            forceNamespace:
                              description: ForceNamespace if true, will use the application's
                                destination namespace as a kustomization file namespace
                              type: boolean
                            images:
                              description: Images is a list of Kustomize image override
                                specifications
                              items:
                                description: KustomizeImage represents a Kustomize
                                  image definition in the format [old_image_name=]<image_name>:<image_tag>
                                type: string
                              type: array
                            namePrefix:
                              description: NamePrefix is a prefix appended to resources
                                for Kustomize apps
                              type: string
                            nameSuffix:
                              description: NameSuffix is a suffix appended to resources
                                for Kustomize apps
                              type: string
                            version:
                              description: Version controls which version of Kustomize
                                to use for rendering manifests
                              type: string
                          type: object
                        path:
                          description: Path is a directory path within the Git repository,
                            and is only valid for applications sourced from Git.
                          type: string
                        plugin:
                          description: Plugin holds config management plugin specific
                            options
                          properties:
                            env:
                              description: Env is a list of environment variable entries
                              items:
                                description: EnvEntry represents an entry in the application's
                                  environment
                                properties:
                                  name:
                                    description: Name is the name of the variable,
                                      usually expressed in uppercase
                                    type: string
                                  value:
                                    description: Value is the value of the variable
                                    type: string
                                required:
                                - name
                                - value
                                type: object
                              type: array
                            name:
                              type: string
                          type: object
                        repoURL:
                          description: RepoURL is the URL to the repository (Git or
                            Helm) that contains the application manifests
                          type: string
                        targetRevision:
                          description: TargetRevision defines the revision of the
                            source to sync the application to. In case of Git, this
                            can be commit, tag, or branch. If omitted, will equal
                            to HEAD. In case of Helm, this is a semver tag for the
                            Chart's version.
                          type: string
                      required:
                      - repoURL
                      type: object
=======
                            type: object
                          path:
                            description: Path is a directory path within the Git repository,
                              and is only valid for applications sourced from Git.
                            type: string
                          plugin:
                            description: Plugin holds config management plugin specific
                              options
                            properties:
                              env:
                                description: Env is a list of environment variable
                                  entries
                                items:
                                  description: EnvEntry represents an entry in the
                                    application's environment
                                  properties:
                                    name:
                                      description: Name is the name of the variable,
                                        usually expressed in uppercase
                                      type: string
                                    value:
                                      description: Value is the value of the variable
                                      type: string
                                  required:
                                  - name
                                  - value
                                  type: object
                                type: array
                              name:
                                type: string
                              parameters:
                                items:
                                  properties:
                                    array:
                                      description: Array is the value of an array
                                        type parameter.
                                      items:
                                        type: string
                                      type: array
                                    map:
                                      additionalProperties:
                                        type: string
                                      description: Map is the value of a map type
                                        parameter.
                                      type: object
                                    name:
                                      description: Name is the name identifying a
                                        parameter.
                                      type: string
                                    string:
                                      description: String_ is the value of a string
                                        type parameter.
                                      type: string
                                  type: object
                                type: array
                            type: object
                          ref:
                            description: Ref is reference to another source within
                              sources field. This field will not be used if used with
                              a `source` tag.
                            type: string
                          repoURL:
                            description: RepoURL is the URL to the repository (Git
                              or Helm) that contains the application manifests
                            type: string
                          targetRevision:
                            description: TargetRevision defines the revision of the
                              source to sync the application to. In case of Git, this
                              can be commit, tag, or branch. If omitted, will equal
                              to HEAD. In case of Helm, this is a semver tag for the
                              Chart's version.
                            type: string
                        required:
                        - repoURL
                        type: object
                      type: array
>>>>>>> acc554f3
                  required:
                  - deployedAt
                  - id
                  type: object
                type: array
              observedAt:
                description: 'ObservedAt indicates when the application state was
                  updated without querying latest git state Deprecated: controller
                  no longer updates ObservedAt field'
                format: date-time
                type: string
              operationState:
                description: OperationState contains information about any ongoing
                  operations, such as a sync
                properties:
                  finishedAt:
                    description: FinishedAt contains time of operation completion
                    format: date-time
                    type: string
                  message:
                    description: Message holds any pertinent messages when attempting
                      to perform operation (typically errors).
                    type: string
                  operation:
                    description: Operation is the original requested operation
                    properties:
                      info:
                        description: Info is a list of informational items for this
                          operation
                        items:
                          properties:
                            name:
                              type: string
                            value:
                              type: string
                          required:
                          - name
                          - value
                          type: object
                        type: array
                      initiatedBy:
                        description: InitiatedBy contains information about who initiated
                          the operations
                        properties:
                          automated:
                            description: Automated is set to true if operation was
                              initiated automatically by the application controller.
                            type: boolean
                          username:
                            description: Username contains the name of a user who
                              started operation
                            type: string
                        type: object
                      retry:
                        description: Retry controls the strategy to apply if a sync
                          fails
                        properties:
                          backoff:
                            description: Backoff controls how to backoff on subsequent
                              retries of failed syncs
                            properties:
                              duration:
                                description: Duration is the amount to back off. Default
                                  unit is seconds, but could also be a duration (e.g.
                                  "2m", "1h")
                                type: string
                              factor:
                                description: Factor is a factor to multiply the base
                                  duration after each failed retry
                                format: int64
                                type: integer
                              maxDuration:
                                description: MaxDuration is the maximum amount of
                                  time allowed for the backoff strategy
                                type: string
                            type: object
                          limit:
                            description: Limit is the maximum number of attempts for
                              retrying a failed sync. If set to 0, no retries will
                              be performed.
                            format: int64
                            type: integer
                        type: object
                      sync:
                        description: Sync contains parameters for the operation
                        properties:
                          dryRun:
                            description: DryRun specifies to perform a `kubectl apply
                              --dry-run` without actually performing the sync
                            type: boolean
                          manifests:
                            description: Manifests is an optional field that overrides
                              sync source with a local directory for development
                            items:
                              type: string
                            type: array
                          prune:
                            description: Prune specifies to delete resources from
                              the cluster that are no longer tracked in git
                            type: boolean
                          resources:
                            description: Resources describes which resources shall
                              be part of the sync
                            items:
                              description: SyncOperationResource contains resources
                                to sync.
                              properties:
                                group:
                                  type: string
                                kind:
                                  type: string
                                name:
                                  type: string
                                namespace:
                                  type: string
                              required:
                              - kind
                              - name
                              type: object
                            type: array
                          revision:
                            description: Revision is the revision (Git) or chart version
                              (Helm) which to sync the application to If omitted,
                              will use the revision specified in app spec.
                            type: string
                          revisions:
                            description: Revisions is the list of revision (Git) or
                              chart version (Helm) which to sync each source in sources
                              field for the application to If omitted, will use the
                              revision specified in app spec.
                            items:
                              type: string
                            type: array
                          source:
                            description: Source overrides the source definition set
                              in the application. This is typically set in a Rollback
                              operation and is nil during a Sync operation
                            properties:
                              chart:
                                description: Chart is a Helm chart name, and must
                                  be specified for applications sourced from a Helm
                                  repo.
                                type: string
                              directory:
                                description: Directory holds path/directory specific
                                  options
                                properties:
                                  exclude:
                                    description: Exclude contains a glob pattern to
                                      match paths against that should be explicitly
                                      excluded from being used during manifest generation
                                    type: string
                                  include:
                                    description: Include contains a glob pattern to
                                      match paths against that should be explicitly
                                      included during manifest generation
                                    type: string
                                  jsonnet:
                                    description: Jsonnet holds options specific to
                                      Jsonnet
                                    properties:
                                      extVars:
                                        description: ExtVars is a list of Jsonnet
                                          External Variables
                                        items:
                                          description: JsonnetVar represents a variable
                                            to be passed to jsonnet during manifest
                                            generation
                                          properties:
                                            code:
                                              type: boolean
                                            name:
                                              type: string
                                            value:
                                              type: string
                                          required:
                                          - name
                                          - value
                                          type: object
                                        type: array
                                      libs:
                                        description: Additional library search dirs
                                        items:
                                          type: string
                                        type: array
                                      tlas:
                                        description: TLAS is a list of Jsonnet Top-level
                                          Arguments
                                        items:
                                          description: JsonnetVar represents a variable
                                            to be passed to jsonnet during manifest
                                            generation
                                          properties:
                                            code:
                                              type: boolean
                                            name:
                                              type: string
                                            value:
                                              type: string
                                          required:
                                          - name
                                          - value
                                          type: object
                                        type: array
                                    type: object
                                  recurse:
                                    description: Recurse specifies whether to scan
                                      a directory recursively for manifests
                                    type: boolean
                                type: object
                              helm:
                                description: Helm holds helm specific options
                                properties:
                                  fileParameters:
                                    description: FileParameters are file parameters
                                      to the helm template
                                    items:
                                      description: HelmFileParameter is a file parameter
                                        that's passed to helm template during manifest
                                        generation
                                      properties:
                                        name:
                                          description: Name is the name of the Helm
                                            parameter
                                          type: string
                                        path:
                                          description: Path is the path to the file
                                            containing the values for the Helm parameter
                                          type: string
                                      type: object
                                    type: array
                                  ignoreMissingValueFiles:
                                    description: IgnoreMissingValueFiles prevents
                                      helm template from failing when valueFiles do
                                      not exist locally by not appending them to helm
                                      template --values
                                    type: boolean
                                  parameters:
                                    description: Parameters is a list of Helm parameters
                                      which are passed to the helm template command
                                      upon manifest generation
                                    items:
                                      description: HelmParameter is a parameter that's
                                        passed to helm template during manifest generation
                                      properties:
                                        forceString:
                                          description: ForceString determines whether
                                            to tell Helm to interpret booleans and
                                            numbers as strings
                                          type: boolean
                                        name:
                                          description: Name is the name of the Helm
                                            parameter
                                          type: string
                                        value:
                                          description: Value is the value for the
                                            Helm parameter
                                          type: string
                                      type: object
                                    type: array
                                  passCredentials:
                                    description: PassCredentials pass credentials
                                      to all domains (Helm's --pass-credentials)
                                    type: boolean
                                  releaseName:
                                    description: ReleaseName is the Helm release name
                                      to use. If omitted it will use the application
                                      name
                                    type: string
                                  skipCrds:
                                    description: SkipCrds skips custom resource definition
                                      installation step (Helm's --skip-crds)
                                    type: boolean
                                  valueFiles:
                                    description: ValuesFiles is a list of Helm value
                                      files to use when generating a template
                                    items:
                                      type: string
                                    type: array
                                  values:
                                    description: Values specifies Helm values to be
                                      passed to helm template, typically defined as
                                      a block
                                    type: string
                                  version:
                                    description: Version is the Helm version to use
                                      for templating ("3")
                                    type: string
                                type: object
                              kustomize:
                                description: Kustomize holds kustomize specific options
                                properties:
                                  commonAnnotations:
                                    additionalProperties:
                                      type: string
                                    description: CommonAnnotations is a list of additional
                                      annotations to add to rendered manifests
                                    type: object
                                  commonLabels:
                                    additionalProperties:
                                      type: string
                                    description: CommonLabels is a list of additional
                                      labels to add to rendered manifests
                                    type: object
                                  components:
                                    description: Components specifies a list of kustomize
                                      components to add to the kustmization before
                                      building
                                    items:
                                      type: string
                                    type: array
                                  forceCommonAnnotations:
                                    description: ForceCommonAnnotations specifies
                                      whether to force applying common annotations
                                      to resources for Kustomize apps
                                    type: boolean
                                  forceCommonLabels:
                                    description: ForceCommonLabels specifies whether
                                      to force applying common labels to resources
                                      for Kustomize apps
                                    type: boolean
                                  forceNamespace:
                                    description: ForceNamespace if true, will use
                                      the application's destination namespace as a
                                      kustomization file namespace
                                    type: boolean
                                  images:
                                    description: Images is a list of Kustomize image
                                      override specifications
                                    items:
                                      description: KustomizeImage represents a Kustomize
                                        image definition in the format [old_image_name=]<image_name>:<image_tag>
                                      type: string
                                    type: array
                                  namePrefix:
                                    description: NamePrefix is a prefix appended to
                                      resources for Kustomize apps
                                    type: string
                                  nameSuffix:
                                    description: NameSuffix is a suffix appended to
                                      resources for Kustomize apps
                                    type: string
                                  version:
                                    description: Version controls which version of
                                      Kustomize to use for rendering manifests
                                    type: string
                                type: object
                              path:
                                description: Path is a directory path within the Git
                                  repository, and is only valid for applications sourced
                                  from Git.
                                type: string
                              plugin:
                                description: Plugin holds config management plugin
                                  specific options
                                properties:
                                  env:
                                    description: Env is a list of environment variable
                                      entries
                                    items:
                                      description: EnvEntry represents an entry in
                                        the application's environment
                                      properties:
                                        name:
                                          description: Name is the name of the variable,
                                            usually expressed in uppercase
                                          type: string
                                        value:
                                          description: Value is the value of the variable
                                          type: string
                                      required:
                                      - name
                                      - value
                                      type: object
                                    type: array
                                  name:
                                    type: string
                                  parameters:
                                    items:
                                      properties:
                                        array:
                                          description: Array is the value of an array
                                            type parameter.
                                          items:
                                            type: string
                                          type: array
                                        map:
                                          additionalProperties:
                                            type: string
                                          description: Map is the value of a map type
                                            parameter.
                                          type: object
                                        name:
                                          description: Name is the name identifying
                                            a parameter.
                                          type: string
                                        string:
                                          description: String_ is the value of a string
                                            type parameter.
                                          type: string
                                      type: object
                                    type: array
                                type: object
                              ref:
                                description: Ref is reference to another source within
                                  sources field. This field will not be used if used
                                  with a `source` tag.
                                type: string
                              repoURL:
                                description: RepoURL is the URL to the repository
                                  (Git or Helm) that contains the application manifests
                                type: string
                              targetRevision:
                                description: TargetRevision defines the revision of
                                  the source to sync the application to. In case of
                                  Git, this can be commit, tag, or branch. If omitted,
                                  will equal to HEAD. In case of Helm, this is a semver
                                  tag for the Chart's version.
                                type: string
                            required:
                            - repoURL
                            type: object
                          sources:
                            description: Sources overrides the source definition set
                              in the application. This is typically set in a Rollback
                              operation and is nil during a Sync operation
                            items:
                              description: ApplicationSource contains all required
                                information about the source of an application
                              properties:
                                chart:
                                  description: Chart is a Helm chart name, and must
                                    be specified for applications sourced from a Helm
                                    repo.
                                  type: string
                                directory:
                                  description: Directory holds path/directory specific
                                    options
                                  properties:
                                    exclude:
                                      description: Exclude contains a glob pattern
                                        to match paths against that should be explicitly
                                        excluded from being used during manifest generation
                                      type: string
                                    include:
                                      description: Include contains a glob pattern
                                        to match paths against that should be explicitly
                                        included during manifest generation
                                      type: string
                                    jsonnet:
                                      description: Jsonnet holds options specific
                                        to Jsonnet
                                      properties:
                                        extVars:
                                          description: ExtVars is a list of Jsonnet
                                            External Variables
                                          items:
                                            description: JsonnetVar represents a variable
                                              to be passed to jsonnet during manifest
                                              generation
                                            properties:
                                              code:
                                                type: boolean
                                              name:
                                                type: string
                                              value:
                                                type: string
                                            required:
                                            - name
                                            - value
                                            type: object
                                          type: array
                                        libs:
                                          description: Additional library search dirs
                                          items:
                                            type: string
                                          type: array
                                        tlas:
                                          description: TLAS is a list of Jsonnet Top-level
                                            Arguments
                                          items:
                                            description: JsonnetVar represents a variable
                                              to be passed to jsonnet during manifest
                                              generation
                                            properties:
                                              code:
                                                type: boolean
                                              name:
                                                type: string
                                              value:
                                                type: string
                                            required:
                                            - name
                                            - value
                                            type: object
                                          type: array
                                      type: object
                                    recurse:
                                      description: Recurse specifies whether to scan
                                        a directory recursively for manifests
                                      type: boolean
                                  type: object
                                helm:
                                  description: Helm holds helm specific options
                                  properties:
                                    fileParameters:
                                      description: FileParameters are file parameters
                                        to the helm template
                                      items:
                                        description: HelmFileParameter is a file parameter
                                          that's passed to helm template during manifest
                                          generation
                                        properties:
                                          name:
                                            description: Name is the name of the Helm
                                              parameter
                                            type: string
                                          path:
                                            description: Path is the path to the file
                                              containing the values for the Helm parameter
                                            type: string
                                        type: object
                                      type: array
                                    ignoreMissingValueFiles:
                                      description: IgnoreMissingValueFiles prevents
                                        helm template from failing when valueFiles
                                        do not exist locally by not appending them
                                        to helm template --values
                                      type: boolean
                                    parameters:
                                      description: Parameters is a list of Helm parameters
                                        which are passed to the helm template command
                                        upon manifest generation
                                      items:
                                        description: HelmParameter is a parameter
                                          that's passed to helm template during manifest
                                          generation
                                        properties:
                                          forceString:
                                            description: ForceString determines whether
                                              to tell Helm to interpret booleans and
                                              numbers as strings
                                            type: boolean
                                          name:
                                            description: Name is the name of the Helm
                                              parameter
                                            type: string
                                          value:
                                            description: Value is the value for the
                                              Helm parameter
                                            type: string
                                        type: object
                                      type: array
                                    passCredentials:
                                      description: PassCredentials pass credentials
                                        to all domains (Helm's --pass-credentials)
                                      type: boolean
                                    releaseName:
                                      description: ReleaseName is the Helm release
                                        name to use. If omitted it will use the application
                                        name
                                      type: string
                                    skipCrds:
                                      description: SkipCrds skips custom resource
                                        definition installation step (Helm's --skip-crds)
                                      type: boolean
                                    valueFiles:
                                      description: ValuesFiles is a list of Helm value
                                        files to use when generating a template
                                      items:
                                        type: string
                                      type: array
                                    values:
                                      description: Values specifies Helm values to
                                        be passed to helm template, typically defined
                                        as a block
                                      type: string
                                    version:
                                      description: Version is the Helm version to
                                        use for templating ("3")
                                      type: string
                                  type: object
                                kustomize:
                                  description: Kustomize holds kustomize specific
                                    options
                                  properties:
                                    commonAnnotations:
                                      additionalProperties:
                                        type: string
                                      description: CommonAnnotations is a list of
                                        additional annotations to add to rendered
                                        manifests
                                      type: object
                                    commonLabels:
                                      additionalProperties:
                                        type: string
                                      description: CommonLabels is a list of additional
                                        labels to add to rendered manifests
                                      type: object
                                    forceCommonAnnotations:
                                      description: ForceCommonAnnotations specifies
                                        whether to force applying common annotations
                                        to resources for Kustomize apps
                                      type: boolean
                                    forceCommonLabels:
                                      description: ForceCommonLabels specifies whether
                                        to force applying common labels to resources
                                        for Kustomize apps
                                      type: boolean
                                    images:
                                      description: Images is a list of Kustomize image
                                        override specifications
                                      items:
                                        description: KustomizeImage represents a Kustomize
                                          image definition in the format [old_image_name=]<image_name>:<image_tag>
                                        type: string
                                      type: array
                                    namePrefix:
                                      description: NamePrefix is a prefix appended
                                        to resources for Kustomize apps
                                      type: string
                                    nameSuffix:
                                      description: NameSuffix is a suffix appended
                                        to resources for Kustomize apps
                                      type: string
                                    version:
                                      description: Version controls which version
                                        of Kustomize to use for rendering manifests
                                      type: string
                                  type: object
                                path:
                                  description: Path is a directory path within the
                                    Git repository, and is only valid for applications
                                    sourced from Git.
                                  type: string
                                plugin:
                                  description: Plugin holds config management plugin
                                    specific options
                                  properties:
                                    env:
                                      description: Env is a list of environment variable
                                        entries
                                      items:
                                        description: EnvEntry represents an entry
                                          in the application's environment
                                        properties:
                                          name:
                                            description: Name is the name of the variable,
                                              usually expressed in uppercase
                                            type: string
                                          value:
                                            description: Value is the value of the
                                              variable
                                            type: string
                                        required:
                                        - name
                                        - value
                                        type: object
                                      type: array
                                    name:
                                      type: string
                                    parameters:
                                      items:
                                        properties:
                                          array:
                                            description: Array is the value of an
                                              array type parameter.
                                            items:
                                              type: string
                                            type: array
                                          map:
                                            additionalProperties:
                                              type: string
                                            description: Map is the value of a map
                                              type parameter.
                                            type: object
                                          name:
                                            description: Name is the name identifying
                                              a parameter.
                                            type: string
                                          string:
                                            description: String_ is the value of a
                                              string type parameter.
                                            type: string
                                        type: object
                                      type: array
                                  type: object
                                ref:
                                  description: Ref is reference to another source
                                    within sources field. This field will not be used
                                    if used with a `source` tag.
                                  type: string
                                repoURL:
                                  description: RepoURL is the URL to the repository
                                    (Git or Helm) that contains the application manifests
                                  type: string
                                targetRevision:
                                  description: TargetRevision defines the revision
                                    of the source to sync the application to. In case
                                    of Git, this can be commit, tag, or branch. If
                                    omitted, will equal to HEAD. In case of Helm,
                                    this is a semver tag for the Chart's version.
                                  type: string
                              required:
                              - repoURL
                              type: object
                            type: array
                          syncOptions:
                            description: SyncOptions provide per-sync sync-options,
                              e.g. Validate=false
                            items:
                              type: string
                            type: array
                          syncStrategy:
                            description: SyncStrategy describes how to perform the
                              sync
                            properties:
                              apply:
                                description: Apply will perform a `kubectl apply`
                                  to perform the sync.
                                properties:
                                  force:
                                    description: Force indicates whether or not to
                                      supply the --force flag to `kubectl apply`.
                                      The --force flag deletes and re-create the resource,
                                      when PATCH encounters conflict and has retried
                                      for 5 times.
                                    type: boolean
                                type: object
                              hook:
                                description: Hook will submit any referenced resources
                                  to perform the sync. This is the default strategy
                                properties:
                                  force:
                                    description: Force indicates whether or not to
                                      supply the --force flag to `kubectl apply`.
                                      The --force flag deletes and re-create the resource,
                                      when PATCH encounters conflict and has retried
                                      for 5 times.
                                    type: boolean
                                type: object
                            type: object
                        type: object
                    type: object
                  phase:
                    description: Phase is the current phase of the operation
                    type: string
                  retryCount:
                    description: RetryCount contains time of operation retries
                    format: int64
                    type: integer
                  startedAt:
                    description: StartedAt contains time of operation start
                    format: date-time
                    type: string
                  syncResult:
                    description: SyncResult is the result of a Sync operation
                    properties:
                      resources:
                        description: Resources contains a list of sync result items
                          for each individual resource in a sync operation
                        items:
                          description: ResourceResult holds the operation result details
                            of a specific resource
                          properties:
                            group:
                              description: Group specifies the API group of the resource
                              type: string
                            hookPhase:
                              description: HookPhase contains the state of any operation
                                associated with this resource OR hook This can also
                                contain values for non-hook resources.
                              type: string
                            hookType:
                              description: HookType specifies the type of the hook.
                                Empty for non-hook resources
                              type: string
                            kind:
                              description: Kind specifies the API kind of the resource
                              type: string
                            message:
                              description: Message contains an informational or error
                                message for the last sync OR operation
                              type: string
                            name:
                              description: Name specifies the name of the resource
                              type: string
                            namespace:
                              description: Namespace specifies the target namespace
                                of the resource
                              type: string
                            status:
                              description: Status holds the final result of the sync.
                                Will be empty if the resources is yet to be applied/pruned
                                and is always zero-value for hooks
                              type: string
                            syncPhase:
                              description: SyncPhase indicates the particular phase
                                of the sync that this result was acquired in
                              type: string
                            version:
                              description: Version specifies the API version of the
                                resource
                              type: string
                          required:
                          - group
                          - kind
                          - name
                          - namespace
                          - version
                          type: object
                        type: array
                      revision:
                        description: Revision holds the revision this sync operation
                          was performed to
                        type: string
                      revisions:
                        description: Revisions holds the revision this sync operation
                          was performed for respective indexed source in sources field
                        items:
                          type: string
                        type: array
                      source:
                        description: Source records the application source information
                          of the sync, used for comparing auto-sync
                        properties:
                          chart:
                            description: Chart is a Helm chart name, and must be specified
                              for applications sourced from a Helm repo.
                            type: string
                          directory:
                            description: Directory holds path/directory specific options
                            properties:
                              exclude:
                                description: Exclude contains a glob pattern to match
                                  paths against that should be explicitly excluded
                                  from being used during manifest generation
                                type: string
                              include:
                                description: Include contains a glob pattern to match
                                  paths against that should be explicitly included
                                  during manifest generation
                                type: string
                              jsonnet:
                                description: Jsonnet holds options specific to Jsonnet
                                properties:
                                  extVars:
                                    description: ExtVars is a list of Jsonnet External
                                      Variables
                                    items:
                                      description: JsonnetVar represents a variable
                                        to be passed to jsonnet during manifest generation
                                      properties:
                                        code:
                                          type: boolean
                                        name:
                                          type: string
                                        value:
                                          type: string
                                      required:
                                      - name
                                      - value
                                      type: object
                                    type: array
                                  libs:
                                    description: Additional library search dirs
                                    items:
                                      type: string
                                    type: array
                                  tlas:
                                    description: TLAS is a list of Jsonnet Top-level
                                      Arguments
                                    items:
                                      description: JsonnetVar represents a variable
                                        to be passed to jsonnet during manifest generation
                                      properties:
                                        code:
                                          type: boolean
                                        name:
                                          type: string
                                        value:
                                          type: string
                                      required:
                                      - name
                                      - value
                                      type: object
                                    type: array
                                type: object
                              recurse:
                                description: Recurse specifies whether to scan a directory
                                  recursively for manifests
                                type: boolean
                            type: object
                          helm:
                            description: Helm holds helm specific options
                            properties:
                              fileParameters:
                                description: FileParameters are file parameters to
                                  the helm template
                                items:
                                  description: HelmFileParameter is a file parameter
                                    that's passed to helm template during manifest
                                    generation
                                  properties:
                                    name:
                                      description: Name is the name of the Helm parameter
                                      type: string
                                    path:
                                      description: Path is the path to the file containing
                                        the values for the Helm parameter
                                      type: string
                                  type: object
                                type: array
                              ignoreMissingValueFiles:
                                description: IgnoreMissingValueFiles prevents helm
                                  template from failing when valueFiles do not exist
                                  locally by not appending them to helm template --values
                                type: boolean
                              parameters:
                                description: Parameters is a list of Helm parameters
                                  which are passed to the helm template command upon
                                  manifest generation
                                items:
                                  description: HelmParameter is a parameter that's
                                    passed to helm template during manifest generation
                                  properties:
                                    forceString:
                                      description: ForceString determines whether
                                        to tell Helm to interpret booleans and numbers
                                        as strings
                                      type: boolean
                                    name:
                                      description: Name is the name of the Helm parameter
                                      type: string
                                    value:
                                      description: Value is the value for the Helm
                                        parameter
                                      type: string
                                  type: object
                                type: array
                              passCredentials:
                                description: PassCredentials pass credentials to all
                                  domains (Helm's --pass-credentials)
                                type: boolean
                              releaseName:
                                description: ReleaseName is the Helm release name
                                  to use. If omitted it will use the application name
                                type: string
                              skipCrds:
                                description: SkipCrds skips custom resource definition
                                  installation step (Helm's --skip-crds)
                                type: boolean
                              valueFiles:
                                description: ValuesFiles is a list of Helm value files
                                  to use when generating a template
                                items:
                                  type: string
                                type: array
                              values:
                                description: Values specifies Helm values to be passed
                                  to helm template, typically defined as a block
                                type: string
                              version:
                                description: Version is the Helm version to use for
                                  templating ("3")
                                type: string
                            type: object
                          kustomize:
                            description: Kustomize holds kustomize specific options
                            properties:
                              commonAnnotations:
                                additionalProperties:
                                  type: string
                                description: CommonAnnotations is a list of additional
                                  annotations to add to rendered manifests
                                type: object
                              commonLabels:
                                additionalProperties:
                                  type: string
                                description: CommonLabels is a list of additional
                                  labels to add to rendered manifests
                                type: object
                              components:
                                description: Components specifies a list of kustomize
                                  components to add to the kustmization before building
                                items:
                                  type: string
                                type: array
                              forceCommonAnnotations:
                                description: ForceCommonAnnotations specifies whether
                                  to force applying common annotations to resources
                                  for Kustomize apps
                                type: boolean
                              forceCommonLabels:
                                description: ForceCommonLabels specifies whether to
                                  force applying common labels to resources for Kustomize
                                  apps
                                type: boolean
                              forceNamespace:
                                description: ForceNamespace if true, will use the
                                  application's destination namespace as a kustomization
                                  file namespace
                                type: boolean
                              images:
                                description: Images is a list of Kustomize image override
                                  specifications
                                items:
                                  description: KustomizeImage represents a Kustomize
                                    image definition in the format [old_image_name=]<image_name>:<image_tag>
                                  type: string
                                type: array
                              namePrefix:
                                description: NamePrefix is a prefix appended to resources
                                  for Kustomize apps
                                type: string
                              nameSuffix:
                                description: NameSuffix is a suffix appended to resources
                                  for Kustomize apps
                                type: string
                              version:
                                description: Version controls which version of Kustomize
                                  to use for rendering manifests
                                type: string
                            type: object
                          path:
                            description: Path is a directory path within the Git repository,
                              and is only valid for applications sourced from Git.
                            type: string
                          plugin:
                            description: Plugin holds config management plugin specific
                              options
                            properties:
                              env:
                                description: Env is a list of environment variable
                                  entries
                                items:
                                  description: EnvEntry represents an entry in the
                                    application's environment
                                  properties:
                                    name:
                                      description: Name is the name of the variable,
                                        usually expressed in uppercase
                                      type: string
                                    value:
                                      description: Value is the value of the variable
                                      type: string
                                  required:
                                  - name
                                  - value
                                  type: object
                                type: array
                              name:
                                type: string
                              parameters:
                                items:
                                  properties:
                                    array:
                                      description: Array is the value of an array
                                        type parameter.
                                      items:
                                        type: string
                                      type: array
                                    map:
                                      additionalProperties:
                                        type: string
                                      description: Map is the value of a map type
                                        parameter.
                                      type: object
                                    name:
                                      description: Name is the name identifying a
                                        parameter.
                                      type: string
                                    string:
                                      description: String_ is the value of a string
                                        type parameter.
                                      type: string
                                  type: object
                                type: array
                            type: object
                          ref:
                            description: Ref is reference to another source within
                              sources field. This field will not be used if used with
                              a `source` tag.
                            type: string
                          repoURL:
                            description: RepoURL is the URL to the repository (Git
                              or Helm) that contains the application manifests
                            type: string
                          targetRevision:
                            description: TargetRevision defines the revision of the
                              source to sync the application to. In case of Git, this
                              can be commit, tag, or branch. If omitted, will equal
                              to HEAD. In case of Helm, this is a semver tag for the
                              Chart's version.
                            type: string
                        required:
                        - repoURL
                        type: object
                      sources:
                        description: Source records the application source information
                          of the sync, used for comparing auto-sync
                        items:
                          description: ApplicationSource contains all required information
                            about the source of an application
                          properties:
                            chart:
                              description: Chart is a Helm chart name, and must be
                                specified for applications sourced from a Helm repo.
                              type: string
                            directory:
                              description: Directory holds path/directory specific
                                options
                              properties:
                                exclude:
                                  description: Exclude contains a glob pattern to
                                    match paths against that should be explicitly
                                    excluded from being used during manifest generation
                                  type: string
                                include:
                                  description: Include contains a glob pattern to
                                    match paths against that should be explicitly
                                    included during manifest generation
                                  type: string
                                jsonnet:
                                  description: Jsonnet holds options specific to Jsonnet
                                  properties:
                                    extVars:
                                      description: ExtVars is a list of Jsonnet External
                                        Variables
                                      items:
                                        description: JsonnetVar represents a variable
                                          to be passed to jsonnet during manifest
                                          generation
                                        properties:
                                          code:
                                            type: boolean
                                          name:
                                            type: string
                                          value:
                                            type: string
                                        required:
                                        - name
                                        - value
                                        type: object
                                      type: array
                                    libs:
                                      description: Additional library search dirs
                                      items:
                                        type: string
                                      type: array
                                    tlas:
                                      description: TLAS is a list of Jsonnet Top-level
                                        Arguments
                                      items:
                                        description: JsonnetVar represents a variable
                                          to be passed to jsonnet during manifest
                                          generation
                                        properties:
                                          code:
                                            type: boolean
                                          name:
                                            type: string
                                          value:
                                            type: string
                                        required:
                                        - name
                                        - value
                                        type: object
                                      type: array
                                  type: object
                                recurse:
                                  description: Recurse specifies whether to scan a
                                    directory recursively for manifests
                                  type: boolean
                              type: object
                            helm:
                              description: Helm holds helm specific options
                              properties:
                                fileParameters:
                                  description: FileParameters are file parameters
                                    to the helm template
                                  items:
                                    description: HelmFileParameter is a file parameter
                                      that's passed to helm template during manifest
                                      generation
                                    properties:
                                      name:
                                        description: Name is the name of the Helm
                                          parameter
                                        type: string
                                      path:
                                        description: Path is the path to the file
                                          containing the values for the Helm parameter
                                        type: string
                                    type: object
                                  type: array
                                ignoreMissingValueFiles:
                                  description: IgnoreMissingValueFiles prevents helm
                                    template from failing when valueFiles do not exist
                                    locally by not appending them to helm template
                                    --values
                                  type: boolean
                                parameters:
                                  description: Parameters is a list of Helm parameters
                                    which are passed to the helm template command
                                    upon manifest generation
                                  items:
                                    description: HelmParameter is a parameter that's
                                      passed to helm template during manifest generation
                                    properties:
                                      forceString:
                                        description: ForceString determines whether
                                          to tell Helm to interpret booleans and numbers
                                          as strings
                                        type: boolean
                                      name:
                                        description: Name is the name of the Helm
                                          parameter
                                        type: string
                                      value:
                                        description: Value is the value for the Helm
                                          parameter
                                        type: string
                                    type: object
                                  type: array
                                passCredentials:
                                  description: PassCredentials pass credentials to
                                    all domains (Helm's --pass-credentials)
                                  type: boolean
                                releaseName:
                                  description: ReleaseName is the Helm release name
                                    to use. If omitted it will use the application
                                    name
                                  type: string
                                skipCrds:
                                  description: SkipCrds skips custom resource definition
                                    installation step (Helm's --skip-crds)
                                  type: boolean
                                valueFiles:
                                  description: ValuesFiles is a list of Helm value
                                    files to use when generating a template
                                  items:
                                    type: string
                                  type: array
                                values:
                                  description: Values specifies Helm values to be
                                    passed to helm template, typically defined as
                                    a block
                                  type: string
                                version:
                                  description: Version is the Helm version to use
                                    for templating ("3")
                                  type: string
                              type: object
                            kustomize:
                              description: Kustomize holds kustomize specific options
                              properties:
                                commonAnnotations:
                                  additionalProperties:
                                    type: string
                                  description: CommonAnnotations is a list of additional
                                    annotations to add to rendered manifests
                                  type: object
                                commonLabels:
                                  additionalProperties:
                                    type: string
                                  description: CommonLabels is a list of additional
                                    labels to add to rendered manifests
                                  type: object
                                forceCommonAnnotations:
                                  description: ForceCommonAnnotations specifies whether
                                    to force applying common annotations to resources
                                    for Kustomize apps
                                  type: boolean
                                forceCommonLabels:
                                  description: ForceCommonLabels specifies whether
                                    to force applying common labels to resources for
                                    Kustomize apps
                                  type: boolean
                                images:
                                  description: Images is a list of Kustomize image
                                    override specifications
                                  items:
                                    description: KustomizeImage represents a Kustomize
                                      image definition in the format [old_image_name=]<image_name>:<image_tag>
                                    type: string
                                  type: array
                                namePrefix:
                                  description: NamePrefix is a prefix appended to
                                    resources for Kustomize apps
                                  type: string
                                nameSuffix:
                                  description: NameSuffix is a suffix appended to
                                    resources for Kustomize apps
                                  type: string
                                version:
                                  description: Version controls which version of Kustomize
                                    to use for rendering manifests
                                  type: string
                              type: object
                            path:
                              description: Path is a directory path within the Git
                                repository, and is only valid for applications sourced
                                from Git.
                              type: string
                            plugin:
                              description: Plugin holds config management plugin specific
                                options
                              properties:
                                env:
                                  description: Env is a list of environment variable
                                    entries
                                  items:
                                    description: EnvEntry represents an entry in the
                                      application's environment
                                    properties:
                                      name:
                                        description: Name is the name of the variable,
                                          usually expressed in uppercase
                                        type: string
                                      value:
                                        description: Value is the value of the variable
                                        type: string
                                    required:
                                    - name
                                    - value
                                    type: object
                                  type: array
                                name:
                                  type: string
                                parameters:
                                  items:
                                    properties:
                                      array:
                                        description: Array is the value of an array
                                          type parameter.
                                        items:
                                          type: string
                                        type: array
                                      map:
                                        additionalProperties:
                                          type: string
                                        description: Map is the value of a map type
                                          parameter.
                                        type: object
                                      name:
                                        description: Name is the name identifying
                                          a parameter.
                                        type: string
                                      string:
                                        description: String_ is the value of a string
                                          type parameter.
                                        type: string
                                    type: object
                                  type: array
                              type: object
                            ref:
                              description: Ref is reference to another source within
                                sources field. This field will not be used if used
                                with a `source` tag.
                              type: string
                            repoURL:
                              description: RepoURL is the URL to the repository (Git
                                or Helm) that contains the application manifests
                              type: string
                            targetRevision:
                              description: TargetRevision defines the revision of
                                the source to sync the application to. In case of
                                Git, this can be commit, tag, or branch. If omitted,
                                will equal to HEAD. In case of Helm, this is a semver
                                tag for the Chart's version.
                              type: string
                          required:
                          - repoURL
                          type: object
                        type: array
                    required:
                    - revision
                    type: object
                required:
                - operation
                - phase
                - startedAt
                type: object
              reconciledAt:
                description: ReconciledAt indicates when the application state was
                  reconciled using the latest git version
                format: date-time
                type: string
              resourceHealthSource:
                description: 'ResourceHealthSource indicates where the resource health
                  status is stored: inline if not set or appTree'
                type: string
              resources:
                description: Resources is a list of Kubernetes resources managed by
                  this application
                items:
                  description: 'ResourceStatus holds the current sync and health status
                    of a resource TODO: describe members of this type'
                  properties:
                    group:
                      type: string
                    health:
                      description: HealthStatus contains information about the currently
                        observed health state of an application or resource
                      properties:
                        message:
                          description: Message is a human-readable informational message
                            describing the health status
                          type: string
                        status:
                          description: Status holds the status code of the application
                            or resource
                          type: string
                      type: object
                    hook:
                      type: boolean
                    kind:
                      type: string
                    name:
                      type: string
                    namespace:
                      type: string
                    requiresPruning:
                      type: boolean
                    status:
                      description: SyncStatusCode is a type which represents possible
                        comparison results
                      type: string
                    syncWave:
                      format: int64
                      type: integer
                    version:
                      type: string
                  type: object
                type: array
              sourceType:
                description: SourceType specifies the type of this application
                type: string
              sourceTypes:
                description: SourceTypes specifies the type of the sources included
                  in the application
                items:
                  description: ApplicationSourceType specifies the type of the application's
                    source
                  type: string
                type: array
              summary:
                description: Summary contains a list of URLs and container images
                  used by this application
                properties:
                  externalURLs:
                    description: ExternalURLs holds all external URLs of application
                      child resources.
                    items:
                      type: string
                    type: array
                  images:
                    description: Images holds all images of application child resources.
                    items:
                      type: string
                    type: array
                type: object
              sync:
                description: Sync contains information about the application's current
                  sync status
                properties:
                  comparedTo:
                    description: ComparedTo contains information about what has been
                      compared
                    properties:
                      destination:
                        description: Destination is a reference to the application's
                          destination used for comparison
                        properties:
                          name:
                            description: Name is an alternate way of specifying the
                              target cluster by its symbolic name
                            type: string
                          namespace:
                            description: Namespace specifies the target namespace
                              for the application's resources. The namespace will
                              only be set for namespace-scoped resources that have
                              not set a value for .metadata.namespace
                            type: string
                          server:
                            description: Server specifies the URL of the target cluster
                              and must be set to the Kubernetes control plane API
                            type: string
                        type: object
                      source:
                        description: Source is a reference to the application's source
                          used for comparison
                        properties:
                          chart:
                            description: Chart is a Helm chart name, and must be specified
                              for applications sourced from a Helm repo.
                            type: string
                          directory:
                            description: Directory holds path/directory specific options
                            properties:
                              exclude:
                                description: Exclude contains a glob pattern to match
                                  paths against that should be explicitly excluded
                                  from being used during manifest generation
                                type: string
                              include:
                                description: Include contains a glob pattern to match
                                  paths against that should be explicitly included
                                  during manifest generation
                                type: string
                              jsonnet:
                                description: Jsonnet holds options specific to Jsonnet
                                properties:
                                  extVars:
                                    description: ExtVars is a list of Jsonnet External
                                      Variables
                                    items:
                                      description: JsonnetVar represents a variable
                                        to be passed to jsonnet during manifest generation
                                      properties:
                                        code:
                                          type: boolean
                                        name:
                                          type: string
                                        value:
                                          type: string
                                      required:
                                      - name
                                      - value
                                      type: object
                                    type: array
                                  libs:
                                    description: Additional library search dirs
                                    items:
                                      type: string
                                    type: array
                                  tlas:
                                    description: TLAS is a list of Jsonnet Top-level
                                      Arguments
                                    items:
                                      description: JsonnetVar represents a variable
                                        to be passed to jsonnet during manifest generation
                                      properties:
                                        code:
                                          type: boolean
                                        name:
                                          type: string
                                        value:
                                          type: string
                                      required:
                                      - name
                                      - value
                                      type: object
                                    type: array
                                type: object
                              recurse:
                                description: Recurse specifies whether to scan a directory
                                  recursively for manifests
                                type: boolean
                            type: object
                          helm:
                            description: Helm holds helm specific options
                            properties:
                              fileParameters:
                                description: FileParameters are file parameters to
                                  the helm template
                                items:
                                  description: HelmFileParameter is a file parameter
                                    that's passed to helm template during manifest
                                    generation
                                  properties:
                                    name:
                                      description: Name is the name of the Helm parameter
                                      type: string
                                    path:
                                      description: Path is the path to the file containing
                                        the values for the Helm parameter
                                      type: string
                                  type: object
                                type: array
                              ignoreMissingValueFiles:
                                description: IgnoreMissingValueFiles prevents helm
                                  template from failing when valueFiles do not exist
                                  locally by not appending them to helm template --values
                                type: boolean
                              parameters:
                                description: Parameters is a list of Helm parameters
                                  which are passed to the helm template command upon
                                  manifest generation
                                items:
                                  description: HelmParameter is a parameter that's
                                    passed to helm template during manifest generation
                                  properties:
                                    forceString:
                                      description: ForceString determines whether
                                        to tell Helm to interpret booleans and numbers
                                        as strings
                                      type: boolean
                                    name:
                                      description: Name is the name of the Helm parameter
                                      type: string
                                    value:
                                      description: Value is the value for the Helm
                                        parameter
                                      type: string
                                  type: object
                                type: array
                              passCredentials:
                                description: PassCredentials pass credentials to all
                                  domains (Helm's --pass-credentials)
                                type: boolean
                              releaseName:
                                description: ReleaseName is the Helm release name
                                  to use. If omitted it will use the application name
                                type: string
                              skipCrds:
                                description: SkipCrds skips custom resource definition
                                  installation step (Helm's --skip-crds)
                                type: boolean
                              valueFiles:
                                description: ValuesFiles is a list of Helm value files
                                  to use when generating a template
                                items:
                                  type: string
                                type: array
                              values:
                                description: Values specifies Helm values to be passed
                                  to helm template, typically defined as a block
                                type: string
                              version:
                                description: Version is the Helm version to use for
                                  templating ("3")
                                type: string
                            type: object
                          kustomize:
                            description: Kustomize holds kustomize specific options
                            properties:
                              commonAnnotations:
                                additionalProperties:
                                  type: string
                                description: CommonAnnotations is a list of additional
                                  annotations to add to rendered manifests
                                type: object
                              commonLabels:
                                additionalProperties:
                                  type: string
                                description: CommonLabels is a list of additional
                                  labels to add to rendered manifests
                                type: object
                              components:
                                description: Components specifies a list of kustomize
                                  components to add to the kustmization before building
                                items:
                                  type: string
                                type: array
                              forceCommonAnnotations:
                                description: ForceCommonAnnotations specifies whether
                                  to force applying common annotations to resources
                                  for Kustomize apps
                                type: boolean
                              forceCommonLabels:
                                description: ForceCommonLabels specifies whether to
                                  force applying common labels to resources for Kustomize
                                  apps
                                type: boolean
                              forceNamespace:
                                description: ForceNamespace if true, will use the
                                  application's destination namespace as a kustomization
                                  file namespace
                                type: boolean
                              images:
                                description: Images is a list of Kustomize image override
                                  specifications
                                items:
                                  description: KustomizeImage represents a Kustomize
                                    image definition in the format [old_image_name=]<image_name>:<image_tag>
                                  type: string
                                type: array
                              namePrefix:
                                description: NamePrefix is a prefix appended to resources
                                  for Kustomize apps
                                type: string
                              nameSuffix:
                                description: NameSuffix is a suffix appended to resources
                                  for Kustomize apps
                                type: string
                              version:
                                description: Version controls which version of Kustomize
                                  to use for rendering manifests
                                type: string
                            type: object
                          path:
                            description: Path is a directory path within the Git repository,
                              and is only valid for applications sourced from Git.
                            type: string
                          plugin:
                            description: Plugin holds config management plugin specific
                              options
                            properties:
                              env:
                                description: Env is a list of environment variable
                                  entries
                                items:
                                  description: EnvEntry represents an entry in the
                                    application's environment
                                  properties:
                                    name:
                                      description: Name is the name of the variable,
                                        usually expressed in uppercase
                                      type: string
                                    value:
                                      description: Value is the value of the variable
                                      type: string
                                  required:
                                  - name
                                  - value
                                  type: object
                                type: array
                              name:
                                type: string
                              parameters:
                                items:
                                  properties:
                                    array:
                                      description: Array is the value of an array
                                        type parameter.
                                      items:
                                        type: string
                                      type: array
                                    map:
                                      additionalProperties:
                                        type: string
                                      description: Map is the value of a map type
                                        parameter.
                                      type: object
                                    name:
                                      description: Name is the name identifying a
                                        parameter.
                                      type: string
                                    string:
                                      description: String_ is the value of a string
                                        type parameter.
                                      type: string
                                  type: object
                                type: array
                            type: object
                          ref:
                            description: Ref is reference to another source within
                              sources field. This field will not be used if used with
                              a `source` tag.
                            type: string
                          repoURL:
                            description: RepoURL is the URL to the repository (Git
                              or Helm) that contains the application manifests
                            type: string
                          targetRevision:
                            description: TargetRevision defines the revision of the
                              source to sync the application to. In case of Git, this
                              can be commit, tag, or branch. If omitted, will equal
                              to HEAD. In case of Helm, this is a semver tag for the
                              Chart's version.
                            type: string
                        required:
                        - repoURL
                        type: object
                      sources:
                        description: Sources is a reference to the application's multiple
                          sources used for comparison
                        items:
                          description: ApplicationSource contains all required information
                            about the source of an application
                          properties:
                            chart:
                              description: Chart is a Helm chart name, and must be
                                specified for applications sourced from a Helm repo.
                              type: string
                            directory:
                              description: Directory holds path/directory specific
                                options
                              properties:
                                exclude:
                                  description: Exclude contains a glob pattern to
                                    match paths against that should be explicitly
                                    excluded from being used during manifest generation
                                  type: string
                                include:
                                  description: Include contains a glob pattern to
                                    match paths against that should be explicitly
                                    included during manifest generation
                                  type: string
                                jsonnet:
                                  description: Jsonnet holds options specific to Jsonnet
                                  properties:
                                    extVars:
                                      description: ExtVars is a list of Jsonnet External
                                        Variables
                                      items:
                                        description: JsonnetVar represents a variable
                                          to be passed to jsonnet during manifest
                                          generation
                                        properties:
                                          code:
                                            type: boolean
                                          name:
                                            type: string
                                          value:
                                            type: string
                                        required:
                                        - name
                                        - value
                                        type: object
                                      type: array
                                    libs:
                                      description: Additional library search dirs
                                      items:
                                        type: string
                                      type: array
                                    tlas:
                                      description: TLAS is a list of Jsonnet Top-level
                                        Arguments
                                      items:
                                        description: JsonnetVar represents a variable
                                          to be passed to jsonnet during manifest
                                          generation
                                        properties:
                                          code:
                                            type: boolean
                                          name:
                                            type: string
                                          value:
                                            type: string
                                        required:
                                        - name
                                        - value
                                        type: object
                                      type: array
                                  type: object
                                recurse:
                                  description: Recurse specifies whether to scan a
                                    directory recursively for manifests
                                  type: boolean
                              type: object
                            helm:
                              description: Helm holds helm specific options
                              properties:
                                fileParameters:
                                  description: FileParameters are file parameters
                                    to the helm template
                                  items:
                                    description: HelmFileParameter is a file parameter
                                      that's passed to helm template during manifest
                                      generation
                                    properties:
                                      name:
                                        description: Name is the name of the Helm
                                          parameter
                                        type: string
                                      path:
                                        description: Path is the path to the file
                                          containing the values for the Helm parameter
                                        type: string
                                    type: object
                                  type: array
                                ignoreMissingValueFiles:
                                  description: IgnoreMissingValueFiles prevents helm
                                    template from failing when valueFiles do not exist
                                    locally by not appending them to helm template
                                    --values
                                  type: boolean
                                parameters:
                                  description: Parameters is a list of Helm parameters
                                    which are passed to the helm template command
                                    upon manifest generation
                                  items:
                                    description: HelmParameter is a parameter that's
                                      passed to helm template during manifest generation
                                    properties:
                                      forceString:
                                        description: ForceString determines whether
                                          to tell Helm to interpret booleans and numbers
                                          as strings
                                        type: boolean
                                      name:
                                        description: Name is the name of the Helm
                                          parameter
                                        type: string
                                      value:
                                        description: Value is the value for the Helm
                                          parameter
                                        type: string
                                    type: object
                                  type: array
                                passCredentials:
                                  description: PassCredentials pass credentials to
                                    all domains (Helm's --pass-credentials)
                                  type: boolean
                                releaseName:
                                  description: ReleaseName is the Helm release name
                                    to use. If omitted it will use the application
                                    name
                                  type: string
                                skipCrds:
                                  description: SkipCrds skips custom resource definition
                                    installation step (Helm's --skip-crds)
                                  type: boolean
                                valueFiles:
                                  description: ValuesFiles is a list of Helm value
                                    files to use when generating a template
                                  items:
                                    type: string
                                  type: array
                                values:
                                  description: Values specifies Helm values to be
                                    passed to helm template, typically defined as
                                    a block
                                  type: string
                                version:
                                  description: Version is the Helm version to use
                                    for templating ("3")
                                  type: string
                              type: object
                            kustomize:
                              description: Kustomize holds kustomize specific options
                              properties:
                                commonAnnotations:
                                  additionalProperties:
                                    type: string
                                  description: CommonAnnotations is a list of additional
                                    annotations to add to rendered manifests
                                  type: object
                                commonLabels:
                                  additionalProperties:
                                    type: string
                                  description: CommonLabels is a list of additional
                                    labels to add to rendered manifests
                                  type: object
                                forceCommonAnnotations:
                                  description: ForceCommonAnnotations specifies whether
                                    to force applying common annotations to resources
                                    for Kustomize apps
                                  type: boolean
                                forceCommonLabels:
                                  description: ForceCommonLabels specifies whether
                                    to force applying common labels to resources for
                                    Kustomize apps
                                  type: boolean
                                images:
                                  description: Images is a list of Kustomize image
                                    override specifications
                                  items:
                                    description: KustomizeImage represents a Kustomize
                                      image definition in the format [old_image_name=]<image_name>:<image_tag>
                                    type: string
                                  type: array
                                namePrefix:
                                  description: NamePrefix is a prefix appended to
                                    resources for Kustomize apps
                                  type: string
                                nameSuffix:
                                  description: NameSuffix is a suffix appended to
                                    resources for Kustomize apps
                                  type: string
                                version:
                                  description: Version controls which version of Kustomize
                                    to use for rendering manifests
                                  type: string
                              type: object
                            path:
                              description: Path is a directory path within the Git
                                repository, and is only valid for applications sourced
                                from Git.
                              type: string
                            plugin:
                              description: Plugin holds config management plugin specific
                                options
                              properties:
                                env:
                                  description: Env is a list of environment variable
                                    entries
                                  items:
                                    description: EnvEntry represents an entry in the
                                      application's environment
                                    properties:
                                      name:
                                        description: Name is the name of the variable,
                                          usually expressed in uppercase
                                        type: string
                                      value:
                                        description: Value is the value of the variable
                                        type: string
                                    required:
                                    - name
                                    - value
                                    type: object
                                  type: array
                                name:
                                  type: string
                                parameters:
                                  items:
                                    properties:
                                      array:
                                        description: Array is the value of an array
                                          type parameter.
                                        items:
                                          type: string
                                        type: array
                                      map:
                                        additionalProperties:
                                          type: string
                                        description: Map is the value of a map type
                                          parameter.
                                        type: object
                                      name:
                                        description: Name is the name identifying
                                          a parameter.
                                        type: string
                                      string:
                                        description: String_ is the value of a string
                                          type parameter.
                                        type: string
                                    type: object
                                  type: array
                              type: object
                            ref:
                              description: Ref is reference to another source within
                                sources field. This field will not be used if used
                                with a `source` tag.
                              type: string
                            repoURL:
                              description: RepoURL is the URL to the repository (Git
                                or Helm) that contains the application manifests
                              type: string
                            targetRevision:
                              description: TargetRevision defines the revision of
                                the source to sync the application to. In case of
                                Git, this can be commit, tag, or branch. If omitted,
                                will equal to HEAD. In case of Helm, this is a semver
                                tag for the Chart's version.
                              type: string
                          required:
                          - repoURL
                          type: object
                        type: array
                    required:
                    - destination
                    type: object
                  revision:
                    description: Revision contains information about the revision
                      the comparison has been performed to
                    type: string
                  revisions:
                    description: Revisions contains information about the revisions
                      of multiple sources the comparison has been performed to
                    items:
                      type: string
                    type: array
                  status:
                    description: Status is the sync state of the comparison
                    type: string
                required:
                - status
                type: object
            type: object
        required:
        - metadata
        - spec
        type: object
    served: true
    storage: true
    subresources: {}<|MERGE_RESOLUTION|>--- conflicted
+++ resolved
@@ -1622,6 +1622,12 @@
                               description: CommonLabels is a list of additional labels
                                 to add to rendered manifests
                               type: object
+                            components:
+                              description: Components specifies a list of kustomize
+                                components to add to the kustmization before building
+                              items:
+                                type: string
+                              type: array
                             forceCommonAnnotations:
                               description: ForceCommonAnnotations specifies whether
                                 to force applying common annotations to resources
@@ -1631,6 +1637,10 @@
                               description: ForceCommonLabels specifies whether to
                                 force applying common labels to resources for Kustomize
                                 apps
+                              type: boolean
+                            forceNamespace:
+                              description: ForceNamespace if true, will use the application's
+                                destination namespace as a kustomization file namespace
                               type: boolean
                             images:
                               description: Images is a list of Kustomize image override
@@ -1917,95 +1927,6 @@
                                 description: Version controls which version of Kustomize
                                   to use for rendering manifests
                                 type: string
-<<<<<<< HEAD
-                              description: CommonLabels is a list of additional labels
-                                to add to rendered manifests
-                              type: object
-                            components:
-                              description: Components specifies a list of kustomize
-                                components to add to the kustmization before building
-                              items:
-                                type: string
-                              type: array
-                            forceCommonAnnotations:
-                              description: ForceCommonAnnotations specifies whether
-                                to force applying common annotations to resources
-                                for Kustomize apps
-                              type: boolean
-                            forceCommonLabels:
-                              description: ForceCommonLabels specifies whether to
-                                force applying common labels to resources for Kustomize
-                                apps
-                              type: boolean
-                            forceNamespace:
-                              description: ForceNamespace if true, will use the application's
-                                destination namespace as a kustomization file namespace
-                              type: boolean
-                            images:
-                              description: Images is a list of Kustomize image override
-                                specifications
-                              items:
-                                description: KustomizeImage represents a Kustomize
-                                  image definition in the format [old_image_name=]<image_name>:<image_tag>
-                                type: string
-                              type: array
-                            namePrefix:
-                              description: NamePrefix is a prefix appended to resources
-                                for Kustomize apps
-                              type: string
-                            nameSuffix:
-                              description: NameSuffix is a suffix appended to resources
-                                for Kustomize apps
-                              type: string
-                            version:
-                              description: Version controls which version of Kustomize
-                                to use for rendering manifests
-                              type: string
-                          type: object
-                        path:
-                          description: Path is a directory path within the Git repository,
-                            and is only valid for applications sourced from Git.
-                          type: string
-                        plugin:
-                          description: Plugin holds config management plugin specific
-                            options
-                          properties:
-                            env:
-                              description: Env is a list of environment variable entries
-                              items:
-                                description: EnvEntry represents an entry in the application's
-                                  environment
-                                properties:
-                                  name:
-                                    description: Name is the name of the variable,
-                                      usually expressed in uppercase
-                                    type: string
-                                  value:
-                                    description: Value is the value of the variable
-                                    type: string
-                                required:
-                                - name
-                                - value
-                                type: object
-                              type: array
-                            name:
-                              type: string
-                          type: object
-                        repoURL:
-                          description: RepoURL is the URL to the repository (Git or
-                            Helm) that contains the application manifests
-                          type: string
-                        targetRevision:
-                          description: TargetRevision defines the revision of the
-                            source to sync the application to. In case of Git, this
-                            can be commit, tag, or branch. If omitted, will equal
-                            to HEAD. In case of Helm, this is a semver tag for the
-                            Chart's version.
-                          type: string
-                      required:
-                      - repoURL
-                      type: object
-=======
                             type: object
                           path:
                             description: Path is a directory path within the Git repository,
@@ -2082,7 +2003,6 @@
                         - repoURL
                         type: object
                       type: array
->>>>>>> acc554f3
                   required:
                   - deployedAt
                   - id
