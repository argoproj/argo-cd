--- conflicted
+++ resolved
@@ -2603,23 +2603,22 @@
               key: controller.default.cache.expiration
               name: argocd-cmd-params-cm
               optional: true
-<<<<<<< HEAD
+        - name: ARGOCD_APPLICATION_CONTROLLER_OTLP_ADDRESS
+          valueFrom:
+            configMapKeyRef:
+              key: otlp.address
+              name: argocd-cmd-params-cm
+              optional: true
+        - name: ARGOCD_APPLICATION_NAMESPACES
+          valueFrom:
+            configMapKeyRef:
+              key: application.namespaces
+              name: argocd-cmd-params-cm
+              optional: true
         - name: ARGOCD_APPLICATION_CONTROLLER_KUBECTL_PARALLELISM_LIMIT
           valueFrom:
             configMapKeyRef:
               key: controller.kubectl.parallelism.limit
-=======
-        - name: ARGOCD_APPLICATION_CONTROLLER_OTLP_ADDRESS
-          valueFrom:
-            configMapKeyRef:
-              key: otlp.address
-              name: argocd-cmd-params-cm
-              optional: true
-        - name: ARGOCD_APPLICATION_NAMESPACES
-          valueFrom:
-            configMapKeyRef:
-              key: application.namespaces
->>>>>>> 90a75566
               name: argocd-cmd-params-cm
               optional: true
         image: quay.io/argoproj/argocd:latest
