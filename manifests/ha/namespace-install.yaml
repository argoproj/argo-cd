--- conflicted
+++ resolved
@@ -2428,50 +2428,8 @@
 apiVersion: v1
 kind: Service
 metadata:
-<<<<<<< HEAD
-  labels:
-    app.kubernetes.io/component: dex-server
-    app.kubernetes.io/name: argocd-dex-server
-    app.kubernetes.io/part-of: argocd
-  name: argocd-dex-server
-spec:
-  ports:
-  - name: http
-    port: 5556
-    protocol: TCP
-    targetPort: 5556
-  - name: grpc
-    port: 5557
-    protocol: TCP
-    targetPort: 5557
-  selector:
-    app.kubernetes.io/name: argocd-dex-server
----
-apiVersion: v1
-kind: Service
-metadata:
-  labels:
-    app.kubernetes.io/component: metrics
-    app.kubernetes.io/name: argocd-metrics
-    app.kubernetes.io/part-of: argocd
-  name: argocd-metrics
-spec:
-  ports:
-  - name: metrics
-    port: 8082
-    protocol: TCP
-    targetPort: 8082
-  selector:
-    app.kubernetes.io/name: argocd-application-controller
----
-apiVersion: v1
-kind: Service
-metadata:
-  annotations: null
-=======
   annotations:
     service.alpha.kubernetes.io/tolerate-unready-endpoints: "true"
->>>>>>> d326daef
   labels:
     app.kubernetes.io/component: redis
     app.kubernetes.io/name: argocd-redis-ha
