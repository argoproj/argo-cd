# This is an auto-generated file. DO NOT EDIT
<<<<<<< HEAD
=======
apiVersion: apiextensions.k8s.io/v1
kind: CustomResourceDefinition
metadata:
  annotations:
    controller-gen.kubebuilder.io/version: v0.3.0
  creationTimestamp: null
  name: applicationsets.argoproj.io
spec:
  group: argoproj.io
  names:
    kind: ApplicationSet
    listKind: ApplicationSetList
    plural: applicationsets
    shortNames:
    - appset
    - appsets
    singular: applicationset
  scope: Namespaced
  versions:
  - name: v1alpha1
    schema:
      openAPIV3Schema:
        properties:
          apiVersion:
            type: string
          kind:
            type: string
          metadata:
            type: object
          spec:
            properties:
              generators:
                items:
                  properties:
                    clusterDecisionResource:
                      properties:
                        configMapRef:
                          type: string
                        labelSelector:
                          properties:
                            matchExpressions:
                              items:
                                properties:
                                  key:
                                    type: string
                                  operator:
                                    type: string
                                  values:
                                    items:
                                      type: string
                                    type: array
                                required:
                                - key
                                - operator
                                type: object
                              type: array
                            matchLabels:
                              additionalProperties:
                                type: string
                              type: object
                          type: object
                        name:
                          type: string
                        requeueAfterSeconds:
                          format: int64
                          type: integer
                        template:
                          properties:
                            metadata:
                              properties:
                                annotations:
                                  additionalProperties:
                                    type: string
                                  type: object
                                finalizers:
                                  items:
                                    type: string
                                  type: array
                                labels:
                                  additionalProperties:
                                    type: string
                                  type: object
                                name:
                                  type: string
                                namespace:
                                  type: string
                              type: object
                            spec:
                              properties:
                                destination:
                                  properties:
                                    name:
                                      type: string
                                    namespace:
                                      type: string
                                    server:
                                      type: string
                                  type: object
                                ignoreDifferences:
                                  items:
                                    properties:
                                      group:
                                        type: string
                                      jqPathExpressions:
                                        items:
                                          type: string
                                        type: array
                                      jsonPointers:
                                        items:
                                          type: string
                                        type: array
                                      kind:
                                        type: string
                                      managedFieldsManagers:
                                        items:
                                          type: string
                                        type: array
                                      name:
                                        type: string
                                      namespace:
                                        type: string
                                    required:
                                    - kind
                                    type: object
                                  type: array
                                info:
                                  items:
                                    properties:
                                      name:
                                        type: string
                                      value:
                                        type: string
                                    required:
                                    - name
                                    - value
                                    type: object
                                  type: array
                                project:
                                  type: string
                                revisionHistoryLimit:
                                  format: int64
                                  type: integer
                                source:
                                  properties:
                                    chart:
                                      type: string
                                    directory:
                                      properties:
                                        exclude:
                                          type: string
                                        include:
                                          type: string
                                        jsonnet:
                                          properties:
                                            extVars:
                                              items:
                                                properties:
                                                  code:
                                                    type: boolean
                                                  name:
                                                    type: string
                                                  value:
                                                    type: string
                                                required:
                                                - name
                                                - value
                                                type: object
                                              type: array
                                            libs:
                                              items:
                                                type: string
                                              type: array
                                            tlas:
                                              items:
                                                properties:
                                                  code:
                                                    type: boolean
                                                  name:
                                                    type: string
                                                  value:
                                                    type: string
                                                required:
                                                - name
                                                - value
                                                type: object
                                              type: array
                                          type: object
                                        recurse:
                                          type: boolean
                                      type: object
                                    helm:
                                      properties:
                                        fileParameters:
                                          items:
                                            properties:
                                              name:
                                                type: string
                                              path:
                                                type: string
                                            type: object
                                          type: array
                                        ignoreMissingValueFiles:
                                          type: boolean
                                        parameters:
                                          items:
                                            properties:
                                              forceString:
                                                type: boolean
                                              name:
                                                type: string
                                              value:
                                                type: string
                                            type: object
                                          type: array
                                        passCredentials:
                                          type: boolean
                                        releaseName:
                                          type: string
                                        skipCrds:
                                          type: boolean
                                        valueFiles:
                                          items:
                                            type: string
                                          type: array
                                        values:
                                          type: string
                                        version:
                                          type: string
                                      type: object
                                    ksonnet:
                                      properties:
                                        environment:
                                          type: string
                                        parameters:
                                          items:
                                            properties:
                                              component:
                                                type: string
                                              name:
                                                type: string
                                              value:
                                                type: string
                                            required:
                                            - name
                                            - value
                                            type: object
                                          type: array
                                      type: object
                                    kustomize:
                                      properties:
                                        commonAnnotations:
                                          additionalProperties:
                                            type: string
                                          type: object
                                        commonLabels:
                                          additionalProperties:
                                            type: string
                                          type: object
                                        forceCommonAnnotations:
                                          type: boolean
                                        forceCommonLabels:
                                          type: boolean
                                        images:
                                          items:
                                            type: string
                                          type: array
                                        namePrefix:
                                          type: string
                                        nameSuffix:
                                          type: string
                                        version:
                                          type: string
                                      type: object
                                    path:
                                      type: string
                                    plugin:
                                      properties:
                                        env:
                                          items:
                                            properties:
                                              name:
                                                type: string
                                              value:
                                                type: string
                                            required:
                                            - name
                                            - value
                                            type: object
                                          type: array
                                        name:
                                          type: string
                                      type: object
                                    repoURL:
                                      type: string
                                    targetRevision:
                                      type: string
                                  required:
                                  - repoURL
                                  type: object
                                syncPolicy:
                                  properties:
                                    automated:
                                      properties:
                                        allowEmpty:
                                          type: boolean
                                        prune:
                                          type: boolean
                                        selfHeal:
                                          type: boolean
                                      type: object
                                    retry:
                                      properties:
                                        backoff:
                                          properties:
                                            duration:
                                              type: string
                                            factor:
                                              format: int64
                                              type: integer
                                            maxDuration:
                                              type: string
                                          type: object
                                        limit:
                                          format: int64
                                          type: integer
                                      type: object
                                    syncOptions:
                                      items:
                                        type: string
                                      type: array
                                  type: object
                              required:
                              - destination
                              - project
                              - source
                              type: object
                          required:
                          - metadata
                          - spec
                          type: object
                        values:
                          additionalProperties:
                            type: string
                          type: object
                      required:
                      - configMapRef
                      type: object
                    clusters:
                      properties:
                        selector:
                          properties:
                            matchExpressions:
                              items:
                                properties:
                                  key:
                                    type: string
                                  operator:
                                    type: string
                                  values:
                                    items:
                                      type: string
                                    type: array
                                required:
                                - key
                                - operator
                                type: object
                              type: array
                            matchLabels:
                              additionalProperties:
                                type: string
                              type: object
                          type: object
                        template:
                          properties:
                            metadata:
                              properties:
                                annotations:
                                  additionalProperties:
                                    type: string
                                  type: object
                                finalizers:
                                  items:
                                    type: string
                                  type: array
                                labels:
                                  additionalProperties:
                                    type: string
                                  type: object
                                name:
                                  type: string
                                namespace:
                                  type: string
                              type: object
                            spec:
                              properties:
                                destination:
                                  properties:
                                    name:
                                      type: string
                                    namespace:
                                      type: string
                                    server:
                                      type: string
                                  type: object
                                ignoreDifferences:
                                  items:
                                    properties:
                                      group:
                                        type: string
                                      jqPathExpressions:
                                        items:
                                          type: string
                                        type: array
                                      jsonPointers:
                                        items:
                                          type: string
                                        type: array
                                      kind:
                                        type: string
                                      managedFieldsManagers:
                                        items:
                                          type: string
                                        type: array
                                      name:
                                        type: string
                                      namespace:
                                        type: string
                                    required:
                                    - kind
                                    type: object
                                  type: array
                                info:
                                  items:
                                    properties:
                                      name:
                                        type: string
                                      value:
                                        type: string
                                    required:
                                    - name
                                    - value
                                    type: object
                                  type: array
                                project:
                                  type: string
                                revisionHistoryLimit:
                                  format: int64
                                  type: integer
                                source:
                                  properties:
                                    chart:
                                      type: string
                                    directory:
                                      properties:
                                        exclude:
                                          type: string
                                        include:
                                          type: string
                                        jsonnet:
                                          properties:
                                            extVars:
                                              items:
                                                properties:
                                                  code:
                                                    type: boolean
                                                  name:
                                                    type: string
                                                  value:
                                                    type: string
                                                required:
                                                - name
                                                - value
                                                type: object
                                              type: array
                                            libs:
                                              items:
                                                type: string
                                              type: array
                                            tlas:
                                              items:
                                                properties:
                                                  code:
                                                    type: boolean
                                                  name:
                                                    type: string
                                                  value:
                                                    type: string
                                                required:
                                                - name
                                                - value
                                                type: object
                                              type: array
                                          type: object
                                        recurse:
                                          type: boolean
                                      type: object
                                    helm:
                                      properties:
                                        fileParameters:
                                          items:
                                            properties:
                                              name:
                                                type: string
                                              path:
                                                type: string
                                            type: object
                                          type: array
                                        ignoreMissingValueFiles:
                                          type: boolean
                                        parameters:
                                          items:
                                            properties:
                                              forceString:
                                                type: boolean
                                              name:
                                                type: string
                                              value:
                                                type: string
                                            type: object
                                          type: array
                                        passCredentials:
                                          type: boolean
                                        releaseName:
                                          type: string
                                        skipCrds:
                                          type: boolean
                                        valueFiles:
                                          items:
                                            type: string
                                          type: array
                                        values:
                                          type: string
                                        version:
                                          type: string
                                      type: object
                                    ksonnet:
                                      properties:
                                        environment:
                                          type: string
                                        parameters:
                                          items:
                                            properties:
                                              component:
                                                type: string
                                              name:
                                                type: string
                                              value:
                                                type: string
                                            required:
                                            - name
                                            - value
                                            type: object
                                          type: array
                                      type: object
                                    kustomize:
                                      properties:
                                        commonAnnotations:
                                          additionalProperties:
                                            type: string
                                          type: object
                                        commonLabels:
                                          additionalProperties:
                                            type: string
                                          type: object
                                        forceCommonAnnotations:
                                          type: boolean
                                        forceCommonLabels:
                                          type: boolean
                                        images:
                                          items:
                                            type: string
                                          type: array
                                        namePrefix:
                                          type: string
                                        nameSuffix:
                                          type: string
                                        version:
                                          type: string
                                      type: object
                                    path:
                                      type: string
                                    plugin:
                                      properties:
                                        env:
                                          items:
                                            properties:
                                              name:
                                                type: string
                                              value:
                                                type: string
                                            required:
                                            - name
                                            - value
                                            type: object
                                          type: array
                                        name:
                                          type: string
                                      type: object
                                    repoURL:
                                      type: string
                                    targetRevision:
                                      type: string
                                  required:
                                  - repoURL
                                  type: object
                                syncPolicy:
                                  properties:
                                    automated:
                                      properties:
                                        allowEmpty:
                                          type: boolean
                                        prune:
                                          type: boolean
                                        selfHeal:
                                          type: boolean
                                      type: object
                                    retry:
                                      properties:
                                        backoff:
                                          properties:
                                            duration:
                                              type: string
                                            factor:
                                              format: int64
                                              type: integer
                                            maxDuration:
                                              type: string
                                          type: object
                                        limit:
                                          format: int64
                                          type: integer
                                      type: object
                                    syncOptions:
                                      items:
                                        type: string
                                      type: array
                                  type: object
                              required:
                              - destination
                              - project
                              - source
                              type: object
                          required:
                          - metadata
                          - spec
                          type: object
                        values:
                          additionalProperties:
                            type: string
                          type: object
                      type: object
                    git:
                      properties:
                        directories:
                          items:
                            properties:
                              exclude:
                                type: boolean
                              path:
                                type: string
                            required:
                            - path
                            type: object
                          type: array
                        files:
                          items:
                            properties:
                              path:
                                type: string
                            required:
                            - path
                            type: object
                          type: array
                        repoURL:
                          type: string
                        requeueAfterSeconds:
                          format: int64
                          type: integer
                        revision:
                          type: string
                        template:
                          properties:
                            metadata:
                              properties:
                                annotations:
                                  additionalProperties:
                                    type: string
                                  type: object
                                finalizers:
                                  items:
                                    type: string
                                  type: array
                                labels:
                                  additionalProperties:
                                    type: string
                                  type: object
                                name:
                                  type: string
                                namespace:
                                  type: string
                              type: object
                            spec:
                              properties:
                                destination:
                                  properties:
                                    name:
                                      type: string
                                    namespace:
                                      type: string
                                    server:
                                      type: string
                                  type: object
                                ignoreDifferences:
                                  items:
                                    properties:
                                      group:
                                        type: string
                                      jqPathExpressions:
                                        items:
                                          type: string
                                        type: array
                                      jsonPointers:
                                        items:
                                          type: string
                                        type: array
                                      kind:
                                        type: string
                                      managedFieldsManagers:
                                        items:
                                          type: string
                                        type: array
                                      name:
                                        type: string
                                      namespace:
                                        type: string
                                    required:
                                    - kind
                                    type: object
                                  type: array
                                info:
                                  items:
                                    properties:
                                      name:
                                        type: string
                                      value:
                                        type: string
                                    required:
                                    - name
                                    - value
                                    type: object
                                  type: array
                                project:
                                  type: string
                                revisionHistoryLimit:
                                  format: int64
                                  type: integer
                                source:
                                  properties:
                                    chart:
                                      type: string
                                    directory:
                                      properties:
                                        exclude:
                                          type: string
                                        include:
                                          type: string
                                        jsonnet:
                                          properties:
                                            extVars:
                                              items:
                                                properties:
                                                  code:
                                                    type: boolean
                                                  name:
                                                    type: string
                                                  value:
                                                    type: string
                                                required:
                                                - name
                                                - value
                                                type: object
                                              type: array
                                            libs:
                                              items:
                                                type: string
                                              type: array
                                            tlas:
                                              items:
                                                properties:
                                                  code:
                                                    type: boolean
                                                  name:
                                                    type: string
                                                  value:
                                                    type: string
                                                required:
                                                - name
                                                - value
                                                type: object
                                              type: array
                                          type: object
                                        recurse:
                                          type: boolean
                                      type: object
                                    helm:
                                      properties:
                                        fileParameters:
                                          items:
                                            properties:
                                              name:
                                                type: string
                                              path:
                                                type: string
                                            type: object
                                          type: array
                                        ignoreMissingValueFiles:
                                          type: boolean
                                        parameters:
                                          items:
                                            properties:
                                              forceString:
                                                type: boolean
                                              name:
                                                type: string
                                              value:
                                                type: string
                                            type: object
                                          type: array
                                        passCredentials:
                                          type: boolean
                                        releaseName:
                                          type: string
                                        skipCrds:
                                          type: boolean
                                        valueFiles:
                                          items:
                                            type: string
                                          type: array
                                        values:
                                          type: string
                                        version:
                                          type: string
                                      type: object
                                    ksonnet:
                                      properties:
                                        environment:
                                          type: string
                                        parameters:
                                          items:
                                            properties:
                                              component:
                                                type: string
                                              name:
                                                type: string
                                              value:
                                                type: string
                                            required:
                                            - name
                                            - value
                                            type: object
                                          type: array
                                      type: object
                                    kustomize:
                                      properties:
                                        commonAnnotations:
                                          additionalProperties:
                                            type: string
                                          type: object
                                        commonLabels:
                                          additionalProperties:
                                            type: string
                                          type: object
                                        forceCommonAnnotations:
                                          type: boolean
                                        forceCommonLabels:
                                          type: boolean
                                        images:
                                          items:
                                            type: string
                                          type: array
                                        namePrefix:
                                          type: string
                                        nameSuffix:
                                          type: string
                                        version:
                                          type: string
                                      type: object
                                    path:
                                      type: string
                                    plugin:
                                      properties:
                                        env:
                                          items:
                                            properties:
                                              name:
                                                type: string
                                              value:
                                                type: string
                                            required:
                                            - name
                                            - value
                                            type: object
                                          type: array
                                        name:
                                          type: string
                                      type: object
                                    repoURL:
                                      type: string
                                    targetRevision:
                                      type: string
                                  required:
                                  - repoURL
                                  type: object
                                syncPolicy:
                                  properties:
                                    automated:
                                      properties:
                                        allowEmpty:
                                          type: boolean
                                        prune:
                                          type: boolean
                                        selfHeal:
                                          type: boolean
                                      type: object
                                    retry:
                                      properties:
                                        backoff:
                                          properties:
                                            duration:
                                              type: string
                                            factor:
                                              format: int64
                                              type: integer
                                            maxDuration:
                                              type: string
                                          type: object
                                        limit:
                                          format: int64
                                          type: integer
                                      type: object
                                    syncOptions:
                                      items:
                                        type: string
                                      type: array
                                  type: object
                              required:
                              - destination
                              - project
                              - source
                              type: object
                          required:
                          - metadata
                          - spec
                          type: object
                      required:
                      - repoURL
                      - revision
                      type: object
                    list:
                      properties:
                        elements:
                          items:
                            x-kubernetes-preserve-unknown-fields: true
                          type: array
                        template:
                          properties:
                            metadata:
                              properties:
                                annotations:
                                  additionalProperties:
                                    type: string
                                  type: object
                                finalizers:
                                  items:
                                    type: string
                                  type: array
                                labels:
                                  additionalProperties:
                                    type: string
                                  type: object
                                name:
                                  type: string
                                namespace:
                                  type: string
                              type: object
                            spec:
                              properties:
                                destination:
                                  properties:
                                    name:
                                      type: string
                                    namespace:
                                      type: string
                                    server:
                                      type: string
                                  type: object
                                ignoreDifferences:
                                  items:
                                    properties:
                                      group:
                                        type: string
                                      jqPathExpressions:
                                        items:
                                          type: string
                                        type: array
                                      jsonPointers:
                                        items:
                                          type: string
                                        type: array
                                      kind:
                                        type: string
                                      managedFieldsManagers:
                                        items:
                                          type: string
                                        type: array
                                      name:
                                        type: string
                                      namespace:
                                        type: string
                                    required:
                                    - kind
                                    type: object
                                  type: array
                                info:
                                  items:
                                    properties:
                                      name:
                                        type: string
                                      value:
                                        type: string
                                    required:
                                    - name
                                    - value
                                    type: object
                                  type: array
                                project:
                                  type: string
                                revisionHistoryLimit:
                                  format: int64
                                  type: integer
                                source:
                                  properties:
                                    chart:
                                      type: string
                                    directory:
                                      properties:
                                        exclude:
                                          type: string
                                        include:
                                          type: string
                                        jsonnet:
                                          properties:
                                            extVars:
                                              items:
                                                properties:
                                                  code:
                                                    type: boolean
                                                  name:
                                                    type: string
                                                  value:
                                                    type: string
                                                required:
                                                - name
                                                - value
                                                type: object
                                              type: array
                                            libs:
                                              items:
                                                type: string
                                              type: array
                                            tlas:
                                              items:
                                                properties:
                                                  code:
                                                    type: boolean
                                                  name:
                                                    type: string
                                                  value:
                                                    type: string
                                                required:
                                                - name
                                                - value
                                                type: object
                                              type: array
                                          type: object
                                        recurse:
                                          type: boolean
                                      type: object
                                    helm:
                                      properties:
                                        fileParameters:
                                          items:
                                            properties:
                                              name:
                                                type: string
                                              path:
                                                type: string
                                            type: object
                                          type: array
                                        ignoreMissingValueFiles:
                                          type: boolean
                                        parameters:
                                          items:
                                            properties:
                                              forceString:
                                                type: boolean
                                              name:
                                                type: string
                                              value:
                                                type: string
                                            type: object
                                          type: array
                                        passCredentials:
                                          type: boolean
                                        releaseName:
                                          type: string
                                        skipCrds:
                                          type: boolean
                                        valueFiles:
                                          items:
                                            type: string
                                          type: array
                                        values:
                                          type: string
                                        version:
                                          type: string
                                      type: object
                                    ksonnet:
                                      properties:
                                        environment:
                                          type: string
                                        parameters:
                                          items:
                                            properties:
                                              component:
                                                type: string
                                              name:
                                                type: string
                                              value:
                                                type: string
                                            required:
                                            - name
                                            - value
                                            type: object
                                          type: array
                                      type: object
                                    kustomize:
                                      properties:
                                        commonAnnotations:
                                          additionalProperties:
                                            type: string
                                          type: object
                                        commonLabels:
                                          additionalProperties:
                                            type: string
                                          type: object
                                        forceCommonAnnotations:
                                          type: boolean
                                        forceCommonLabels:
                                          type: boolean
                                        images:
                                          items:
                                            type: string
                                          type: array
                                        namePrefix:
                                          type: string
                                        nameSuffix:
                                          type: string
                                        version:
                                          type: string
                                      type: object
                                    path:
                                      type: string
                                    plugin:
                                      properties:
                                        env:
                                          items:
                                            properties:
                                              name:
                                                type: string
                                              value:
                                                type: string
                                            required:
                                            - name
                                            - value
                                            type: object
                                          type: array
                                        name:
                                          type: string
                                      type: object
                                    repoURL:
                                      type: string
                                    targetRevision:
                                      type: string
                                  required:
                                  - repoURL
                                  type: object
                                syncPolicy:
                                  properties:
                                    automated:
                                      properties:
                                        allowEmpty:
                                          type: boolean
                                        prune:
                                          type: boolean
                                        selfHeal:
                                          type: boolean
                                      type: object
                                    retry:
                                      properties:
                                        backoff:
                                          properties:
                                            duration:
                                              type: string
                                            factor:
                                              format: int64
                                              type: integer
                                            maxDuration:
                                              type: string
                                          type: object
                                        limit:
                                          format: int64
                                          type: integer
                                      type: object
                                    syncOptions:
                                      items:
                                        type: string
                                      type: array
                                  type: object
                              required:
                              - destination
                              - project
                              - source
                              type: object
                          required:
                          - metadata
                          - spec
                          type: object
                      required:
                      - elements
                      type: object
                    matrix:
                      properties:
                        generators:
                          items:
                            properties:
                              clusterDecisionResource:
                                properties:
                                  configMapRef:
                                    type: string
                                  labelSelector:
                                    properties:
                                      matchExpressions:
                                        items:
                                          properties:
                                            key:
                                              type: string
                                            operator:
                                              type: string
                                            values:
                                              items:
                                                type: string
                                              type: array
                                          required:
                                          - key
                                          - operator
                                          type: object
                                        type: array
                                      matchLabels:
                                        additionalProperties:
                                          type: string
                                        type: object
                                    type: object
                                  name:
                                    type: string
                                  requeueAfterSeconds:
                                    format: int64
                                    type: integer
                                  template:
                                    properties:
                                      metadata:
                                        properties:
                                          annotations:
                                            additionalProperties:
                                              type: string
                                            type: object
                                          finalizers:
                                            items:
                                              type: string
                                            type: array
                                          labels:
                                            additionalProperties:
                                              type: string
                                            type: object
                                          name:
                                            type: string
                                          namespace:
                                            type: string
                                        type: object
                                      spec:
                                        properties:
                                          destination:
                                            properties:
                                              name:
                                                type: string
                                              namespace:
                                                type: string
                                              server:
                                                type: string
                                            type: object
                                          ignoreDifferences:
                                            items:
                                              properties:
                                                group:
                                                  type: string
                                                jqPathExpressions:
                                                  items:
                                                    type: string
                                                  type: array
                                                jsonPointers:
                                                  items:
                                                    type: string
                                                  type: array
                                                kind:
                                                  type: string
                                                managedFieldsManagers:
                                                  items:
                                                    type: string
                                                  type: array
                                                name:
                                                  type: string
                                                namespace:
                                                  type: string
                                              required:
                                              - kind
                                              type: object
                                            type: array
                                          info:
                                            items:
                                              properties:
                                                name:
                                                  type: string
                                                value:
                                                  type: string
                                              required:
                                              - name
                                              - value
                                              type: object
                                            type: array
                                          project:
                                            type: string
                                          revisionHistoryLimit:
                                            format: int64
                                            type: integer
                                          source:
                                            properties:
                                              chart:
                                                type: string
                                              directory:
                                                properties:
                                                  exclude:
                                                    type: string
                                                  include:
                                                    type: string
                                                  jsonnet:
                                                    properties:
                                                      extVars:
                                                        items:
                                                          properties:
                                                            code:
                                                              type: boolean
                                                            name:
                                                              type: string
                                                            value:
                                                              type: string
                                                          required:
                                                          - name
                                                          - value
                                                          type: object
                                                        type: array
                                                      libs:
                                                        items:
                                                          type: string
                                                        type: array
                                                      tlas:
                                                        items:
                                                          properties:
                                                            code:
                                                              type: boolean
                                                            name:
                                                              type: string
                                                            value:
                                                              type: string
                                                          required:
                                                          - name
                                                          - value
                                                          type: object
                                                        type: array
                                                    type: object
                                                  recurse:
                                                    type: boolean
                                                type: object
                                              helm:
                                                properties:
                                                  fileParameters:
                                                    items:
                                                      properties:
                                                        name:
                                                          type: string
                                                        path:
                                                          type: string
                                                      type: object
                                                    type: array
                                                  ignoreMissingValueFiles:
                                                    type: boolean
                                                  parameters:
                                                    items:
                                                      properties:
                                                        forceString:
                                                          type: boolean
                                                        name:
                                                          type: string
                                                        value:
                                                          type: string
                                                      type: object
                                                    type: array
                                                  passCredentials:
                                                    type: boolean
                                                  releaseName:
                                                    type: string
                                                  skipCrds:
                                                    type: boolean
                                                  valueFiles:
                                                    items:
                                                      type: string
                                                    type: array
                                                  values:
                                                    type: string
                                                  version:
                                                    type: string
                                                type: object
                                              ksonnet:
                                                properties:
                                                  environment:
                                                    type: string
                                                  parameters:
                                                    items:
                                                      properties:
                                                        component:
                                                          type: string
                                                        name:
                                                          type: string
                                                        value:
                                                          type: string
                                                      required:
                                                      - name
                                                      - value
                                                      type: object
                                                    type: array
                                                type: object
                                              kustomize:
                                                properties:
                                                  commonAnnotations:
                                                    additionalProperties:
                                                      type: string
                                                    type: object
                                                  commonLabels:
                                                    additionalProperties:
                                                      type: string
                                                    type: object
                                                  forceCommonAnnotations:
                                                    type: boolean
                                                  forceCommonLabels:
                                                    type: boolean
                                                  images:
                                                    items:
                                                      type: string
                                                    type: array
                                                  namePrefix:
                                                    type: string
                                                  nameSuffix:
                                                    type: string
                                                  version:
                                                    type: string
                                                type: object
                                              path:
                                                type: string
                                              plugin:
                                                properties:
                                                  env:
                                                    items:
                                                      properties:
                                                        name:
                                                          type: string
                                                        value:
                                                          type: string
                                                      required:
                                                      - name
                                                      - value
                                                      type: object
                                                    type: array
                                                  name:
                                                    type: string
                                                type: object
                                              repoURL:
                                                type: string
                                              targetRevision:
                                                type: string
                                            required:
                                            - repoURL
                                            type: object
                                          syncPolicy:
                                            properties:
                                              automated:
                                                properties:
                                                  allowEmpty:
                                                    type: boolean
                                                  prune:
                                                    type: boolean
                                                  selfHeal:
                                                    type: boolean
                                                type: object
                                              retry:
                                                properties:
                                                  backoff:
                                                    properties:
                                                      duration:
                                                        type: string
                                                      factor:
                                                        format: int64
                                                        type: integer
                                                      maxDuration:
                                                        type: string
                                                    type: object
                                                  limit:
                                                    format: int64
                                                    type: integer
                                                type: object
                                              syncOptions:
                                                items:
                                                  type: string
                                                type: array
                                            type: object
                                        required:
                                        - destination
                                        - project
                                        - source
                                        type: object
                                    required:
                                    - metadata
                                    - spec
                                    type: object
                                  values:
                                    additionalProperties:
                                      type: string
                                    type: object
                                required:
                                - configMapRef
                                type: object
                              clusters:
                                properties:
                                  selector:
                                    properties:
                                      matchExpressions:
                                        items:
                                          properties:
                                            key:
                                              type: string
                                            operator:
                                              type: string
                                            values:
                                              items:
                                                type: string
                                              type: array
                                          required:
                                          - key
                                          - operator
                                          type: object
                                        type: array
                                      matchLabels:
                                        additionalProperties:
                                          type: string
                                        type: object
                                    type: object
                                  template:
                                    properties:
                                      metadata:
                                        properties:
                                          annotations:
                                            additionalProperties:
                                              type: string
                                            type: object
                                          finalizers:
                                            items:
                                              type: string
                                            type: array
                                          labels:
                                            additionalProperties:
                                              type: string
                                            type: object
                                          name:
                                            type: string
                                          namespace:
                                            type: string
                                        type: object
                                      spec:
                                        properties:
                                          destination:
                                            properties:
                                              name:
                                                type: string
                                              namespace:
                                                type: string
                                              server:
                                                type: string
                                            type: object
                                          ignoreDifferences:
                                            items:
                                              properties:
                                                group:
                                                  type: string
                                                jqPathExpressions:
                                                  items:
                                                    type: string
                                                  type: array
                                                jsonPointers:
                                                  items:
                                                    type: string
                                                  type: array
                                                kind:
                                                  type: string
                                                managedFieldsManagers:
                                                  items:
                                                    type: string
                                                  type: array
                                                name:
                                                  type: string
                                                namespace:
                                                  type: string
                                              required:
                                              - kind
                                              type: object
                                            type: array
                                          info:
                                            items:
                                              properties:
                                                name:
                                                  type: string
                                                value:
                                                  type: string
                                              required:
                                              - name
                                              - value
                                              type: object
                                            type: array
                                          project:
                                            type: string
                                          revisionHistoryLimit:
                                            format: int64
                                            type: integer
                                          source:
                                            properties:
                                              chart:
                                                type: string
                                              directory:
                                                properties:
                                                  exclude:
                                                    type: string
                                                  include:
                                                    type: string
                                                  jsonnet:
                                                    properties:
                                                      extVars:
                                                        items:
                                                          properties:
                                                            code:
                                                              type: boolean
                                                            name:
                                                              type: string
                                                            value:
                                                              type: string
                                                          required:
                                                          - name
                                                          - value
                                                          type: object
                                                        type: array
                                                      libs:
                                                        items:
                                                          type: string
                                                        type: array
                                                      tlas:
                                                        items:
                                                          properties:
                                                            code:
                                                              type: boolean
                                                            name:
                                                              type: string
                                                            value:
                                                              type: string
                                                          required:
                                                          - name
                                                          - value
                                                          type: object
                                                        type: array
                                                    type: object
                                                  recurse:
                                                    type: boolean
                                                type: object
                                              helm:
                                                properties:
                                                  fileParameters:
                                                    items:
                                                      properties:
                                                        name:
                                                          type: string
                                                        path:
                                                          type: string
                                                      type: object
                                                    type: array
                                                  ignoreMissingValueFiles:
                                                    type: boolean
                                                  parameters:
                                                    items:
                                                      properties:
                                                        forceString:
                                                          type: boolean
                                                        name:
                                                          type: string
                                                        value:
                                                          type: string
                                                      type: object
                                                    type: array
                                                  passCredentials:
                                                    type: boolean
                                                  releaseName:
                                                    type: string
                                                  skipCrds:
                                                    type: boolean
                                                  valueFiles:
                                                    items:
                                                      type: string
                                                    type: array
                                                  values:
                                                    type: string
                                                  version:
                                                    type: string
                                                type: object
                                              ksonnet:
                                                properties:
                                                  environment:
                                                    type: string
                                                  parameters:
                                                    items:
                                                      properties:
                                                        component:
                                                          type: string
                                                        name:
                                                          type: string
                                                        value:
                                                          type: string
                                                      required:
                                                      - name
                                                      - value
                                                      type: object
                                                    type: array
                                                type: object
                                              kustomize:
                                                properties:
                                                  commonAnnotations:
                                                    additionalProperties:
                                                      type: string
                                                    type: object
                                                  commonLabels:
                                                    additionalProperties:
                                                      type: string
                                                    type: object
                                                  forceCommonAnnotations:
                                                    type: boolean
                                                  forceCommonLabels:
                                                    type: boolean
                                                  images:
                                                    items:
                                                      type: string
                                                    type: array
                                                  namePrefix:
                                                    type: string
                                                  nameSuffix:
                                                    type: string
                                                  version:
                                                    type: string
                                                type: object
                                              path:
                                                type: string
                                              plugin:
                                                properties:
                                                  env:
                                                    items:
                                                      properties:
                                                        name:
                                                          type: string
                                                        value:
                                                          type: string
                                                      required:
                                                      - name
                                                      - value
                                                      type: object
                                                    type: array
                                                  name:
                                                    type: string
                                                type: object
                                              repoURL:
                                                type: string
                                              targetRevision:
                                                type: string
                                            required:
                                            - repoURL
                                            type: object
                                          syncPolicy:
                                            properties:
                                              automated:
                                                properties:
                                                  allowEmpty:
                                                    type: boolean
                                                  prune:
                                                    type: boolean
                                                  selfHeal:
                                                    type: boolean
                                                type: object
                                              retry:
                                                properties:
                                                  backoff:
                                                    properties:
                                                      duration:
                                                        type: string
                                                      factor:
                                                        format: int64
                                                        type: integer
                                                      maxDuration:
                                                        type: string
                                                    type: object
                                                  limit:
                                                    format: int64
                                                    type: integer
                                                type: object
                                              syncOptions:
                                                items:
                                                  type: string
                                                type: array
                                            type: object
                                        required:
                                        - destination
                                        - project
                                        - source
                                        type: object
                                    required:
                                    - metadata
                                    - spec
                                    type: object
                                  values:
                                    additionalProperties:
                                      type: string
                                    type: object
                                type: object
                              git:
                                properties:
                                  directories:
                                    items:
                                      properties:
                                        exclude:
                                          type: boolean
                                        path:
                                          type: string
                                      required:
                                      - path
                                      type: object
                                    type: array
                                  files:
                                    items:
                                      properties:
                                        path:
                                          type: string
                                      required:
                                      - path
                                      type: object
                                    type: array
                                  repoURL:
                                    type: string
                                  requeueAfterSeconds:
                                    format: int64
                                    type: integer
                                  revision:
                                    type: string
                                  template:
                                    properties:
                                      metadata:
                                        properties:
                                          annotations:
                                            additionalProperties:
                                              type: string
                                            type: object
                                          finalizers:
                                            items:
                                              type: string
                                            type: array
                                          labels:
                                            additionalProperties:
                                              type: string
                                            type: object
                                          name:
                                            type: string
                                          namespace:
                                            type: string
                                        type: object
                                      spec:
                                        properties:
                                          destination:
                                            properties:
                                              name:
                                                type: string
                                              namespace:
                                                type: string
                                              server:
                                                type: string
                                            type: object
                                          ignoreDifferences:
                                            items:
                                              properties:
                                                group:
                                                  type: string
                                                jqPathExpressions:
                                                  items:
                                                    type: string
                                                  type: array
                                                jsonPointers:
                                                  items:
                                                    type: string
                                                  type: array
                                                kind:
                                                  type: string
                                                managedFieldsManagers:
                                                  items:
                                                    type: string
                                                  type: array
                                                name:
                                                  type: string
                                                namespace:
                                                  type: string
                                              required:
                                              - kind
                                              type: object
                                            type: array
                                          info:
                                            items:
                                              properties:
                                                name:
                                                  type: string
                                                value:
                                                  type: string
                                              required:
                                              - name
                                              - value
                                              type: object
                                            type: array
                                          project:
                                            type: string
                                          revisionHistoryLimit:
                                            format: int64
                                            type: integer
                                          source:
                                            properties:
                                              chart:
                                                type: string
                                              directory:
                                                properties:
                                                  exclude:
                                                    type: string
                                                  include:
                                                    type: string
                                                  jsonnet:
                                                    properties:
                                                      extVars:
                                                        items:
                                                          properties:
                                                            code:
                                                              type: boolean
                                                            name:
                                                              type: string
                                                            value:
                                                              type: string
                                                          required:
                                                          - name
                                                          - value
                                                          type: object
                                                        type: array
                                                      libs:
                                                        items:
                                                          type: string
                                                        type: array
                                                      tlas:
                                                        items:
                                                          properties:
                                                            code:
                                                              type: boolean
                                                            name:
                                                              type: string
                                                            value:
                                                              type: string
                                                          required:
                                                          - name
                                                          - value
                                                          type: object
                                                        type: array
                                                    type: object
                                                  recurse:
                                                    type: boolean
                                                type: object
                                              helm:
                                                properties:
                                                  fileParameters:
                                                    items:
                                                      properties:
                                                        name:
                                                          type: string
                                                        path:
                                                          type: string
                                                      type: object
                                                    type: array
                                                  ignoreMissingValueFiles:
                                                    type: boolean
                                                  parameters:
                                                    items:
                                                      properties:
                                                        forceString:
                                                          type: boolean
                                                        name:
                                                          type: string
                                                        value:
                                                          type: string
                                                      type: object
                                                    type: array
                                                  passCredentials:
                                                    type: boolean
                                                  releaseName:
                                                    type: string
                                                  skipCrds:
                                                    type: boolean
                                                  valueFiles:
                                                    items:
                                                      type: string
                                                    type: array
                                                  values:
                                                    type: string
                                                  version:
                                                    type: string
                                                type: object
                                              ksonnet:
                                                properties:
                                                  environment:
                                                    type: string
                                                  parameters:
                                                    items:
                                                      properties:
                                                        component:
                                                          type: string
                                                        name:
                                                          type: string
                                                        value:
                                                          type: string
                                                      required:
                                                      - name
                                                      - value
                                                      type: object
                                                    type: array
                                                type: object
                                              kustomize:
                                                properties:
                                                  commonAnnotations:
                                                    additionalProperties:
                                                      type: string
                                                    type: object
                                                  commonLabels:
                                                    additionalProperties:
                                                      type: string
                                                    type: object
                                                  forceCommonAnnotations:
                                                    type: boolean
                                                  forceCommonLabels:
                                                    type: boolean
                                                  images:
                                                    items:
                                                      type: string
                                                    type: array
                                                  namePrefix:
                                                    type: string
                                                  nameSuffix:
                                                    type: string
                                                  version:
                                                    type: string
                                                type: object
                                              path:
                                                type: string
                                              plugin:
                                                properties:
                                                  env:
                                                    items:
                                                      properties:
                                                        name:
                                                          type: string
                                                        value:
                                                          type: string
                                                      required:
                                                      - name
                                                      - value
                                                      type: object
                                                    type: array
                                                  name:
                                                    type: string
                                                type: object
                                              repoURL:
                                                type: string
                                              targetRevision:
                                                type: string
                                            required:
                                            - repoURL
                                            type: object
                                          syncPolicy:
                                            properties:
                                              automated:
                                                properties:
                                                  allowEmpty:
                                                    type: boolean
                                                  prune:
                                                    type: boolean
                                                  selfHeal:
                                                    type: boolean
                                                type: object
                                              retry:
                                                properties:
                                                  backoff:
                                                    properties:
                                                      duration:
                                                        type: string
                                                      factor:
                                                        format: int64
                                                        type: integer
                                                      maxDuration:
                                                        type: string
                                                    type: object
                                                  limit:
                                                    format: int64
                                                    type: integer
                                                type: object
                                              syncOptions:
                                                items:
                                                  type: string
                                                type: array
                                            type: object
                                        required:
                                        - destination
                                        - project
                                        - source
                                        type: object
                                    required:
                                    - metadata
                                    - spec
                                    type: object
                                required:
                                - repoURL
                                - revision
                                type: object
                              list:
                                properties:
                                  elements:
                                    items:
                                      x-kubernetes-preserve-unknown-fields: true
                                    type: array
                                  template:
                                    properties:
                                      metadata:
                                        properties:
                                          annotations:
                                            additionalProperties:
                                              type: string
                                            type: object
                                          finalizers:
                                            items:
                                              type: string
                                            type: array
                                          labels:
                                            additionalProperties:
                                              type: string
                                            type: object
                                          name:
                                            type: string
                                          namespace:
                                            type: string
                                        type: object
                                      spec:
                                        properties:
                                          destination:
                                            properties:
                                              name:
                                                type: string
                                              namespace:
                                                type: string
                                              server:
                                                type: string
                                            type: object
                                          ignoreDifferences:
                                            items:
                                              properties:
                                                group:
                                                  type: string
                                                jqPathExpressions:
                                                  items:
                                                    type: string
                                                  type: array
                                                jsonPointers:
                                                  items:
                                                    type: string
                                                  type: array
                                                kind:
                                                  type: string
                                                managedFieldsManagers:
                                                  items:
                                                    type: string
                                                  type: array
                                                name:
                                                  type: string
                                                namespace:
                                                  type: string
                                              required:
                                              - kind
                                              type: object
                                            type: array
                                          info:
                                            items:
                                              properties:
                                                name:
                                                  type: string
                                                value:
                                                  type: string
                                              required:
                                              - name
                                              - value
                                              type: object
                                            type: array
                                          project:
                                            type: string
                                          revisionHistoryLimit:
                                            format: int64
                                            type: integer
                                          source:
                                            properties:
                                              chart:
                                                type: string
                                              directory:
                                                properties:
                                                  exclude:
                                                    type: string
                                                  include:
                                                    type: string
                                                  jsonnet:
                                                    properties:
                                                      extVars:
                                                        items:
                                                          properties:
                                                            code:
                                                              type: boolean
                                                            name:
                                                              type: string
                                                            value:
                                                              type: string
                                                          required:
                                                          - name
                                                          - value
                                                          type: object
                                                        type: array
                                                      libs:
                                                        items:
                                                          type: string
                                                        type: array
                                                      tlas:
                                                        items:
                                                          properties:
                                                            code:
                                                              type: boolean
                                                            name:
                                                              type: string
                                                            value:
                                                              type: string
                                                          required:
                                                          - name
                                                          - value
                                                          type: object
                                                        type: array
                                                    type: object
                                                  recurse:
                                                    type: boolean
                                                type: object
                                              helm:
                                                properties:
                                                  fileParameters:
                                                    items:
                                                      properties:
                                                        name:
                                                          type: string
                                                        path:
                                                          type: string
                                                      type: object
                                                    type: array
                                                  ignoreMissingValueFiles:
                                                    type: boolean
                                                  parameters:
                                                    items:
                                                      properties:
                                                        forceString:
                                                          type: boolean
                                                        name:
                                                          type: string
                                                        value:
                                                          type: string
                                                      type: object
                                                    type: array
                                                  passCredentials:
                                                    type: boolean
                                                  releaseName:
                                                    type: string
                                                  skipCrds:
                                                    type: boolean
                                                  valueFiles:
                                                    items:
                                                      type: string
                                                    type: array
                                                  values:
                                                    type: string
                                                  version:
                                                    type: string
                                                type: object
                                              ksonnet:
                                                properties:
                                                  environment:
                                                    type: string
                                                  parameters:
                                                    items:
                                                      properties:
                                                        component:
                                                          type: string
                                                        name:
                                                          type: string
                                                        value:
                                                          type: string
                                                      required:
                                                      - name
                                                      - value
                                                      type: object
                                                    type: array
                                                type: object
                                              kustomize:
                                                properties:
                                                  commonAnnotations:
                                                    additionalProperties:
                                                      type: string
                                                    type: object
                                                  commonLabels:
                                                    additionalProperties:
                                                      type: string
                                                    type: object
                                                  forceCommonAnnotations:
                                                    type: boolean
                                                  forceCommonLabels:
                                                    type: boolean
                                                  images:
                                                    items:
                                                      type: string
                                                    type: array
                                                  namePrefix:
                                                    type: string
                                                  nameSuffix:
                                                    type: string
                                                  version:
                                                    type: string
                                                type: object
                                              path:
                                                type: string
                                              plugin:
                                                properties:
                                                  env:
                                                    items:
                                                      properties:
                                                        name:
                                                          type: string
                                                        value:
                                                          type: string
                                                      required:
                                                      - name
                                                      - value
                                                      type: object
                                                    type: array
                                                  name:
                                                    type: string
                                                type: object
                                              repoURL:
                                                type: string
                                              targetRevision:
                                                type: string
                                            required:
                                            - repoURL
                                            type: object
                                          syncPolicy:
                                            properties:
                                              automated:
                                                properties:
                                                  allowEmpty:
                                                    type: boolean
                                                  prune:
                                                    type: boolean
                                                  selfHeal:
                                                    type: boolean
                                                type: object
                                              retry:
                                                properties:
                                                  backoff:
                                                    properties:
                                                      duration:
                                                        type: string
                                                      factor:
                                                        format: int64
                                                        type: integer
                                                      maxDuration:
                                                        type: string
                                                    type: object
                                                  limit:
                                                    format: int64
                                                    type: integer
                                                type: object
                                              syncOptions:
                                                items:
                                                  type: string
                                                type: array
                                            type: object
                                        required:
                                        - destination
                                        - project
                                        - source
                                        type: object
                                    required:
                                    - metadata
                                    - spec
                                    type: object
                                required:
                                - elements
                                type: object
                              matrix:
                                x-kubernetes-preserve-unknown-fields: true
                              merge:
                                x-kubernetes-preserve-unknown-fields: true
                              pullRequest:
                                properties:
                                  github:
                                    properties:
                                      api:
                                        type: string
                                      labels:
                                        items:
                                          type: string
                                        type: array
                                      owner:
                                        type: string
                                      repo:
                                        type: string
                                      tokenRef:
                                        properties:
                                          key:
                                            type: string
                                          secretName:
                                            type: string
                                        required:
                                        - key
                                        - secretName
                                        type: object
                                    required:
                                    - owner
                                    - repo
                                    type: object
                                  requeueAfterSeconds:
                                    format: int64
                                    type: integer
                                  template:
                                    properties:
                                      metadata:
                                        properties:
                                          annotations:
                                            additionalProperties:
                                              type: string
                                            type: object
                                          finalizers:
                                            items:
                                              type: string
                                            type: array
                                          labels:
                                            additionalProperties:
                                              type: string
                                            type: object
                                          name:
                                            type: string
                                          namespace:
                                            type: string
                                        type: object
                                      spec:
                                        properties:
                                          destination:
                                            properties:
                                              name:
                                                type: string
                                              namespace:
                                                type: string
                                              server:
                                                type: string
                                            type: object
                                          ignoreDifferences:
                                            items:
                                              properties:
                                                group:
                                                  type: string
                                                jqPathExpressions:
                                                  items:
                                                    type: string
                                                  type: array
                                                jsonPointers:
                                                  items:
                                                    type: string
                                                  type: array
                                                kind:
                                                  type: string
                                                managedFieldsManagers:
                                                  items:
                                                    type: string
                                                  type: array
                                                name:
                                                  type: string
                                                namespace:
                                                  type: string
                                              required:
                                              - kind
                                              type: object
                                            type: array
                                          info:
                                            items:
                                              properties:
                                                name:
                                                  type: string
                                                value:
                                                  type: string
                                              required:
                                              - name
                                              - value
                                              type: object
                                            type: array
                                          project:
                                            type: string
                                          revisionHistoryLimit:
                                            format: int64
                                            type: integer
                                          source:
                                            properties:
                                              chart:
                                                type: string
                                              directory:
                                                properties:
                                                  exclude:
                                                    type: string
                                                  include:
                                                    type: string
                                                  jsonnet:
                                                    properties:
                                                      extVars:
                                                        items:
                                                          properties:
                                                            code:
                                                              type: boolean
                                                            name:
                                                              type: string
                                                            value:
                                                              type: string
                                                          required:
                                                          - name
                                                          - value
                                                          type: object
                                                        type: array
                                                      libs:
                                                        items:
                                                          type: string
                                                        type: array
                                                      tlas:
                                                        items:
                                                          properties:
                                                            code:
                                                              type: boolean
                                                            name:
                                                              type: string
                                                            value:
                                                              type: string
                                                          required:
                                                          - name
                                                          - value
                                                          type: object
                                                        type: array
                                                    type: object
                                                  recurse:
                                                    type: boolean
                                                type: object
                                              helm:
                                                properties:
                                                  fileParameters:
                                                    items:
                                                      properties:
                                                        name:
                                                          type: string
                                                        path:
                                                          type: string
                                                      type: object
                                                    type: array
                                                  ignoreMissingValueFiles:
                                                    type: boolean
                                                  parameters:
                                                    items:
                                                      properties:
                                                        forceString:
                                                          type: boolean
                                                        name:
                                                          type: string
                                                        value:
                                                          type: string
                                                      type: object
                                                    type: array
                                                  passCredentials:
                                                    type: boolean
                                                  releaseName:
                                                    type: string
                                                  skipCrds:
                                                    type: boolean
                                                  valueFiles:
                                                    items:
                                                      type: string
                                                    type: array
                                                  values:
                                                    type: string
                                                  version:
                                                    type: string
                                                type: object
                                              ksonnet:
                                                properties:
                                                  environment:
                                                    type: string
                                                  parameters:
                                                    items:
                                                      properties:
                                                        component:
                                                          type: string
                                                        name:
                                                          type: string
                                                        value:
                                                          type: string
                                                      required:
                                                      - name
                                                      - value
                                                      type: object
                                                    type: array
                                                type: object
                                              kustomize:
                                                properties:
                                                  commonAnnotations:
                                                    additionalProperties:
                                                      type: string
                                                    type: object
                                                  commonLabels:
                                                    additionalProperties:
                                                      type: string
                                                    type: object
                                                  forceCommonAnnotations:
                                                    type: boolean
                                                  forceCommonLabels:
                                                    type: boolean
                                                  images:
                                                    items:
                                                      type: string
                                                    type: array
                                                  namePrefix:
                                                    type: string
                                                  nameSuffix:
                                                    type: string
                                                  version:
                                                    type: string
                                                type: object
                                              path:
                                                type: string
                                              plugin:
                                                properties:
                                                  env:
                                                    items:
                                                      properties:
                                                        name:
                                                          type: string
                                                        value:
                                                          type: string
                                                      required:
                                                      - name
                                                      - value
                                                      type: object
                                                    type: array
                                                  name:
                                                    type: string
                                                type: object
                                              repoURL:
                                                type: string
                                              targetRevision:
                                                type: string
                                            required:
                                            - repoURL
                                            type: object
                                          syncPolicy:
                                            properties:
                                              automated:
                                                properties:
                                                  allowEmpty:
                                                    type: boolean
                                                  prune:
                                                    type: boolean
                                                  selfHeal:
                                                    type: boolean
                                                type: object
                                              retry:
                                                properties:
                                                  backoff:
                                                    properties:
                                                      duration:
                                                        type: string
                                                      factor:
                                                        format: int64
                                                        type: integer
                                                      maxDuration:
                                                        type: string
                                                    type: object
                                                  limit:
                                                    format: int64
                                                    type: integer
                                                type: object
                                              syncOptions:
                                                items:
                                                  type: string
                                                type: array
                                            type: object
                                        required:
                                        - destination
                                        - project
                                        - source
                                        type: object
                                    required:
                                    - metadata
                                    - spec
                                    type: object
                                type: object
                              scmProvider:
                                properties:
                                  bitbucket:
                                    properties:
                                      allBranches:
                                        type: boolean
                                      appPasswordRef:
                                        properties:
                                          key:
                                            type: string
                                          secretName:
                                            type: string
                                        required:
                                        - key
                                        - secretName
                                        type: object
                                      owner:
                                        type: string
                                      user:
                                        type: string
                                    required:
                                    - appPasswordRef
                                    - owner
                                    - user
                                    type: object
                                  cloneProtocol:
                                    type: string
                                  filters:
                                    items:
                                      properties:
                                        branchMatch:
                                          type: string
                                        labelMatch:
                                          type: string
                                        pathsExist:
                                          items:
                                            type: string
                                          type: array
                                        repositoryMatch:
                                          type: string
                                      type: object
                                    type: array
                                  github:
                                    properties:
                                      allBranches:
                                        type: boolean
                                      api:
                                        type: string
                                      organization:
                                        type: string
                                      tokenRef:
                                        properties:
                                          key:
                                            type: string
                                          secretName:
                                            type: string
                                        required:
                                        - key
                                        - secretName
                                        type: object
                                    required:
                                    - organization
                                    type: object
                                  gitlab:
                                    properties:
                                      allBranches:
                                        type: boolean
                                      api:
                                        type: string
                                      group:
                                        type: string
                                      includeSubgroups:
                                        type: boolean
                                      tokenRef:
                                        properties:
                                          key:
                                            type: string
                                          secretName:
                                            type: string
                                        required:
                                        - key
                                        - secretName
                                        type: object
                                    required:
                                    - group
                                    type: object
                                  requeueAfterSeconds:
                                    format: int64
                                    type: integer
                                  template:
                                    properties:
                                      metadata:
                                        properties:
                                          annotations:
                                            additionalProperties:
                                              type: string
                                            type: object
                                          finalizers:
                                            items:
                                              type: string
                                            type: array
                                          labels:
                                            additionalProperties:
                                              type: string
                                            type: object
                                          name:
                                            type: string
                                          namespace:
                                            type: string
                                        type: object
                                      spec:
                                        properties:
                                          destination:
                                            properties:
                                              name:
                                                type: string
                                              namespace:
                                                type: string
                                              server:
                                                type: string
                                            type: object
                                          ignoreDifferences:
                                            items:
                                              properties:
                                                group:
                                                  type: string
                                                jqPathExpressions:
                                                  items:
                                                    type: string
                                                  type: array
                                                jsonPointers:
                                                  items:
                                                    type: string
                                                  type: array
                                                kind:
                                                  type: string
                                                managedFieldsManagers:
                                                  items:
                                                    type: string
                                                  type: array
                                                name:
                                                  type: string
                                                namespace:
                                                  type: string
                                              required:
                                              - kind
                                              type: object
                                            type: array
                                          info:
                                            items:
                                              properties:
                                                name:
                                                  type: string
                                                value:
                                                  type: string
                                              required:
                                              - name
                                              - value
                                              type: object
                                            type: array
                                          project:
                                            type: string
                                          revisionHistoryLimit:
                                            format: int64
                                            type: integer
                                          source:
                                            properties:
                                              chart:
                                                type: string
                                              directory:
                                                properties:
                                                  exclude:
                                                    type: string
                                                  include:
                                                    type: string
                                                  jsonnet:
                                                    properties:
                                                      extVars:
                                                        items:
                                                          properties:
                                                            code:
                                                              type: boolean
                                                            name:
                                                              type: string
                                                            value:
                                                              type: string
                                                          required:
                                                          - name
                                                          - value
                                                          type: object
                                                        type: array
                                                      libs:
                                                        items:
                                                          type: string
                                                        type: array
                                                      tlas:
                                                        items:
                                                          properties:
                                                            code:
                                                              type: boolean
                                                            name:
                                                              type: string
                                                            value:
                                                              type: string
                                                          required:
                                                          - name
                                                          - value
                                                          type: object
                                                        type: array
                                                    type: object
                                                  recurse:
                                                    type: boolean
                                                type: object
                                              helm:
                                                properties:
                                                  fileParameters:
                                                    items:
                                                      properties:
                                                        name:
                                                          type: string
                                                        path:
                                                          type: string
                                                      type: object
                                                    type: array
                                                  ignoreMissingValueFiles:
                                                    type: boolean
                                                  parameters:
                                                    items:
                                                      properties:
                                                        forceString:
                                                          type: boolean
                                                        name:
                                                          type: string
                                                        value:
                                                          type: string
                                                      type: object
                                                    type: array
                                                  passCredentials:
                                                    type: boolean
                                                  releaseName:
                                                    type: string
                                                  skipCrds:
                                                    type: boolean
                                                  valueFiles:
                                                    items:
                                                      type: string
                                                    type: array
                                                  values:
                                                    type: string
                                                  version:
                                                    type: string
                                                type: object
                                              ksonnet:
                                                properties:
                                                  environment:
                                                    type: string
                                                  parameters:
                                                    items:
                                                      properties:
                                                        component:
                                                          type: string
                                                        name:
                                                          type: string
                                                        value:
                                                          type: string
                                                      required:
                                                      - name
                                                      - value
                                                      type: object
                                                    type: array
                                                type: object
                                              kustomize:
                                                properties:
                                                  commonAnnotations:
                                                    additionalProperties:
                                                      type: string
                                                    type: object
                                                  commonLabels:
                                                    additionalProperties:
                                                      type: string
                                                    type: object
                                                  forceCommonAnnotations:
                                                    type: boolean
                                                  forceCommonLabels:
                                                    type: boolean
                                                  images:
                                                    items:
                                                      type: string
                                                    type: array
                                                  namePrefix:
                                                    type: string
                                                  nameSuffix:
                                                    type: string
                                                  version:
                                                    type: string
                                                type: object
                                              path:
                                                type: string
                                              plugin:
                                                properties:
                                                  env:
                                                    items:
                                                      properties:
                                                        name:
                                                          type: string
                                                        value:
                                                          type: string
                                                      required:
                                                      - name
                                                      - value
                                                      type: object
                                                    type: array
                                                  name:
                                                    type: string
                                                type: object
                                              repoURL:
                                                type: string
                                              targetRevision:
                                                type: string
                                            required:
                                            - repoURL
                                            type: object
                                          syncPolicy:
                                            properties:
                                              automated:
                                                properties:
                                                  allowEmpty:
                                                    type: boolean
                                                  prune:
                                                    type: boolean
                                                  selfHeal:
                                                    type: boolean
                                                type: object
                                              retry:
                                                properties:
                                                  backoff:
                                                    properties:
                                                      duration:
                                                        type: string
                                                      factor:
                                                        format: int64
                                                        type: integer
                                                      maxDuration:
                                                        type: string
                                                    type: object
                                                  limit:
                                                    format: int64
                                                    type: integer
                                                type: object
                                              syncOptions:
                                                items:
                                                  type: string
                                                type: array
                                            type: object
                                        required:
                                        - destination
                                        - project
                                        - source
                                        type: object
                                    required:
                                    - metadata
                                    - spec
                                    type: object
                                type: object
                            type: object
                          type: array
                        template:
                          properties:
                            metadata:
                              properties:
                                annotations:
                                  additionalProperties:
                                    type: string
                                  type: object
                                finalizers:
                                  items:
                                    type: string
                                  type: array
                                labels:
                                  additionalProperties:
                                    type: string
                                  type: object
                                name:
                                  type: string
                                namespace:
                                  type: string
                              type: object
                            spec:
                              properties:
                                destination:
                                  properties:
                                    name:
                                      type: string
                                    namespace:
                                      type: string
                                    server:
                                      type: string
                                  type: object
                                ignoreDifferences:
                                  items:
                                    properties:
                                      group:
                                        type: string
                                      jqPathExpressions:
                                        items:
                                          type: string
                                        type: array
                                      jsonPointers:
                                        items:
                                          type: string
                                        type: array
                                      kind:
                                        type: string
                                      managedFieldsManagers:
                                        items:
                                          type: string
                                        type: array
                                      name:
                                        type: string
                                      namespace:
                                        type: string
                                    required:
                                    - kind
                                    type: object
                                  type: array
                                info:
                                  items:
                                    properties:
                                      name:
                                        type: string
                                      value:
                                        type: string
                                    required:
                                    - name
                                    - value
                                    type: object
                                  type: array
                                project:
                                  type: string
                                revisionHistoryLimit:
                                  format: int64
                                  type: integer
                                source:
                                  properties:
                                    chart:
                                      type: string
                                    directory:
                                      properties:
                                        exclude:
                                          type: string
                                        include:
                                          type: string
                                        jsonnet:
                                          properties:
                                            extVars:
                                              items:
                                                properties:
                                                  code:
                                                    type: boolean
                                                  name:
                                                    type: string
                                                  value:
                                                    type: string
                                                required:
                                                - name
                                                - value
                                                type: object
                                              type: array
                                            libs:
                                              items:
                                                type: string
                                              type: array
                                            tlas:
                                              items:
                                                properties:
                                                  code:
                                                    type: boolean
                                                  name:
                                                    type: string
                                                  value:
                                                    type: string
                                                required:
                                                - name
                                                - value
                                                type: object
                                              type: array
                                          type: object
                                        recurse:
                                          type: boolean
                                      type: object
                                    helm:
                                      properties:
                                        fileParameters:
                                          items:
                                            properties:
                                              name:
                                                type: string
                                              path:
                                                type: string
                                            type: object
                                          type: array
                                        ignoreMissingValueFiles:
                                          type: boolean
                                        parameters:
                                          items:
                                            properties:
                                              forceString:
                                                type: boolean
                                              name:
                                                type: string
                                              value:
                                                type: string
                                            type: object
                                          type: array
                                        passCredentials:
                                          type: boolean
                                        releaseName:
                                          type: string
                                        skipCrds:
                                          type: boolean
                                        valueFiles:
                                          items:
                                            type: string
                                          type: array
                                        values:
                                          type: string
                                        version:
                                          type: string
                                      type: object
                                    ksonnet:
                                      properties:
                                        environment:
                                          type: string
                                        parameters:
                                          items:
                                            properties:
                                              component:
                                                type: string
                                              name:
                                                type: string
                                              value:
                                                type: string
                                            required:
                                            - name
                                            - value
                                            type: object
                                          type: array
                                      type: object
                                    kustomize:
                                      properties:
                                        commonAnnotations:
                                          additionalProperties:
                                            type: string
                                          type: object
                                        commonLabels:
                                          additionalProperties:
                                            type: string
                                          type: object
                                        forceCommonAnnotations:
                                          type: boolean
                                        forceCommonLabels:
                                          type: boolean
                                        images:
                                          items:
                                            type: string
                                          type: array
                                        namePrefix:
                                          type: string
                                        nameSuffix:
                                          type: string
                                        version:
                                          type: string
                                      type: object
                                    path:
                                      type: string
                                    plugin:
                                      properties:
                                        env:
                                          items:
                                            properties:
                                              name:
                                                type: string
                                              value:
                                                type: string
                                            required:
                                            - name
                                            - value
                                            type: object
                                          type: array
                                        name:
                                          type: string
                                      type: object
                                    repoURL:
                                      type: string
                                    targetRevision:
                                      type: string
                                  required:
                                  - repoURL
                                  type: object
                                syncPolicy:
                                  properties:
                                    automated:
                                      properties:
                                        allowEmpty:
                                          type: boolean
                                        prune:
                                          type: boolean
                                        selfHeal:
                                          type: boolean
                                      type: object
                                    retry:
                                      properties:
                                        backoff:
                                          properties:
                                            duration:
                                              type: string
                                            factor:
                                              format: int64
                                              type: integer
                                            maxDuration:
                                              type: string
                                          type: object
                                        limit:
                                          format: int64
                                          type: integer
                                      type: object
                                    syncOptions:
                                      items:
                                        type: string
                                      type: array
                                  type: object
                              required:
                              - destination
                              - project
                              - source
                              type: object
                          required:
                          - metadata
                          - spec
                          type: object
                      required:
                      - generators
                      type: object
                    merge:
                      properties:
                        generators:
                          items:
                            properties:
                              clusterDecisionResource:
                                properties:
                                  configMapRef:
                                    type: string
                                  labelSelector:
                                    properties:
                                      matchExpressions:
                                        items:
                                          properties:
                                            key:
                                              type: string
                                            operator:
                                              type: string
                                            values:
                                              items:
                                                type: string
                                              type: array
                                          required:
                                          - key
                                          - operator
                                          type: object
                                        type: array
                                      matchLabels:
                                        additionalProperties:
                                          type: string
                                        type: object
                                    type: object
                                  name:
                                    type: string
                                  requeueAfterSeconds:
                                    format: int64
                                    type: integer
                                  template:
                                    properties:
                                      metadata:
                                        properties:
                                          annotations:
                                            additionalProperties:
                                              type: string
                                            type: object
                                          finalizers:
                                            items:
                                              type: string
                                            type: array
                                          labels:
                                            additionalProperties:
                                              type: string
                                            type: object
                                          name:
                                            type: string
                                          namespace:
                                            type: string
                                        type: object
                                      spec:
                                        properties:
                                          destination:
                                            properties:
                                              name:
                                                type: string
                                              namespace:
                                                type: string
                                              server:
                                                type: string
                                            type: object
                                          ignoreDifferences:
                                            items:
                                              properties:
                                                group:
                                                  type: string
                                                jqPathExpressions:
                                                  items:
                                                    type: string
                                                  type: array
                                                jsonPointers:
                                                  items:
                                                    type: string
                                                  type: array
                                                kind:
                                                  type: string
                                                managedFieldsManagers:
                                                  items:
                                                    type: string
                                                  type: array
                                                name:
                                                  type: string
                                                namespace:
                                                  type: string
                                              required:
                                              - kind
                                              type: object
                                            type: array
                                          info:
                                            items:
                                              properties:
                                                name:
                                                  type: string
                                                value:
                                                  type: string
                                              required:
                                              - name
                                              - value
                                              type: object
                                            type: array
                                          project:
                                            type: string
                                          revisionHistoryLimit:
                                            format: int64
                                            type: integer
                                          source:
                                            properties:
                                              chart:
                                                type: string
                                              directory:
                                                properties:
                                                  exclude:
                                                    type: string
                                                  include:
                                                    type: string
                                                  jsonnet:
                                                    properties:
                                                      extVars:
                                                        items:
                                                          properties:
                                                            code:
                                                              type: boolean
                                                            name:
                                                              type: string
                                                            value:
                                                              type: string
                                                          required:
                                                          - name
                                                          - value
                                                          type: object
                                                        type: array
                                                      libs:
                                                        items:
                                                          type: string
                                                        type: array
                                                      tlas:
                                                        items:
                                                          properties:
                                                            code:
                                                              type: boolean
                                                            name:
                                                              type: string
                                                            value:
                                                              type: string
                                                          required:
                                                          - name
                                                          - value
                                                          type: object
                                                        type: array
                                                    type: object
                                                  recurse:
                                                    type: boolean
                                                type: object
                                              helm:
                                                properties:
                                                  fileParameters:
                                                    items:
                                                      properties:
                                                        name:
                                                          type: string
                                                        path:
                                                          type: string
                                                      type: object
                                                    type: array
                                                  ignoreMissingValueFiles:
                                                    type: boolean
                                                  parameters:
                                                    items:
                                                      properties:
                                                        forceString:
                                                          type: boolean
                                                        name:
                                                          type: string
                                                        value:
                                                          type: string
                                                      type: object
                                                    type: array
                                                  passCredentials:
                                                    type: boolean
                                                  releaseName:
                                                    type: string
                                                  skipCrds:
                                                    type: boolean
                                                  valueFiles:
                                                    items:
                                                      type: string
                                                    type: array
                                                  values:
                                                    type: string
                                                  version:
                                                    type: string
                                                type: object
                                              ksonnet:
                                                properties:
                                                  environment:
                                                    type: string
                                                  parameters:
                                                    items:
                                                      properties:
                                                        component:
                                                          type: string
                                                        name:
                                                          type: string
                                                        value:
                                                          type: string
                                                      required:
                                                      - name
                                                      - value
                                                      type: object
                                                    type: array
                                                type: object
                                              kustomize:
                                                properties:
                                                  commonAnnotations:
                                                    additionalProperties:
                                                      type: string
                                                    type: object
                                                  commonLabels:
                                                    additionalProperties:
                                                      type: string
                                                    type: object
                                                  forceCommonAnnotations:
                                                    type: boolean
                                                  forceCommonLabels:
                                                    type: boolean
                                                  images:
                                                    items:
                                                      type: string
                                                    type: array
                                                  namePrefix:
                                                    type: string
                                                  nameSuffix:
                                                    type: string
                                                  version:
                                                    type: string
                                                type: object
                                              path:
                                                type: string
                                              plugin:
                                                properties:
                                                  env:
                                                    items:
                                                      properties:
                                                        name:
                                                          type: string
                                                        value:
                                                          type: string
                                                      required:
                                                      - name
                                                      - value
                                                      type: object
                                                    type: array
                                                  name:
                                                    type: string
                                                type: object
                                              repoURL:
                                                type: string
                                              targetRevision:
                                                type: string
                                            required:
                                            - repoURL
                                            type: object
                                          syncPolicy:
                                            properties:
                                              automated:
                                                properties:
                                                  allowEmpty:
                                                    type: boolean
                                                  prune:
                                                    type: boolean
                                                  selfHeal:
                                                    type: boolean
                                                type: object
                                              retry:
                                                properties:
                                                  backoff:
                                                    properties:
                                                      duration:
                                                        type: string
                                                      factor:
                                                        format: int64
                                                        type: integer
                                                      maxDuration:
                                                        type: string
                                                    type: object
                                                  limit:
                                                    format: int64
                                                    type: integer
                                                type: object
                                              syncOptions:
                                                items:
                                                  type: string
                                                type: array
                                            type: object
                                        required:
                                        - destination
                                        - project
                                        - source
                                        type: object
                                    required:
                                    - metadata
                                    - spec
                                    type: object
                                  values:
                                    additionalProperties:
                                      type: string
                                    type: object
                                required:
                                - configMapRef
                                type: object
                              clusters:
                                properties:
                                  selector:
                                    properties:
                                      matchExpressions:
                                        items:
                                          properties:
                                            key:
                                              type: string
                                            operator:
                                              type: string
                                            values:
                                              items:
                                                type: string
                                              type: array
                                          required:
                                          - key
                                          - operator
                                          type: object
                                        type: array
                                      matchLabels:
                                        additionalProperties:
                                          type: string
                                        type: object
                                    type: object
                                  template:
                                    properties:
                                      metadata:
                                        properties:
                                          annotations:
                                            additionalProperties:
                                              type: string
                                            type: object
                                          finalizers:
                                            items:
                                              type: string
                                            type: array
                                          labels:
                                            additionalProperties:
                                              type: string
                                            type: object
                                          name:
                                            type: string
                                          namespace:
                                            type: string
                                        type: object
                                      spec:
                                        properties:
                                          destination:
                                            properties:
                                              name:
                                                type: string
                                              namespace:
                                                type: string
                                              server:
                                                type: string
                                            type: object
                                          ignoreDifferences:
                                            items:
                                              properties:
                                                group:
                                                  type: string
                                                jqPathExpressions:
                                                  items:
                                                    type: string
                                                  type: array
                                                jsonPointers:
                                                  items:
                                                    type: string
                                                  type: array
                                                kind:
                                                  type: string
                                                managedFieldsManagers:
                                                  items:
                                                    type: string
                                                  type: array
                                                name:
                                                  type: string
                                                namespace:
                                                  type: string
                                              required:
                                              - kind
                                              type: object
                                            type: array
                                          info:
                                            items:
                                              properties:
                                                name:
                                                  type: string
                                                value:
                                                  type: string
                                              required:
                                              - name
                                              - value
                                              type: object
                                            type: array
                                          project:
                                            type: string
                                          revisionHistoryLimit:
                                            format: int64
                                            type: integer
                                          source:
                                            properties:
                                              chart:
                                                type: string
                                              directory:
                                                properties:
                                                  exclude:
                                                    type: string
                                                  include:
                                                    type: string
                                                  jsonnet:
                                                    properties:
                                                      extVars:
                                                        items:
                                                          properties:
                                                            code:
                                                              type: boolean
                                                            name:
                                                              type: string
                                                            value:
                                                              type: string
                                                          required:
                                                          - name
                                                          - value
                                                          type: object
                                                        type: array
                                                      libs:
                                                        items:
                                                          type: string
                                                        type: array
                                                      tlas:
                                                        items:
                                                          properties:
                                                            code:
                                                              type: boolean
                                                            name:
                                                              type: string
                                                            value:
                                                              type: string
                                                          required:
                                                          - name
                                                          - value
                                                          type: object
                                                        type: array
                                                    type: object
                                                  recurse:
                                                    type: boolean
                                                type: object
                                              helm:
                                                properties:
                                                  fileParameters:
                                                    items:
                                                      properties:
                                                        name:
                                                          type: string
                                                        path:
                                                          type: string
                                                      type: object
                                                    type: array
                                                  ignoreMissingValueFiles:
                                                    type: boolean
                                                  parameters:
                                                    items:
                                                      properties:
                                                        forceString:
                                                          type: boolean
                                                        name:
                                                          type: string
                                                        value:
                                                          type: string
                                                      type: object
                                                    type: array
                                                  passCredentials:
                                                    type: boolean
                                                  releaseName:
                                                    type: string
                                                  skipCrds:
                                                    type: boolean
                                                  valueFiles:
                                                    items:
                                                      type: string
                                                    type: array
                                                  values:
                                                    type: string
                                                  version:
                                                    type: string
                                                type: object
                                              ksonnet:
                                                properties:
                                                  environment:
                                                    type: string
                                                  parameters:
                                                    items:
                                                      properties:
                                                        component:
                                                          type: string
                                                        name:
                                                          type: string
                                                        value:
                                                          type: string
                                                      required:
                                                      - name
                                                      - value
                                                      type: object
                                                    type: array
                                                type: object
                                              kustomize:
                                                properties:
                                                  commonAnnotations:
                                                    additionalProperties:
                                                      type: string
                                                    type: object
                                                  commonLabels:
                                                    additionalProperties:
                                                      type: string
                                                    type: object
                                                  forceCommonAnnotations:
                                                    type: boolean
                                                  forceCommonLabels:
                                                    type: boolean
                                                  images:
                                                    items:
                                                      type: string
                                                    type: array
                                                  namePrefix:
                                                    type: string
                                                  nameSuffix:
                                                    type: string
                                                  version:
                                                    type: string
                                                type: object
                                              path:
                                                type: string
                                              plugin:
                                                properties:
                                                  env:
                                                    items:
                                                      properties:
                                                        name:
                                                          type: string
                                                        value:
                                                          type: string
                                                      required:
                                                      - name
                                                      - value
                                                      type: object
                                                    type: array
                                                  name:
                                                    type: string
                                                type: object
                                              repoURL:
                                                type: string
                                              targetRevision:
                                                type: string
                                            required:
                                            - repoURL
                                            type: object
                                          syncPolicy:
                                            properties:
                                              automated:
                                                properties:
                                                  allowEmpty:
                                                    type: boolean
                                                  prune:
                                                    type: boolean
                                                  selfHeal:
                                                    type: boolean
                                                type: object
                                              retry:
                                                properties:
                                                  backoff:
                                                    properties:
                                                      duration:
                                                        type: string
                                                      factor:
                                                        format: int64
                                                        type: integer
                                                      maxDuration:
                                                        type: string
                                                    type: object
                                                  limit:
                                                    format: int64
                                                    type: integer
                                                type: object
                                              syncOptions:
                                                items:
                                                  type: string
                                                type: array
                                            type: object
                                        required:
                                        - destination
                                        - project
                                        - source
                                        type: object
                                    required:
                                    - metadata
                                    - spec
                                    type: object
                                  values:
                                    additionalProperties:
                                      type: string
                                    type: object
                                type: object
                              git:
                                properties:
                                  directories:
                                    items:
                                      properties:
                                        exclude:
                                          type: boolean
                                        path:
                                          type: string
                                      required:
                                      - path
                                      type: object
                                    type: array
                                  files:
                                    items:
                                      properties:
                                        path:
                                          type: string
                                      required:
                                      - path
                                      type: object
                                    type: array
                                  repoURL:
                                    type: string
                                  requeueAfterSeconds:
                                    format: int64
                                    type: integer
                                  revision:
                                    type: string
                                  template:
                                    properties:
                                      metadata:
                                        properties:
                                          annotations:
                                            additionalProperties:
                                              type: string
                                            type: object
                                          finalizers:
                                            items:
                                              type: string
                                            type: array
                                          labels:
                                            additionalProperties:
                                              type: string
                                            type: object
                                          name:
                                            type: string
                                          namespace:
                                            type: string
                                        type: object
                                      spec:
                                        properties:
                                          destination:
                                            properties:
                                              name:
                                                type: string
                                              namespace:
                                                type: string
                                              server:
                                                type: string
                                            type: object
                                          ignoreDifferences:
                                            items:
                                              properties:
                                                group:
                                                  type: string
                                                jqPathExpressions:
                                                  items:
                                                    type: string
                                                  type: array
                                                jsonPointers:
                                                  items:
                                                    type: string
                                                  type: array
                                                kind:
                                                  type: string
                                                managedFieldsManagers:
                                                  items:
                                                    type: string
                                                  type: array
                                                name:
                                                  type: string
                                                namespace:
                                                  type: string
                                              required:
                                              - kind
                                              type: object
                                            type: array
                                          info:
                                            items:
                                              properties:
                                                name:
                                                  type: string
                                                value:
                                                  type: string
                                              required:
                                              - name
                                              - value
                                              type: object
                                            type: array
                                          project:
                                            type: string
                                          revisionHistoryLimit:
                                            format: int64
                                            type: integer
                                          source:
                                            properties:
                                              chart:
                                                type: string
                                              directory:
                                                properties:
                                                  exclude:
                                                    type: string
                                                  include:
                                                    type: string
                                                  jsonnet:
                                                    properties:
                                                      extVars:
                                                        items:
                                                          properties:
                                                            code:
                                                              type: boolean
                                                            name:
                                                              type: string
                                                            value:
                                                              type: string
                                                          required:
                                                          - name
                                                          - value
                                                          type: object
                                                        type: array
                                                      libs:
                                                        items:
                                                          type: string
                                                        type: array
                                                      tlas:
                                                        items:
                                                          properties:
                                                            code:
                                                              type: boolean
                                                            name:
                                                              type: string
                                                            value:
                                                              type: string
                                                          required:
                                                          - name
                                                          - value
                                                          type: object
                                                        type: array
                                                    type: object
                                                  recurse:
                                                    type: boolean
                                                type: object
                                              helm:
                                                properties:
                                                  fileParameters:
                                                    items:
                                                      properties:
                                                        name:
                                                          type: string
                                                        path:
                                                          type: string
                                                      type: object
                                                    type: array
                                                  ignoreMissingValueFiles:
                                                    type: boolean
                                                  parameters:
                                                    items:
                                                      properties:
                                                        forceString:
                                                          type: boolean
                                                        name:
                                                          type: string
                                                        value:
                                                          type: string
                                                      type: object
                                                    type: array
                                                  passCredentials:
                                                    type: boolean
                                                  releaseName:
                                                    type: string
                                                  skipCrds:
                                                    type: boolean
                                                  valueFiles:
                                                    items:
                                                      type: string
                                                    type: array
                                                  values:
                                                    type: string
                                                  version:
                                                    type: string
                                                type: object
                                              ksonnet:
                                                properties:
                                                  environment:
                                                    type: string
                                                  parameters:
                                                    items:
                                                      properties:
                                                        component:
                                                          type: string
                                                        name:
                                                          type: string
                                                        value:
                                                          type: string
                                                      required:
                                                      - name
                                                      - value
                                                      type: object
                                                    type: array
                                                type: object
                                              kustomize:
                                                properties:
                                                  commonAnnotations:
                                                    additionalProperties:
                                                      type: string
                                                    type: object
                                                  commonLabels:
                                                    additionalProperties:
                                                      type: string
                                                    type: object
                                                  forceCommonAnnotations:
                                                    type: boolean
                                                  forceCommonLabels:
                                                    type: boolean
                                                  images:
                                                    items:
                                                      type: string
                                                    type: array
                                                  namePrefix:
                                                    type: string
                                                  nameSuffix:
                                                    type: string
                                                  version:
                                                    type: string
                                                type: object
                                              path:
                                                type: string
                                              plugin:
                                                properties:
                                                  env:
                                                    items:
                                                      properties:
                                                        name:
                                                          type: string
                                                        value:
                                                          type: string
                                                      required:
                                                      - name
                                                      - value
                                                      type: object
                                                    type: array
                                                  name:
                                                    type: string
                                                type: object
                                              repoURL:
                                                type: string
                                              targetRevision:
                                                type: string
                                            required:
                                            - repoURL
                                            type: object
                                          syncPolicy:
                                            properties:
                                              automated:
                                                properties:
                                                  allowEmpty:
                                                    type: boolean
                                                  prune:
                                                    type: boolean
                                                  selfHeal:
                                                    type: boolean
                                                type: object
                                              retry:
                                                properties:
                                                  backoff:
                                                    properties:
                                                      duration:
                                                        type: string
                                                      factor:
                                                        format: int64
                                                        type: integer
                                                      maxDuration:
                                                        type: string
                                                    type: object
                                                  limit:
                                                    format: int64
                                                    type: integer
                                                type: object
                                              syncOptions:
                                                items:
                                                  type: string
                                                type: array
                                            type: object
                                        required:
                                        - destination
                                        - project
                                        - source
                                        type: object
                                    required:
                                    - metadata
                                    - spec
                                    type: object
                                required:
                                - repoURL
                                - revision
                                type: object
                              list:
                                properties:
                                  elements:
                                    items:
                                      x-kubernetes-preserve-unknown-fields: true
                                    type: array
                                  template:
                                    properties:
                                      metadata:
                                        properties:
                                          annotations:
                                            additionalProperties:
                                              type: string
                                            type: object
                                          finalizers:
                                            items:
                                              type: string
                                            type: array
                                          labels:
                                            additionalProperties:
                                              type: string
                                            type: object
                                          name:
                                            type: string
                                          namespace:
                                            type: string
                                        type: object
                                      spec:
                                        properties:
                                          destination:
                                            properties:
                                              name:
                                                type: string
                                              namespace:
                                                type: string
                                              server:
                                                type: string
                                            type: object
                                          ignoreDifferences:
                                            items:
                                              properties:
                                                group:
                                                  type: string
                                                jqPathExpressions:
                                                  items:
                                                    type: string
                                                  type: array
                                                jsonPointers:
                                                  items:
                                                    type: string
                                                  type: array
                                                kind:
                                                  type: string
                                                managedFieldsManagers:
                                                  items:
                                                    type: string
                                                  type: array
                                                name:
                                                  type: string
                                                namespace:
                                                  type: string
                                              required:
                                              - kind
                                              type: object
                                            type: array
                                          info:
                                            items:
                                              properties:
                                                name:
                                                  type: string
                                                value:
                                                  type: string
                                              required:
                                              - name
                                              - value
                                              type: object
                                            type: array
                                          project:
                                            type: string
                                          revisionHistoryLimit:
                                            format: int64
                                            type: integer
                                          source:
                                            properties:
                                              chart:
                                                type: string
                                              directory:
                                                properties:
                                                  exclude:
                                                    type: string
                                                  include:
                                                    type: string
                                                  jsonnet:
                                                    properties:
                                                      extVars:
                                                        items:
                                                          properties:
                                                            code:
                                                              type: boolean
                                                            name:
                                                              type: string
                                                            value:
                                                              type: string
                                                          required:
                                                          - name
                                                          - value
                                                          type: object
                                                        type: array
                                                      libs:
                                                        items:
                                                          type: string
                                                        type: array
                                                      tlas:
                                                        items:
                                                          properties:
                                                            code:
                                                              type: boolean
                                                            name:
                                                              type: string
                                                            value:
                                                              type: string
                                                          required:
                                                          - name
                                                          - value
                                                          type: object
                                                        type: array
                                                    type: object
                                                  recurse:
                                                    type: boolean
                                                type: object
                                              helm:
                                                properties:
                                                  fileParameters:
                                                    items:
                                                      properties:
                                                        name:
                                                          type: string
                                                        path:
                                                          type: string
                                                      type: object
                                                    type: array
                                                  ignoreMissingValueFiles:
                                                    type: boolean
                                                  parameters:
                                                    items:
                                                      properties:
                                                        forceString:
                                                          type: boolean
                                                        name:
                                                          type: string
                                                        value:
                                                          type: string
                                                      type: object
                                                    type: array
                                                  passCredentials:
                                                    type: boolean
                                                  releaseName:
                                                    type: string
                                                  skipCrds:
                                                    type: boolean
                                                  valueFiles:
                                                    items:
                                                      type: string
                                                    type: array
                                                  values:
                                                    type: string
                                                  version:
                                                    type: string
                                                type: object
                                              ksonnet:
                                                properties:
                                                  environment:
                                                    type: string
                                                  parameters:
                                                    items:
                                                      properties:
                                                        component:
                                                          type: string
                                                        name:
                                                          type: string
                                                        value:
                                                          type: string
                                                      required:
                                                      - name
                                                      - value
                                                      type: object
                                                    type: array
                                                type: object
                                              kustomize:
                                                properties:
                                                  commonAnnotations:
                                                    additionalProperties:
                                                      type: string
                                                    type: object
                                                  commonLabels:
                                                    additionalProperties:
                                                      type: string
                                                    type: object
                                                  forceCommonAnnotations:
                                                    type: boolean
                                                  forceCommonLabels:
                                                    type: boolean
                                                  images:
                                                    items:
                                                      type: string
                                                    type: array
                                                  namePrefix:
                                                    type: string
                                                  nameSuffix:
                                                    type: string
                                                  version:
                                                    type: string
                                                type: object
                                              path:
                                                type: string
                                              plugin:
                                                properties:
                                                  env:
                                                    items:
                                                      properties:
                                                        name:
                                                          type: string
                                                        value:
                                                          type: string
                                                      required:
                                                      - name
                                                      - value
                                                      type: object
                                                    type: array
                                                  name:
                                                    type: string
                                                type: object
                                              repoURL:
                                                type: string
                                              targetRevision:
                                                type: string
                                            required:
                                            - repoURL
                                            type: object
                                          syncPolicy:
                                            properties:
                                              automated:
                                                properties:
                                                  allowEmpty:
                                                    type: boolean
                                                  prune:
                                                    type: boolean
                                                  selfHeal:
                                                    type: boolean
                                                type: object
                                              retry:
                                                properties:
                                                  backoff:
                                                    properties:
                                                      duration:
                                                        type: string
                                                      factor:
                                                        format: int64
                                                        type: integer
                                                      maxDuration:
                                                        type: string
                                                    type: object
                                                  limit:
                                                    format: int64
                                                    type: integer
                                                type: object
                                              syncOptions:
                                                items:
                                                  type: string
                                                type: array
                                            type: object
                                        required:
                                        - destination
                                        - project
                                        - source
                                        type: object
                                    required:
                                    - metadata
                                    - spec
                                    type: object
                                required:
                                - elements
                                type: object
                              matrix:
                                x-kubernetes-preserve-unknown-fields: true
                              merge:
                                x-kubernetes-preserve-unknown-fields: true
                              pullRequest:
                                properties:
                                  github:
                                    properties:
                                      api:
                                        type: string
                                      labels:
                                        items:
                                          type: string
                                        type: array
                                      owner:
                                        type: string
                                      repo:
                                        type: string
                                      tokenRef:
                                        properties:
                                          key:
                                            type: string
                                          secretName:
                                            type: string
                                        required:
                                        - key
                                        - secretName
                                        type: object
                                    required:
                                    - owner
                                    - repo
                                    type: object
                                  requeueAfterSeconds:
                                    format: int64
                                    type: integer
                                  template:
                                    properties:
                                      metadata:
                                        properties:
                                          annotations:
                                            additionalProperties:
                                              type: string
                                            type: object
                                          finalizers:
                                            items:
                                              type: string
                                            type: array
                                          labels:
                                            additionalProperties:
                                              type: string
                                            type: object
                                          name:
                                            type: string
                                          namespace:
                                            type: string
                                        type: object
                                      spec:
                                        properties:
                                          destination:
                                            properties:
                                              name:
                                                type: string
                                              namespace:
                                                type: string
                                              server:
                                                type: string
                                            type: object
                                          ignoreDifferences:
                                            items:
                                              properties:
                                                group:
                                                  type: string
                                                jqPathExpressions:
                                                  items:
                                                    type: string
                                                  type: array
                                                jsonPointers:
                                                  items:
                                                    type: string
                                                  type: array
                                                kind:
                                                  type: string
                                                managedFieldsManagers:
                                                  items:
                                                    type: string
                                                  type: array
                                                name:
                                                  type: string
                                                namespace:
                                                  type: string
                                              required:
                                              - kind
                                              type: object
                                            type: array
                                          info:
                                            items:
                                              properties:
                                                name:
                                                  type: string
                                                value:
                                                  type: string
                                              required:
                                              - name
                                              - value
                                              type: object
                                            type: array
                                          project:
                                            type: string
                                          revisionHistoryLimit:
                                            format: int64
                                            type: integer
                                          source:
                                            properties:
                                              chart:
                                                type: string
                                              directory:
                                                properties:
                                                  exclude:
                                                    type: string
                                                  include:
                                                    type: string
                                                  jsonnet:
                                                    properties:
                                                      extVars:
                                                        items:
                                                          properties:
                                                            code:
                                                              type: boolean
                                                            name:
                                                              type: string
                                                            value:
                                                              type: string
                                                          required:
                                                          - name
                                                          - value
                                                          type: object
                                                        type: array
                                                      libs:
                                                        items:
                                                          type: string
                                                        type: array
                                                      tlas:
                                                        items:
                                                          properties:
                                                            code:
                                                              type: boolean
                                                            name:
                                                              type: string
                                                            value:
                                                              type: string
                                                          required:
                                                          - name
                                                          - value
                                                          type: object
                                                        type: array
                                                    type: object
                                                  recurse:
                                                    type: boolean
                                                type: object
                                              helm:
                                                properties:
                                                  fileParameters:
                                                    items:
                                                      properties:
                                                        name:
                                                          type: string
                                                        path:
                                                          type: string
                                                      type: object
                                                    type: array
                                                  ignoreMissingValueFiles:
                                                    type: boolean
                                                  parameters:
                                                    items:
                                                      properties:
                                                        forceString:
                                                          type: boolean
                                                        name:
                                                          type: string
                                                        value:
                                                          type: string
                                                      type: object
                                                    type: array
                                                  passCredentials:
                                                    type: boolean
                                                  releaseName:
                                                    type: string
                                                  skipCrds:
                                                    type: boolean
                                                  valueFiles:
                                                    items:
                                                      type: string
                                                    type: array
                                                  values:
                                                    type: string
                                                  version:
                                                    type: string
                                                type: object
                                              ksonnet:
                                                properties:
                                                  environment:
                                                    type: string
                                                  parameters:
                                                    items:
                                                      properties:
                                                        component:
                                                          type: string
                                                        name:
                                                          type: string
                                                        value:
                                                          type: string
                                                      required:
                                                      - name
                                                      - value
                                                      type: object
                                                    type: array
                                                type: object
                                              kustomize:
                                                properties:
                                                  commonAnnotations:
                                                    additionalProperties:
                                                      type: string
                                                    type: object
                                                  commonLabels:
                                                    additionalProperties:
                                                      type: string
                                                    type: object
                                                  forceCommonAnnotations:
                                                    type: boolean
                                                  forceCommonLabels:
                                                    type: boolean
                                                  images:
                                                    items:
                                                      type: string
                                                    type: array
                                                  namePrefix:
                                                    type: string
                                                  nameSuffix:
                                                    type: string
                                                  version:
                                                    type: string
                                                type: object
                                              path:
                                                type: string
                                              plugin:
                                                properties:
                                                  env:
                                                    items:
                                                      properties:
                                                        name:
                                                          type: string
                                                        value:
                                                          type: string
                                                      required:
                                                      - name
                                                      - value
                                                      type: object
                                                    type: array
                                                  name:
                                                    type: string
                                                type: object
                                              repoURL:
                                                type: string
                                              targetRevision:
                                                type: string
                                            required:
                                            - repoURL
                                            type: object
                                          syncPolicy:
                                            properties:
                                              automated:
                                                properties:
                                                  allowEmpty:
                                                    type: boolean
                                                  prune:
                                                    type: boolean
                                                  selfHeal:
                                                    type: boolean
                                                type: object
                                              retry:
                                                properties:
                                                  backoff:
                                                    properties:
                                                      duration:
                                                        type: string
                                                      factor:
                                                        format: int64
                                                        type: integer
                                                      maxDuration:
                                                        type: string
                                                    type: object
                                                  limit:
                                                    format: int64
                                                    type: integer
                                                type: object
                                              syncOptions:
                                                items:
                                                  type: string
                                                type: array
                                            type: object
                                        required:
                                        - destination
                                        - project
                                        - source
                                        type: object
                                    required:
                                    - metadata
                                    - spec
                                    type: object
                                type: object
                              scmProvider:
                                properties:
                                  bitbucket:
                                    properties:
                                      allBranches:
                                        type: boolean
                                      appPasswordRef:
                                        properties:
                                          key:
                                            type: string
                                          secretName:
                                            type: string
                                        required:
                                        - key
                                        - secretName
                                        type: object
                                      owner:
                                        type: string
                                      user:
                                        type: string
                                    required:
                                    - appPasswordRef
                                    - owner
                                    - user
                                    type: object
                                  cloneProtocol:
                                    type: string
                                  filters:
                                    items:
                                      properties:
                                        branchMatch:
                                          type: string
                                        labelMatch:
                                          type: string
                                        pathsExist:
                                          items:
                                            type: string
                                          type: array
                                        repositoryMatch:
                                          type: string
                                      type: object
                                    type: array
                                  github:
                                    properties:
                                      allBranches:
                                        type: boolean
                                      api:
                                        type: string
                                      organization:
                                        type: string
                                      tokenRef:
                                        properties:
                                          key:
                                            type: string
                                          secretName:
                                            type: string
                                        required:
                                        - key
                                        - secretName
                                        type: object
                                    required:
                                    - organization
                                    type: object
                                  gitlab:
                                    properties:
                                      allBranches:
                                        type: boolean
                                      api:
                                        type: string
                                      group:
                                        type: string
                                      includeSubgroups:
                                        type: boolean
                                      tokenRef:
                                        properties:
                                          key:
                                            type: string
                                          secretName:
                                            type: string
                                        required:
                                        - key
                                        - secretName
                                        type: object
                                    required:
                                    - group
                                    type: object
                                  requeueAfterSeconds:
                                    format: int64
                                    type: integer
                                  template:
                                    properties:
                                      metadata:
                                        properties:
                                          annotations:
                                            additionalProperties:
                                              type: string
                                            type: object
                                          finalizers:
                                            items:
                                              type: string
                                            type: array
                                          labels:
                                            additionalProperties:
                                              type: string
                                            type: object
                                          name:
                                            type: string
                                          namespace:
                                            type: string
                                        type: object
                                      spec:
                                        properties:
                                          destination:
                                            properties:
                                              name:
                                                type: string
                                              namespace:
                                                type: string
                                              server:
                                                type: string
                                            type: object
                                          ignoreDifferences:
                                            items:
                                              properties:
                                                group:
                                                  type: string
                                                jqPathExpressions:
                                                  items:
                                                    type: string
                                                  type: array
                                                jsonPointers:
                                                  items:
                                                    type: string
                                                  type: array
                                                kind:
                                                  type: string
                                                managedFieldsManagers:
                                                  items:
                                                    type: string
                                                  type: array
                                                name:
                                                  type: string
                                                namespace:
                                                  type: string
                                              required:
                                              - kind
                                              type: object
                                            type: array
                                          info:
                                            items:
                                              properties:
                                                name:
                                                  type: string
                                                value:
                                                  type: string
                                              required:
                                              - name
                                              - value
                                              type: object
                                            type: array
                                          project:
                                            type: string
                                          revisionHistoryLimit:
                                            format: int64
                                            type: integer
                                          source:
                                            properties:
                                              chart:
                                                type: string
                                              directory:
                                                properties:
                                                  exclude:
                                                    type: string
                                                  include:
                                                    type: string
                                                  jsonnet:
                                                    properties:
                                                      extVars:
                                                        items:
                                                          properties:
                                                            code:
                                                              type: boolean
                                                            name:
                                                              type: string
                                                            value:
                                                              type: string
                                                          required:
                                                          - name
                                                          - value
                                                          type: object
                                                        type: array
                                                      libs:
                                                        items:
                                                          type: string
                                                        type: array
                                                      tlas:
                                                        items:
                                                          properties:
                                                            code:
                                                              type: boolean
                                                            name:
                                                              type: string
                                                            value:
                                                              type: string
                                                          required:
                                                          - name
                                                          - value
                                                          type: object
                                                        type: array
                                                    type: object
                                                  recurse:
                                                    type: boolean
                                                type: object
                                              helm:
                                                properties:
                                                  fileParameters:
                                                    items:
                                                      properties:
                                                        name:
                                                          type: string
                                                        path:
                                                          type: string
                                                      type: object
                                                    type: array
                                                  ignoreMissingValueFiles:
                                                    type: boolean
                                                  parameters:
                                                    items:
                                                      properties:
                                                        forceString:
                                                          type: boolean
                                                        name:
                                                          type: string
                                                        value:
                                                          type: string
                                                      type: object
                                                    type: array
                                                  passCredentials:
                                                    type: boolean
                                                  releaseName:
                                                    type: string
                                                  skipCrds:
                                                    type: boolean
                                                  valueFiles:
                                                    items:
                                                      type: string
                                                    type: array
                                                  values:
                                                    type: string
                                                  version:
                                                    type: string
                                                type: object
                                              ksonnet:
                                                properties:
                                                  environment:
                                                    type: string
                                                  parameters:
                                                    items:
                                                      properties:
                                                        component:
                                                          type: string
                                                        name:
                                                          type: string
                                                        value:
                                                          type: string
                                                      required:
                                                      - name
                                                      - value
                                                      type: object
                                                    type: array
                                                type: object
                                              kustomize:
                                                properties:
                                                  commonAnnotations:
                                                    additionalProperties:
                                                      type: string
                                                    type: object
                                                  commonLabels:
                                                    additionalProperties:
                                                      type: string
                                                    type: object
                                                  forceCommonAnnotations:
                                                    type: boolean
                                                  forceCommonLabels:
                                                    type: boolean
                                                  images:
                                                    items:
                                                      type: string
                                                    type: array
                                                  namePrefix:
                                                    type: string
                                                  nameSuffix:
                                                    type: string
                                                  version:
                                                    type: string
                                                type: object
                                              path:
                                                type: string
                                              plugin:
                                                properties:
                                                  env:
                                                    items:
                                                      properties:
                                                        name:
                                                          type: string
                                                        value:
                                                          type: string
                                                      required:
                                                      - name
                                                      - value
                                                      type: object
                                                    type: array
                                                  name:
                                                    type: string
                                                type: object
                                              repoURL:
                                                type: string
                                              targetRevision:
                                                type: string
                                            required:
                                            - repoURL
                                            type: object
                                          syncPolicy:
                                            properties:
                                              automated:
                                                properties:
                                                  allowEmpty:
                                                    type: boolean
                                                  prune:
                                                    type: boolean
                                                  selfHeal:
                                                    type: boolean
                                                type: object
                                              retry:
                                                properties:
                                                  backoff:
                                                    properties:
                                                      duration:
                                                        type: string
                                                      factor:
                                                        format: int64
                                                        type: integer
                                                      maxDuration:
                                                        type: string
                                                    type: object
                                                  limit:
                                                    format: int64
                                                    type: integer
                                                type: object
                                              syncOptions:
                                                items:
                                                  type: string
                                                type: array
                                            type: object
                                        required:
                                        - destination
                                        - project
                                        - source
                                        type: object
                                    required:
                                    - metadata
                                    - spec
                                    type: object
                                type: object
                            type: object
                          type: array
                        mergeKeys:
                          items:
                            type: string
                          type: array
                        template:
                          properties:
                            metadata:
                              properties:
                                annotations:
                                  additionalProperties:
                                    type: string
                                  type: object
                                finalizers:
                                  items:
                                    type: string
                                  type: array
                                labels:
                                  additionalProperties:
                                    type: string
                                  type: object
                                name:
                                  type: string
                                namespace:
                                  type: string
                              type: object
                            spec:
                              properties:
                                destination:
                                  properties:
                                    name:
                                      type: string
                                    namespace:
                                      type: string
                                    server:
                                      type: string
                                  type: object
                                ignoreDifferences:
                                  items:
                                    properties:
                                      group:
                                        type: string
                                      jqPathExpressions:
                                        items:
                                          type: string
                                        type: array
                                      jsonPointers:
                                        items:
                                          type: string
                                        type: array
                                      kind:
                                        type: string
                                      managedFieldsManagers:
                                        items:
                                          type: string
                                        type: array
                                      name:
                                        type: string
                                      namespace:
                                        type: string
                                    required:
                                    - kind
                                    type: object
                                  type: array
                                info:
                                  items:
                                    properties:
                                      name:
                                        type: string
                                      value:
                                        type: string
                                    required:
                                    - name
                                    - value
                                    type: object
                                  type: array
                                project:
                                  type: string
                                revisionHistoryLimit:
                                  format: int64
                                  type: integer
                                source:
                                  properties:
                                    chart:
                                      type: string
                                    directory:
                                      properties:
                                        exclude:
                                          type: string
                                        include:
                                          type: string
                                        jsonnet:
                                          properties:
                                            extVars:
                                              items:
                                                properties:
                                                  code:
                                                    type: boolean
                                                  name:
                                                    type: string
                                                  value:
                                                    type: string
                                                required:
                                                - name
                                                - value
                                                type: object
                                              type: array
                                            libs:
                                              items:
                                                type: string
                                              type: array
                                            tlas:
                                              items:
                                                properties:
                                                  code:
                                                    type: boolean
                                                  name:
                                                    type: string
                                                  value:
                                                    type: string
                                                required:
                                                - name
                                                - value
                                                type: object
                                              type: array
                                          type: object
                                        recurse:
                                          type: boolean
                                      type: object
                                    helm:
                                      properties:
                                        fileParameters:
                                          items:
                                            properties:
                                              name:
                                                type: string
                                              path:
                                                type: string
                                            type: object
                                          type: array
                                        ignoreMissingValueFiles:
                                          type: boolean
                                        parameters:
                                          items:
                                            properties:
                                              forceString:
                                                type: boolean
                                              name:
                                                type: string
                                              value:
                                                type: string
                                            type: object
                                          type: array
                                        passCredentials:
                                          type: boolean
                                        releaseName:
                                          type: string
                                        skipCrds:
                                          type: boolean
                                        valueFiles:
                                          items:
                                            type: string
                                          type: array
                                        values:
                                          type: string
                                        version:
                                          type: string
                                      type: object
                                    ksonnet:
                                      properties:
                                        environment:
                                          type: string
                                        parameters:
                                          items:
                                            properties:
                                              component:
                                                type: string
                                              name:
                                                type: string
                                              value:
                                                type: string
                                            required:
                                            - name
                                            - value
                                            type: object
                                          type: array
                                      type: object
                                    kustomize:
                                      properties:
                                        commonAnnotations:
                                          additionalProperties:
                                            type: string
                                          type: object
                                        commonLabels:
                                          additionalProperties:
                                            type: string
                                          type: object
                                        forceCommonAnnotations:
                                          type: boolean
                                        forceCommonLabels:
                                          type: boolean
                                        images:
                                          items:
                                            type: string
                                          type: array
                                        namePrefix:
                                          type: string
                                        nameSuffix:
                                          type: string
                                        version:
                                          type: string
                                      type: object
                                    path:
                                      type: string
                                    plugin:
                                      properties:
                                        env:
                                          items:
                                            properties:
                                              name:
                                                type: string
                                              value:
                                                type: string
                                            required:
                                            - name
                                            - value
                                            type: object
                                          type: array
                                        name:
                                          type: string
                                      type: object
                                    repoURL:
                                      type: string
                                    targetRevision:
                                      type: string
                                  required:
                                  - repoURL
                                  type: object
                                syncPolicy:
                                  properties:
                                    automated:
                                      properties:
                                        allowEmpty:
                                          type: boolean
                                        prune:
                                          type: boolean
                                        selfHeal:
                                          type: boolean
                                      type: object
                                    retry:
                                      properties:
                                        backoff:
                                          properties:
                                            duration:
                                              type: string
                                            factor:
                                              format: int64
                                              type: integer
                                            maxDuration:
                                              type: string
                                          type: object
                                        limit:
                                          format: int64
                                          type: integer
                                      type: object
                                    syncOptions:
                                      items:
                                        type: string
                                      type: array
                                  type: object
                              required:
                              - destination
                              - project
                              - source
                              type: object
                          required:
                          - metadata
                          - spec
                          type: object
                      required:
                      - generators
                      - mergeKeys
                      type: object
                    pullRequest:
                      properties:
                        github:
                          properties:
                            api:
                              type: string
                            labels:
                              items:
                                type: string
                              type: array
                            owner:
                              type: string
                            repo:
                              type: string
                            tokenRef:
                              properties:
                                key:
                                  type: string
                                secretName:
                                  type: string
                              required:
                              - key
                              - secretName
                              type: object
                          required:
                          - owner
                          - repo
                          type: object
                        requeueAfterSeconds:
                          format: int64
                          type: integer
                        template:
                          properties:
                            metadata:
                              properties:
                                annotations:
                                  additionalProperties:
                                    type: string
                                  type: object
                                finalizers:
                                  items:
                                    type: string
                                  type: array
                                labels:
                                  additionalProperties:
                                    type: string
                                  type: object
                                name:
                                  type: string
                                namespace:
                                  type: string
                              type: object
                            spec:
                              properties:
                                destination:
                                  properties:
                                    name:
                                      type: string
                                    namespace:
                                      type: string
                                    server:
                                      type: string
                                  type: object
                                ignoreDifferences:
                                  items:
                                    properties:
                                      group:
                                        type: string
                                      jqPathExpressions:
                                        items:
                                          type: string
                                        type: array
                                      jsonPointers:
                                        items:
                                          type: string
                                        type: array
                                      kind:
                                        type: string
                                      managedFieldsManagers:
                                        items:
                                          type: string
                                        type: array
                                      name:
                                        type: string
                                      namespace:
                                        type: string
                                    required:
                                    - kind
                                    type: object
                                  type: array
                                info:
                                  items:
                                    properties:
                                      name:
                                        type: string
                                      value:
                                        type: string
                                    required:
                                    - name
                                    - value
                                    type: object
                                  type: array
                                project:
                                  type: string
                                revisionHistoryLimit:
                                  format: int64
                                  type: integer
                                source:
                                  properties:
                                    chart:
                                      type: string
                                    directory:
                                      properties:
                                        exclude:
                                          type: string
                                        include:
                                          type: string
                                        jsonnet:
                                          properties:
                                            extVars:
                                              items:
                                                properties:
                                                  code:
                                                    type: boolean
                                                  name:
                                                    type: string
                                                  value:
                                                    type: string
                                                required:
                                                - name
                                                - value
                                                type: object
                                              type: array
                                            libs:
                                              items:
                                                type: string
                                              type: array
                                            tlas:
                                              items:
                                                properties:
                                                  code:
                                                    type: boolean
                                                  name:
                                                    type: string
                                                  value:
                                                    type: string
                                                required:
                                                - name
                                                - value
                                                type: object
                                              type: array
                                          type: object
                                        recurse:
                                          type: boolean
                                      type: object
                                    helm:
                                      properties:
                                        fileParameters:
                                          items:
                                            properties:
                                              name:
                                                type: string
                                              path:
                                                type: string
                                            type: object
                                          type: array
                                        ignoreMissingValueFiles:
                                          type: boolean
                                        parameters:
                                          items:
                                            properties:
                                              forceString:
                                                type: boolean
                                              name:
                                                type: string
                                              value:
                                                type: string
                                            type: object
                                          type: array
                                        passCredentials:
                                          type: boolean
                                        releaseName:
                                          type: string
                                        skipCrds:
                                          type: boolean
                                        valueFiles:
                                          items:
                                            type: string
                                          type: array
                                        values:
                                          type: string
                                        version:
                                          type: string
                                      type: object
                                    ksonnet:
                                      properties:
                                        environment:
                                          type: string
                                        parameters:
                                          items:
                                            properties:
                                              component:
                                                type: string
                                              name:
                                                type: string
                                              value:
                                                type: string
                                            required:
                                            - name
                                            - value
                                            type: object
                                          type: array
                                      type: object
                                    kustomize:
                                      properties:
                                        commonAnnotations:
                                          additionalProperties:
                                            type: string
                                          type: object
                                        commonLabels:
                                          additionalProperties:
                                            type: string
                                          type: object
                                        forceCommonAnnotations:
                                          type: boolean
                                        forceCommonLabels:
                                          type: boolean
                                        images:
                                          items:
                                            type: string
                                          type: array
                                        namePrefix:
                                          type: string
                                        nameSuffix:
                                          type: string
                                        version:
                                          type: string
                                      type: object
                                    path:
                                      type: string
                                    plugin:
                                      properties:
                                        env:
                                          items:
                                            properties:
                                              name:
                                                type: string
                                              value:
                                                type: string
                                            required:
                                            - name
                                            - value
                                            type: object
                                          type: array
                                        name:
                                          type: string
                                      type: object
                                    repoURL:
                                      type: string
                                    targetRevision:
                                      type: string
                                  required:
                                  - repoURL
                                  type: object
                                syncPolicy:
                                  properties:
                                    automated:
                                      properties:
                                        allowEmpty:
                                          type: boolean
                                        prune:
                                          type: boolean
                                        selfHeal:
                                          type: boolean
                                      type: object
                                    retry:
                                      properties:
                                        backoff:
                                          properties:
                                            duration:
                                              type: string
                                            factor:
                                              format: int64
                                              type: integer
                                            maxDuration:
                                              type: string
                                          type: object
                                        limit:
                                          format: int64
                                          type: integer
                                      type: object
                                    syncOptions:
                                      items:
                                        type: string
                                      type: array
                                  type: object
                              required:
                              - destination
                              - project
                              - source
                              type: object
                          required:
                          - metadata
                          - spec
                          type: object
                      type: object
                    scmProvider:
                      properties:
                        bitbucket:
                          properties:
                            allBranches:
                              type: boolean
                            appPasswordRef:
                              properties:
                                key:
                                  type: string
                                secretName:
                                  type: string
                              required:
                              - key
                              - secretName
                              type: object
                            owner:
                              type: string
                            user:
                              type: string
                          required:
                          - appPasswordRef
                          - owner
                          - user
                          type: object
                        cloneProtocol:
                          type: string
                        filters:
                          items:
                            properties:
                              branchMatch:
                                type: string
                              labelMatch:
                                type: string
                              pathsExist:
                                items:
                                  type: string
                                type: array
                              repositoryMatch:
                                type: string
                            type: object
                          type: array
                        github:
                          properties:
                            allBranches:
                              type: boolean
                            api:
                              type: string
                            organization:
                              type: string
                            tokenRef:
                              properties:
                                key:
                                  type: string
                                secretName:
                                  type: string
                              required:
                              - key
                              - secretName
                              type: object
                          required:
                          - organization
                          type: object
                        gitlab:
                          properties:
                            allBranches:
                              type: boolean
                            api:
                              type: string
                            group:
                              type: string
                            includeSubgroups:
                              type: boolean
                            tokenRef:
                              properties:
                                key:
                                  type: string
                                secretName:
                                  type: string
                              required:
                              - key
                              - secretName
                              type: object
                          required:
                          - group
                          type: object
                        requeueAfterSeconds:
                          format: int64
                          type: integer
                        template:
                          properties:
                            metadata:
                              properties:
                                annotations:
                                  additionalProperties:
                                    type: string
                                  type: object
                                finalizers:
                                  items:
                                    type: string
                                  type: array
                                labels:
                                  additionalProperties:
                                    type: string
                                  type: object
                                name:
                                  type: string
                                namespace:
                                  type: string
                              type: object
                            spec:
                              properties:
                                destination:
                                  properties:
                                    name:
                                      type: string
                                    namespace:
                                      type: string
                                    server:
                                      type: string
                                  type: object
                                ignoreDifferences:
                                  items:
                                    properties:
                                      group:
                                        type: string
                                      jqPathExpressions:
                                        items:
                                          type: string
                                        type: array
                                      jsonPointers:
                                        items:
                                          type: string
                                        type: array
                                      kind:
                                        type: string
                                      managedFieldsManagers:
                                        items:
                                          type: string
                                        type: array
                                      name:
                                        type: string
                                      namespace:
                                        type: string
                                    required:
                                    - kind
                                    type: object
                                  type: array
                                info:
                                  items:
                                    properties:
                                      name:
                                        type: string
                                      value:
                                        type: string
                                    required:
                                    - name
                                    - value
                                    type: object
                                  type: array
                                project:
                                  type: string
                                revisionHistoryLimit:
                                  format: int64
                                  type: integer
                                source:
                                  properties:
                                    chart:
                                      type: string
                                    directory:
                                      properties:
                                        exclude:
                                          type: string
                                        include:
                                          type: string
                                        jsonnet:
                                          properties:
                                            extVars:
                                              items:
                                                properties:
                                                  code:
                                                    type: boolean
                                                  name:
                                                    type: string
                                                  value:
                                                    type: string
                                                required:
                                                - name
                                                - value
                                                type: object
                                              type: array
                                            libs:
                                              items:
                                                type: string
                                              type: array
                                            tlas:
                                              items:
                                                properties:
                                                  code:
                                                    type: boolean
                                                  name:
                                                    type: string
                                                  value:
                                                    type: string
                                                required:
                                                - name
                                                - value
                                                type: object
                                              type: array
                                          type: object
                                        recurse:
                                          type: boolean
                                      type: object
                                    helm:
                                      properties:
                                        fileParameters:
                                          items:
                                            properties:
                                              name:
                                                type: string
                                              path:
                                                type: string
                                            type: object
                                          type: array
                                        ignoreMissingValueFiles:
                                          type: boolean
                                        parameters:
                                          items:
                                            properties:
                                              forceString:
                                                type: boolean
                                              name:
                                                type: string
                                              value:
                                                type: string
                                            type: object
                                          type: array
                                        passCredentials:
                                          type: boolean
                                        releaseName:
                                          type: string
                                        skipCrds:
                                          type: boolean
                                        valueFiles:
                                          items:
                                            type: string
                                          type: array
                                        values:
                                          type: string
                                        version:
                                          type: string
                                      type: object
                                    ksonnet:
                                      properties:
                                        environment:
                                          type: string
                                        parameters:
                                          items:
                                            properties:
                                              component:
                                                type: string
                                              name:
                                                type: string
                                              value:
                                                type: string
                                            required:
                                            - name
                                            - value
                                            type: object
                                          type: array
                                      type: object
                                    kustomize:
                                      properties:
                                        commonAnnotations:
                                          additionalProperties:
                                            type: string
                                          type: object
                                        commonLabels:
                                          additionalProperties:
                                            type: string
                                          type: object
                                        forceCommonAnnotations:
                                          type: boolean
                                        forceCommonLabels:
                                          type: boolean
                                        images:
                                          items:
                                            type: string
                                          type: array
                                        namePrefix:
                                          type: string
                                        nameSuffix:
                                          type: string
                                        version:
                                          type: string
                                      type: object
                                    path:
                                      type: string
                                    plugin:
                                      properties:
                                        env:
                                          items:
                                            properties:
                                              name:
                                                type: string
                                              value:
                                                type: string
                                            required:
                                            - name
                                            - value
                                            type: object
                                          type: array
                                        name:
                                          type: string
                                      type: object
                                    repoURL:
                                      type: string
                                    targetRevision:
                                      type: string
                                  required:
                                  - repoURL
                                  type: object
                                syncPolicy:
                                  properties:
                                    automated:
                                      properties:
                                        allowEmpty:
                                          type: boolean
                                        prune:
                                          type: boolean
                                        selfHeal:
                                          type: boolean
                                      type: object
                                    retry:
                                      properties:
                                        backoff:
                                          properties:
                                            duration:
                                              type: string
                                            factor:
                                              format: int64
                                              type: integer
                                            maxDuration:
                                              type: string
                                          type: object
                                        limit:
                                          format: int64
                                          type: integer
                                      type: object
                                    syncOptions:
                                      items:
                                        type: string
                                      type: array
                                  type: object
                              required:
                              - destination
                              - project
                              - source
                              type: object
                          required:
                          - metadata
                          - spec
                          type: object
                      type: object
                  type: object
                type: array
              syncPolicy:
                properties:
                  preserveResourcesOnDeletion:
                    type: boolean
                type: object
              template:
                properties:
                  metadata:
                    properties:
                      annotations:
                        additionalProperties:
                          type: string
                        type: object
                      finalizers:
                        items:
                          type: string
                        type: array
                      labels:
                        additionalProperties:
                          type: string
                        type: object
                      name:
                        type: string
                      namespace:
                        type: string
                    type: object
                  spec:
                    properties:
                      destination:
                        properties:
                          name:
                            type: string
                          namespace:
                            type: string
                          server:
                            type: string
                        type: object
                      ignoreDifferences:
                        items:
                          properties:
                            group:
                              type: string
                            jqPathExpressions:
                              items:
                                type: string
                              type: array
                            jsonPointers:
                              items:
                                type: string
                              type: array
                            kind:
                              type: string
                            managedFieldsManagers:
                              items:
                                type: string
                              type: array
                            name:
                              type: string
                            namespace:
                              type: string
                          required:
                          - kind
                          type: object
                        type: array
                      info:
                        items:
                          properties:
                            name:
                              type: string
                            value:
                              type: string
                          required:
                          - name
                          - value
                          type: object
                        type: array
                      project:
                        type: string
                      revisionHistoryLimit:
                        format: int64
                        type: integer
                      source:
                        properties:
                          chart:
                            type: string
                          directory:
                            properties:
                              exclude:
                                type: string
                              include:
                                type: string
                              jsonnet:
                                properties:
                                  extVars:
                                    items:
                                      properties:
                                        code:
                                          type: boolean
                                        name:
                                          type: string
                                        value:
                                          type: string
                                      required:
                                      - name
                                      - value
                                      type: object
                                    type: array
                                  libs:
                                    items:
                                      type: string
                                    type: array
                                  tlas:
                                    items:
                                      properties:
                                        code:
                                          type: boolean
                                        name:
                                          type: string
                                        value:
                                          type: string
                                      required:
                                      - name
                                      - value
                                      type: object
                                    type: array
                                type: object
                              recurse:
                                type: boolean
                            type: object
                          helm:
                            properties:
                              fileParameters:
                                items:
                                  properties:
                                    name:
                                      type: string
                                    path:
                                      type: string
                                  type: object
                                type: array
                              ignoreMissingValueFiles:
                                type: boolean
                              parameters:
                                items:
                                  properties:
                                    forceString:
                                      type: boolean
                                    name:
                                      type: string
                                    value:
                                      type: string
                                  type: object
                                type: array
                              passCredentials:
                                type: boolean
                              releaseName:
                                type: string
                              skipCrds:
                                type: boolean
                              valueFiles:
                                items:
                                  type: string
                                type: array
                              values:
                                type: string
                              version:
                                type: string
                            type: object
                          ksonnet:
                            properties:
                              environment:
                                type: string
                              parameters:
                                items:
                                  properties:
                                    component:
                                      type: string
                                    name:
                                      type: string
                                    value:
                                      type: string
                                  required:
                                  - name
                                  - value
                                  type: object
                                type: array
                            type: object
                          kustomize:
                            properties:
                              commonAnnotations:
                                additionalProperties:
                                  type: string
                                type: object
                              commonLabels:
                                additionalProperties:
                                  type: string
                                type: object
                              forceCommonAnnotations:
                                type: boolean
                              forceCommonLabels:
                                type: boolean
                              images:
                                items:
                                  type: string
                                type: array
                              namePrefix:
                                type: string
                              nameSuffix:
                                type: string
                              version:
                                type: string
                            type: object
                          path:
                            type: string
                          plugin:
                            properties:
                              env:
                                items:
                                  properties:
                                    name:
                                      type: string
                                    value:
                                      type: string
                                  required:
                                  - name
                                  - value
                                  type: object
                                type: array
                              name:
                                type: string
                            type: object
                          repoURL:
                            type: string
                          targetRevision:
                            type: string
                        required:
                        - repoURL
                        type: object
                      syncPolicy:
                        properties:
                          automated:
                            properties:
                              allowEmpty:
                                type: boolean
                              prune:
                                type: boolean
                              selfHeal:
                                type: boolean
                            type: object
                          retry:
                            properties:
                              backoff:
                                properties:
                                  duration:
                                    type: string
                                  factor:
                                    format: int64
                                    type: integer
                                  maxDuration:
                                    type: string
                                type: object
                              limit:
                                format: int64
                                type: integer
                            type: object
                          syncOptions:
                            items:
                              type: string
                            type: array
                        type: object
                    required:
                    - destination
                    - project
                    - source
                    type: object
                required:
                - metadata
                - spec
                type: object
            required:
            - generators
            - template
            type: object
          status:
            properties:
              conditions:
                items:
                  properties:
                    lastTransitionTime:
                      format: date-time
                      type: string
                    message:
                      type: string
                    reason:
                      type: string
                    status:
                      type: string
                    type:
                      type: string
                  required:
                  - message
                  - reason
                  - status
                  - type
                  type: object
                type: array
            type: object
        required:
        - metadata
        - spec
        type: object
    served: true
    storage: true
    subresources:
      status: {}
status:
  acceptedNames:
    kind: ""
    plural: ""
  conditions: []
  storedVersions: []
---
>>>>>>> d3220b90
apiVersion: v1
kind: ServiceAccount
metadata:
  labels:
    app.kubernetes.io/component: application-controller
    app.kubernetes.io/name: argocd-application-controller
    app.kubernetes.io/part-of: argocd
  name: argocd-application-controller
---
apiVersion: v1
kind: ServiceAccount
metadata:
  labels:
    app.kubernetes.io/component: controller
    app.kubernetes.io/name: argocd-applicationset-controller
    app.kubernetes.io/part-of: argocd-applicationset
  name: argocd-applicationset-controller
---
apiVersion: v1
kind: ServiceAccount
metadata:
  labels:
    app.kubernetes.io/component: dex-server
    app.kubernetes.io/name: argocd-dex-server
    app.kubernetes.io/part-of: argocd
  name: argocd-dex-server
---
apiVersion: v1
kind: ServiceAccount
metadata:
  name: argocd-notifications-controller
---
apiVersion: v1
kind: ServiceAccount
metadata:
  labels:
    app.kubernetes.io/component: redis
    app.kubernetes.io/name: argocd-redis-ha
    app.kubernetes.io/part-of: argocd
  name: argocd-redis-ha
---
apiVersion: v1
kind: ServiceAccount
metadata:
  labels:
    app.kubernetes.io/component: redis
    app.kubernetes.io/name: argocd-redis-ha-haproxy
    app.kubernetes.io/part-of: argocd
  name: argocd-redis-ha-haproxy
---
apiVersion: v1
kind: ServiceAccount
metadata:
  labels:
    app.kubernetes.io/component: server
    app.kubernetes.io/name: argocd-server
    app.kubernetes.io/part-of: argocd
  name: argocd-server
---
apiVersion: rbac.authorization.k8s.io/v1
kind: Role
metadata:
  labels:
    app.kubernetes.io/component: application-controller
    app.kubernetes.io/name: argocd-application-controller
    app.kubernetes.io/part-of: argocd
  name: argocd-application-controller
rules:
- apiGroups:
  - ""
  resources:
  - secrets
  - configmaps
  verbs:
  - get
  - list
  - watch
- apiGroups:
  - argoproj.io
  resources:
  - applications
  - appprojects
  verbs:
  - create
  - get
  - list
  - watch
  - update
  - patch
  - delete
- apiGroups:
  - ""
  resources:
  - events
  verbs:
  - create
  - list
---
apiVersion: rbac.authorization.k8s.io/v1
kind: Role
metadata:
  labels:
    app.kubernetes.io/component: controller
    app.kubernetes.io/name: argocd-applicationset-controller
    app.kubernetes.io/part-of: argocd-applicationset
  name: argocd-applicationset-controller
rules:
- apiGroups:
  - argoproj.io
  resources:
  - applications
  - appprojects
  - applicationsets
  - applicationsets/finalizers
  verbs:
  - create
  - delete
  - get
  - list
  - patch
  - update
  - watch
- apiGroups:
  - argoproj.io
  resources:
  - applicationsets/status
  verbs:
  - get
  - patch
  - update
- apiGroups:
  - ""
  resources:
  - events
  verbs:
  - create
  - get
  - list
  - patch
  - watch
- apiGroups:
  - ""
  resources:
  - secrets
  - configmaps
  verbs:
  - get
  - list
  - watch
- apiGroups:
  - apps
  - extensions
  resources:
  - deployments
  verbs:
  - get
  - list
  - watch
---
apiVersion: rbac.authorization.k8s.io/v1
kind: Role
metadata:
  labels:
    app.kubernetes.io/component: dex-server
    app.kubernetes.io/name: argocd-dex-server
    app.kubernetes.io/part-of: argocd
  name: argocd-dex-server
rules:
- apiGroups:
  - ""
  resources:
  - secrets
  - configmaps
  verbs:
  - get
  - list
  - watch
---
apiVersion: rbac.authorization.k8s.io/v1
kind: Role
metadata:
  name: argocd-notifications-controller
rules:
- apiGroups:
  - argoproj.io
  resources:
  - applications
  - appprojects
  verbs:
  - get
  - list
  - watch
  - update
  - patch
- apiGroups:
  - ""
  resources:
  - configmaps
  - secrets
  verbs:
  - list
  - watch
- apiGroups:
  - ""
  resourceNames:
  - argocd-notifications-cm
  resources:
  - configmaps
  verbs:
  - get
- apiGroups:
  - ""
  resourceNames:
  - argocd-notifications-secret
  resources:
  - secrets
  verbs:
  - get
---
apiVersion: rbac.authorization.k8s.io/v1
kind: Role
metadata:
  labels:
    app.kubernetes.io/component: redis
    app.kubernetes.io/name: argocd-redis-ha
    app.kubernetes.io/part-of: argocd
  name: argocd-redis-ha
rules:
- apiGroups:
  - ""
  resources:
  - endpoints
  verbs:
  - get
---
apiVersion: rbac.authorization.k8s.io/v1
kind: Role
metadata:
  labels:
    app.kubernetes.io/component: redis
    app.kubernetes.io/name: argocd-redis-ha
    app.kubernetes.io/part-of: argocd
  name: argocd-redis-ha-haproxy
rules:
- apiGroups:
  - ""
  resources:
  - endpoints
  verbs:
  - get
---
apiVersion: rbac.authorization.k8s.io/v1
kind: Role
metadata:
  labels:
    app.kubernetes.io/component: server
    app.kubernetes.io/name: argocd-server
    app.kubernetes.io/part-of: argocd
  name: argocd-server
rules:
- apiGroups:
  - ""
  resources:
  - secrets
  - configmaps
  verbs:
  - create
  - get
  - list
  - watch
  - update
  - patch
  - delete
- apiGroups:
  - argoproj.io
  resources:
  - applications
  - appprojects
  verbs:
  - create
  - get
  - list
  - watch
  - update
  - delete
  - patch
- apiGroups:
  - ""
  resources:
  - events
  verbs:
  - create
  - list
---
apiVersion: rbac.authorization.k8s.io/v1
kind: RoleBinding
metadata:
  labels:
    app.kubernetes.io/component: application-controller
    app.kubernetes.io/name: argocd-application-controller
    app.kubernetes.io/part-of: argocd
  name: argocd-application-controller
roleRef:
  apiGroup: rbac.authorization.k8s.io
  kind: Role
  name: argocd-application-controller
subjects:
- kind: ServiceAccount
  name: argocd-application-controller
---
apiVersion: rbac.authorization.k8s.io/v1
kind: RoleBinding
metadata:
  labels:
    app.kubernetes.io/component: controller
    app.kubernetes.io/name: argocd-applicationset-controller
    app.kubernetes.io/part-of: argocd-applicationset
  name: argocd-applicationset-controller
roleRef:
  apiGroup: rbac.authorization.k8s.io
  kind: Role
  name: argocd-applicationset-controller
subjects:
- kind: ServiceAccount
  name: argocd-applicationset-controller
---
apiVersion: rbac.authorization.k8s.io/v1
kind: RoleBinding
metadata:
  labels:
    app.kubernetes.io/component: dex-server
    app.kubernetes.io/name: argocd-dex-server
    app.kubernetes.io/part-of: argocd
  name: argocd-dex-server
roleRef:
  apiGroup: rbac.authorization.k8s.io
  kind: Role
  name: argocd-dex-server
subjects:
- kind: ServiceAccount
  name: argocd-dex-server
---
apiVersion: rbac.authorization.k8s.io/v1
kind: RoleBinding
metadata:
  name: argocd-notifications-controller
roleRef:
  apiGroup: rbac.authorization.k8s.io
  kind: Role
  name: argocd-notifications-controller
subjects:
- kind: ServiceAccount
  name: argocd-notifications-controller
---
apiVersion: rbac.authorization.k8s.io/v1
kind: RoleBinding
metadata:
  labels:
    app.kubernetes.io/component: redis
    app.kubernetes.io/name: argocd-redis-ha
    app.kubernetes.io/part-of: argocd
  name: argocd-redis-ha
roleRef:
  apiGroup: rbac.authorization.k8s.io
  kind: Role
  name: argocd-redis-ha
subjects:
- kind: ServiceAccount
  name: argocd-redis-ha
---
apiVersion: rbac.authorization.k8s.io/v1
kind: RoleBinding
metadata:
  labels:
    app.kubernetes.io/component: redis
    app.kubernetes.io/name: argocd-redis-ha
    app.kubernetes.io/part-of: argocd
  name: argocd-redis-ha-haproxy
roleRef:
  apiGroup: rbac.authorization.k8s.io
  kind: Role
  name: argocd-redis-ha-haproxy
subjects:
- kind: ServiceAccount
  name: argocd-redis-ha-haproxy
---
apiVersion: rbac.authorization.k8s.io/v1
kind: RoleBinding
metadata:
  labels:
    app.kubernetes.io/component: server
    app.kubernetes.io/name: argocd-server
    app.kubernetes.io/part-of: argocd
  name: argocd-server
roleRef:
  apiGroup: rbac.authorization.k8s.io
  kind: Role
  name: argocd-server
subjects:
- kind: ServiceAccount
  name: argocd-server
---
apiVersion: v1
kind: ConfigMap
metadata:
  labels:
    app.kubernetes.io/name: argocd-cm
    app.kubernetes.io/part-of: argocd
  name: argocd-cm
---
apiVersion: v1
kind: ConfigMap
metadata:
  labels:
    app.kubernetes.io/name: argocd-cmd-params-cm
    app.kubernetes.io/part-of: argocd
  name: argocd-cmd-params-cm
---
apiVersion: v1
kind: ConfigMap
metadata:
  labels:
    app.kubernetes.io/name: argocd-gpg-keys-cm
    app.kubernetes.io/part-of: argocd
  name: argocd-gpg-keys-cm
---
apiVersion: v1
kind: ConfigMap
metadata:
  name: argocd-notifications-cm
---
apiVersion: v1
kind: ConfigMap
metadata:
  labels:
    app.kubernetes.io/name: argocd-rbac-cm
    app.kubernetes.io/part-of: argocd
  name: argocd-rbac-cm
---
apiVersion: v1
data:
  haproxy.cfg: |
    defaults REDIS
      mode tcp
      timeout connect 4s
      timeout server 6m
      timeout client 6m
      timeout check 2s

    listen health_check_http_url
      bind :8888
      mode http
      monitor-uri /healthz
      option      dontlognull
    # Check Sentinel and whether they are nominated master
    backend check_if_redis_is_master_0
      mode tcp
      option tcp-check
      tcp-check connect
      tcp-check send PING\r\n
      tcp-check expect string +PONG
      tcp-check send SENTINEL\ get-master-addr-by-name\ argocd\r\n
      tcp-check expect string REPLACE_ANNOUNCE0
      tcp-check send QUIT\r\n
      tcp-check expect string +OK
      server R0 argocd-redis-ha-announce-0:26379 check inter 3s
      server R1 argocd-redis-ha-announce-1:26379 check inter 3s
      server R2 argocd-redis-ha-announce-2:26379 check inter 3s
    # Check Sentinel and whether they are nominated master
    backend check_if_redis_is_master_1
      mode tcp
      option tcp-check
      tcp-check connect
      tcp-check send PING\r\n
      tcp-check expect string +PONG
      tcp-check send SENTINEL\ get-master-addr-by-name\ argocd\r\n
      tcp-check expect string REPLACE_ANNOUNCE1
      tcp-check send QUIT\r\n
      tcp-check expect string +OK
      server R0 argocd-redis-ha-announce-0:26379 check inter 3s
      server R1 argocd-redis-ha-announce-1:26379 check inter 3s
      server R2 argocd-redis-ha-announce-2:26379 check inter 3s
    # Check Sentinel and whether they are nominated master
    backend check_if_redis_is_master_2
      mode tcp
      option tcp-check
      tcp-check connect
      tcp-check send PING\r\n
      tcp-check expect string +PONG
      tcp-check send SENTINEL\ get-master-addr-by-name\ argocd\r\n
      tcp-check expect string REPLACE_ANNOUNCE2
      tcp-check send QUIT\r\n
      tcp-check expect string +OK
      server R0 argocd-redis-ha-announce-0:26379 check inter 3s
      server R1 argocd-redis-ha-announce-1:26379 check inter 3s
      server R2 argocd-redis-ha-announce-2:26379 check inter 3s

    # decide redis backend to use
    #master
    frontend ft_redis_master
      bind *:6379
      use_backend bk_redis_master
    # Check all redis servers to see if they think they are master
    backend bk_redis_master
      mode tcp
      option tcp-check
      tcp-check connect
      tcp-check send PING\r\n
      tcp-check expect string +PONG
      tcp-check send info\ replication\r\n
      tcp-check expect string role:master
      tcp-check send QUIT\r\n
      tcp-check expect string +OK
      use-server R0 if { srv_is_up(R0) } { nbsrv(check_if_redis_is_master_0) ge 2 }
      server R0 argocd-redis-ha-announce-0:6379 check inter 3s fall 1 rise 1
      use-server R1 if { srv_is_up(R1) } { nbsrv(check_if_redis_is_master_1) ge 2 }
      server R1 argocd-redis-ha-announce-1:6379 check inter 3s fall 1 rise 1
      use-server R2 if { srv_is_up(R2) } { nbsrv(check_if_redis_is_master_2) ge 2 }
      server R2 argocd-redis-ha-announce-2:6379 check inter 3s fall 1 rise 1
  haproxy_init.sh: |
    HAPROXY_CONF=/data/haproxy.cfg
    cp /readonly/haproxy.cfg "$HAPROXY_CONF"
    for loop in $(seq 1 10); do
      getent hosts argocd-redis-ha-announce-0 && break
      echo "Waiting for service argocd-redis-ha-announce-0 to be ready ($loop) ..." && sleep 1
    done
    ANNOUNCE_IP0=$(getent hosts "argocd-redis-ha-announce-0" | awk '{ print $1 }')
    if [ -z "$ANNOUNCE_IP0" ]; then
      echo "Could not resolve the announce ip for argocd-redis-ha-announce-0"
      exit 1
    fi
    sed -i "s/REPLACE_ANNOUNCE0/$ANNOUNCE_IP0/" "$HAPROXY_CONF"

    if [ "${AUTH:-}" ]; then
        echo "Setting auth values"
        ESCAPED_AUTH=$(echo "$AUTH" | sed -e 's/[\/&]/\\&/g');
        sed -i "s/REPLACE_AUTH_SECRET/${ESCAPED_AUTH}/" "$HAPROXY_CONF"
    fi
    for loop in $(seq 1 10); do
      getent hosts argocd-redis-ha-announce-1 && break
      echo "Waiting for service argocd-redis-ha-announce-1 to be ready ($loop) ..." && sleep 1
    done
    ANNOUNCE_IP1=$(getent hosts "argocd-redis-ha-announce-1" | awk '{ print $1 }')
    if [ -z "$ANNOUNCE_IP1" ]; then
      echo "Could not resolve the announce ip for argocd-redis-ha-announce-1"
      exit 1
    fi
    sed -i "s/REPLACE_ANNOUNCE1/$ANNOUNCE_IP1/" "$HAPROXY_CONF"

    if [ "${AUTH:-}" ]; then
        echo "Setting auth values"
        ESCAPED_AUTH=$(echo "$AUTH" | sed -e 's/[\/&]/\\&/g');
        sed -i "s/REPLACE_AUTH_SECRET/${ESCAPED_AUTH}/" "$HAPROXY_CONF"
    fi
    for loop in $(seq 1 10); do
      getent hosts argocd-redis-ha-announce-2 && break
      echo "Waiting for service argocd-redis-ha-announce-2 to be ready ($loop) ..." && sleep 1
    done
    ANNOUNCE_IP2=$(getent hosts "argocd-redis-ha-announce-2" | awk '{ print $1 }')
    if [ -z "$ANNOUNCE_IP2" ]; then
      echo "Could not resolve the announce ip for argocd-redis-ha-announce-2"
      exit 1
    fi
    sed -i "s/REPLACE_ANNOUNCE2/$ANNOUNCE_IP2/" "$HAPROXY_CONF"

    if [ "${AUTH:-}" ]; then
        echo "Setting auth values"
        ESCAPED_AUTH=$(echo "$AUTH" | sed -e 's/[\/&]/\\&/g');
        sed -i "s/REPLACE_AUTH_SECRET/${ESCAPED_AUTH}/" "$HAPROXY_CONF"
    fi
  init.sh: |
    echo "$(date) Start..."
    HOSTNAME="$(hostname)"
    INDEX="${HOSTNAME##*-}"
    SENTINEL_PORT=26379
    MASTER=''
    MASTER_GROUP="argocd"
    QUORUM="2"
    REDIS_CONF=/data/conf/redis.conf
    REDIS_PORT=6379
    REDIS_TLS_PORT=
    SENTINEL_CONF=/data/conf/sentinel.conf
    SENTINEL_TLS_PORT=
    SERVICE=argocd-redis-ha
    SENTINEL_TLS_REPLICATION_ENABLED=false
    REDIS_TLS_REPLICATION_ENABLED=false
    set -eu

    sentinel_get_master() {
    set +e
        if [ "$SENTINEL_PORT" -eq 0 ]; then
            redis-cli -h "${SERVICE}" -p "${SENTINEL_TLS_PORT}"   --tls --cacert /tls-certs/ca.crt --cert /tls-certs/redis.crt --key /tls-certs/redis.key sentinel get-master-addr-by-name "${MASTER_GROUP}" |\
            grep -E '[0-9]{1,3}\.[0-9]{1,3}\.[0-9]{1,3}\.[0-9]{1,3}'
        else
            redis-cli -h "${SERVICE}" -p "${SENTINEL_PORT}"  sentinel get-master-addr-by-name "${MASTER_GROUP}" |\
            grep -E '[0-9]{1,3}\.[0-9]{1,3}\.[0-9]{1,3}\.[0-9]{1,3}'
        fi
    set -e
    }

    sentinel_get_master_retry() {
        master=''
        retry=${1}
        sleep=3
        for i in $(seq 1 "${retry}"); do
            master=$(sentinel_get_master)
            if [ -n "${master}" ]; then
                break
            fi
            sleep $((sleep + i))
        done
        echo "${master}"
    }

    identify_master() {
        echo "Identifying redis master (get-master-addr-by-name).."
        echo "  using sentinel (argocd-redis-ha), sentinel group name (argocd)"
        echo "  $(date).."
        MASTER="$(sentinel_get_master_retry 3)"
        if [ -n "${MASTER}" ]; then
            echo "  $(date) Found redis master (${MASTER})"
        else
            echo "  $(date) Did not find redis master (${MASTER})"
        fi
    }

    sentinel_update() {
        echo "Updating sentinel config.."
        echo "  evaluating sentinel id (\${SENTINEL_ID_${INDEX}})"
        eval MY_SENTINEL_ID="\$SENTINEL_ID_${INDEX}"
        echo "  sentinel id (${MY_SENTINEL_ID}), sentinel grp (${MASTER_GROUP}), quorum (${QUORUM})"
        sed -i "1s/^/sentinel myid ${MY_SENTINEL_ID}\\n/" "${SENTINEL_CONF}"
        if [ "$SENTINEL_TLS_REPLICATION_ENABLED" = true ]; then
            echo "  redis master (${1}:${REDIS_TLS_PORT})"
            sed -i "2s/^/sentinel monitor ${MASTER_GROUP} ${1} ${REDIS_TLS_PORT} ${QUORUM} \\n/" "${SENTINEL_CONF}"
        else
            echo "  redis master (${1}:${REDIS_PORT})"
            sed -i "2s/^/sentinel monitor ${MASTER_GROUP} ${1} ${REDIS_PORT} ${QUORUM} \\n/" "${SENTINEL_CONF}"
        fi
        echo "sentinel announce-ip ${ANNOUNCE_IP}" >> ${SENTINEL_CONF}
        if [ "$SENTINEL_PORT" -eq 0 ]; then
            echo "  announce (${ANNOUNCE_IP}:${SENTINEL_TLS_PORT})"
            echo "sentinel announce-port ${SENTINEL_TLS_PORT}" >> ${SENTINEL_CONF}
        else
            echo "  announce (${ANNOUNCE_IP}:${SENTINEL_PORT})"
            echo "sentinel announce-port ${SENTINEL_PORT}" >> ${SENTINEL_CONF}
        fi
    }

    redis_update() {
        echo "Updating redis config.."
        if [ "$REDIS_TLS_REPLICATION_ENABLED" = true ]; then
            echo "  we are slave of redis master (${1}:${REDIS_TLS_PORT})"
            echo "slaveof ${1} ${REDIS_TLS_PORT}" >> "${REDIS_CONF}"
            echo "slave-announce-port ${REDIS_TLS_PORT}" >> ${REDIS_CONF}
        else
            echo "  we are slave of redis master (${1}:${REDIS_PORT})"
            echo "slaveof ${1} ${REDIS_PORT}" >> "${REDIS_CONF}"
            echo "slave-announce-port ${REDIS_PORT}" >> ${REDIS_CONF}
        fi
        echo "slave-announce-ip ${ANNOUNCE_IP}" >> ${REDIS_CONF}
    }

    copy_config() {
        echo "Copying default redis config.."
        echo "  to '${REDIS_CONF}'"
        cp /readonly-config/redis.conf "${REDIS_CONF}"
        echo "Copying default sentinel config.."
        echo "  to '${SENTINEL_CONF}'"
        cp /readonly-config/sentinel.conf "${SENTINEL_CONF}"
    }

    setup_defaults() {
        echo "Setting up defaults.."
        echo "  using statefulset index (${INDEX})"
        if [ "${INDEX}" = "0" ]; then
            echo "Setting this pod as master for redis and sentinel.."
            echo "  using announce (${ANNOUNCE_IP})"
            redis_update "${ANNOUNCE_IP}"
            sentinel_update "${ANNOUNCE_IP}"
            echo "  make sure ${ANNOUNCE_IP} is not a slave (slaveof no one)"
            sed -i "s/^.*slaveof.*//" "${REDIS_CONF}"
        else
            echo "Getting redis master ip.."
            echo "  blindly assuming (${SERVICE}-announce-0) or (${SERVICE}-server-0) are master"
            DEFAULT_MASTER="$(getent_hosts 0 | awk '{ print $1 }')"
            echo "  identified redis (may be redis master) ip (${DEFAULT_MASTER})"
            if [ -z "${DEFAULT_MASTER}" ]; then
                echo "Error: Unable to resolve redis master (getent hosts)."
                exit 1
            fi
            echo "Setting default slave config for redis and sentinel.."
            echo "  using master ip (${DEFAULT_MASTER})"
            redis_update "${DEFAULT_MASTER}"
            sentinel_update "${DEFAULT_MASTER}"
        fi
    }

    redis_ping() {
    set +e
        if [ "$REDIS_PORT" -eq 0 ]; then
            redis-cli -h "${MASTER}" -p "${REDIS_TLS_PORT}"  --tls --cacert /tls-certs/ca.crt --cert /tls-certs/redis.crt --key /tls-certs/redis.key ping
        else
            redis-cli -h "${MASTER}" -p "${REDIS_PORT}" ping
        fi
    set -e
    }

    redis_ping_retry() {
        ping=''
        retry=${1}
        sleep=3
        for i in $(seq 1 "${retry}"); do
            if [ "$(redis_ping)" = "PONG" ]; then
               ping='PONG'
               break
            fi
            sleep $((sleep + i))
            MASTER=$(sentinel_get_master)
        done
        echo "${ping}"
    }

    find_master() {
        echo "Verifying redis master.."
        if [ "$REDIS_PORT" -eq 0 ]; then
            echo "  ping (${MASTER}:${REDIS_TLS_PORT})"
        else
            echo "  ping (${MASTER}:${REDIS_PORT})"
        fi
        echo "  $(date).."
        if [ "$(redis_ping_retry 3)" != "PONG" ]; then
            echo "  $(date) Can't ping redis master (${MASTER})"
            echo "Attempting to force failover (sentinel failover).."

            if [ "$SENTINEL_PORT" -eq 0 ]; then
                echo "  on sentinel (${SERVICE}:${SENTINEL_TLS_PORT}), sentinel grp (${MASTER_GROUP})"
                echo "  $(date).."
                if redis-cli -h "${SERVICE}" -p "${SENTINEL_TLS_PORT}"   --tls --cacert /tls-certs/ca.crt --cert /tls-certs/redis.crt --key /tls-certs/redis.key sentinel failover "${MASTER_GROUP}" | grep -q 'NOGOODSLAVE' ; then
                    echo "  $(date) Failover returned with 'NOGOODSLAVE'"
                    echo "Setting defaults for this pod.."
                    setup_defaults
                    return 0
                fi
            else
                echo "  on sentinel (${SERVICE}:${SENTINEL_PORT}), sentinel grp (${MASTER_GROUP})"
                echo "  $(date).."
                if redis-cli -h "${SERVICE}" -p "${SENTINEL_PORT}"  sentinel failover "${MASTER_GROUP}" | grep -q 'NOGOODSLAVE' ; then
                    echo "  $(date) Failover returned with 'NOGOODSLAVE'"
                    echo "Setting defaults for this pod.."
                    setup_defaults
                    return 0
                fi
            fi

            echo "Hold on for 10sec"
            sleep 10
            echo "We should get redis master's ip now. Asking (get-master-addr-by-name).."
            if [ "$SENTINEL_PORT" -eq 0 ]; then
                echo "  sentinel (${SERVICE}:${SENTINEL_TLS_PORT}), sentinel grp (${MASTER_GROUP})"
            else
                echo "  sentinel (${SERVICE}:${SENTINEL_PORT}), sentinel grp (${MASTER_GROUP})"
            fi
            echo "  $(date).."
            MASTER="$(sentinel_get_master)"
            if [ "${MASTER}" ]; then
                echo "  $(date) Found redis master (${MASTER})"
                echo "Updating redis and sentinel config.."
                sentinel_update "${MASTER}"
                redis_update "${MASTER}"
            else
                echo "$(date) Error: Could not failover, exiting..."
                exit 1
            fi
        else
            echo "  $(date) Found reachable redis master (${MASTER})"
            echo "Updating redis and sentinel config.."
            sentinel_update "${MASTER}"
            redis_update "${MASTER}"
        fi
    }

    redis_ro_update() {
        echo "Updating read-only redis config.."
        echo "  redis.conf set 'replica-priority 0'"
        echo "replica-priority 0" >> ${REDIS_CONF}
    }

    getent_hosts() {
        index=${1:-${INDEX}}
        service="${SERVICE}-announce-${index}"
        pod="${SERVICE}-server-${index}"
        host=$(getent hosts "${service}")
        if [ -z "${host}" ]; then
            host=$(getent hosts "${pod}")
        fi
        echo "${host}"
    }

    mkdir -p /data/conf/

    echo "Initializing config.."
    copy_config

    # where is redis master
    identify_master

    echo "Identify announce ip for this pod.."
    echo "  using (${SERVICE}-announce-${INDEX}) or (${SERVICE}-server-${INDEX})"
    ANNOUNCE_IP=$(getent_hosts | awk '{ print $1 }')
    echo "  identified announce (${ANNOUNCE_IP})"
    if [ -z "${ANNOUNCE_IP}" ]; then
        "Error: Could not resolve the announce ip for this pod."
        exit 1
    elif [ "${MASTER}" ]; then
        find_master
    else
        setup_defaults
    fi

    if [ "${AUTH:-}" ]; then
        echo "Setting redis auth values.."
        ESCAPED_AUTH=$(echo "${AUTH}" | sed -e 's/[\/&]/\\&/g');
        sed -i "s/replace-default-auth/${ESCAPED_AUTH}/" "${REDIS_CONF}" "${SENTINEL_CONF}"
    fi

    if [ "${SENTINELAUTH:-}" ]; then
        echo "Setting sentinel auth values"
        ESCAPED_AUTH_SENTINEL=$(echo "$SENTINELAUTH" | sed -e 's/[\/&]/\\&/g');
        sed -i "s/replace-default-sentinel-auth/${ESCAPED_AUTH_SENTINEL}/" "$SENTINEL_CONF"
    fi

    echo "$(date) Ready..."
  redis.conf: |
    dir "/data"
    port 6379
    bind 0.0.0.0
    maxmemory 0
    maxmemory-policy volatile-lru
    min-replicas-max-lag 5
    min-replicas-to-write 1
    rdbchecksum yes
    rdbcompression yes
    repl-diskless-sync yes
    save ""
  sentinel.conf: |
    dir "/data"
    port 26379
    bind 0.0.0.0
        sentinel down-after-milliseconds argocd 10000
        sentinel failover-timeout argocd 180000
        maxclients 10000
        sentinel parallel-syncs argocd 5
kind: ConfigMap
metadata:
  labels:
    app.kubernetes.io/component: redis
    app.kubernetes.io/name: argocd-redis-ha
    app.kubernetes.io/part-of: argocd
  name: argocd-redis-ha-configmap
---
apiVersion: v1
data:
  redis_liveness.sh: |
    response=$(
      redis-cli \
        -h localhost \
        -p 6379 \
        ping
    )
    if [ "$response" != "PONG" ] && [ "${response:0:7}" != "LOADING" ] ; then
      echo "$response"
      exit 1
    fi
    echo "response=$response"
  redis_readiness.sh: |
    response=$(
      redis-cli \
        -h localhost \
        -p 6379 \
        ping
    )
    if [ "$response" != "PONG" ] ; then
      echo "$response"
      exit 1
    fi
    echo "response=$response"
  sentinel_liveness.sh: |
    response=$(
      redis-cli \
        -h localhost \
        -p 26379 \
        ping
    )
    if [ "$response" != "PONG" ]; then
      echo "$response"
      exit 1
    fi
    echo "response=$response"
kind: ConfigMap
metadata:
  labels:
    app.kubernetes.io/component: redis
    app.kubernetes.io/name: argocd-redis-ha
    app.kubernetes.io/part-of: argocd
  name: argocd-redis-ha-health-configmap
---
apiVersion: v1
data:
  ssh_known_hosts: |-
    bitbucket.org ssh-rsa AAAAB3NzaC1yc2EAAAABIwAAAQEAubiN81eDcafrgMeLzaFPsw2kNvEcqTKl/VqLat/MaB33pZy0y3rJZtnqwR2qOOvbwKZYKiEO1O6VqNEBxKvJJelCq0dTXWT5pbO2gDXC6h6QDXCaHo6pOHGPUy+YBaGQRGuSusMEASYiWunYN0vCAI8QaXnWMXNMdFP3jHAJH0eDsoiGnLPBlBp4TNm6rYI74nMzgz3B9IikW4WVK+dc8KZJZWYjAuORU3jc1c/NPskD2ASinf8v3xnfXeukU0sJ5N6m5E8VLjObPEO+mN2t/FZTMZLiFqPWc/ALSqnMnnhwrNi2rbfg/rd/IpL8Le3pSBne8+seeFVBoGqzHM9yXw==
    github.com ssh-rsa AAAAB3NzaC1yc2EAAAABIwAAAQEAq2A7hRGmdnm9tUDbO9IDSwBK6TbQa+PXYPCPy6rbTrTtw7PHkccKrpp0yVhp5HdEIcKr6pLlVDBfOLX9QUsyCOV0wzfjIJNlGEYsdlLJizHhbn2mUjvSAHQqZETYP81eFzLQNnPHt4EVVUh7VfDESU84KezmD5QlWpXLmvU31/yMf+Se8xhHTvKSCZIFImWwoG6mbUoWf9nzpIoaSjB+weqqUUmpaaasXVal72J+UX2B+2RPW3RcT0eOzQgqlJL3RKrTJvdsjE3JEAvGq3lGHSZXy28G3skua2SmVi/w4yCE6gbODqnTWlg7+wC604ydGXA8VJiS5ap43JXiUFFAaQ==
    gitlab.com ecdsa-sha2-nistp256 AAAAE2VjZHNhLXNoYTItbmlzdHAyNTYAAAAIbmlzdHAyNTYAAABBBFSMqzJeV9rUzU4kWitGjeR4PWSa29SPqJ1fVkhtj3Hw9xjLVXVYrU9QlYWrOLXBpQ6KWjbjTDTdDkoohFzgbEY=
    gitlab.com ssh-ed25519 AAAAC3NzaC1lZDI1NTE5AAAAIAfuCHKVTjquxvt6CM6tdG4SLp1Btn/nOeHHE5UOzRdf
    gitlab.com ssh-rsa AAAAB3NzaC1yc2EAAAADAQABAAABAQCsj2bNKTBSpIYDEGk9KxsGh3mySTRgMtXL583qmBpzeQ+jqCMRgBqB98u3z++J1sKlXHWfM9dyhSevkMwSbhoR8XIq/U0tCNyokEi/ueaBMCvbcTHhO7FcwzY92WK4Yt0aGROY5qX2UKSeOvuP4D6TPqKF1onrSzH9bx9XUf2lEdWT/ia1NEKjunUqu1xOB/StKDHMoX4/OKyIzuS0q/T1zOATthvasJFoPrAjkohTyaDUz2LN5JoH839hViyEG82yB+MjcFV5MU3N1l1QL3cVUCh93xSaua1N85qivl+siMkPGbO5xR/En4iEY6K2XPASUEMaieWVNTRCtJ4S8H+9
    ssh.dev.azure.com ssh-rsa AAAAB3NzaC1yc2EAAAADAQABAAABAQC7Hr1oTWqNqOlzGJOfGJ4NakVyIzf1rXYd4d7wo6jBlkLvCA4odBlL0mDUyZ0/QUfTTqeu+tm22gOsv+VrVTMk6vwRU75gY/y9ut5Mb3bR5BV58dKXyq9A9UeB5Cakehn5Zgm6x1mKoVyf+FFn26iYqXJRgzIZZcZ5V6hrE0Qg39kZm4az48o0AUbf6Sp4SLdvnuMa2sVNwHBboS7EJkm57XQPVU3/QpyNLHbWDdzwtrlS+ez30S3AdYhLKEOxAG8weOnyrtLJAUen9mTkol8oII1edf7mWWbWVf0nBmly21+nZcmCTISQBtdcyPaEno7fFQMDD26/s0lfKob4Kw8H
    vs-ssh.visualstudio.com ssh-rsa AAAAB3NzaC1yc2EAAAADAQABAAABAQC7Hr1oTWqNqOlzGJOfGJ4NakVyIzf1rXYd4d7wo6jBlkLvCA4odBlL0mDUyZ0/QUfTTqeu+tm22gOsv+VrVTMk6vwRU75gY/y9ut5Mb3bR5BV58dKXyq9A9UeB5Cakehn5Zgm6x1mKoVyf+FFn26iYqXJRgzIZZcZ5V6hrE0Qg39kZm4az48o0AUbf6Sp4SLdvnuMa2sVNwHBboS7EJkm57XQPVU3/QpyNLHbWDdzwtrlS+ez30S3AdYhLKEOxAG8weOnyrtLJAUen9mTkol8oII1edf7mWWbWVf0nBmly21+nZcmCTISQBtdcyPaEno7fFQMDD26/s0lfKob4Kw8H
    github.com ecdsa-sha2-nistp256 AAAAE2VjZHNhLXNoYTItbmlzdHAyNTYAAAAIbmlzdHAyNTYAAABBBEmKSENjQEezOmxkZMy7opKgwFB9nkt5YRrYMjNuG5N87uRgg6CLrbo5wAdT/y6v0mKV0U2w0WZ2YB/++Tpockg=
    github.com ssh-ed25519 AAAAC3NzaC1lZDI1NTE5AAAAIOMqqnkVzrm0SdG6UOoqKLsabgH5C9okWi0dh2l9GKJl
kind: ConfigMap
metadata:
  labels:
    app.kubernetes.io/name: argocd-ssh-known-hosts-cm
    app.kubernetes.io/part-of: argocd
  name: argocd-ssh-known-hosts-cm
---
apiVersion: v1
kind: ConfigMap
metadata:
  labels:
    app.kubernetes.io/name: argocd-tls-certs-cm
    app.kubernetes.io/part-of: argocd
  name: argocd-tls-certs-cm
---
apiVersion: v1
kind: Secret
metadata:
  name: argocd-notifications-secret
type: Opaque
---
apiVersion: v1
kind: Secret
metadata:
  labels:
    app.kubernetes.io/name: argocd-secret
    app.kubernetes.io/part-of: argocd
  name: argocd-secret
type: Opaque
---
apiVersion: v1
kind: Service
metadata:
  labels:
    app.kubernetes.io/component: controller
    app.kubernetes.io/name: argocd-applicationset-controller
    app.kubernetes.io/part-of: argocd-applicationset
  name: argocd-applicationset-controller
spec:
  ports:
  - name: webhook
    port: 7000
    protocol: TCP
    targetPort: webhook
  selector:
    app.kubernetes.io/name: argocd-applicationset-controller
---
apiVersion: v1
kind: Service
metadata:
  labels:
    app.kubernetes.io/component: dex-server
    app.kubernetes.io/name: argocd-dex-server
    app.kubernetes.io/part-of: argocd
  name: argocd-dex-server
spec:
  ports:
  - name: http
    port: 5556
    protocol: TCP
    targetPort: 5556
  - name: grpc
    port: 5557
    protocol: TCP
    targetPort: 5557
  - name: metrics
    port: 5558
    protocol: TCP
    targetPort: 5558
  selector:
    app.kubernetes.io/name: argocd-dex-server
---
apiVersion: v1
kind: Service
metadata:
  labels:
    app.kubernetes.io/component: metrics
    app.kubernetes.io/name: argocd-metrics
    app.kubernetes.io/part-of: argocd
  name: argocd-metrics
spec:
  ports:
  - name: metrics
    port: 8082
    protocol: TCP
    targetPort: 8082
  selector:
    app.kubernetes.io/name: argocd-application-controller
---
apiVersion: v1
kind: Service
metadata:
  labels:
    app.kubernetes.io/name: argocd-notifications-controller-metrics
  name: argocd-notifications-controller-metrics
spec:
  ports:
  - name: metrics
    port: 9001
    protocol: TCP
    targetPort: 9001
  selector:
    app.kubernetes.io/name: argocd-notifications-controller
---
apiVersion: v1
kind: Service
metadata:
  annotations: null
  labels:
    app.kubernetes.io/component: redis
    app.kubernetes.io/name: argocd-redis-ha
    app.kubernetes.io/part-of: argocd
  name: argocd-redis-ha
spec:
  clusterIP: None
  ports:
  - name: tcp-server
    port: 6379
    protocol: TCP
    targetPort: redis
  - name: tcp-sentinel
    port: 26379
    protocol: TCP
    targetPort: sentinel
  selector:
    app.kubernetes.io/name: argocd-redis-ha
  type: ClusterIP
---
apiVersion: v1
kind: Service
metadata:
  annotations:
    service.alpha.kubernetes.io/tolerate-unready-endpoints: "true"
  labels:
    app.kubernetes.io/component: redis
    app.kubernetes.io/name: argocd-redis-ha
    app.kubernetes.io/part-of: argocd
  name: argocd-redis-ha-announce-0
spec:
  ports:
  - name: tcp-server
    port: 6379
    protocol: TCP
    targetPort: redis
  - name: tcp-sentinel
    port: 26379
    protocol: TCP
    targetPort: sentinel
  publishNotReadyAddresses: true
  selector:
    app.kubernetes.io/name: argocd-redis-ha
    statefulset.kubernetes.io/pod-name: argocd-redis-ha-server-0
  type: ClusterIP
---
apiVersion: v1
kind: Service
metadata:
  annotations:
    service.alpha.kubernetes.io/tolerate-unready-endpoints: "true"
  labels:
    app.kubernetes.io/component: redis
    app.kubernetes.io/name: argocd-redis-ha
    app.kubernetes.io/part-of: argocd
  name: argocd-redis-ha-announce-1
spec:
  ports:
  - name: tcp-server
    port: 6379
    protocol: TCP
    targetPort: redis
  - name: tcp-sentinel
    port: 26379
    protocol: TCP
    targetPort: sentinel
  publishNotReadyAddresses: true
  selector:
    app.kubernetes.io/name: argocd-redis-ha
    statefulset.kubernetes.io/pod-name: argocd-redis-ha-server-1
  type: ClusterIP
---
apiVersion: v1
kind: Service
metadata:
  annotations:
    service.alpha.kubernetes.io/tolerate-unready-endpoints: "true"
  labels:
    app.kubernetes.io/component: redis
    app.kubernetes.io/name: argocd-redis-ha
    app.kubernetes.io/part-of: argocd
  name: argocd-redis-ha-announce-2
spec:
  ports:
  - name: tcp-server
    port: 6379
    protocol: TCP
    targetPort: redis
  - name: tcp-sentinel
    port: 26379
    protocol: TCP
    targetPort: sentinel
  publishNotReadyAddresses: true
  selector:
    app.kubernetes.io/name: argocd-redis-ha
    statefulset.kubernetes.io/pod-name: argocd-redis-ha-server-2
  type: ClusterIP
---
apiVersion: v1
kind: Service
metadata:
  annotations: null
  labels:
    app.kubernetes.io/component: redis
    app.kubernetes.io/name: argocd-redis-ha-haproxy
    app.kubernetes.io/part-of: argocd
  name: argocd-redis-ha-haproxy
spec:
  ports:
  - name: tcp-haproxy
    port: 6379
    protocol: TCP
    targetPort: redis
  selector:
    app.kubernetes.io/name: argocd-redis-ha-haproxy
  type: ClusterIP
---
apiVersion: v1
kind: Service
metadata:
  labels:
    app.kubernetes.io/component: repo-server
    app.kubernetes.io/name: argocd-repo-server
    app.kubernetes.io/part-of: argocd
  name: argocd-repo-server
spec:
  ports:
  - name: server
    port: 8081
    protocol: TCP
    targetPort: 8081
  - name: metrics
    port: 8084
    protocol: TCP
    targetPort: 8084
  selector:
    app.kubernetes.io/name: argocd-repo-server
---
apiVersion: v1
kind: Service
metadata:
  labels:
    app.kubernetes.io/component: server
    app.kubernetes.io/name: argocd-server
    app.kubernetes.io/part-of: argocd
  name: argocd-server
spec:
  ports:
  - name: http
    port: 80
    protocol: TCP
    targetPort: 8080
  - name: https
    port: 443
    protocol: TCP
    targetPort: 8080
  selector:
    app.kubernetes.io/name: argocd-server
---
apiVersion: v1
kind: Service
metadata:
  labels:
    app.kubernetes.io/component: server
    app.kubernetes.io/name: argocd-server-metrics
    app.kubernetes.io/part-of: argocd
  name: argocd-server-metrics
spec:
  ports:
  - name: metrics
    port: 8083
    protocol: TCP
    targetPort: 8083
  selector:
    app.kubernetes.io/name: argocd-server
---
apiVersion: apps/v1
kind: Deployment
metadata:
  labels:
    app.kubernetes.io/component: controller
    app.kubernetes.io/name: argocd-applicationset-controller
    app.kubernetes.io/part-of: argocd-applicationset
  name: argocd-applicationset-controller
spec:
  selector:
    matchLabels:
      app.kubernetes.io/name: argocd-applicationset-controller
  template:
    metadata:
      labels:
        app.kubernetes.io/name: argocd-applicationset-controller
    spec:
      containers:
      - command:
        - entrypoint.sh
        - applicationset-controller
        env:
        - name: NAMESPACE
          valueFrom:
            fieldRef:
              fieldPath: metadata.namespace
        image: quay.io/argoproj/argocd:latest
        imagePullPolicy: Always
        name: argocd-applicationset-controller
        ports:
        - containerPort: 7000
          name: webhook
        volumeMounts:
        - mountPath: /app/config/ssh
          name: ssh-known-hosts
        - mountPath: /app/config/tls
          name: tls-certs
        - mountPath: /app/config/gpg/source
          name: gpg-keys
        - mountPath: /app/config/gpg/keys
          name: gpg-keyring
      serviceAccountName: argocd-applicationset-controller
      volumes:
      - configMap:
          name: argocd-ssh-known-hosts-cm
        name: ssh-known-hosts
      - configMap:
          name: argocd-tls-certs-cm
        name: tls-certs
      - configMap:
          name: argocd-gpg-keys-cm
        name: gpg-keys
      - emptyDir: {}
        name: gpg-keyring
---
apiVersion: apps/v1
kind: Deployment
metadata:
  labels:
    app.kubernetes.io/component: dex-server
    app.kubernetes.io/name: argocd-dex-server
    app.kubernetes.io/part-of: argocd
  name: argocd-dex-server
spec:
  selector:
    matchLabels:
      app.kubernetes.io/name: argocd-dex-server
  template:
    metadata:
      labels:
        app.kubernetes.io/name: argocd-dex-server
    spec:
      affinity:
        podAntiAffinity:
          preferredDuringSchedulingIgnoredDuringExecution:
          - podAffinityTerm:
              labelSelector:
                matchLabels:
                  app.kubernetes.io/part-of: argocd
              topologyKey: kubernetes.io/hostname
            weight: 5
      containers:
      - command:
        - /shared/argocd-dex
        - rundex
        image: ghcr.io/dexidp/dex:v2.30.2
        imagePullPolicy: Always
        name: dex
        ports:
        - containerPort: 5556
        - containerPort: 5557
        - containerPort: 5558
        securityContext:
          allowPrivilegeEscalation: false
          readOnlyRootFilesystem: true
          runAsNonRoot: true
        volumeMounts:
        - mountPath: /shared
          name: static-files
        - mountPath: /tmp
          name: dexconfig
      initContainers:
      - command:
        - cp
        - -n
        - /usr/local/bin/argocd
        - /shared/argocd-dex
        image: quay.io/argoproj/argocd:latest
        imagePullPolicy: Always
        name: copyutil
        volumeMounts:
        - mountPath: /shared
          name: static-files
        - mountPath: /tmp
          name: dexconfig
      serviceAccountName: argocd-dex-server
      volumes:
      - emptyDir: {}
        name: static-files
      - emptyDir: {}
        name: dexconfig
---
apiVersion: apps/v1
kind: Deployment
metadata:
  name: argocd-notifications-controller
spec:
  selector:
    matchLabels:
      app.kubernetes.io/name: argocd-notifications-controller
  strategy:
    type: Recreate
  template:
    metadata:
      labels:
        app.kubernetes.io/name: argocd-notifications-controller
    spec:
      containers:
      - command:
        - argocd-notifications
        image: quay.io/argoproj/argocd:latest
        imagePullPolicy: Always
        livenessProbe:
          tcpSocket:
            port: 9001
        name: argocd-notifications-controller
        volumeMounts:
        - mountPath: /app/config/tls
          name: tls-certs
        - mountPath: /app/config/reposerver/tls
          name: argocd-repo-server-tls
        workingDir: /app
      securityContext:
        runAsNonRoot: true
      serviceAccountName: argocd-notifications-controller
      volumes:
      - configMap:
          name: argocd-tls-certs-cm
        name: tls-certs
      - name: argocd-repo-server-tls
        secret:
          items:
          - key: tls.crt
            path: tls.crt
          - key: tls.key
            path: tls.key
          - key: ca.crt
            path: ca.crt
          optional: true
          secretName: argocd-repo-server-tls
---
apiVersion: apps/v1
kind: Deployment
metadata:
  labels:
    app.kubernetes.io/component: redis
    app.kubernetes.io/name: argocd-redis-ha-haproxy
    app.kubernetes.io/part-of: argocd
  name: argocd-redis-ha-haproxy
spec:
  replicas: 3
  revisionHistoryLimit: 1
  selector:
    matchLabels:
      app.kubernetes.io/name: argocd-redis-ha-haproxy
  strategy:
    type: RollingUpdate
  template:
    metadata:
      annotations:
        checksum/config: c55502ce732f78a70658dc77f00c02444cd6b6bede4b270f56d082fdaed1dc5f
      labels:
        app.kubernetes.io/name: argocd-redis-ha-haproxy
      name: argocd-redis-ha-haproxy
    spec:
      affinity:
        podAntiAffinity:
          requiredDuringSchedulingIgnoredDuringExecution:
          - labelSelector:
              matchLabels:
                app.kubernetes.io/name: argocd-redis-ha-haproxy
            topologyKey: kubernetes.io/hostname
      containers:
      - image: haproxy:2.0.25-alpine
        imagePullPolicy: IfNotPresent
        lifecycle: {}
        livenessProbe:
          httpGet:
            path: /healthz
            port: 8888
          initialDelaySeconds: 5
          periodSeconds: 3
        name: haproxy
        ports:
        - containerPort: 6379
          name: redis
        readinessProbe:
          httpGet:
            path: /healthz
            port: 8888
          initialDelaySeconds: 5
          periodSeconds: 3
        volumeMounts:
        - mountPath: /usr/local/etc/haproxy
          name: data
        - mountPath: /run/haproxy
          name: shared-socket
      initContainers:
      - args:
        - /readonly/haproxy_init.sh
        command:
        - sh
        image: haproxy:2.0.25-alpine
        imagePullPolicy: IfNotPresent
        name: config-init
        volumeMounts:
        - mountPath: /readonly
          name: config-volume
          readOnly: true
        - mountPath: /data
          name: data
      securityContext:
        fsGroup: 1000
        runAsNonRoot: true
        runAsUser: 1000
      serviceAccountName: argocd-redis-ha-haproxy
      volumes:
      - configMap:
          name: argocd-redis-ha-configmap
        name: config-volume
      - emptyDir: {}
        name: shared-socket
      - emptyDir: {}
        name: data
---
apiVersion: apps/v1
kind: Deployment
metadata:
  labels:
    app.kubernetes.io/component: repo-server
    app.kubernetes.io/name: argocd-repo-server
    app.kubernetes.io/part-of: argocd
  name: argocd-repo-server
spec:
  replicas: 2
  selector:
    matchLabels:
      app.kubernetes.io/name: argocd-repo-server
  template:
    metadata:
      labels:
        app.kubernetes.io/name: argocd-repo-server
    spec:
      affinity:
        podAntiAffinity:
          preferredDuringSchedulingIgnoredDuringExecution:
          - podAffinityTerm:
              labelSelector:
                matchLabels:
                  app.kubernetes.io/name: argocd-repo-server
              topologyKey: failure-domain.beta.kubernetes.io/zone
            weight: 100
          requiredDuringSchedulingIgnoredDuringExecution:
          - labelSelector:
              matchLabels:
                app.kubernetes.io/name: argocd-repo-server
            topologyKey: kubernetes.io/hostname
      automountServiceAccountToken: false
      containers:
      - command:
        - entrypoint.sh
        - argocd-repo-server
        - --redis
        - argocd-redis-ha-haproxy:6379
        env:
        - name: ARGOCD_RECONCILIATION_TIMEOUT
          valueFrom:
            configMapKeyRef:
              key: timeout.reconciliation
              name: argocd-cm
              optional: true
        - name: ARGOCD_REPO_SERVER_LOGFORMAT
          valueFrom:
            configMapKeyRef:
              key: reposerver.log.format
              name: argocd-cmd-params-cm
              optional: true
        - name: ARGOCD_REPO_SERVER_LOGLEVEL
          valueFrom:
            configMapKeyRef:
              key: reposerver.log.level
              name: argocd-cmd-params-cm
              optional: true
        - name: ARGOCD_REPO_SERVER_PARALLELISM_LIMIT
          valueFrom:
            configMapKeyRef:
              key: reposerver.parallelism.limit
              name: argocd-cmd-params-cm
              optional: true
        - name: ARGOCD_REPO_SERVER_DISABLE_TLS
          valueFrom:
            configMapKeyRef:
              key: reposerver.disable.tls
              name: argocd-cmd-params-cm
              optional: true
        - name: ARGOCD_TLS_MIN_VERSION
          valueFrom:
            configMapKeyRef:
              key: reposerver.tls.minversion
              name: argocd-cmd-params-cm
              optional: true
        - name: ARGOCD_TLS_MAX_VERSION
          valueFrom:
            configMapKeyRef:
              key: reposerver.tls.maxversion
              name: argocd-cmd-params-cm
              optional: true
        - name: ARGOCD_TLS_CIPHERS
          valueFrom:
            configMapKeyRef:
              key: reposerver.tls.ciphers
              name: argocd-cmd-params-cm
              optional: true
        - name: ARGOCD_REPO_CACHE_EXPIRATION
          valueFrom:
            configMapKeyRef:
              key: reposerver.repo.cache.expiration
              name: argocd-cmd-params-cm
              optional: true
        - name: REDIS_SERVER
          valueFrom:
            configMapKeyRef:
              key: redis.server
              name: argocd-cmd-params-cm
              optional: true
        - name: REDISDB
          valueFrom:
            configMapKeyRef:
              key: redis.db
              name: argocd-cmd-params-cm
              optional: true
        - name: ARGOCD_DEFAULT_CACHE_EXPIRATION
          valueFrom:
            configMapKeyRef:
              key: reposerver.default.cache.expiration
              name: argocd-cmd-params-cm
              optional: true
        - name: HELM_CACHE_HOME
          value: /helm-working-dir
        - name: HELM_CONFIG_HOME
          value: /helm-working-dir
        - name: HELM_DATA_HOME
          value: /helm-working-dir
        image: quay.io/argoproj/argocd:latest
        imagePullPolicy: Always
        livenessProbe:
          failureThreshold: 3
          httpGet:
            path: /healthz?full=true
            port: 8084
          initialDelaySeconds: 30
          periodSeconds: 5
        name: argocd-repo-server
        ports:
        - containerPort: 8081
        - containerPort: 8084
        readinessProbe:
          httpGet:
            path: /healthz
            port: 8084
          initialDelaySeconds: 5
          periodSeconds: 10
        securityContext:
          allowPrivilegeEscalation: false
          capabilities:
            drop:
            - all
          readOnlyRootFilesystem: true
          runAsNonRoot: true
        volumeMounts:
        - mountPath: /app/config/ssh
          name: ssh-known-hosts
        - mountPath: /app/config/tls
          name: tls-certs
        - mountPath: /app/config/gpg/source
          name: gpg-keys
        - mountPath: /app/config/gpg/keys
          name: gpg-keyring
        - mountPath: /app/config/reposerver/tls
          name: argocd-repo-server-tls
        - mountPath: /tmp
          name: tmp
        - mountPath: /helm-working-dir
          name: helm-working-dir
        - mountPath: /home/argocd/cmp-server/plugins
          name: plugins
      initContainers:
      - command:
        - cp
        - -n
        - /usr/local/bin/argocd
        - /var/run/argocd/argocd-cmp-server
        image: quay.io/argoproj/argocd:latest
        name: copyutil
        volumeMounts:
        - mountPath: /var/run/argocd
          name: var-files
      volumes:
      - configMap:
          name: argocd-ssh-known-hosts-cm
        name: ssh-known-hosts
      - configMap:
          name: argocd-tls-certs-cm
        name: tls-certs
      - configMap:
          name: argocd-gpg-keys-cm
        name: gpg-keys
      - emptyDir: {}
        name: gpg-keyring
      - emptyDir: {}
        name: tmp
      - emptyDir: {}
        name: helm-working-dir
      - name: argocd-repo-server-tls
        secret:
          items:
          - key: tls.crt
            path: tls.crt
          - key: tls.key
            path: tls.key
          - key: ca.crt
            path: ca.crt
          optional: true
          secretName: argocd-repo-server-tls
      - emptyDir: {}
        name: var-files
      - emptyDir: {}
        name: plugins
---
apiVersion: apps/v1
kind: Deployment
metadata:
  labels:
    app.kubernetes.io/component: server
    app.kubernetes.io/name: argocd-server
    app.kubernetes.io/part-of: argocd
  name: argocd-server
spec:
  replicas: 2
  selector:
    matchLabels:
      app.kubernetes.io/name: argocd-server
  template:
    metadata:
      labels:
        app.kubernetes.io/name: argocd-server
    spec:
      affinity:
        podAntiAffinity:
          preferredDuringSchedulingIgnoredDuringExecution:
          - podAffinityTerm:
              labelSelector:
                matchLabels:
                  app.kubernetes.io/name: argocd-server
              topologyKey: failure-domain.beta.kubernetes.io/zone
            weight: 100
          requiredDuringSchedulingIgnoredDuringExecution:
          - labelSelector:
              matchLabels:
                app.kubernetes.io/name: argocd-server
            topologyKey: kubernetes.io/hostname
      containers:
      - command:
        - argocd-server
        - --redis
        - argocd-redis-ha-haproxy:6379
        env:
        - name: ARGOCD_API_SERVER_REPLICAS
          value: "2"
        - name: ARGOCD_SERVER_INSECURE
          valueFrom:
            configMapKeyRef:
              key: server.insecure
              name: argocd-cmd-params-cm
              optional: true
        - name: ARGOCD_SERVER_BASEHREF
          valueFrom:
            configMapKeyRef:
              key: server.basehref
              name: argocd-cmd-params-cm
              optional: true
        - name: ARGOCD_SERVER_ROOTPATH
          valueFrom:
            configMapKeyRef:
              key: server.rootpath
              name: argocd-cmd-params-cm
              optional: true
        - name: ARGOCD_SERVER_LOGFORMAT
          valueFrom:
            configMapKeyRef:
              key: server.log.format
              name: argocd-cmd-params-cm
              optional: true
        - name: ARGOCD_REPO_SERVER_LOGLEVEL
          valueFrom:
            configMapKeyRef:
              key: server.log.level
              name: argocd-cmd-params-cm
              optional: true
        - name: ARGOCD_SERVER_REPO_SERVER
          valueFrom:
            configMapKeyRef:
              key: repo.server
              name: argocd-cmd-params-cm
              optional: true
        - name: ARGOCD_SERVER_DEX_SERVER
          valueFrom:
            configMapKeyRef:
              key: server.dex.server
              name: argocd-cmd-params-cm
              optional: true
        - name: ARGOCD_SERVER_DISABLE_AUTH
          valueFrom:
            configMapKeyRef:
              key: server.disable.auth
              name: argocd-cmd-params-cm
              optional: true
        - name: ARGOCD_SERVER_ENABLE_GZIP
          valueFrom:
            configMapKeyRef:
              key: server.enable.gzip
              name: argocd-cmd-params-cm
              optional: true
        - name: ARGOCD_SERVER_REPO_SERVER_TIMEOUT_SECONDS
          valueFrom:
            configMapKeyRef:
              key: server.repo.server.timeout.seconds
              name: argocd-cmd-params-cm
              optional: true
        - name: ARGOCD_SERVER_X_FRAME_OPTIONS
          valueFrom:
            configMapKeyRef:
              key: server.x.frame.options
              name: argocd-cmd-params-cm
              optional: true
        - name: ARGOCD_SERVER_REPO_SERVER_PLAINTEXT
          valueFrom:
            configMapKeyRef:
              key: server.repo.server.plaintext
              name: argocd-cmd-params-cm
              optional: true
        - name: ARGOCD_SERVER_REPO_SERVER_STRICT_TLS
          valueFrom:
            configMapKeyRef:
              key: server.repo.server.strict.tls
              name: argocd-cmd-params-cm
              optional: true
        - name: ARGOCD_TLS_MIN_VERSION
          valueFrom:
            configMapKeyRef:
              key: server.tls.minversion
              name: argocd-cmd-params-cm
              optional: true
        - name: ARGOCD_TLS_MAX_VERSION
          valueFrom:
            configMapKeyRef:
              key: server.tls.maxversion
              name: argocd-cmd-params-cm
              optional: true
        - name: ARGOCD_TLS_CIPHERS
          valueFrom:
            configMapKeyRef:
              key: server.tls.ciphers
              name: argocd-cmd-params-cm
              optional: true
        - name: ARGOCD_SERVER_CONNECTION_STATUS_CACHE_EXPIRATION
          valueFrom:
            configMapKeyRef:
              key: server.connection.status.cache.expiration
              name: argocd-cmd-params-cm
              optional: true
        - name: ARGOCD_SERVER_OIDC_CACHE_EXPIRATION
          valueFrom:
            configMapKeyRef:
              key: server.oidc.cache.expiration
              name: argocd-cmd-params-cm
              optional: true
        - name: ARGOCD_SERVER_LOGIN_ATTEMPTS_EXPIRATION
          valueFrom:
            configMapKeyRef:
              key: server.login.attempts.expiration
              name: argocd-cmd-params-cm
              optional: true
        - name: ARGOCD_SERVER_STATIC_ASSETS
          valueFrom:
            configMapKeyRef:
              key: server.staticassets
              name: argocd-cmd-params-cm
              optional: true
        - name: ARGOCD_APP_STATE_CACHE_EXPIRATION
          valueFrom:
            configMapKeyRef:
              key: server.app.state.cache.expiration
              name: argocd-cmd-params-cm
              optional: true
        - name: REDIS_SERVER
          valueFrom:
            configMapKeyRef:
              key: redis.server
              name: argocd-cmd-params-cm
              optional: true
        - name: REDISDB
          valueFrom:
            configMapKeyRef:
              key: redis.db
              name: argocd-cmd-params-cm
              optional: true
        - name: ARGOCD_DEFAULT_CACHE_EXPIRATION
          valueFrom:
            configMapKeyRef:
              key: server.default.cache.expiration
              name: argocd-cmd-params-cm
              optional: true
        - name: ARGOCD_MAX_COOKIE_NUMBER
          valueFrom:
            configMapKeyRef:
              key: server.http.cookie.maxnumber
              name: argocd-cmd-params-cm
              optional: true
        image: quay.io/argoproj/argocd:latest
        imagePullPolicy: Always
        livenessProbe:
          httpGet:
            path: /healthz?full=true
            port: 8080
          initialDelaySeconds: 3
          periodSeconds: 30
        name: argocd-server
        ports:
        - containerPort: 8080
        - containerPort: 8083
        readinessProbe:
          httpGet:
            path: /healthz
            port: 8080
          initialDelaySeconds: 3
          periodSeconds: 30
        securityContext:
          allowPrivilegeEscalation: false
          capabilities:
            drop:
            - all
          readOnlyRootFilesystem: true
          runAsNonRoot: true
        volumeMounts:
        - mountPath: /app/config/ssh
          name: ssh-known-hosts
        - mountPath: /app/config/tls
          name: tls-certs
        - mountPath: /app/config/server/tls
          name: argocd-repo-server-tls
        - mountPath: /home/argocd
          name: plugins-home
        - mountPath: /tmp
          name: tmp
      serviceAccountName: argocd-server
      volumes:
      - emptyDir: {}
        name: plugins-home
      - emptyDir: {}
        name: tmp
      - emptyDir: {}
        name: static-files
      - configMap:
          name: argocd-ssh-known-hosts-cm
        name: ssh-known-hosts
      - configMap:
          name: argocd-tls-certs-cm
        name: tls-certs
      - name: argocd-repo-server-tls
        secret:
          items:
          - key: tls.crt
            path: tls.crt
          - key: tls.key
            path: tls.key
          - key: ca.crt
            path: ca.crt
          optional: true
          secretName: argocd-repo-server-tls
---
apiVersion: apps/v1
kind: StatefulSet
metadata:
  labels:
    app.kubernetes.io/component: application-controller
    app.kubernetes.io/name: argocd-application-controller
    app.kubernetes.io/part-of: argocd
  name: argocd-application-controller
spec:
  replicas: 1
  selector:
    matchLabels:
      app.kubernetes.io/name: argocd-application-controller
  serviceName: argocd-application-controller
  template:
    metadata:
      labels:
        app.kubernetes.io/name: argocd-application-controller
    spec:
      affinity:
        podAntiAffinity:
          preferredDuringSchedulingIgnoredDuringExecution:
          - podAffinityTerm:
              labelSelector:
                matchLabels:
                  app.kubernetes.io/name: argocd-application-controller
              topologyKey: kubernetes.io/hostname
            weight: 100
          - podAffinityTerm:
              labelSelector:
                matchLabels:
                  app.kubernetes.io/part-of: argocd
              topologyKey: kubernetes.io/hostname
            weight: 5
      containers:
      - command:
        - argocd-application-controller
        - --status-processors
        - "20"
        - --operation-processors
        - "10"
        - --redis
        - argocd-redis-ha-haproxy:6379
        env:
        - name: ARGOCD_CONTROLLER_REPLICAS
          value: "1"
        - name: ARGOCD_RECONCILIATION_TIMEOUT
          valueFrom:
            configMapKeyRef:
              key: timeout.reconciliation
              name: argocd-cm
              optional: true
        - name: ARGOCD_APPLICATION_CONTROLLER_REPO_SERVER
          valueFrom:
            configMapKeyRef:
              key: repo.server
              name: argocd-cmd-params-cm
              optional: true
        - name: ARGOCD_APPLICATION_CONTROLLER_REPO_SERVER_TIMEOUT_SECONDS
          valueFrom:
            configMapKeyRef:
              key: controller.repo.server.timeout.seconds
              name: argocd-cmd-params-cm
              optional: true
        - name: ARGOCD_APPLICATION_CONTROLLER_STATUS_PROCESSORS
          valueFrom:
            configMapKeyRef:
              key: controller.status.processors
              name: argocd-cmd-params-cm
              optional: true
        - name: ARGOCD_APPLICATION_CONTROLLER_OPERATION_PROCESSORS
          valueFrom:
            configMapKeyRef:
              key: controller.operation.processors
              name: argocd-cmd-params-cm
              optional: true
        - name: ARGOCD_APPLICATION_CONTROLLER_LOGFORMAT
          valueFrom:
            configMapKeyRef:
              key: controller.log.format
              name: argocd-cmd-params-cm
              optional: true
        - name: ARGOCD_APPLICATION_CONTROLLER_LOGLEVEL
          valueFrom:
            configMapKeyRef:
              key: controller.log.level
              name: argocd-cmd-params-cm
              optional: true
        - name: ARGOCD_APPLICATION_CONTROLLER_METRICS_CACHE_EXPIRATION
          valueFrom:
            configMapKeyRef:
              key: controller.metrics.cache.expiration
              name: argocd-cmd-params-cm
              optional: true
        - name: ARGOCD_APPLICATION_CONTROLLER_SELF_HEAL_TIMEOUT_SECONDS
          valueFrom:
            configMapKeyRef:
              key: controller.self.heal.timeout.seconds
              name: argocd-cmd-params-cm
              optional: true
        - name: ARGOCD_APPLICATION_CONTROLLER_REPO_SERVER_PLAINTEXT
          valueFrom:
            configMapKeyRef:
              key: controller.repo.server.plaintext
              name: argocd-cmd-params-cm
              optional: true
        - name: ARGOCD_APPLICATION_CONTROLLER_REPO_SERVER_STRICT_TLS
          valueFrom:
            configMapKeyRef:
              key: controller.repo.server.strict.tls
              name: argocd-cmd-params-cm
              optional: true
        - name: ARGOCD_APP_STATE_CACHE_EXPIRATION
          valueFrom:
            configMapKeyRef:
              key: controller.app.state.cache.expiration
              name: argocd-cmd-params-cm
              optional: true
        - name: REDIS_SERVER
          valueFrom:
            configMapKeyRef:
              key: redis.server
              name: argocd-cmd-params-cm
              optional: true
        - name: REDISDB
          valueFrom:
            configMapKeyRef:
              key: redis.db
              name: argocd-cmd-params-cm
              optional: true
        - name: ARGOCD_DEFAULT_CACHE_EXPIRATION
          valueFrom:
            configMapKeyRef:
              key: controller.default.cache.expiration
              name: argocd-cmd-params-cm
              optional: true
        image: quay.io/argoproj/argocd:latest
        imagePullPolicy: Always
        livenessProbe:
          httpGet:
            path: /healthz
            port: 8082
          initialDelaySeconds: 5
          periodSeconds: 10
        name: argocd-application-controller
        ports:
        - containerPort: 8082
        readinessProbe:
          httpGet:
            path: /healthz
            port: 8082
          initialDelaySeconds: 5
          periodSeconds: 10
        securityContext:
          allowPrivilegeEscalation: false
          capabilities:
            drop:
            - all
          readOnlyRootFilesystem: true
          runAsNonRoot: true
        volumeMounts:
        - mountPath: /app/config/controller/tls
          name: argocd-repo-server-tls
        - mountPath: /home/argocd
          name: argocd-home
        workingDir: /home/argocd
      serviceAccountName: argocd-application-controller
      volumes:
      - emptyDir: {}
        name: argocd-home
      - name: argocd-repo-server-tls
        secret:
          items:
          - key: tls.crt
            path: tls.crt
          - key: tls.key
            path: tls.key
          - key: ca.crt
            path: ca.crt
          optional: true
          secretName: argocd-repo-server-tls
---
apiVersion: apps/v1
kind: StatefulSet
metadata:
  annotations: {}
  labels:
    app.kubernetes.io/component: redis
    app.kubernetes.io/name: argocd-redis-ha
    app.kubernetes.io/part-of: argocd
  name: argocd-redis-ha-server
spec:
  podManagementPolicy: OrderedReady
  replicas: 3
  selector:
    matchLabels:
      app.kubernetes.io/name: argocd-redis-ha
  serviceName: argocd-redis-ha
  template:
    metadata:
      annotations:
        checksum/init-config: 7128bfbb51eafaffe3c33b1b463e15f0cf6514cec570f9d9c4f2396f28c724ac
      labels:
        app.kubernetes.io/name: argocd-redis-ha
    spec:
      affinity:
        podAntiAffinity:
          requiredDuringSchedulingIgnoredDuringExecution:
          - labelSelector:
              matchLabels:
                app.kubernetes.io/name: argocd-redis-ha
            topologyKey: kubernetes.io/hostname
      automountServiceAccountToken: false
      containers:
      - args:
        - /data/conf/redis.conf
        command:
        - redis-server
        image: redis:6.2.6-alpine
        imagePullPolicy: IfNotPresent
        lifecycle: {}
        livenessProbe:
          exec:
            command:
            - sh
            - -c
            - /health/redis_liveness.sh
          failureThreshold: 5
          initialDelaySeconds: 30
          periodSeconds: 15
          successThreshold: 1
          timeoutSeconds: 15
        name: redis
        ports:
        - containerPort: 6379
          name: redis
        readinessProbe:
          exec:
            command:
            - sh
            - -c
            - /health/redis_readiness.sh
          failureThreshold: 5
          initialDelaySeconds: 30
          periodSeconds: 15
          successThreshold: 1
          timeoutSeconds: 15
        volumeMounts:
        - mountPath: /data
          name: data
        - mountPath: /health
          name: health
      - args:
        - /data/conf/sentinel.conf
        command:
        - redis-sentinel
        image: redis:6.2.6-alpine
        imagePullPolicy: IfNotPresent
        lifecycle: {}
        livenessProbe:
          exec:
            command:
            - sh
            - -c
            - /health/sentinel_liveness.sh
          failureThreshold: 5
          initialDelaySeconds: 30
          periodSeconds: 15
          successThreshold: 1
          timeoutSeconds: 15
        name: sentinel
        ports:
        - containerPort: 26379
          name: sentinel
        readinessProbe:
          exec:
            command:
            - sh
            - -c
            - /health/sentinel_liveness.sh
          failureThreshold: 5
          initialDelaySeconds: 30
          periodSeconds: 15
          successThreshold: 3
          timeoutSeconds: 15
        volumeMounts:
        - mountPath: /data
          name: data
        - mountPath: /health
          name: health
      initContainers:
      - args:
        - /readonly-config/init.sh
        command:
        - sh
        env:
        - name: SENTINEL_ID_0
          value: 3c0d9c0320bb34888c2df5757c718ce6ca992ce6
        - name: SENTINEL_ID_1
          value: 40000915ab58c3fa8fd888fb8b24711944e6cbb4
        - name: SENTINEL_ID_2
          value: 2bbec7894d954a8af3bb54d13eaec53cb024e2ca
        image: redis:6.2.6-alpine
        imagePullPolicy: IfNotPresent
        name: config-init
        volumeMounts:
        - mountPath: /readonly-config
          name: config
          readOnly: true
        - mountPath: /data
          name: data
      securityContext:
        fsGroup: 1000
        runAsNonRoot: true
        runAsUser: 1000
      serviceAccountName: argocd-redis-ha
      terminationGracePeriodSeconds: 60
      volumes:
      - configMap:
          name: argocd-redis-ha-configmap
        name: config
      - configMap:
          defaultMode: 493
          name: argocd-redis-ha-health-configmap
        name: health
      - emptyDir: {}
        name: data
  updateStrategy:
    type: RollingUpdate
---
apiVersion: networking.k8s.io/v1
kind: NetworkPolicy
metadata:
  name: argocd-application-controller-network-policy
spec:
  ingress:
  - from:
    - namespaceSelector: {}
    ports:
    - port: 8082
  podSelector:
    matchLabels:
      app.kubernetes.io/name: argocd-application-controller
  policyTypes:
  - Ingress
---
apiVersion: networking.k8s.io/v1
kind: NetworkPolicy
metadata:
  name: argocd-dex-server-network-policy
spec:
  ingress:
  - from:
    - podSelector:
        matchLabels:
          app.kubernetes.io/name: argocd-server
    ports:
    - port: 5556
      protocol: TCP
    - port: 5557
      protocol: TCP
  - from:
    - namespaceSelector: {}
    ports:
    - port: 5558
      protocol: TCP
  podSelector:
    matchLabels:
      app.kubernetes.io/name: argocd-dex-server
  policyTypes:
  - Ingress
---
apiVersion: networking.k8s.io/v1
kind: NetworkPolicy
metadata:
  name: argocd-redis-ha-proxy-network-policy
spec:
  ingress:
  - from:
    - podSelector:
        matchLabels:
          app.kubernetes.io/name: argocd-server
    - podSelector:
        matchLabels:
          app.kubernetes.io/name: argocd-repo-server
    - podSelector:
        matchLabels:
          app.kubernetes.io/name: argocd-application-controller
    - podSelector:
        matchLabels:
          app.kubernetes.io/name: argocd-redis-ha
  podSelector:
    matchLabels:
      app.kubernetes.io/name: argocd-redis-ha-haproxy
  policyTypes:
  - Ingress
---
apiVersion: networking.k8s.io/v1
kind: NetworkPolicy
metadata:
  name: argocd-redis-ha-server-network-policy
spec:
  ingress:
  - from:
    - podSelector:
        matchLabels:
          app.kubernetes.io/name: argocd-redis-ha-haproxy
    - podSelector:
        matchLabels:
          app.kubernetes.io/name: argocd-redis-ha
  podSelector:
    matchLabels:
      app.kubernetes.io/name: argocd-redis-ha
  policyTypes:
  - Ingress
---
apiVersion: networking.k8s.io/v1
kind: NetworkPolicy
metadata:
  name: argocd-repo-server-network-policy
spec:
  ingress:
  - from:
    - podSelector:
        matchLabels:
          app.kubernetes.io/name: argocd-server
    - podSelector:
        matchLabels:
          app.kubernetes.io/name: argocd-application-controller
    - podSelector:
        matchLabels:
          app.kubernetes.io/name: argocd-notifications-controller
    ports:
    - port: 8081
      protocol: TCP
  - from:
    - namespaceSelector: {}
    ports:
    - port: 8084
  podSelector:
    matchLabels:
      app.kubernetes.io/name: argocd-repo-server
  policyTypes:
  - Ingress
---
apiVersion: networking.k8s.io/v1
kind: NetworkPolicy
metadata:
  name: argocd-server-network-policy
spec:
  ingress:
  - {}
  podSelector:
    matchLabels:
      app.kubernetes.io/name: argocd-server
  policyTypes:
  - Ingress<|MERGE_RESOLUTION|>--- conflicted
+++ resolved
@@ -1,6 +1,4 @@
 # This is an auto-generated file. DO NOT EDIT
-<<<<<<< HEAD
-=======
 apiVersion: apiextensions.k8s.io/v1
 kind: CustomResourceDefinition
 metadata:
@@ -6571,7 +6569,6 @@
   conditions: []
   storedVersions: []
 ---
->>>>>>> d3220b90
 apiVersion: v1
 kind: ServiceAccount
 metadata:
