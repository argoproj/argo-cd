redis-ha:
  auth: true
  authKey: auth
  existingSecret: argocd-redis
  persistentVolume:
    enabled: false
  redis:
    masterGroupName: argocd
    config:
      save: '""'
      bind: '0.0.0.0'
  haproxy:
    enabled: true
    IPv6:
      enabled: false
    image:
      tag: 3.0.8-alpine
    timeout:
      server: 6m
      client: 6m
    checkInterval: 3s
    metrics:
      enabled: true
<<<<<<< HEAD
    extraConfig: |
      global
        maxconn 4096
=======
    serviceAccount:
      automountToken: true
>>>>>>> 6047e91d
  image:
    tag: 7.2.7-alpine
  sentinel:
    bind: '0.0.0.0'
    lifecycle:
      postStart:
        exec:
          command:
            - '/bin/sh'
            - '-c'
            - 'sleep 30; redis-cli -p 26379 sentinel reset argocd'<|MERGE_RESOLUTION|>--- conflicted
+++ resolved
@@ -21,14 +21,11 @@
     checkInterval: 3s
     metrics:
       enabled: true
-<<<<<<< HEAD
     extraConfig: |
       global
         maxconn 4096
-=======
     serviceAccount:
       automountToken: true
->>>>>>> 6047e91d
   image:
     tag: 7.2.7-alpine
   sentinel:
