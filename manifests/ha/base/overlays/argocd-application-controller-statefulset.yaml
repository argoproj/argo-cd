apiVersion: apps/v1
kind: StatefulSet
metadata:
  name: argocd-application-controller
spec:
  template:
    spec:
      containers:
      - name: argocd-application-controller
        args:
<<<<<<< HEAD
        - /usr/local/bin/argocd-application-controller
        env:
        - name: ARGOCD_REDIS
          valueFrom:
            configMapKeyRef:
              name: argocd-cmd-params-cm
              key: redis.server
=======
        - /usr/local/bin/argocd-application-controller
>>>>>>> 356e33ac
<|MERGE_RESOLUTION|>--- conflicted
+++ resolved
@@ -8,14 +8,6 @@
       containers:
       - name: argocd-application-controller
         args:
-<<<<<<< HEAD
         - /usr/local/bin/argocd-application-controller
-        env:
-        - name: ARGOCD_REDIS
-          valueFrom:
-            configMapKeyRef:
-              name: argocd-cmd-params-cm
-              key: redis.server
-=======
-        - /usr/local/bin/argocd-application-controller
->>>>>>> 356e33ac
+        - --redis
+        - "argocd-redis-ha-haproxy:6379"