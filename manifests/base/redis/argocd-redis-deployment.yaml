apiVersion: apps/v1
kind: Deployment
metadata:
  labels:
    app.kubernetes.io/name: argocd-redis
    app.kubernetes.io/part-of: argocd
    app.kubernetes.io/component: redis
  name: argocd-redis
spec:
  selector:
    matchLabels:
      app.kubernetes.io/name: argocd-redis
  template:
    metadata:
      labels:
        app.kubernetes.io/name: argocd-redis
    spec:
      securityContext:
        runAsNonRoot: true
        runAsUser: 999
<<<<<<< HEAD
      serviceAccountName: argocd-redis
      containers:
      - name: redis
        image: quay.io/codefresh/redis:7.0.4-alpine
=======
        seccompProfile:
          type: RuntimeDefault
      serviceAccountName: argocd-redis        
      containers:
      - name: redis
        image: redis:7.0.5-alpine
>>>>>>> fc3eaec6
        imagePullPolicy: Always
        args:
        - "--save"
        - ""
        - "--appendonly"
        - "no"
        ports:
        - containerPort: 6379
        securityContext:
          allowPrivilegeEscalation: false
          capabilities:
            drop:
            - ALL
      affinity:
        podAntiAffinity:
          preferredDuringSchedulingIgnoredDuringExecution:
          - weight: 100
            podAffinityTerm:
              labelSelector:
                matchLabels:
                  app.kubernetes.io/name: argocd-redis
              topologyKey: kubernetes.io/hostname
          - weight: 5
            podAffinityTerm:
              labelSelector:
                matchLabels:
                  app.kubernetes.io/part-of: argocd
              topologyKey: kubernetes.io/hostname<|MERGE_RESOLUTION|>--- conflicted
+++ resolved
@@ -18,19 +18,12 @@
       securityContext:
         runAsNonRoot: true
         runAsUser: 999
-<<<<<<< HEAD
+        seccompProfile:
+          type: RuntimeDefault
       serviceAccountName: argocd-redis
       containers:
       - name: redis
-        image: quay.io/codefresh/redis:7.0.4-alpine
-=======
-        seccompProfile:
-          type: RuntimeDefault
-      serviceAccountName: argocd-redis        
-      containers:
-      - name: redis
-        image: redis:7.0.5-alpine
->>>>>>> fc3eaec6
+        image: quay.io/codefresh/redis:7.0.5-alpine
         imagePullPolicy: Always
         args:
         - "--save"
