--- conflicted
+++ resolved
@@ -6,7 +6,6 @@
     app.kubernetes.io/name: argocd-cm
     app.kubernetes.io/part-of: argocd
 data:
-<<<<<<< HEAD
   ### Default configuration for ignoreResourceUpdates.
   # The ignoreResourceUpdates list contains K8s resource's properties that are known to be frequently updated
   # by controllers and operators. These resources, when watched by argo, will cause many unnecessary updates.
@@ -56,7 +55,7 @@
     jsonPointers:
       - /metadata
       - /subsets
-=======
+
   ### Default configuration for exclusions.
   # The exclusion list are K8s resources that we assume will never be declared in Git,
   # and are never child objects of managed resources that need to be presented in the resource tree.
@@ -120,5 +119,4 @@
       - ClusterAdmissionReport
       - BackgroundScanReport
       - ClusterBackgroundScanReport
-      - UpdateRequest
->>>>>>> ac50d8e1
+      - UpdateRequest