apiVersion: kustomize.config.k8s.io/v1beta1
kind: Kustomization

images:
- name: quay.io/argoproj/argocd
<<<<<<< HEAD
  newName: quay.io/argoproj/argocd
  newTag: v2.1.11
=======
  newName: quay.io/codefresh/argocd
  newTag: latest
>>>>>>> 175ac8a6
resources:
- ./application-controller
- ./dex
- ./repo-server
- ./server
- ./config
- ./redis<|MERGE_RESOLUTION|>--- conflicted
+++ resolved
@@ -3,13 +3,8 @@
 
 images:
 - name: quay.io/argoproj/argocd
-<<<<<<< HEAD
-  newName: quay.io/argoproj/argocd
-  newTag: v2.1.11
-=======
   newName: quay.io/codefresh/argocd
   newTag: latest
->>>>>>> 175ac8a6
 resources:
 - ./application-controller
 - ./dex
