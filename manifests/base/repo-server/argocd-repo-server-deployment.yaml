apiVersion: apps/v1
kind: Deployment
metadata:
  labels:
    app.kubernetes.io/name: argocd-repo-server
    app.kubernetes.io/part-of: argocd
    app.kubernetes.io/component: repo-server
  name: argocd-repo-server
spec:
  selector:
    matchLabels:
      app.kubernetes.io/name: argocd-repo-server
  template:
    metadata:
      labels:
        app.kubernetes.io/name: argocd-repo-server
    spec:
      automountServiceAccountToken: false
      containers:
      - name: argocd-repo-server
        image: quay.io/argoproj/argocd:latest
        imagePullPolicy: Always
        args:
          - /usr/local/bin/argocd-repo-server
        env:
          - name: ARGOCD_RECONCILIATION_TIMEOUT
            valueFrom:
              configMapKeyRef:
                name: argocd-cm
                key: timeout.reconciliation
                optional: true
          - name: ARGOCD_REPO_SERVER_LOGFORMAT
            valueFrom:
              configMapKeyRef:
                name: argocd-cmd-params-cm
                key: reposerver.log.format
                optional: true
          - name: ARGOCD_REPO_SERVER_LOGLEVEL
            valueFrom:
              configMapKeyRef:
                name: argocd-cmd-params-cm
                key: reposerver.log.level
                optional: true
          - name: ARGOCD_REPO_SERVER_PARALLELISM_LIMIT
            valueFrom:
              configMapKeyRef:
                name: argocd-cmd-params-cm
                key: reposerver.parallelism.limit
                optional: true
          - name: ARGOCD_REPO_SERVER_LISTEN_ADDRESS
            valueFrom:
              configMapKeyRef:
                name: argocd-cmd-params-cm
                key: reposerver.listen.address
                optional: true
          - name: ARGOCD_REPO_SERVER_LISTEN_METRICS_ADDRESS
            valueFrom:
              configMapKeyRef:
                name: argocd-cmd-params-cm
                key: reposerver.metrics.listen.address
                optional: true
          - name: ARGOCD_REPO_SERVER_DISABLE_TLS
            valueFrom:
              configMapKeyRef:
                name: argocd-cmd-params-cm
                key: reposerver.disable.tls
                optional: true
          - name: ARGOCD_TLS_MIN_VERSION
            valueFrom:
                configMapKeyRef:
                  name: argocd-cmd-params-cm
                  key: reposerver.tls.minversion
                  optional: true
          - name: ARGOCD_TLS_MAX_VERSION
            valueFrom:
              configMapKeyRef:
                name: argocd-cmd-params-cm
                key: reposerver.tls.maxversion
                optional: true
          - name: ARGOCD_TLS_CIPHERS
            valueFrom:
              configMapKeyRef:
                name: argocd-cmd-params-cm
                key: reposerver.tls.ciphers
                optional: true
          - name: ARGOCD_REPO_CACHE_EXPIRATION
            valueFrom:
              configMapKeyRef:
                name: argocd-cmd-params-cm
                key: reposerver.repo.cache.expiration
                optional: true
          - name: REDIS_SERVER
            valueFrom:
              configMapKeyRef:
                name: argocd-cmd-params-cm
                key: redis.server
                optional: true
          - name: REDIS_COMPRESSION
            valueFrom:
              configMapKeyRef:
                name: argocd-cmd-params-cm
                key: redis.compression
                optional: true
          - name: REDISDB
            valueFrom:
                configMapKeyRef:
                  name: argocd-cmd-params-cm
                  key: redis.db
                  optional: true
          - name: ARGOCD_DEFAULT_CACHE_EXPIRATION
            valueFrom:
              configMapKeyRef:
                name: argocd-cmd-params-cm
                key: reposerver.default.cache.expiration
                optional: true
          - name: ARGOCD_REPO_SERVER_OTLP_ADDRESS
            valueFrom:
<<<<<<< HEAD
              configMapKeyRef:
                name: argocd-cmd-params-cm
                key: otlp.address
                optional: true
=======
                configMapKeyRef:
                  name: argocd-cmd-params-cm
                  key: otlp.address
                  optional: true
          - name: ARGOCD_REPO_SERVER_OTLP_INSECURE
            valueFrom:
                configMapKeyRef:
                  name: argocd-cmd-params-cm
                  key: otlp.insecure
                  optional: true
          - name: ARGOCD_REPO_SERVER_OTLP_HEADERS
            valueFrom:
                configMapKeyRef:
                  name: argocd-cmd-params-cm
                  key: otlp.headers
                  optional: true
>>>>>>> f5d63a5c
          - name: ARGOCD_REPO_SERVER_MAX_COMBINED_DIRECTORY_MANIFESTS_SIZE
            valueFrom:
              configMapKeyRef:
                name: argocd-cmd-params-cm
                key: reposerver.max.combined.directory.manifests.size
                optional: true
          - name: ARGOCD_REPO_SERVER_PLUGIN_TAR_EXCLUSIONS
            valueFrom:
              configMapKeyRef:
                name: argocd-cmd-params-cm
                key: reposerver.plugin.tar.exclusions
                optional: true
          - name: ARGOCD_REPO_SERVER_ALLOW_OUT_OF_BOUNDS_SYMLINKS
            valueFrom:
              configMapKeyRef:
                key: reposerver.allow.oob.symlinks
                name: argocd-cmd-params-cm
                optional: true
          - name: ARGOCD_REPO_SERVER_STREAMED_MANIFEST_MAX_TAR_SIZE
            valueFrom:
              configMapKeyRef:
                key: reposerver.streamed.manifest.max.tar.size
                name: argocd-cmd-params-cm
                optional: true
          - name: ARGOCD_REPO_SERVER_STREAMED_MANIFEST_MAX_EXTRACTED_SIZE
            valueFrom:
              configMapKeyRef:
                key: reposerver.streamed.manifest.max.extracted.size
                name: argocd-cmd-params-cm
                optional: true
          - name: ARGOCD_REPO_SERVER_HELM_MANIFEST_MAX_EXTRACTED_SIZE
            valueFrom:
              configMapKeyRef:
                key: reposerver.helm.manifest.max.extracted.size
                name: argocd-cmd-params-cm
                optional: true
          - name: ARGOCD_REPO_SERVER_DISABLE_HELM_MANIFEST_MAX_EXTRACTED_SIZE
            valueFrom:
              configMapKeyRef:
                name: argocd-cmd-params-cm
                key: reposerver.disable.helm.manifest.max.extracted.size
                optional: true
          - name: ARGOCD_GIT_MODULES_ENABLED
            valueFrom:
              configMapKeyRef:
                key: reposerver.enable.git.submodule
                name: argocd-cmd-params-cm
                optional: true
          - name: ARGOCD_GIT_LS_REMOTE_PARALLELISM_LIMIT
            valueFrom:
              configMapKeyRef:
                key: reposerver.git.lsremote.parallelism.limit
                name: argocd-cmd-params-cm
                optional: true
          - name: ARGOCD_GIT_REQUEST_TIMEOUT
            valueFrom:
              configMapKeyRef:
                key: reposerver.git.request.timeout
                name: argocd-cmd-params-cm
                optional: true
          - name: HELM_CACHE_HOME
            value: /helm-working-dir
          - name: HELM_CONFIG_HOME
            value: /helm-working-dir
          - name: HELM_DATA_HOME
            value: /helm-working-dir
        ports:
        - containerPort: 8081
        - containerPort: 8084
        livenessProbe:
          httpGet:
            path: /healthz?full=true
            port: 8084
          initialDelaySeconds: 30
          periodSeconds: 30
          failureThreshold: 3
          timeoutSeconds: 5
        readinessProbe:
          httpGet:
            path: /healthz
            port: 8084
          initialDelaySeconds: 5
          periodSeconds: 10
        securityContext:
          runAsNonRoot: true
          readOnlyRootFilesystem: true
          allowPrivilegeEscalation: false
          capabilities:
            drop:
            - ALL
          seccompProfile:
            type: RuntimeDefault
        volumeMounts:
        - name: ssh-known-hosts
          mountPath: /app/config/ssh
        - name: tls-certs
          mountPath: /app/config/tls
        - name: gpg-keys
          mountPath: /app/config/gpg/source
        - name: gpg-keyring
          mountPath: /app/config/gpg/keys
        - name: argocd-repo-server-tls
          mountPath: /app/config/reposerver/tls
        - name: tmp
          mountPath: /tmp
        - mountPath: /helm-working-dir
          name: helm-working-dir
        - mountPath: /home/argocd/cmp-server/plugins
          name: plugins
      initContainers:
      - command:
        - /bin/cp
        - -n
        - /usr/local/bin/argocd
        - /var/run/argocd/argocd-cmp-server
        image: quay.io/argoproj/argocd:latest
        name: copyutil
        securityContext:
          runAsNonRoot: true
          readOnlyRootFilesystem: true
          allowPrivilegeEscalation: false
          capabilities:
            drop:
            - ALL
          seccompProfile:
            type: RuntimeDefault
        volumeMounts:
        - mountPath: /var/run/argocd
          name: var-files
      volumes:
        - name: ssh-known-hosts
          configMap:
            name: argocd-ssh-known-hosts-cm
        - name: tls-certs
          configMap:
            name: argocd-tls-certs-cm
        - name: gpg-keys
          configMap:
            name: argocd-gpg-keys-cm
        - name: gpg-keyring
          emptyDir: {}
        - name: tmp
          emptyDir: {}
        - name: helm-working-dir
          emptyDir: {}
        - name: argocd-repo-server-tls
          secret:
            secretName: argocd-repo-server-tls
            optional: true
            items:
              - key: tls.crt
                path: tls.crt
              - key: tls.key
                path: tls.key
              - key: ca.crt
                path: ca.crt
        - emptyDir: {}
          name: var-files
        - emptyDir: {}
          name: plugins
      affinity:
        podAntiAffinity:
          preferredDuringSchedulingIgnoredDuringExecution:
            - weight: 100
              podAffinityTerm:
                labelSelector:
                  matchLabels:
                    app.kubernetes.io/name: argocd-repo-server
                topologyKey: kubernetes.io/hostname
            - weight: 5
              podAffinityTerm:
                labelSelector:
                  matchLabels:
                    app.kubernetes.io/part-of: argocd
                topologyKey: kubernetes.io/hostname<|MERGE_RESOLUTION|>--- conflicted
+++ resolved
@@ -73,28 +73,28 @@
                   optional: true
           - name: ARGOCD_TLS_MAX_VERSION
             valueFrom:
-              configMapKeyRef:
-                name: argocd-cmd-params-cm
-                key: reposerver.tls.maxversion
-                optional: true
+                configMapKeyRef:
+                  name: argocd-cmd-params-cm
+                  key: reposerver.tls.maxversion
+                  optional: true
           - name: ARGOCD_TLS_CIPHERS
             valueFrom:
-              configMapKeyRef:
-                name: argocd-cmd-params-cm
-                key: reposerver.tls.ciphers
-                optional: true
+                configMapKeyRef:
+                  name: argocd-cmd-params-cm
+                  key: reposerver.tls.ciphers
+                  optional: true
           - name: ARGOCD_REPO_CACHE_EXPIRATION
             valueFrom:
-              configMapKeyRef:
-                name: argocd-cmd-params-cm
-                key: reposerver.repo.cache.expiration
-                optional: true
+                configMapKeyRef:
+                  name: argocd-cmd-params-cm
+                  key: reposerver.repo.cache.expiration
+                  optional: true
           - name: REDIS_SERVER
             valueFrom:
-              configMapKeyRef:
-                name: argocd-cmd-params-cm
-                key: redis.server
-                optional: true
+                configMapKeyRef:
+                  name: argocd-cmd-params-cm
+                  key: redis.server
+                  optional: true
           - name: REDIS_COMPRESSION
             valueFrom:
               configMapKeyRef:
@@ -109,18 +109,12 @@
                   optional: true
           - name: ARGOCD_DEFAULT_CACHE_EXPIRATION
             valueFrom:
-              configMapKeyRef:
-                name: argocd-cmd-params-cm
-                key: reposerver.default.cache.expiration
-                optional: true
+                configMapKeyRef:
+                  name: argocd-cmd-params-cm
+                  key: reposerver.default.cache.expiration
+                  optional: true
           - name: ARGOCD_REPO_SERVER_OTLP_ADDRESS
             valueFrom:
-<<<<<<< HEAD
-              configMapKeyRef:
-                name: argocd-cmd-params-cm
-                key: otlp.address
-                optional: true
-=======
                 configMapKeyRef:
                   name: argocd-cmd-params-cm
                   key: otlp.address
@@ -137,7 +131,6 @@
                   name: argocd-cmd-params-cm
                   key: otlp.headers
                   optional: true
->>>>>>> f5d63a5c
           - name: ARGOCD_REPO_SERVER_MAX_COMBINED_DIRECTORY_MANIFESTS_SIZE
             valueFrom:
               configMapKeyRef:
@@ -288,12 +281,12 @@
             secretName: argocd-repo-server-tls
             optional: true
             items:
-              - key: tls.crt
-                path: tls.crt
-              - key: tls.key
-                path: tls.key
-              - key: ca.crt
-                path: ca.crt
+            - key: tls.crt
+              path: tls.crt
+            - key: tls.key
+              path: tls.key
+            - key: ca.crt
+              path: ca.crt
         - emptyDir: {}
           name: var-files
         - emptyDir: {}
@@ -301,15 +294,15 @@
       affinity:
         podAntiAffinity:
           preferredDuringSchedulingIgnoredDuringExecution:
-            - weight: 100
-              podAffinityTerm:
-                labelSelector:
-                  matchLabels:
-                    app.kubernetes.io/name: argocd-repo-server
-                topologyKey: kubernetes.io/hostname
-            - weight: 5
-              podAffinityTerm:
-                labelSelector:
-                  matchLabels:
-                    app.kubernetes.io/part-of: argocd
-                topologyKey: kubernetes.io/hostname+          - weight: 100
+            podAffinityTerm:
+              labelSelector:
+                matchLabels:
+                  app.kubernetes.io/name: argocd-repo-server
+              topologyKey: kubernetes.io/hostname
+          - weight: 5
+            podAffinityTerm:
+              labelSelector:
+                matchLabels:
+                  app.kubernetes.io/part-of: argocd
+              topologyKey: kubernetes.io/hostname