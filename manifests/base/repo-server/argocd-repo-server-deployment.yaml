--- conflicted
+++ resolved
@@ -18,45 +18,6 @@
       serviceAccountName: argocd-repo-server
       automountServiceAccountToken: false
       containers:
-<<<<<<< HEAD
-        - name: argocd-repo-server
-          image: quay.io/argoproj/argocd:latest
-          imagePullPolicy: Always
-          command: [ "sh", "-c", "entrypoint.sh argocd-repo-server --redis $(ARGOCD_REDIS_SERVICE):6379"]
-          env:
-            - name: ARGOCD_RECONCILIATION_TIMEOUT
-              valueFrom:
-                configMapKeyRef:
-                  name: argocd-cm
-                  key: timeout.reconciliation
-                  optional: true
-            - name: ARGOCD_REPO_SERVER_LOGFORMAT
-              valueFrom:
-                configMapKeyRef:
-                  name: argocd-cmd-params-cm
-                  key: reposerver.log.format
-                  optional: true
-            - name: ARGOCD_REPO_SERVER_LOGLEVEL
-              valueFrom:
-                configMapKeyRef:
-                  name: argocd-cmd-params-cm
-                  key: reposerver.log.level
-                  optional: true
-            - name: ARGOCD_REPO_SERVER_PARALLELISM_LIMIT
-              valueFrom:
-                configMapKeyRef:
-                  name: argocd-cmd-params-cm
-                  key: reposerver.parallelism.limit
-                  optional: true
-            - name: ARGOCD_REPO_SERVER_DISABLE_TLS
-              valueFrom:
-                configMapKeyRef:
-                  name: argocd-cmd-params-cm
-                  key: reposerver.disable.tls
-                  optional: true
-            - name: ARGOCD_TLS_MIN_VERSION
-              valueFrom:
-=======
       - name: argocd-repo-server
         image: quay.io/argoproj/argocd:latest
         imagePullPolicy: Always
@@ -94,7 +55,6 @@
                 optional: true
           - name: ARGOCD_TLS_MIN_VERSION
             valueFrom:
->>>>>>> fc3eaec6
                 configMapKeyRef:
                   name: argocd-cmd-params-cm
                   key: reposerver.tls.minversion
@@ -123,16 +83,6 @@
                   name: argocd-cmd-params-cm
                   key: redis.server
                   optional: true
-<<<<<<< HEAD
-            - name: REDIS_COMPRESSION
-              valueFrom:
-                configMapKeyRef:
-                  name: argocd-cmd-params-cm
-                  key: redis.compression
-                  optional: true
-            - name: REDISDB
-              valueFrom:
-=======
           - name: REDIS_COMPRESSION
             valueFrom:
               configMapKeyRef:
@@ -141,7 +91,6 @@
                 optional: true
           - name: REDISDB
             valueFrom:
->>>>>>> fc3eaec6
                 configMapKeyRef:
                   name: argocd-cmd-params-cm
                   key: redis.db
@@ -152,18 +101,12 @@
                   name: argocd-cmd-params-cm
                   key: reposerver.default.cache.expiration
                   optional: true
-<<<<<<< HEAD
             - name: ARGOCD_REPO_SERVER_OTLP_ADDRESS
               valueFrom:
-=======
-          - name: ARGOCD_REPO_SERVER_OTLP_ADDRESS
-            valueFrom:
->>>>>>> fc3eaec6
                 configMapKeyRef:
                   name: argocd-cmd-params-cm
                   key: otlp.address
                   optional: true
-<<<<<<< HEAD
             - name: ARGOCD_REPO_SERVER_MAX_COMBINED_DIRECTORY_MANIFESTS_SIZE
               valueFrom:
                 configMapKeyRef:
@@ -200,106 +143,6 @@
                   key: reposerver.enable.git.submodule
                   name: argocd-cmd-params-cm
                   optional: true
-            - name: HELM_CACHE_HOME
-              value: /helm-working-dir
-            - name: HELM_CONFIG_HOME
-              value: /helm-working-dir
-            - name: HELM_DATA_HOME
-              value: /helm-working-dir
-          ports:
-            - containerPort: 8081
-            - containerPort: 8084
-          livenessProbe:
-            httpGet:
-              path: /healthz?full=true
-              port: 8084
-            initialDelaySeconds: 30
-            periodSeconds: 30
-            failureThreshold: 3
-            timeoutSeconds: 5
-          readinessProbe:
-            httpGet:
-              path: /healthz
-              port: 8084
-            initialDelaySeconds: 5
-            periodSeconds: 10
-          securityContext:
-            runAsNonRoot: true
-            readOnlyRootFilesystem: true
-            allowPrivilegeEscalation: false
-            capabilities:
-              drop:
-                - ALL
-            seccompProfile:
-              type: RuntimeDefault
-          volumeMounts:
-            - name: ssh-known-hosts
-              mountPath: /app/config/ssh
-            - name: tls-certs
-              mountPath: /app/config/tls
-            - name: gpg-keys
-              mountPath: /app/config/gpg/source
-            - name: gpg-keyring
-              mountPath: /app/config/gpg/keys
-            - name: argocd-repo-server-tls
-              mountPath: /app/config/reposerver/tls
-            - name: tmp
-              mountPath: /tmp
-            - mountPath: /helm-working-dir
-              name: helm-working-dir
-            - mountPath: /home/argocd/cmp-server/plugins
-              name: plugins
-      initContainers:
-        - command:
-            - cp
-            - -n
-            - /usr/local/bin/argocd
-            - /var/run/argocd/argocd-cmp-server
-          image: quay.io/argoproj/argocd:latest
-          name: copyutil
-          securityContext:
-            runAsNonRoot: true
-            readOnlyRootFilesystem: true
-            allowPrivilegeEscalation: false
-            capabilities:
-              drop:
-                - ALL
-            seccompProfile:
-              type: RuntimeDefault
-          volumeMounts:
-            - mountPath: /var/run/argocd
-              name: var-files
-=======
-          - name: ARGOCD_REPO_SERVER_MAX_COMBINED_DIRECTORY_MANIFESTS_SIZE
-            valueFrom:
-              configMapKeyRef:
-                name: argocd-cmd-params-cm
-                key: reposerver.max.combined.directory.manifests.size
-                optional: true
-          - name: ARGOCD_REPO_SERVER_PLUGIN_TAR_EXCLUSIONS
-            valueFrom:
-              configMapKeyRef:
-                name: argocd-cmd-params-cm
-                key: reposerver.plugin.tar.exclusions
-                optional: true
-          - name: ARGOCD_REPO_SERVER_ALLOW_OUT_OF_BOUNDS_SYMLINKS
-            valueFrom:
-              configMapKeyRef:
-                key: reposerver.allow.oob.symlinks
-                name: argocd-cmd-params-cm
-                optional: true
-          - name: ARGOCD_REPO_SERVER_STREAMED_MANIFEST_MAX_TAR_SIZE
-            valueFrom:
-              configMapKeyRef:
-                key: reposerver.streamed.manifest.max.tar.size
-                name: argocd-cmd-params-cm
-                optional: true
-          - name: ARGOCD_REPO_SERVER_STREAMED_MANIFEST_MAX_EXTRACTED_SIZE
-            valueFrom:
-              configMapKeyRef:
-                key: reposerver.streamed.manifest.max.extracted.size
-                name: argocd-cmd-params-cm
-                optional: true
           - name: HELM_CACHE_HOME
             value: /helm-working-dir
           - name: HELM_CONFIG_HOME
@@ -368,7 +211,6 @@
         volumeMounts:
         - mountPath: /var/run/argocd
           name: var-files
->>>>>>> fc3eaec6
       volumes:
         - name: ssh-known-hosts
           configMap:
