--- conflicted
+++ resolved
@@ -204,7 +204,6 @@
   resources:
   - applications
   - appprojects
-  - applicationsets
   verbs:
   - create
   - get
@@ -533,11 +532,7 @@
           valueFrom:
             fieldRef:
               fieldPath: metadata.namespace
-<<<<<<< HEAD
-        image: quay.io/codefresh/argocd:v2.5.5-cap-CR-15658-sync-result-message
-=======
         image: quay.io/codefresh/applicationset:latest
->>>>>>> 074110a0
         imagePullPolicy: Always
         name: argocd-applicationset-controller
         ports:
@@ -545,18 +540,6 @@
           name: webhook
         - containerPort: 8080
           name: metrics
-<<<<<<< HEAD
-        securityContext:
-          allowPrivilegeEscalation: false
-          capabilities:
-            drop:
-            - ALL
-          readOnlyRootFilesystem: true
-          runAsNonRoot: true
-          seccompProfile:
-            type: RuntimeDefault
-=======
->>>>>>> 074110a0
         volumeMounts:
         - mountPath: /app/config/ssh
           name: ssh-known-hosts
@@ -614,14 +597,7 @@
       - command:
         - /shared/argocd-dex
         - rundex
-        env:
-        - name: ARGOCD_DEX_SERVER_DISABLE_TLS
-          valueFrom:
-            configMapKeyRef:
-              key: dexserver.disable.tls
-              name: argocd-cmd-params-cm
-              optional: true
-        image: ghcr.io/dexidp/dex:v2.35.3
+        image: ghcr.io/dexidp/dex:v2.35.3-distroless
         imagePullPolicy: Always
         name: dex
         ports:
@@ -635,22 +611,18 @@
             - ALL
           readOnlyRootFilesystem: true
           runAsNonRoot: true
-          seccompProfile:
-            type: RuntimeDefault
         volumeMounts:
         - mountPath: /shared
           name: static-files
         - mountPath: /tmp
           name: dexconfig
-        - mountPath: /tls
-          name: argocd-dex-server-tls
       initContainers:
       - command:
         - cp
         - -n
         - /usr/local/bin/argocd
         - /shared/argocd-dex
-        image: quay.io/codefresh/argocd:v2.5.5-cap-CR-15658-sync-result-message
+        image: quay.io/codefresh/argocd:latest
         imagePullPolicy: Always
         name: copyutil
         securityContext:
@@ -660,8 +632,6 @@
             - ALL
           readOnlyRootFilesystem: true
           runAsNonRoot: true
-          seccompProfile:
-            type: RuntimeDefault
         volumeMounts:
         - mountPath: /shared
           name: static-files
@@ -673,17 +643,6 @@
         name: static-files
       - emptyDir: {}
         name: dexconfig
-      - name: argocd-dex-server-tls
-        secret:
-          items:
-          - key: tls.crt
-            path: tls.crt
-          - key: tls.key
-            path: tls.key
-          - key: ca.crt
-            path: ca.crt
-          optional: true
-          secretName: argocd-dex-server-tls
 ---
 apiVersion: apps/v1
 kind: Deployment
@@ -723,7 +682,7 @@
         - ""
         - --appendonly
         - "no"
-        image: quay.io/codefresh/redis:7.0.5-alpine
+        image: quay.io/codefresh/redis:7.0.4-alpine
         imagePullPolicy: Always
         name: redis
         ports:
@@ -732,12 +691,10 @@
           allowPrivilegeEscalation: false
           capabilities:
             drop:
-            - ALL
+            - all
       securityContext:
         runAsNonRoot: true
         runAsUser: 999
-        seccompProfile:
-          type: RuntimeDefault
       serviceAccountName: argocd-redis
 ---
 apiVersion: apps/v1
@@ -905,7 +862,7 @@
           value: /helm-working-dir
         - name: HELM_DATA_HOME
           value: /helm-working-dir
-        image: quay.io/codefresh/argocd:v2.5.5-cap-CR-15658-sync-result-message
+        image: quay.io/codefresh/argocd:latest
         imagePullPolicy: Always
         livenessProbe:
           failureThreshold: 3
@@ -913,7 +870,8 @@
             path: /healthz?full=true
             port: 8084
           initialDelaySeconds: 30
-          periodSeconds: 5
+          periodSeconds: 30
+          timeoutSeconds: 5
         name: argocd-repo-server
         ports:
         - containerPort: 8081
@@ -956,7 +914,7 @@
         - -n
         - /usr/local/bin/argocd
         - /var/run/argocd/argocd-cmp-server
-        image: quay.io/codefresh/argocd:v2.5.5-cap-CR-15658-sync-result-message
+        image: quay.io/codefresh/argocd:latest
         name: copyutil
         securityContext:
           allowPrivilegeEscalation: false
@@ -1062,7 +1020,7 @@
               key: server.log.format
               name: argocd-cmd-params-cm
               optional: true
-        - name: ARGOCD_SERVER_LOG_LEVEL
+        - name: ARGOCD_REPO_SERVER_LOGLEVEL
           valueFrom:
             configMapKeyRef:
               key: server.log.level
@@ -1122,18 +1080,6 @@
               key: server.repo.server.strict.tls
               name: argocd-cmd-params-cm
               optional: true
-        - name: ARGOCD_SERVER_DEX_SERVER_PLAINTEXT
-          valueFrom:
-            configMapKeyRef:
-              key: server.dex.server.plaintext
-              name: argocd-cmd-params-cm
-              optional: true
-        - name: ARGOCD_SERVER_DEX_SERVER_STRICT_TLS
-          valueFrom:
-            configMapKeyRef:
-              key: server.dex.server.strict.tls
-              name: argocd-cmd-params-cm
-              optional: true
         - name: ARGOCD_TLS_MIN_VERSION
           valueFrom:
             configMapKeyRef:
@@ -1188,12 +1134,6 @@
               key: redis.server
               name: argocd-cmd-params-cm
               optional: true
-        - name: REDIS_COMPRESSION
-          valueFrom:
-            configMapKeyRef:
-              key: redis.compression
-              name: argocd-cmd-params-cm
-              optional: true
         - name: REDISDB
           valueFrom:
             configMapKeyRef:
@@ -1218,13 +1158,7 @@
               key: otlp.address
               name: argocd-cmd-params-cm
               optional: true
-        - name: ARGOCD_APPLICATION_NAMESPACES
-          valueFrom:
-            configMapKeyRef:
-              key: application.namespaces
-              name: argocd-cmd-params-cm
-              optional: true
-        image: quay.io/codefresh/argocd:v2.5.5-cap-CR-15658-sync-result-message
+        image: quay.io/codefresh/argocd:latest
         imagePullPolicy: Always
         livenessProbe:
           httpGet:
@@ -1246,11 +1180,9 @@
           allowPrivilegeEscalation: false
           capabilities:
             drop:
-            - ALL
+            - all
           readOnlyRootFilesystem: true
           runAsNonRoot: true
-          seccompProfile:
-            type: RuntimeDefault
         volumeMounts:
         - mountPath: /app/config/ssh
           name: ssh-known-hosts
@@ -1258,8 +1190,6 @@
           name: tls-certs
         - mountPath: /app/config/server/tls
           name: argocd-repo-server-tls
-        - mountPath: /app/config/dex/tls
-          name: argocd-dex-server-tls
         - mountPath: /home/argocd
           name: plugins-home
         - mountPath: /tmp
@@ -1287,15 +1217,6 @@
             path: ca.crt
           optional: true
           secretName: argocd-repo-server-tls
-      - name: argocd-dex-server-tls
-        secret:
-          items:
-          - key: tls.crt
-            path: tls.crt
-          - key: ca.crt
-            path: ca.crt
-          optional: true
-          secretName: argocd-dex-server-tls
 ---
 apiVersion: apps/v1
 kind: StatefulSet
@@ -1409,12 +1330,6 @@
               key: controller.repo.server.strict.tls
               name: argocd-cmd-params-cm
               optional: true
-        - name: ARGOCD_APPLICATION_CONTROLLER_PERSIST_RESOURCE_HEALTH
-          valueFrom:
-            configMapKeyRef:
-              key: controller.resource.health.persist
-              name: argocd-cmd-params-cm
-              optional: true
         - name: ARGOCD_APP_STATE_CACHE_EXPIRATION
           valueFrom:
             configMapKeyRef:
@@ -1427,12 +1342,6 @@
               key: redis.server
               name: argocd-cmd-params-cm
               optional: true
-        - name: REDIS_COMPRESSION
-          valueFrom:
-            configMapKeyRef:
-              key: redis.compression
-              name: argocd-cmd-params-cm
-              optional: true
         - name: REDISDB
           valueFrom:
             configMapKeyRef:
@@ -1451,14 +1360,14 @@
               key: otlp.address
               name: argocd-cmd-params-cm
               optional: true
-        - name: ARGOCD_APPLICATION_NAMESPACES
-          valueFrom:
-            configMapKeyRef:
-              key: application.namespaces
-              name: argocd-cmd-params-cm
-              optional: true
-        image: quay.io/codefresh/argocd:v2.5.5-cap-CR-15658-sync-result-message
+        image: quay.io/codefresh/argocd:latest
         imagePullPolicy: Always
+        livenessProbe:
+          httpGet:
+            path: /healthz
+            port: 8082
+          initialDelaySeconds: 5
+          periodSeconds: 10
         name: argocd-application-controller
         ports:
         - containerPort: 8082
@@ -1472,11 +1381,9 @@
           allowPrivilegeEscalation: false
           capabilities:
             drop:
-            - ALL
+            - all
           readOnlyRootFilesystem: true
           runAsNonRoot: true
-          seccompProfile:
-            type: RuntimeDefault
         volumeMounts:
         - mountPath: /app/config/controller/tls
           name: argocd-repo-server-tls
@@ -1518,25 +1425,6 @@
 apiVersion: networking.k8s.io/v1
 kind: NetworkPolicy
 metadata:
-  name: argocd-applicationset-controller-network-policy
-spec:
-  ingress:
-  - from:
-    - namespaceSelector: {}
-    ports:
-    - port: 7000
-      protocol: TCP
-    - port: 8080
-      protocol: TCP
-  podSelector:
-    matchLabels:
-      app.kubernetes.io/name: argocd-applicationset-controller
-  policyTypes:
-  - Ingress
----
-apiVersion: networking.k8s.io/v1
-kind: NetworkPolicy
-metadata:
   name: argocd-dex-server-network-policy
 spec:
   ingress:
@@ -1565,12 +1453,6 @@
 metadata:
   name: argocd-redis-network-policy
 spec:
-  egress:
-  - ports:
-    - port: 53
-      protocol: UDP
-    - port: 53
-      protocol: TCP
   ingress:
   - from:
     - podSelector:
@@ -1590,7 +1472,6 @@
       app.kubernetes.io/name: argocd-redis
   policyTypes:
   - Ingress
-  - Egress
 ---
 apiVersion: networking.k8s.io/v1
 kind: NetworkPolicy
