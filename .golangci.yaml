issues:
  exclude:
    - SA1019
    - SA5011
  exclude-rules:
<<<<<<< HEAD
    - path: "(cmpserver|controller|pkg|reposerver)/"
=======
    - path: "(applicationset|cmpserver|controller|reposerver)/"
>>>>>>> 89a0cc33
      text: "require-error:"
      linters:
        - testifylint
  max-issues-per-linter: 0
  max-same-issues: 0
linters:
  enable:
    - errcheck
    - errorlint
    - gocritic
    - gofumpt
    - goimports
    - gosimple
    - govet
    - ineffassign
    - misspell
    - staticcheck
    - testifylint
    - unused
    - whitespace 
linters-settings:
  gocritic:
    disabled-checks:
      - appendAssign
      - assignOp  # Keep it disabled for readability
      - badCond
      - commentFormatting
      - exitAfterDefer
      - ifElseChain
      - mapKey
      - singleCaseSwitch
      - typeSwitchVar
  goimports:
    local-prefixes: github.com/argoproj/argo-cd/v2
  testifylint:
    enable-all: true
    disable:
      - error-is-as
      - float-compare
      - go-require
run:
  timeout: 50m<|MERGE_RESOLUTION|>--- conflicted
+++ resolved
@@ -3,11 +3,7 @@
     - SA1019
     - SA5011
   exclude-rules:
-<<<<<<< HEAD
-    - path: "(cmpserver|controller|pkg|reposerver)/"
-=======
-    - path: "(applicationset|cmpserver|controller|reposerver)/"
->>>>>>> 89a0cc33
+    - path: "(cmpserver|controller|reposerver)/"
       text: "require-error:"
       linters:
         - testifylint
