issues:
  exclude:
    - SA1019
    - SA5011
  exclude-rules:
<<<<<<< HEAD
    - path: "(applicationset|cmpserver|pkg|reposerver)/"
=======
    - path: "(cmpserver|controller|reposerver)/"
>>>>>>> 4494fe5d
      text: "require-error:"
      linters:
        - testifylint
  max-issues-per-linter: 0
  max-same-issues: 0
linters:
  enable:
    - errcheck
    - errorlint
    - gocritic
    - gofumpt
    - goimports
    - gosimple
    - govet
    - ineffassign
    - misspell
    - staticcheck
    - testifylint
    - unused
    - whitespace 
linters-settings:
  gocritic:
    disabled-checks:
      - appendAssign
      - assignOp  # Keep it disabled for readability
      - badCond
      - commentFormatting
      - exitAfterDefer
      - ifElseChain
      - mapKey
      - singleCaseSwitch
      - typeSwitchVar
  goimports:
    local-prefixes: github.com/argoproj/argo-cd/v2
  testifylint:
    enable-all: true
    disable:
      - error-is-as
      - float-compare
      - go-require
run:
  timeout: 50m<|MERGE_RESOLUTION|>--- conflicted
+++ resolved
@@ -3,11 +3,7 @@
     - SA1019
     - SA5011
   exclude-rules:
-<<<<<<< HEAD
-    - path: "(applicationset|cmpserver|pkg|reposerver)/"
-=======
-    - path: "(cmpserver|controller|reposerver)/"
->>>>>>> 4494fe5d
+    - path: "(cmpserver|reposerver)/"
       text: "require-error:"
       linters:
         - testifylint
