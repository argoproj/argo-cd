issues:
  exclude:
    - SA5011
  max-issues-per-linter: 0
  max-same-issues: 0
  exclude-rules:
    - path: '(.+)_test\.go'
      linters:
        - unparam
linters:
  enable:
    - errcheck
    - errorlint
    - gocritic
    - gofumpt
    - goimports
    - gomodguard
    - gosimple
    - govet
    - importas
    - ineffassign
    - misspell
<<<<<<< HEAD
    - nolintlint
=======
    # Disabled because of https://github.com/argoproj/argo-cd/issues/21705
    # - nolintlint
>>>>>>> 079341c6
    - perfsprint
    - revive
    - staticcheck
    - testifylint
    - thelper
    - unparam
    - unused
    - usestdlibvars
    - usetesting
    - whitespace
linters-settings:
  gocritic:
    disabled-checks:
      - appendAssign
<<<<<<< HEAD
      - assignOp  # Keep it disabled for readability
=======
      - assignOp # Keep it disabled for readability
>>>>>>> 079341c6
      - exitAfterDefer
      - mapKey
      - typeSwitchVar
  goimports:
    local-prefixes: github.com/argoproj/argo-cd/v3
  gomodguard:
    blocked:
      modules:
        - github.com/golang-jwt/jwt/v4:
            recommendations:
              - github.com/golang-jwt/jwt/v5
        - github.com/imdario/mergo:
            recommendations:
              - dario.cat/mergo
            reason: '`github.com/imdario/mergo` has been renamed.'
        - github.com/pkg/errors:
            recommendations:
              - errors
  importas:
    alias:
      - alias: jwtgo
        pkg: github.com/golang-jwt/jwt/v5
      - alias: appsv1
        pkg: k8s.io/api/apps/v1
      - alias: corev1
        pkg: k8s.io/api/core/v1
      - alias: rbacv1
        pkg: k8s.io/api/rbac/v1
      - alias: apierrors
        pkg: k8s.io/apimachinery/pkg/api/errors
      - alias: apiextensionsv1
        pkg: k8s.io/apiextensions-apiserver/pkg/apis/apiextensions/v1
      - alias: metav1
        pkg: k8s.io/apimachinery/pkg/apis/meta/v1
      - alias: informersv1
        pkg: k8s.io/client-go/informers/core/v1
      - alias: stderrors
        pkg: errors
  nolintlint:
    require-specific: true
  perfsprint:
    # Optimizes even if it requires an int or uint type cast.
    int-conversion: true
    # Optimizes into `err.Error()` even if it is only equivalent for non-nil errors.
    err-error: true
    # Optimizes `fmt.Errorf`.
    errorf: true
    # Optimizes `fmt.Sprintf` with only one argument.
    sprintf1: true
    # Optimizes into strings concatenation.
    strconcat: true
  revive:
    # https://github.com/mgechev/revive/blob/master/RULES_DESCRIPTIONS.md
    rules:
      - name: bool-literal-in-expr
      - name: blank-imports
        disabled: true
      - name: context-as-argument
        arguments:
<<<<<<< HEAD
          - allowTypesBefore: "*testing.T,testing.TB"
=======
          - allowTypesBefore: '*testing.T,testing.TB'
>>>>>>> 079341c6
      - name: context-keys-type
        disabled: true
      - name: dot-imports
        disabled: true
      - name: duplicated-imports
      - name: early-return
        arguments:
<<<<<<< HEAD
          - "preserveScope"
=======
          - 'preserveScope'
>>>>>>> 079341c6
      - name: empty-block
        disabled: true
      - name: error-naming
        disabled: true
      - name: error-return
      - name: error-strings
        disabled: true
      - name: errorf
      - name: identical-branches
      - name: if-return
      - name: increment-decrement
      - name: indent-error-flow
        arguments:
<<<<<<< HEAD
          - "preserveScope"
=======
          - 'preserveScope'
>>>>>>> 079341c6
      - name: modifies-parameter
      - name: optimize-operands-order
      - name: range
      - name: receiver-naming
      - name: redefines-builtin-id
        disabled: true
      - name: redundant-import-alias
      - name: superfluous-else
        arguments:
<<<<<<< HEAD
          - "preserveScope"
=======
          - 'preserveScope'
>>>>>>> 079341c6
      - name: time-equal
      - name: time-naming
        disabled: true
      - name: unexported-return
        disabled: true
      - name: unnecessary-stmt
      - name: unreachable-code
      - name: unused-parameter
      - name: use-any
      - name: useless-break
      - name: var-declaration
      - name: var-naming
        arguments:
          - ["ID"]
          - ["VM"]
          - - skipPackageNameChecks: true
              upperCaseConst: true
  testifylint:
    enable-all: true
    disable:
      - go-require
  usetesting:
    os-mkdir-temp: false
run:
  timeout: 50m<|MERGE_RESOLUTION|>--- conflicted
+++ resolved
@@ -20,12 +20,8 @@
     - importas
     - ineffassign
     - misspell
-<<<<<<< HEAD
-    - nolintlint
-=======
     # Disabled because of https://github.com/argoproj/argo-cd/issues/21705
     # - nolintlint
->>>>>>> 079341c6
     - perfsprint
     - revive
     - staticcheck
@@ -40,11 +36,7 @@
   gocritic:
     disabled-checks:
       - appendAssign
-<<<<<<< HEAD
-      - assignOp  # Keep it disabled for readability
-=======
       - assignOp # Keep it disabled for readability
->>>>>>> 079341c6
       - exitAfterDefer
       - mapKey
       - typeSwitchVar
@@ -104,11 +96,7 @@
         disabled: true
       - name: context-as-argument
         arguments:
-<<<<<<< HEAD
-          - allowTypesBefore: "*testing.T,testing.TB"
-=======
           - allowTypesBefore: '*testing.T,testing.TB'
->>>>>>> 079341c6
       - name: context-keys-type
         disabled: true
       - name: dot-imports
@@ -116,11 +104,7 @@
       - name: duplicated-imports
       - name: early-return
         arguments:
-<<<<<<< HEAD
-          - "preserveScope"
-=======
           - 'preserveScope'
->>>>>>> 079341c6
       - name: empty-block
         disabled: true
       - name: error-naming
@@ -134,11 +118,7 @@
       - name: increment-decrement
       - name: indent-error-flow
         arguments:
-<<<<<<< HEAD
-          - "preserveScope"
-=======
           - 'preserveScope'
->>>>>>> 079341c6
       - name: modifies-parameter
       - name: optimize-operands-order
       - name: range
@@ -148,11 +128,7 @@
       - name: redundant-import-alias
       - name: superfluous-else
         arguments:
-<<<<<<< HEAD
-          - "preserveScope"
-=======
           - 'preserveScope'
->>>>>>> 079341c6
       - name: time-equal
       - name: time-naming
         disabled: true
