--- conflicted
+++ resolved
@@ -120,11 +120,7 @@
         "tags": [
           "AccountService"
         ],
-<<<<<<< HEAD
-        "operationId": "CreateTokenMixin10",
-=======
         "operationId": "CreateTokenMixin7",
->>>>>>> 05c493b3
         "parameters": [
           {
             "type": "string",
@@ -156,11 +152,7 @@
         "tags": [
           "AccountService"
         ],
-<<<<<<< HEAD
-        "operationId": "DeleteTokenMixin10",
-=======
         "operationId": "DeleteTokenMixin7",
->>>>>>> 05c493b3
         "parameters": [
           {
             "type": "string",
@@ -191,11 +183,7 @@
           "ApplicationService"
         ],
         "summary": "List returns list of applications",
-<<<<<<< HEAD
-        "operationId": "ListMixin9",
-=======
         "operationId": "ListMixin10",
->>>>>>> 05c493b3
         "parameters": [
           {
             "type": "string",
@@ -246,11 +234,7 @@
           "ApplicationService"
         ],
         "summary": "Create creates an application",
-<<<<<<< HEAD
-        "operationId": "CreateMixin9",
-=======
         "operationId": "CreateMixin10",
->>>>>>> 05c493b3
         "parameters": [
           {
             "name": "body",
@@ -277,11 +261,7 @@
           "ApplicationService"
         ],
         "summary": "Update updates an application",
-<<<<<<< HEAD
-        "operationId": "UpdateMixin9",
-=======
         "operationId": "UpdateMixin10",
->>>>>>> 05c493b3
         "parameters": [
           {
             "type": "string",
@@ -413,11 +393,7 @@
           "ApplicationService"
         ],
         "summary": "Get returns an application by name",
-<<<<<<< HEAD
-        "operationId": "GetMixin9",
-=======
         "operationId": "GetMixin10",
->>>>>>> 05c493b3
         "parameters": [
           {
             "type": "string",
@@ -469,11 +445,7 @@
           "ApplicationService"
         ],
         "summary": "Delete deletes an application",
-<<<<<<< HEAD
-        "operationId": "DeleteMixin9",
-=======
         "operationId": "DeleteMixin10",
->>>>>>> 05c493b3
         "parameters": [
           {
             "type": "string",
@@ -1181,11 +1153,7 @@
           "ClusterService"
         ],
         "summary": "List returns list of clusters",
-<<<<<<< HEAD
-        "operationId": "List",
-=======
         "operationId": "ListMixin1",
->>>>>>> 05c493b3
         "parameters": [
           {
             "type": "string",
@@ -1212,11 +1180,7 @@
           "ClusterService"
         ],
         "summary": "Create creates a cluster",
-<<<<<<< HEAD
-        "operationId": "Create",
-=======
         "operationId": "CreateMixin1",
->>>>>>> 05c493b3
         "parameters": [
           {
             "name": "body",
@@ -1277,11 +1241,7 @@
           "ClusterService"
         ],
         "summary": "Get returns a cluster by server address",
-<<<<<<< HEAD
-        "operationId": "GetMixin2",
-=======
         "operationId": "GetMixin1",
->>>>>>> 05c493b3
         "parameters": [
           {
             "type": "string",
@@ -1309,11 +1269,7 @@
           "ClusterService"
         ],
         "summary": "Delete deletes a cluster",
-<<<<<<< HEAD
-        "operationId": "Delete",
-=======
         "operationId": "DeleteMixin1",
->>>>>>> 05c493b3
         "parameters": [
           {
             "type": "string",
@@ -1393,11 +1349,7 @@
           "GPGKeyService"
         ],
         "summary": "List all available repository certificates",
-<<<<<<< HEAD
-        "operationId": "ListMixin7",
-=======
         "operationId": "List",
->>>>>>> 05c493b3
         "parameters": [
           {
             "type": "string",
@@ -1420,11 +1372,7 @@
           "GPGKeyService"
         ],
         "summary": "Create one or more GPG public keys in the server's configuration",
-<<<<<<< HEAD
-        "operationId": "CreateMixin7",
-=======
         "operationId": "Create",
->>>>>>> 05c493b3
         "parameters": [
           {
             "description": "Raw key data of the GPG key(s) to create",
@@ -1450,11 +1398,7 @@
           "GPGKeyService"
         ],
         "summary": "Delete specified GPG public key from the server's configuration",
-<<<<<<< HEAD
-        "operationId": "DeleteMixin7",
-=======
         "operationId": "Delete",
->>>>>>> 05c493b3
         "parameters": [
           {
             "type": "string",
@@ -1479,11 +1423,7 @@
           "GPGKeyService"
         ],
         "summary": "Get information about specified GPG public key from the server",
-<<<<<<< HEAD
-        "operationId": "GetMixin7",
-=======
         "operationId": "Get",
->>>>>>> 05c493b3
         "parameters": [
           {
             "type": "string",
@@ -1625,31 +1565,6 @@
         }
       }
     },
-    "/api/v1/projects/{name}/globalprojects": {
-      "get": {
-        "tags": [
-          "ProjectService"
-        ],
-        "summary": "Get returns a virtual project by name",
-        "operationId": "GetGlobalProjects",
-        "parameters": [
-          {
-            "type": "string",
-            "name": "name",
-            "in": "path",
-            "required": true
-          }
-        ],
-        "responses": {
-          "200": {
-            "description": "A successful response.",
-            "schema": {
-              "$ref": "#/definitions/projectGlobalProjectsResponse"
-            }
-          }
-        }
-      }
-    },
     "/api/v1/projects/{name}/syncwindows": {
       "get": {
         "tags": [
@@ -1999,11 +1914,7 @@
           "RepositoryService"
         ],
         "summary": "Get returns a repository or its credentials",
-<<<<<<< HEAD
-        "operationId": "GetMixin3",
-=======
         "operationId": "GetMixin2",
->>>>>>> 05c493b3
         "parameters": [
           {
             "type": "string",
@@ -2257,11 +2168,7 @@
           "SettingsService"
         ],
         "summary": "Get returns Argo CD settings",
-<<<<<<< HEAD
-        "operationId": "Get",
-=======
         "operationId": "GetMixin4",
->>>>>>> 05c493b3
         "responses": {
           "200": {
             "description": "A successful response.",
@@ -2872,17 +2779,6 @@
     "projectEmptyResponse": {
       "type": "object"
     },
-    "projectGlobalProjectsResponse": {
-      "type": "object",
-      "properties": {
-        "globalprojects": {
-          "type": "array",
-          "items": {
-            "$ref": "#/definitions/v1alpha1AppProject"
-          }
-        }
-      }
-    },
     "projectProjectCreateRequest": {
       "description": "ProjectCreateRequest defines project creation parameters.",
       "type": "object",
