{
  "consumes": [
    "application/json"
  ],
  "produces": [
    "application/json"
  ],
  "swagger": "2.0",
  "info": {
    "description": "Description of all APIs",
    "title": "Consolidate Services",
    "version": "version not set"
  },
  "paths": {
    "/api/v1/account": {
      "get": {
        "tags": [
          "AccountService"
        ],
        "summary": "ListAccounts returns the list of accounts",
        "operationId": "ListAccounts",
        "responses": {
          "200": {
            "description": "A successful response.",
            "schema": {
              "$ref": "#/definitions/accountAccountsList"
            }
          }
        }
      }
    },
    "/api/v1/account/can-i/{resource}/{action}/{subresource}": {
      "get": {
        "tags": [
          "AccountService"
        ],
        "summary": "CanI checks if the current account has permission to perform an action",
        "operationId": "CanI",
        "parameters": [
          {
            "type": "string",
            "name": "resource",
            "in": "path",
            "required": true
          },
          {
            "type": "string",
            "name": "action",
            "in": "path",
            "required": true
          },
          {
            "type": "string",
            "name": "subresource",
            "in": "path",
            "required": true
          }
        ],
        "responses": {
          "200": {
            "description": "A successful response.",
            "schema": {
              "$ref": "#/definitions/accountCanIResponse"
            }
          }
        }
      }
    },
    "/api/v1/account/password": {
      "put": {
        "tags": [
          "AccountService"
        ],
        "summary": "UpdatePassword updates an account's password to a new value",
        "operationId": "UpdatePassword",
        "parameters": [
          {
            "name": "body",
            "in": "body",
            "required": true,
            "schema": {
              "$ref": "#/definitions/accountUpdatePasswordRequest"
            }
          }
        ],
        "responses": {
          "200": {
            "description": "A successful response.",
            "schema": {
              "$ref": "#/definitions/accountUpdatePasswordResponse"
            }
          }
        }
      }
    },
    "/api/v1/account/{name}": {
      "get": {
        "tags": [
          "AccountService"
        ],
        "summary": "GetAccount returns an account",
        "operationId": "GetAccount",
        "parameters": [
          {
            "type": "string",
            "name": "name",
            "in": "path",
            "required": true
          }
        ],
        "responses": {
          "200": {
            "description": "A successful response.",
            "schema": {
              "$ref": "#/definitions/accountAccount"
            }
          }
        }
      }
    },
    "/api/v1/account/{name}/token": {
      "post": {
        "tags": [
          "AccountService"
        ],
        "summary": "CreateToken creates a token",
        "operationId": "CreateToken",
        "parameters": [
          {
            "type": "string",
            "name": "name",
            "in": "path",
            "required": true
          },
          {
            "name": "body",
            "in": "body",
            "required": true,
            "schema": {
              "$ref": "#/definitions/accountCreateTokenRequest"
            }
          }
        ],
        "responses": {
          "200": {
            "description": "A successful response.",
            "schema": {
              "$ref": "#/definitions/accountCreateTokenResponse"
            }
          }
        }
      }
    },
    "/api/v1/account/{name}/token/{id}": {
      "delete": {
        "tags": [
          "AccountService"
        ],
        "summary": "DeleteToken deletes a token",
        "operationId": "DeleteToken",
        "parameters": [
          {
            "type": "string",
            "name": "name",
            "in": "path",
            "required": true
          },
          {
            "type": "string",
            "name": "id",
            "in": "path",
            "required": true
          }
        ],
        "responses": {
          "200": {
            "description": "A successful response.",
            "schema": {
              "$ref": "#/definitions/accountEmptyResponse"
            }
          }
        }
      }
    },
    "/api/v1/applications": {
      "get": {
        "tags": [
          "ApplicationService"
        ],
        "summary": "List returns list of applications",
        "operationId": "List",
        "parameters": [
          {
            "type": "string",
            "description": "the application's name.",
            "name": "name",
            "in": "query"
          },
          {
            "type": "string",
            "description": "forces application reconciliation if set to true.",
            "name": "refresh",
            "in": "query"
          },
          {
            "type": "array",
            "items": {
              "type": "string"
            },
            "collectionFormat": "multi",
            "description": "the project names to restrict returned list applications.",
            "name": "project",
            "in": "query"
          },
          {
            "type": "string",
            "description": "when specified with a watch call, shows changes that occur after that particular version of a resource.",
            "name": "resourceVersion",
            "in": "query"
          },
          {
            "type": "string",
            "description": "the selector to to restrict returned list to applications only with matched labels.",
            "name": "selector",
            "in": "query"
          }
        ],
        "responses": {
          "200": {
            "description": "A successful response.",
            "schema": {
              "$ref": "#/definitions/v1alpha1ApplicationList"
            }
          }
        }
      },
      "post": {
        "tags": [
          "ApplicationService"
        ],
        "summary": "Create creates an application",
        "operationId": "Create",
        "parameters": [
          {
            "name": "body",
            "in": "body",
            "required": true,
            "schema": {
              "$ref": "#/definitions/v1alpha1Application"
            }
          }
        ],
        "responses": {
          "200": {
            "description": "A successful response.",
            "schema": {
              "$ref": "#/definitions/v1alpha1Application"
            }
          }
        }
      }
    },
    "/api/v1/applications/{application.metadata.name}": {
      "put": {
        "tags": [
          "ApplicationService"
        ],
        "summary": "Update updates an application",
        "operationId": "Update",
        "parameters": [
          {
            "type": "string",
            "description": "Name must be unique within a namespace. Is required when creating resources, although\nsome resources may allow a client to request the generation of an appropriate name\nautomatically. Name is primarily intended for creation idempotence and configuration\ndefinition.\nCannot be updated.\nMore info: http://kubernetes.io/docs/user-guide/identifiers#names\n+optional",
            "name": "application.metadata.name",
            "in": "path",
            "required": true
          },
          {
            "name": "body",
            "in": "body",
            "required": true,
            "schema": {
              "$ref": "#/definitions/v1alpha1Application"
            }
          }
        ],
        "responses": {
          "200": {
            "description": "A successful response.",
            "schema": {
              "$ref": "#/definitions/v1alpha1Application"
            }
          }
        }
      }
    },
    "/api/v1/applications/{applicationName}/managed-resources": {
      "get": {
        "tags": [
          "ApplicationService"
        ],
        "summary": "ManagedResources returns list of managed resources",
        "operationId": "ManagedResources",
        "parameters": [
          {
            "type": "string",
            "name": "applicationName",
            "in": "path",
            "required": true
          },
          {
            "type": "string",
            "name": "namespace",
            "in": "query"
          },
          {
            "type": "string",
            "name": "name",
            "in": "query"
          },
          {
            "type": "string",
            "name": "version",
            "in": "query"
          },
          {
            "type": "string",
            "name": "group",
            "in": "query"
          },
          {
            "type": "string",
            "name": "kind",
            "in": "query"
          }
        ],
        "responses": {
          "200": {
            "description": "A successful response.",
            "schema": {
              "$ref": "#/definitions/applicationManagedResourcesResponse"
            }
          }
        }
      }
    },
    "/api/v1/applications/{applicationName}/resource-tree": {
      "get": {
        "tags": [
          "ApplicationService"
        ],
        "summary": "ResourceTree returns resource tree",
        "operationId": "ResourceTree",
        "parameters": [
          {
            "type": "string",
            "name": "applicationName",
            "in": "path",
            "required": true
          },
          {
            "type": "string",
            "name": "namespace",
            "in": "query"
          },
          {
            "type": "string",
            "name": "name",
            "in": "query"
          },
          {
            "type": "string",
            "name": "version",
            "in": "query"
          },
          {
            "type": "string",
            "name": "group",
            "in": "query"
          },
          {
            "type": "string",
            "name": "kind",
            "in": "query"
          }
        ],
        "responses": {
          "200": {
            "description": "A successful response.",
            "schema": {
              "$ref": "#/definitions/v1alpha1ApplicationTree"
            }
          }
        }
      }
    },
    "/api/v1/applications/{name}": {
      "get": {
        "tags": [
          "ApplicationService"
        ],
        "summary": "Get returns an application by name",
<<<<<<< HEAD
        "operationId": "Get",
=======
        "operationId": "GetMixin1",
>>>>>>> 449b50cf
        "parameters": [
          {
            "type": "string",
            "description": "the application's name",
            "name": "name",
            "in": "path",
            "required": true
          },
          {
            "type": "string",
            "description": "forces application reconciliation if set to true.",
            "name": "refresh",
            "in": "query"
          },
          {
            "type": "array",
            "items": {
              "type": "string"
            },
            "collectionFormat": "multi",
            "description": "the project names to restrict returned list applications.",
            "name": "project",
            "in": "query"
          },
          {
            "type": "string",
            "description": "when specified with a watch call, shows changes that occur after that particular version of a resource.",
            "name": "resourceVersion",
            "in": "query"
          },
          {
            "type": "string",
            "description": "the selector to to restrict returned list to applications only with matched labels.",
            "name": "selector",
            "in": "query"
          }
        ],
        "responses": {
          "200": {
            "description": "A successful response.",
            "schema": {
              "$ref": "#/definitions/v1alpha1Application"
            }
          }
        }
      },
      "delete": {
        "tags": [
          "ApplicationService"
        ],
        "summary": "Delete deletes an application",
        "operationId": "Delete",
        "parameters": [
          {
            "type": "string",
            "name": "name",
            "in": "path",
            "required": true
          },
          {
            "type": "boolean",
            "format": "boolean",
            "name": "cascade",
            "in": "query"
          }
        ],
        "responses": {
          "200": {
            "description": "A successful response.",
            "schema": {
              "$ref": "#/definitions/applicationApplicationResponse"
            }
          }
        }
      },
      "patch": {
        "tags": [
          "ApplicationService"
        ],
        "summary": "Patch patch an application",
        "operationId": "Patch",
        "parameters": [
          {
            "type": "string",
            "name": "name",
            "in": "path",
            "required": true
          },
          {
            "name": "body",
            "in": "body",
            "required": true,
            "schema": {
              "$ref": "#/definitions/applicationApplicationPatchRequest"
            }
          }
        ],
        "responses": {
          "200": {
            "description": "A successful response.",
            "schema": {
              "$ref": "#/definitions/v1alpha1Application"
            }
          }
        }
      }
    },
    "/api/v1/applications/{name}/events": {
      "get": {
        "tags": [
          "ApplicationService"
        ],
        "summary": "ListResourceEvents returns a list of event resources",
        "operationId": "ListResourceEvents",
        "parameters": [
          {
            "type": "string",
            "name": "name",
            "in": "path",
            "required": true
          },
          {
            "type": "string",
            "name": "resourceNamespace",
            "in": "query"
          },
          {
            "type": "string",
            "name": "resourceName",
            "in": "query"
          },
          {
            "type": "string",
            "name": "resourceUID",
            "in": "query"
          }
        ],
        "responses": {
          "200": {
            "description": "A successful response.",
            "schema": {
              "$ref": "#/definitions/v1EventList"
            }
          }
        }
      }
    },
    "/api/v1/applications/{name}/manifests": {
      "get": {
        "tags": [
          "ApplicationService"
        ],
        "summary": "GetManifests returns application manifests",
        "operationId": "GetManifests",
        "parameters": [
          {
            "type": "string",
            "name": "name",
            "in": "path",
            "required": true
          },
          {
            "type": "string",
            "name": "revision",
            "in": "query"
          }
        ],
        "responses": {
          "200": {
            "description": "A successful response.",
            "schema": {
              "$ref": "#/definitions/repositoryManifestResponse"
            }
          }
        }
      }
    },
    "/api/v1/applications/{name}/operation": {
      "delete": {
        "tags": [
          "ApplicationService"
        ],
        "summary": "TerminateOperation terminates the currently running operation",
        "operationId": "TerminateOperation",
        "parameters": [
          {
            "type": "string",
            "name": "name",
            "in": "path",
            "required": true
          }
        ],
        "responses": {
          "200": {
            "description": "A successful response.",
            "schema": {
              "$ref": "#/definitions/applicationOperationTerminateResponse"
            }
          }
        }
      }
    },
    "/api/v1/applications/{name}/pods/{podName}/logs": {
      "get": {
        "tags": [
          "ApplicationService"
        ],
        "summary": "PodLogs returns stream of log entries for the specified pod. Pod",
        "operationId": "PodLogs",
        "parameters": [
          {
            "type": "string",
            "name": "name",
            "in": "path",
            "required": true
          },
          {
            "type": "string",
            "name": "podName",
            "in": "path",
            "required": true
          },
          {
            "type": "string",
            "name": "namespace",
            "in": "query"
          },
          {
            "type": "string",
            "name": "container",
            "in": "query"
          },
          {
            "type": "string",
            "format": "int64",
            "name": "sinceSeconds",
            "in": "query"
          },
          {
            "type": "string",
            "format": "int64",
            "description": "Represents seconds of UTC time since Unix epoch\n1970-01-01T00:00:00Z. Must be from 0001-01-01T00:00:00Z to\n9999-12-31T23:59:59Z inclusive.",
            "name": "sinceTime.seconds",
            "in": "query"
          },
          {
            "type": "integer",
            "format": "int32",
            "description": "Non-negative fractions of a second at nanosecond resolution. Negative\nsecond values with fractions must still have non-negative nanos values\nthat count forward in time. Must be from 0 to 999,999,999\ninclusive. This field may be limited in precision depending on context.",
            "name": "sinceTime.nanos",
            "in": "query"
          },
          {
            "type": "string",
            "format": "int64",
            "name": "tailLines",
            "in": "query"
          },
          {
            "type": "boolean",
            "format": "boolean",
            "name": "follow",
            "in": "query"
          }
        ],
        "responses": {
          "200": {
            "description": "A successful response.(streaming responses)",
            "schema": {
              "type": "object",
              "title": "Stream result of applicationLogEntry",
              "properties": {
                "error": {
                  "$ref": "#/definitions/runtimeStreamError"
                },
                "result": {
                  "$ref": "#/definitions/applicationLogEntry"
                }
              }
            }
          }
        }
      }
    },
    "/api/v1/applications/{name}/resource": {
      "get": {
        "tags": [
          "ApplicationService"
        ],
        "summary": "GetResource returns single application resource",
        "operationId": "GetResource",
        "parameters": [
          {
            "type": "string",
            "name": "name",
            "in": "path",
            "required": true
          },
          {
            "type": "string",
            "name": "namespace",
            "in": "query"
          },
          {
            "type": "string",
            "name": "resourceName",
            "in": "query"
          },
          {
            "type": "string",
            "name": "version",
            "in": "query"
          },
          {
            "type": "string",
            "name": "group",
            "in": "query"
          },
          {
            "type": "string",
            "name": "kind",
            "in": "query"
          }
        ],
        "responses": {
          "200": {
            "description": "A successful response.",
            "schema": {
              "$ref": "#/definitions/applicationApplicationResourceResponse"
            }
          }
        }
      },
      "post": {
        "tags": [
          "ApplicationService"
        ],
        "summary": "PatchResource patch single application resource",
        "operationId": "PatchResource",
        "parameters": [
          {
            "type": "string",
            "name": "name",
            "in": "path",
            "required": true
          },
          {
            "name": "body",
            "in": "body",
            "required": true,
            "schema": {
              "type": "string"
            }
          }
        ],
        "responses": {
          "200": {
            "description": "A successful response.",
            "schema": {
              "$ref": "#/definitions/applicationApplicationResourceResponse"
            }
          }
        }
      },
      "delete": {
        "tags": [
          "ApplicationService"
        ],
        "summary": "DeleteResource deletes a single application resource",
        "operationId": "DeleteResource",
        "parameters": [
          {
            "type": "string",
            "name": "name",
            "in": "path",
            "required": true
          },
          {
            "type": "string",
            "name": "namespace",
            "in": "query"
          },
          {
            "type": "string",
            "name": "resourceName",
            "in": "query"
          },
          {
            "type": "string",
            "name": "version",
            "in": "query"
          },
          {
            "type": "string",
            "name": "group",
            "in": "query"
          },
          {
            "type": "string",
            "name": "kind",
            "in": "query"
          },
          {
            "type": "boolean",
            "format": "boolean",
            "name": "force",
            "in": "query"
          }
        ],
        "responses": {
          "200": {
            "description": "A successful response.",
            "schema": {
              "$ref": "#/definitions/applicationApplicationResponse"
            }
          }
        }
      }
    },
    "/api/v1/applications/{name}/resource/actions": {
      "get": {
        "tags": [
          "ApplicationService"
        ],
        "summary": "ListResourceActions returns list of resource actions",
        "operationId": "ListResourceActions",
        "parameters": [
          {
            "type": "string",
            "name": "name",
            "in": "path",
            "required": true
          },
          {
            "type": "string",
            "name": "namespace",
            "in": "query"
          },
          {
            "type": "string",
            "name": "resourceName",
            "in": "query"
          },
          {
            "type": "string",
            "name": "version",
            "in": "query"
          },
          {
            "type": "string",
            "name": "group",
            "in": "query"
          },
          {
            "type": "string",
            "name": "kind",
            "in": "query"
          }
        ],
        "responses": {
          "200": {
            "description": "A successful response.",
            "schema": {
              "$ref": "#/definitions/applicationResourceActionsListResponse"
            }
          }
        }
      },
      "post": {
        "tags": [
          "ApplicationService"
        ],
        "summary": "RunResourceAction run resource action",
        "operationId": "RunResourceAction",
        "parameters": [
          {
            "type": "string",
            "name": "name",
            "in": "path",
            "required": true
          },
          {
            "name": "body",
            "in": "body",
            "required": true,
            "schema": {
              "type": "string"
            }
          }
        ],
        "responses": {
          "200": {
            "description": "A successful response.",
            "schema": {
              "$ref": "#/definitions/applicationApplicationResponse"
            }
          }
        }
      }
    },
    "/api/v1/applications/{name}/revisions/{revision}/metadata": {
      "get": {
        "tags": [
          "ApplicationService"
        ],
        "summary": "Get the meta-data (author, date, tags, message) for a specific revision of the application",
        "operationId": "RevisionMetadata",
        "parameters": [
          {
            "type": "string",
            "description": "the application's name",
            "name": "name",
            "in": "path",
            "required": true
          },
          {
            "type": "string",
            "description": "the revision of the app",
            "name": "revision",
            "in": "path",
            "required": true
          }
        ],
        "responses": {
          "200": {
            "description": "A successful response.",
            "schema": {
              "$ref": "#/definitions/v1alpha1RevisionMetadata"
            }
          }
        }
      }
    },
    "/api/v1/applications/{name}/rollback": {
      "post": {
        "tags": [
          "ApplicationService"
        ],
        "summary": "Rollback syncs an application to its target state",
        "operationId": "Rollback",
        "parameters": [
          {
            "type": "string",
            "name": "name",
            "in": "path",
            "required": true
          },
          {
            "name": "body",
            "in": "body",
            "required": true,
            "schema": {
              "$ref": "#/definitions/applicationApplicationRollbackRequest"
            }
          }
        ],
        "responses": {
          "200": {
            "description": "A successful response.",
            "schema": {
              "$ref": "#/definitions/v1alpha1Application"
            }
          }
        }
      }
    },
    "/api/v1/applications/{name}/spec": {
      "put": {
        "tags": [
          "ApplicationService"
        ],
        "summary": "UpdateSpec updates an application spec",
        "operationId": "UpdateSpec",
        "parameters": [
          {
            "type": "string",
            "name": "name",
            "in": "path",
            "required": true
          },
          {
            "name": "body",
            "in": "body",
            "required": true,
            "schema": {
              "$ref": "#/definitions/v1alpha1ApplicationSpec"
            }
          }
        ],
        "responses": {
          "200": {
            "description": "A successful response.",
            "schema": {
              "$ref": "#/definitions/v1alpha1ApplicationSpec"
            }
          }
        }
      }
    },
    "/api/v1/applications/{name}/sync": {
      "post": {
        "tags": [
          "ApplicationService"
        ],
        "summary": "Sync syncs an application to its target state",
        "operationId": "Sync",
        "parameters": [
          {
            "type": "string",
            "name": "name",
            "in": "path",
            "required": true
          },
          {
            "name": "body",
            "in": "body",
            "required": true,
            "schema": {
              "$ref": "#/definitions/applicationApplicationSyncRequest"
            }
          }
        ],
        "responses": {
          "200": {
            "description": "A successful response.",
            "schema": {
              "$ref": "#/definitions/v1alpha1Application"
            }
          }
        }
      }
    },
    "/api/v1/applications/{name}/syncwindows": {
      "get": {
        "tags": [
          "ApplicationService"
        ],
        "summary": "Get returns an application by name",
        "operationId": "GetApplicationSyncWindows",
        "parameters": [
          {
            "type": "string",
            "name": "name",
            "in": "path",
            "required": true
          }
        ],
        "responses": {
          "200": {
            "description": "A successful response.",
            "schema": {
              "$ref": "#/definitions/applicationApplicationSyncWindowsResponse"
            }
          }
        }
      }
    },
    "/api/v1/certificates": {
      "get": {
        "tags": [
          "CertificateService"
        ],
        "summary": "List all available repository certificates",
        "operationId": "ListCertificates",
        "parameters": [
          {
            "type": "string",
            "description": "A file-glob pattern (not regular expression) the host name has to match.",
            "name": "hostNamePattern",
            "in": "query"
          },
          {
            "type": "string",
            "description": "The type of the certificate to match (ssh or https).",
            "name": "certType",
            "in": "query"
          },
          {
            "type": "string",
            "description": "The sub type of the certificate to match (protocol dependent, usually only used for ssh certs).",
            "name": "certSubType",
            "in": "query"
          }
        ],
        "responses": {
          "200": {
            "description": "A successful response.",
            "schema": {
              "$ref": "#/definitions/v1alpha1RepositoryCertificateList"
            }
          }
        }
      },
      "post": {
        "tags": [
          "CertificateService"
        ],
        "summary": "Creates repository certificates on the server",
        "operationId": "CreateCertificate",
        "parameters": [
          {
            "description": "List of certificates to be created",
            "name": "body",
            "in": "body",
            "required": true,
            "schema": {
              "$ref": "#/definitions/v1alpha1RepositoryCertificateList"
            }
          }
        ],
        "responses": {
          "200": {
            "description": "A successful response.",
            "schema": {
              "$ref": "#/definitions/v1alpha1RepositoryCertificateList"
            }
          }
        }
      },
      "delete": {
        "tags": [
          "CertificateService"
        ],
        "summary": "Delete the certificates that match the RepositoryCertificateQuery",
        "operationId": "DeleteCertificate",
        "parameters": [
          {
            "type": "string",
            "description": "A file-glob pattern (not regular expression) the host name has to match.",
            "name": "hostNamePattern",
            "in": "query"
          },
          {
            "type": "string",
            "description": "The type of the certificate to match (ssh or https).",
            "name": "certType",
            "in": "query"
          },
          {
            "type": "string",
            "description": "The sub type of the certificate to match (protocol dependent, usually only used for ssh certs).",
            "name": "certSubType",
            "in": "query"
          }
        ],
        "responses": {
          "200": {
            "description": "A successful response.",
            "schema": {
              "$ref": "#/definitions/v1alpha1RepositoryCertificateList"
            }
          }
        }
      }
    },
    "/api/v1/clusters": {
      "get": {
        "tags": [
          "ClusterService"
        ],
        "summary": "List returns list of clusters",
<<<<<<< HEAD
        "operationId": "ListMixin3",
=======
        "operationId": "ListMixin5",
>>>>>>> 449b50cf
        "parameters": [
          {
            "type": "string",
            "name": "server",
            "in": "query"
          },
          {
            "type": "string",
            "name": "name",
            "in": "query"
          }
        ],
        "responses": {
          "200": {
            "description": "A successful response.",
            "schema": {
              "$ref": "#/definitions/v1alpha1ClusterList"
            }
          }
        }
      },
      "post": {
        "tags": [
          "ClusterService"
        ],
        "summary": "Create creates a cluster",
<<<<<<< HEAD
        "operationId": "CreateMixin3",
=======
        "operationId": "CreateMixin5",
>>>>>>> 449b50cf
        "parameters": [
          {
            "name": "body",
            "in": "body",
            "required": true,
            "schema": {
              "$ref": "#/definitions/v1alpha1Cluster"
            }
          }
        ],
        "responses": {
          "200": {
            "description": "A successful response.",
            "schema": {
              "$ref": "#/definitions/v1alpha1Cluster"
            }
          }
        }
      }
    },
    "/api/v1/clusters/{cluster.server}": {
      "put": {
        "tags": [
          "ClusterService"
        ],
        "summary": "Update updates a cluster",
<<<<<<< HEAD
        "operationId": "UpdateMixin3",
=======
        "operationId": "UpdateMixin5",
>>>>>>> 449b50cf
        "parameters": [
          {
            "type": "string",
            "description": "Server is the API server URL of the Kubernetes cluster",
            "name": "cluster.server",
            "in": "path",
            "required": true
          },
          {
            "name": "body",
            "in": "body",
            "required": true,
            "schema": {
              "$ref": "#/definitions/v1alpha1Cluster"
            }
          }
        ],
        "responses": {
          "200": {
            "description": "A successful response.",
            "schema": {
              "$ref": "#/definitions/v1alpha1Cluster"
            }
          }
        }
      }
    },
    "/api/v1/clusters/{server}": {
      "get": {
        "tags": [
          "ClusterService"
        ],
        "summary": "Get returns a cluster by server address",
<<<<<<< HEAD
        "operationId": "GetMixin3",
=======
        "operationId": "GetMixin5",
>>>>>>> 449b50cf
        "parameters": [
          {
            "type": "string",
            "name": "server",
            "in": "path",
            "required": true
          },
          {
            "type": "string",
            "name": "name",
            "in": "query"
          }
        ],
        "responses": {
          "200": {
            "description": "A successful response.",
            "schema": {
              "$ref": "#/definitions/v1alpha1Cluster"
            }
          }
        }
      },
      "delete": {
        "tags": [
          "ClusterService"
        ],
        "summary": "Delete deletes a cluster",
<<<<<<< HEAD
        "operationId": "DeleteMixin3",
=======
        "operationId": "DeleteMixin5",
>>>>>>> 449b50cf
        "parameters": [
          {
            "type": "string",
            "name": "server",
            "in": "path",
            "required": true
          },
          {
            "type": "string",
            "name": "name",
            "in": "query"
          }
        ],
        "responses": {
          "200": {
            "description": "A successful response.",
            "schema": {
              "$ref": "#/definitions/clusterClusterResponse"
            }
          }
        }
      }
    },
    "/api/v1/clusters/{server}/invalidate-cache": {
      "post": {
        "tags": [
          "ClusterService"
        ],
        "summary": "InvalidateCache invalidates cluster cache",
        "operationId": "InvalidateCache",
        "parameters": [
          {
            "type": "string",
            "name": "server",
            "in": "path",
            "required": true
          }
        ],
        "responses": {
          "200": {
            "description": "A successful response.",
            "schema": {
              "$ref": "#/definitions/v1alpha1Cluster"
            }
          }
        }
      }
    },
    "/api/v1/clusters/{server}/rotate-auth": {
      "post": {
        "tags": [
          "ClusterService"
        ],
        "summary": "RotateAuth rotates the bearer token used for a cluster",
        "operationId": "RotateAuth",
        "parameters": [
          {
            "type": "string",
            "name": "server",
            "in": "path",
            "required": true
          }
        ],
        "responses": {
          "200": {
            "description": "A successful response.",
            "schema": {
              "$ref": "#/definitions/clusterClusterResponse"
            }
          }
        }
      }
    },
    "/api/v1/gpgkeys": {
      "get": {
        "tags": [
          "GPGKeyService"
        ],
        "summary": "List all available repository certificates",
<<<<<<< HEAD
        "operationId": "List",
=======
        "operationId": "ListMixin2",
>>>>>>> 449b50cf
        "parameters": [
          {
            "type": "string",
            "description": "The GPG key ID to query for.",
            "name": "keyID",
            "in": "query"
          }
        ],
        "responses": {
          "200": {
            "description": "A successful response.",
            "schema": {
              "$ref": "#/definitions/v1alpha1GnuPGPublicKeyList"
            }
          }
        }
      },
      "post": {
        "tags": [
          "GPGKeyService"
        ],
        "summary": "Create one or more GPG public keys in the server's configuration",
<<<<<<< HEAD
        "operationId": "Create",
=======
        "operationId": "CreateMixin2",
>>>>>>> 449b50cf
        "parameters": [
          {
            "description": "Raw key data of the GPG key(s) to create",
            "name": "body",
            "in": "body",
            "required": true,
            "schema": {
              "$ref": "#/definitions/v1alpha1GnuPGPublicKey"
            }
          }
        ],
        "responses": {
          "200": {
            "description": "A successful response.",
            "schema": {
              "$ref": "#/definitions/gpgkeyGnuPGPublicKeyCreateResponse"
            }
          }
        }
      },
      "delete": {
        "tags": [
          "GPGKeyService"
        ],
        "summary": "Delete specified GPG public key from the server's configuration",
<<<<<<< HEAD
        "operationId": "Delete",
=======
        "operationId": "DeleteMixin2",
>>>>>>> 449b50cf
        "parameters": [
          {
            "type": "string",
            "description": "The GPG key ID to query for.",
            "name": "keyID",
            "in": "query"
          }
        ],
        "responses": {
          "200": {
            "description": "A successful response.",
            "schema": {
              "$ref": "#/definitions/gpgkeyGnuPGPublicKeyResponse"
            }
          }
        }
      }
    },
    "/api/v1/gpgkeys/{keyID}": {
      "get": {
        "tags": [
          "GPGKeyService"
        ],
        "summary": "Get information about specified GPG public key from the server",
<<<<<<< HEAD
        "operationId": "Get",
=======
        "operationId": "GetMixin2",
>>>>>>> 449b50cf
        "parameters": [
          {
            "type": "string",
            "description": "The GPG key ID to query for",
            "name": "keyID",
            "in": "path",
            "required": true
          }
        ],
        "responses": {
          "200": {
            "description": "A successful response.",
            "schema": {
              "$ref": "#/definitions/v1alpha1GnuPGPublicKey"
            }
          }
        }
      }
    },
    "/api/v1/projects": {
      "get": {
        "tags": [
          "ProjectService"
        ],
        "summary": "List returns list of projects",
        "operationId": "ListMixin8",
        "parameters": [
          {
            "type": "string",
            "name": "name",
            "in": "query"
          }
        ],
        "responses": {
          "200": {
            "description": "A successful response.",
            "schema": {
              "$ref": "#/definitions/v1alpha1AppProjectList"
            }
          }
        }
      },
      "post": {
        "tags": [
          "ProjectService"
        ],
        "summary": "Create a new project",
        "operationId": "CreateMixin8",
        "parameters": [
          {
            "name": "body",
            "in": "body",
            "required": true,
            "schema": {
              "$ref": "#/definitions/projectProjectCreateRequest"
            }
          }
        ],
        "responses": {
          "200": {
            "description": "A successful response.",
            "schema": {
              "$ref": "#/definitions/v1alpha1AppProject"
            }
          }
        }
      }
    },
    "/api/v1/projects/{name}": {
      "get": {
        "tags": [
          "ProjectService"
        ],
        "summary": "Get returns a project by name",
        "operationId": "GetMixin8",
        "parameters": [
          {
            "type": "string",
            "name": "name",
            "in": "path",
            "required": true
          }
        ],
        "responses": {
          "200": {
            "description": "A successful response.",
            "schema": {
              "$ref": "#/definitions/v1alpha1AppProject"
            }
          }
        }
      },
      "delete": {
        "tags": [
          "ProjectService"
        ],
        "summary": "Delete deletes a project",
        "operationId": "DeleteMixin8",
        "parameters": [
          {
            "type": "string",
            "name": "name",
            "in": "path",
            "required": true
          }
        ],
        "responses": {
          "200": {
            "description": "A successful response.",
            "schema": {
              "$ref": "#/definitions/projectEmptyResponse"
            }
          }
        }
      }
    },
    "/api/v1/projects/{name}/events": {
      "get": {
        "tags": [
          "ProjectService"
        ],
        "summary": "ListEvents returns a list of project events",
        "operationId": "ListEvents",
        "parameters": [
          {
            "type": "string",
            "name": "name",
            "in": "path",
            "required": true
          }
        ],
        "responses": {
          "200": {
            "description": "A successful response.",
            "schema": {
              "$ref": "#/definitions/v1EventList"
            }
          }
        }
      }
    },
    "/api/v1/projects/{name}/globalprojects": {
      "get": {
        "tags": [
          "ProjectService"
        ],
        "summary": "Get returns a virtual project by name",
        "operationId": "GetGlobalProjects",
        "parameters": [
          {
            "type": "string",
            "name": "name",
            "in": "path",
            "required": true
          }
        ],
        "responses": {
          "200": {
            "description": "A successful response.",
            "schema": {
              "$ref": "#/definitions/projectGlobalProjectsResponse"
            }
          }
        }
      }
    },
    "/api/v1/projects/{name}/syncwindows": {
      "get": {
        "tags": [
          "ProjectService"
        ],
        "summary": "GetSchedulesState returns true if there are any active sync syncWindows",
        "operationId": "GetSyncWindowsState",
        "parameters": [
          {
            "type": "string",
            "name": "name",
            "in": "path",
            "required": true
          }
        ],
        "responses": {
          "200": {
            "description": "A successful response.",
            "schema": {
              "$ref": "#/definitions/projectSyncWindowsResponse"
            }
          }
        }
      }
    },
    "/api/v1/projects/{project.metadata.name}": {
      "put": {
        "tags": [
          "ProjectService"
        ],
        "summary": "Update updates a project",
        "operationId": "UpdateMixin8",
        "parameters": [
          {
            "type": "string",
            "description": "Name must be unique within a namespace. Is required when creating resources, although\nsome resources may allow a client to request the generation of an appropriate name\nautomatically. Name is primarily intended for creation idempotence and configuration\ndefinition.\nCannot be updated.\nMore info: http://kubernetes.io/docs/user-guide/identifiers#names\n+optional",
            "name": "project.metadata.name",
            "in": "path",
            "required": true
          },
          {
            "name": "body",
            "in": "body",
            "required": true,
            "schema": {
              "$ref": "#/definitions/projectProjectUpdateRequest"
            }
          }
        ],
        "responses": {
          "200": {
            "description": "A successful response.",
            "schema": {
              "$ref": "#/definitions/v1alpha1AppProject"
            }
          }
        }
      }
    },
    "/api/v1/projects/{project}/roles/{role}/token": {
      "post": {
        "tags": [
          "ProjectService"
        ],
        "summary": "Create a new project token",
        "operationId": "CreateTokenMixin8",
        "parameters": [
          {
            "type": "string",
            "name": "project",
            "in": "path",
            "required": true
          },
          {
            "type": "string",
            "name": "role",
            "in": "path",
            "required": true
          },
          {
            "name": "body",
            "in": "body",
            "required": true,
            "schema": {
              "$ref": "#/definitions/projectProjectTokenCreateRequest"
            }
          }
        ],
        "responses": {
          "200": {
            "description": "A successful response.",
            "schema": {
              "$ref": "#/definitions/projectProjectTokenResponse"
            }
          }
        }
      }
    },
    "/api/v1/projects/{project}/roles/{role}/token/{iat}": {
      "delete": {
        "tags": [
          "ProjectService"
        ],
        "summary": "Delete a new project token",
        "operationId": "DeleteTokenMixin8",
        "parameters": [
          {
            "type": "string",
            "name": "project",
            "in": "path",
            "required": true
          },
          {
            "type": "string",
            "name": "role",
            "in": "path",
            "required": true
          },
          {
            "type": "string",
            "format": "int64",
            "name": "iat",
            "in": "path",
            "required": true
          },
          {
            "type": "string",
            "name": "id",
            "in": "query"
          }
        ],
        "responses": {
          "200": {
            "description": "A successful response.",
            "schema": {
              "$ref": "#/definitions/projectEmptyResponse"
            }
          }
        }
      }
    },
    "/api/v1/repocreds": {
      "get": {
        "tags": [
          "RepoCredsService"
        ],
        "summary": "ListRepositoryCredentials gets a list of all configured repository credential sets",
        "operationId": "ListRepositoryCredentials",
        "parameters": [
          {
            "type": "string",
            "description": "Repo URL for query.",
            "name": "url",
            "in": "query"
          }
        ],
        "responses": {
          "200": {
            "description": "A successful response.",
            "schema": {
              "$ref": "#/definitions/v1alpha1RepoCredsList"
            }
          }
        }
      },
      "post": {
        "tags": [
          "RepoCredsService"
        ],
        "summary": "CreateRepositoryCredentials creates a new repository credential set",
        "operationId": "CreateRepositoryCredentials",
        "parameters": [
          {
            "description": "Repository definition",
            "name": "body",
            "in": "body",
            "required": true,
            "schema": {
              "$ref": "#/definitions/v1alpha1RepoCreds"
            }
          }
        ],
        "responses": {
          "200": {
            "description": "A successful response.",
            "schema": {
              "$ref": "#/definitions/v1alpha1RepoCreds"
            }
          }
        }
      }
    },
    "/api/v1/repocreds/{creds.url}": {
      "put": {
        "tags": [
          "RepoCredsService"
        ],
        "summary": "UpdateRepositoryCredentials updates a repository credential set",
        "operationId": "UpdateRepositoryCredentials",
        "parameters": [
          {
            "type": "string",
            "description": "URL is the URL that this credentials matches to",
            "name": "creds.url",
            "in": "path",
            "required": true
          },
          {
            "name": "body",
            "in": "body",
            "required": true,
            "schema": {
              "$ref": "#/definitions/v1alpha1RepoCreds"
            }
          }
        ],
        "responses": {
          "200": {
            "description": "A successful response.",
            "schema": {
              "$ref": "#/definitions/v1alpha1RepoCreds"
            }
          }
        }
      }
    },
    "/api/v1/repocreds/{url}": {
      "delete": {
        "tags": [
          "RepoCredsService"
        ],
        "summary": "DeleteRepositoryCredentials deletes a repository credential set from the configuration",
        "operationId": "DeleteRepositoryCredentials",
        "parameters": [
          {
            "type": "string",
            "name": "url",
            "in": "path",
            "required": true
          }
        ],
        "responses": {
          "200": {
            "description": "A successful response.",
            "schema": {
              "$ref": "#/definitions/repocredsRepoCredsResponse"
            }
          }
        }
      }
    },
    "/api/v1/repositories": {
      "get": {
        "tags": [
          "RepositoryService"
        ],
        "summary": "ListRepositories gets a list of all configured repositories",
        "operationId": "ListRepositories",
        "parameters": [
          {
            "type": "string",
            "description": "Repo URL for query.",
            "name": "repo",
            "in": "query"
          },
          {
            "type": "boolean",
            "format": "boolean",
            "description": "Whether to force a cache refresh on repo's connection state.",
            "name": "forceRefresh",
            "in": "query"
          }
        ],
        "responses": {
          "200": {
            "description": "A successful response.",
            "schema": {
              "$ref": "#/definitions/v1alpha1RepositoryList"
            }
          }
        }
      },
      "post": {
        "tags": [
          "RepositoryService"
        ],
        "summary": "CreateRepository creates a new repository configuration",
        "operationId": "CreateRepository",
        "parameters": [
          {
            "description": "Repository definition",
            "name": "body",
            "in": "body",
            "required": true,
            "schema": {
              "$ref": "#/definitions/v1alpha1Repository"
            }
          }
        ],
        "responses": {
          "200": {
            "description": "A successful response.",
            "schema": {
              "$ref": "#/definitions/v1alpha1Repository"
            }
          }
        }
      }
    },
    "/api/v1/repositories/{repo.repo}": {
      "put": {
        "tags": [
          "RepositoryService"
        ],
        "summary": "UpdateRepository updates a repository configuration",
        "operationId": "UpdateRepository",
        "parameters": [
          {
            "type": "string",
            "description": "URL of the repo",
            "name": "repo.repo",
            "in": "path",
            "required": true
          },
          {
            "name": "body",
            "in": "body",
            "required": true,
            "schema": {
              "$ref": "#/definitions/v1alpha1Repository"
            }
          }
        ],
        "responses": {
          "200": {
            "description": "A successful response.",
            "schema": {
              "$ref": "#/definitions/v1alpha1Repository"
            }
          }
        }
      }
    },
    "/api/v1/repositories/{repo}": {
      "get": {
        "tags": [
          "RepositoryService"
        ],
        "summary": "Get returns a repository or its credentials",
<<<<<<< HEAD
        "operationId": "GetMixin6",
=======
        "operationId": "Get",
>>>>>>> 449b50cf
        "parameters": [
          {
            "type": "string",
            "description": "Repo URL for query",
            "name": "repo",
            "in": "path",
            "required": true
          },
          {
            "type": "boolean",
            "format": "boolean",
            "description": "Whether to force a cache refresh on repo's connection state.",
            "name": "forceRefresh",
            "in": "query"
          }
        ],
        "responses": {
          "200": {
            "description": "A successful response.",
            "schema": {
              "$ref": "#/definitions/v1alpha1Repository"
            }
          }
        }
      },
      "delete": {
        "tags": [
          "RepositoryService"
        ],
        "summary": "DeleteRepository deletes a repository from the configuration",
        "operationId": "DeleteRepository",
        "parameters": [
          {
            "type": "string",
            "description": "Repo URL for query",
            "name": "repo",
            "in": "path",
            "required": true
          },
          {
            "type": "boolean",
            "format": "boolean",
            "description": "Whether to force a cache refresh on repo's connection state.",
            "name": "forceRefresh",
            "in": "query"
          }
        ],
        "responses": {
          "200": {
            "description": "A successful response.",
            "schema": {
              "$ref": "#/definitions/repositoryRepoResponse"
            }
          }
        }
      }
    },
    "/api/v1/repositories/{repo}/apps": {
      "get": {
        "tags": [
          "RepositoryService"
        ],
        "summary": "ListApps returns list of apps in the repe",
        "operationId": "ListApps",
        "parameters": [
          {
            "type": "string",
            "name": "repo",
            "in": "path",
            "required": true
          },
          {
            "type": "string",
            "name": "revision",
            "in": "query"
          }
        ],
        "responses": {
          "200": {
            "description": "A successful response.",
            "schema": {
              "$ref": "#/definitions/repositoryRepoAppsResponse"
            }
          }
        }
      }
    },
    "/api/v1/repositories/{repo}/helmcharts": {
      "get": {
        "tags": [
          "RepositoryService"
        ],
        "summary": "GetHelmCharts returns list of helm charts in the specified repository",
        "operationId": "GetHelmCharts",
        "parameters": [
          {
            "type": "string",
            "description": "Repo URL for query",
            "name": "repo",
            "in": "path",
            "required": true
          },
          {
            "type": "boolean",
            "format": "boolean",
            "description": "Whether to force a cache refresh on repo's connection state.",
            "name": "forceRefresh",
            "in": "query"
          }
        ],
        "responses": {
          "200": {
            "description": "A successful response.",
            "schema": {
              "$ref": "#/definitions/repositoryHelmChartsResponse"
            }
          }
        }
      }
    },
    "/api/v1/repositories/{repo}/refs": {
      "get": {
        "tags": [
          "RepositoryService"
        ],
        "operationId": "ListRefs",
        "parameters": [
          {
            "type": "string",
            "description": "Repo URL for query",
            "name": "repo",
            "in": "path",
            "required": true
          },
          {
            "type": "boolean",
            "format": "boolean",
            "description": "Whether to force a cache refresh on repo's connection state.",
            "name": "forceRefresh",
            "in": "query"
          }
        ],
        "responses": {
          "200": {
            "description": "A successful response.",
            "schema": {
              "$ref": "#/definitions/repositoryRefs"
            }
          }
        }
      }
    },
    "/api/v1/repositories/{repo}/validate": {
      "post": {
        "tags": [
          "RepositoryService"
        ],
        "summary": "ValidateAccess validates access to a repository with given parameters",
        "operationId": "ValidateAccess",
        "parameters": [
          {
            "type": "string",
            "description": "The URL to the repo",
            "name": "repo",
            "in": "path",
            "required": true
          },
          {
            "description": "The URL to the repo",
            "name": "body",
            "in": "body",
            "required": true,
            "schema": {
              "type": "string"
            }
          }
        ],
        "responses": {
          "200": {
            "description": "A successful response.",
            "schema": {
              "$ref": "#/definitions/repositoryRepoResponse"
            }
          }
        }
      }
    },
    "/api/v1/repositories/{source.repoURL}/appdetails": {
      "post": {
        "tags": [
          "RepositoryService"
        ],
        "summary": "GetAppDetails returns application details by given path",
        "operationId": "GetAppDetails",
        "parameters": [
          {
            "type": "string",
            "description": "RepoURL is the repository URL of the application manifests",
            "name": "source.repoURL",
            "in": "path",
            "required": true
          },
          {
            "name": "body",
            "in": "body",
            "required": true,
            "schema": {
              "$ref": "#/definitions/repositoryRepoAppDetailsQuery"
            }
          }
        ],
        "responses": {
          "200": {
            "description": "A successful response.",
            "schema": {
              "$ref": "#/definitions/repositoryRepoAppDetailsResponse"
            }
          }
        }
      }
    },
    "/api/v1/session": {
      "post": {
        "tags": [
          "SessionService"
        ],
        "summary": "Create a new JWT for authentication and set a cookie if using HTTP",
        "operationId": "CreateMixin7",
        "parameters": [
          {
            "name": "body",
            "in": "body",
            "required": true,
            "schema": {
              "$ref": "#/definitions/sessionSessionCreateRequest"
            }
          }
        ],
        "responses": {
          "200": {
            "description": "A successful response.",
            "schema": {
              "$ref": "#/definitions/sessionSessionResponse"
            }
          }
        }
      },
      "delete": {
        "tags": [
          "SessionService"
        ],
        "summary": "Delete an existing JWT cookie if using HTTP",
        "operationId": "DeleteMixin7",
        "responses": {
          "200": {
            "description": "A successful response.",
            "schema": {
              "$ref": "#/definitions/sessionSessionResponse"
            }
          }
        }
      }
    },
    "/api/v1/session/userinfo": {
      "get": {
        "tags": [
          "SessionService"
        ],
        "summary": "Get the current user's info",
        "operationId": "GetUserInfo",
        "responses": {
          "200": {
            "description": "A successful response.",
            "schema": {
              "$ref": "#/definitions/sessionGetUserInfoResponse"
            }
          }
        }
      }
    },
    "/api/v1/settings": {
      "get": {
        "tags": [
          "SettingsService"
        ],
        "summary": "Get returns Argo CD settings",
<<<<<<< HEAD
        "operationId": "GetMixin10",
=======
        "operationId": "GetMixin8",
>>>>>>> 449b50cf
        "responses": {
          "200": {
            "description": "A successful response.",
            "schema": {
              "$ref": "#/definitions/clusterSettings"
            }
          }
        }
      }
    },
    "/api/v1/stream/applications": {
      "get": {
        "tags": [
          "ApplicationService"
        ],
        "summary": "Watch returns stream of application change events",
        "operationId": "Watch",
        "parameters": [
          {
            "type": "string",
            "description": "the application's name.",
            "name": "name",
            "in": "query"
          },
          {
            "type": "string",
            "description": "forces application reconciliation if set to true.",
            "name": "refresh",
            "in": "query"
          },
          {
            "type": "array",
            "items": {
              "type": "string"
            },
            "collectionFormat": "multi",
            "description": "the project names to restrict returned list applications.",
            "name": "project",
            "in": "query"
          },
          {
            "type": "string",
            "description": "when specified with a watch call, shows changes that occur after that particular version of a resource.",
            "name": "resourceVersion",
            "in": "query"
          },
          {
            "type": "string",
            "description": "the selector to to restrict returned list to applications only with matched labels.",
            "name": "selector",
            "in": "query"
          }
        ],
        "responses": {
          "200": {
            "description": "A successful response.(streaming responses)",
            "schema": {
              "type": "object",
              "title": "Stream result of v1alpha1ApplicationWatchEvent",
              "properties": {
                "error": {
                  "$ref": "#/definitions/runtimeStreamError"
                },
                "result": {
                  "$ref": "#/definitions/v1alpha1ApplicationWatchEvent"
                }
              }
            }
          }
        }
      }
    },
    "/api/v1/stream/applications/{applicationName}/resource-tree": {
      "get": {
        "tags": [
          "ApplicationService"
        ],
        "summary": "Watch returns stream of application resource tree",
        "operationId": "WatchResourceTree",
        "parameters": [
          {
            "type": "string",
            "name": "applicationName",
            "in": "path",
            "required": true
          },
          {
            "type": "string",
            "name": "namespace",
            "in": "query"
          },
          {
            "type": "string",
            "name": "name",
            "in": "query"
          },
          {
            "type": "string",
            "name": "version",
            "in": "query"
          },
          {
            "type": "string",
            "name": "group",
            "in": "query"
          },
          {
            "type": "string",
            "name": "kind",
            "in": "query"
          }
        ],
        "responses": {
          "200": {
            "description": "A successful response.(streaming responses)",
            "schema": {
              "type": "object",
              "title": "Stream result of v1alpha1ApplicationTree",
              "properties": {
                "error": {
                  "$ref": "#/definitions/runtimeStreamError"
                },
                "result": {
                  "$ref": "#/definitions/v1alpha1ApplicationTree"
                }
              }
            }
          }
        }
      }
    },
    "/api/version": {
      "get": {
        "tags": [
          "VersionService"
        ],
        "summary": "Version returns version information of the API server",
        "operationId": "Version",
        "responses": {
          "200": {
            "description": "A successful response.",
            "schema": {
              "$ref": "#/definitions/versionVersionMessage"
            }
          }
        }
      }
    }
  },
  "definitions": {
    "accountAccount": {
      "type": "object",
      "properties": {
        "capabilities": {
          "type": "array",
          "items": {
            "type": "string"
          }
        },
        "enabled": {
          "type": "boolean",
          "format": "boolean"
        },
        "name": {
          "type": "string"
        },
        "tokens": {
          "type": "array",
          "items": {
            "$ref": "#/definitions/accountToken"
          }
        }
      }
    },
    "accountAccountsList": {
      "type": "object",
      "properties": {
        "items": {
          "type": "array",
          "items": {
            "$ref": "#/definitions/accountAccount"
          }
        }
      }
    },
    "accountCanIResponse": {
      "type": "object",
      "properties": {
        "value": {
          "type": "string"
        }
      }
    },
    "accountCreateTokenRequest": {
      "type": "object",
      "properties": {
        "expiresIn": {
          "type": "string",
          "format": "int64",
          "title": "expiresIn represents a duration in seconds"
        },
        "id": {
          "type": "string"
        },
        "name": {
          "type": "string"
        }
      }
    },
    "accountCreateTokenResponse": {
      "type": "object",
      "properties": {
        "token": {
          "type": "string"
        }
      }
    },
    "accountEmptyResponse": {
      "type": "object"
    },
    "accountToken": {
      "type": "object",
      "properties": {
        "expiresAt": {
          "type": "string",
          "format": "int64"
        },
        "id": {
          "type": "string"
        },
        "issuedAt": {
          "type": "string",
          "format": "int64"
        }
      }
    },
    "accountUpdatePasswordRequest": {
      "type": "object",
      "properties": {
        "currentPassword": {
          "type": "string"
        },
        "name": {
          "type": "string"
        },
        "newPassword": {
          "type": "string"
        }
      }
    },
    "accountUpdatePasswordResponse": {
      "type": "object"
    },
    "applicationApplicationPatchRequest": {
      "type": "object",
      "title": "ApplicationPatchRequest is a request to patch an application",
      "properties": {
        "name": {
          "type": "string"
        },
        "patch": {
          "type": "string"
        },
        "patchType": {
          "type": "string"
        }
      }
    },
    "applicationApplicationResourceResponse": {
      "type": "object",
      "properties": {
        "manifest": {
          "type": "string"
        }
      }
    },
    "applicationApplicationResponse": {
      "type": "object"
    },
    "applicationApplicationRollbackRequest": {
      "type": "object",
      "properties": {
        "dryRun": {
          "type": "boolean",
          "format": "boolean"
        },
        "id": {
          "type": "string",
          "format": "int64"
        },
        "name": {
          "type": "string"
        },
        "prune": {
          "type": "boolean",
          "format": "boolean"
        }
      }
    },
    "applicationApplicationSyncRequest": {
      "type": "object",
      "title": "ApplicationSyncRequest is a request to apply the config state to live state",
      "properties": {
        "dryRun": {
          "type": "boolean",
          "format": "boolean"
        },
        "infos": {
          "type": "array",
          "items": {
            "$ref": "#/definitions/v1alpha1Info"
          }
        },
        "manifests": {
          "type": "array",
          "items": {
            "type": "string"
          }
        },
        "name": {
          "type": "string"
        },
        "prune": {
          "type": "boolean",
          "format": "boolean"
        },
        "resources": {
          "type": "array",
          "items": {
            "$ref": "#/definitions/v1alpha1SyncOperationResource"
          }
        },
        "retryStrategy": {
          "$ref": "#/definitions/v1alpha1RetryStrategy"
        },
        "revision": {
          "type": "string"
        },
        "strategy": {
          "$ref": "#/definitions/v1alpha1SyncStrategy"
        }
      }
    },
    "applicationApplicationSyncWindow": {
      "type": "object",
      "properties": {
        "duration": {
          "type": "string"
        },
        "kind": {
          "type": "string"
        },
        "manualSync": {
          "type": "boolean",
          "format": "boolean"
        },
        "schedule": {
          "type": "string"
        }
      }
    },
    "applicationApplicationSyncWindowsResponse": {
      "type": "object",
      "properties": {
        "activeWindows": {
          "type": "array",
          "items": {
            "$ref": "#/definitions/applicationApplicationSyncWindow"
          }
        },
        "assignedWindows": {
          "type": "array",
          "items": {
            "$ref": "#/definitions/applicationApplicationSyncWindow"
          }
        },
        "canSync": {
          "type": "boolean",
          "format": "boolean"
        }
      }
    },
    "applicationLogEntry": {
      "type": "object",
      "properties": {
        "content": {
          "type": "string"
        },
        "last": {
          "type": "boolean",
          "format": "boolean"
        },
        "timeStamp": {
          "$ref": "#/definitions/v1Time"
        }
      }
    },
    "applicationManagedResourcesResponse": {
      "type": "object",
      "properties": {
        "items": {
          "type": "array",
          "items": {
            "$ref": "#/definitions/v1alpha1ResourceDiff"
          }
        }
      }
    },
    "applicationOperationTerminateResponse": {
      "type": "object"
    },
    "applicationResourceActionsListResponse": {
      "type": "object",
      "properties": {
        "actions": {
          "type": "array",
          "items": {
            "$ref": "#/definitions/v1alpha1ResourceAction"
          }
        }
      }
    },
    "applicationv1alpha1EnvEntry": {
      "type": "object",
      "properties": {
        "name": {
          "type": "string",
          "title": "the name, usually uppercase"
        },
        "value": {
          "type": "string",
          "title": "the value"
        }
      }
    },
    "clusterClusterResponse": {
      "type": "object"
    },
    "clusterConnector": {
      "type": "object",
      "properties": {
        "name": {
          "type": "string"
        },
        "type": {
          "type": "string"
        }
      }
    },
    "clusterDexConfig": {
      "type": "object",
      "properties": {
        "connectors": {
          "type": "array",
          "items": {
            "$ref": "#/definitions/clusterConnector"
          }
        }
      }
    },
    "clusterGoogleAnalyticsConfig": {
      "type": "object",
      "properties": {
        "anonymizeUsers": {
          "type": "boolean",
          "format": "boolean"
        },
        "trackingID": {
          "type": "string"
        }
      }
    },
    "clusterHelp": {
      "type": "object",
      "title": "Help settings",
      "properties": {
        "chatText": {
          "type": "string",
          "title": "the text for getting chat help, defaults to \"Chat now!\""
        },
        "chatUrl": {
          "type": "string",
          "title": "the URL for getting chat help, this will typically be your Slack channel for support"
        }
      }
    },
    "clusterOIDCConfig": {
      "type": "object",
      "properties": {
        "cliClientID": {
          "type": "string"
        },
        "clientID": {
          "type": "string"
        },
        "idTokenClaims": {
          "type": "object",
          "additionalProperties": {
            "$ref": "#/definitions/oidcClaim"
          }
        },
        "issuer": {
          "type": "string"
        },
        "name": {
          "type": "string"
        },
        "scopes": {
          "type": "array",
          "items": {
            "type": "string"
          }
        }
      }
    },
    "clusterPlugin": {
      "type": "object",
      "title": "Plugin settings",
      "properties": {
        "name": {
          "type": "string",
          "title": "the name of the plugin, e.g. \"kasane\""
        }
      }
    },
    "clusterSettings": {
      "type": "object",
      "properties": {
        "appLabelKey": {
          "type": "string"
        },
        "configManagementPlugins": {
          "type": "array",
          "items": {
            "$ref": "#/definitions/v1alpha1ConfigManagementPlugin"
          }
        },
        "dexConfig": {
          "$ref": "#/definitions/clusterDexConfig"
        },
        "googleAnalytics": {
          "$ref": "#/definitions/clusterGoogleAnalyticsConfig"
        },
        "help": {
          "$ref": "#/definitions/clusterHelp"
        },
        "kustomizeOptions": {
          "$ref": "#/definitions/v1alpha1KustomizeOptions"
        },
        "kustomizeVersions": {
          "type": "array",
          "items": {
            "type": "string"
          }
        },
        "oidcConfig": {
          "$ref": "#/definitions/clusterOIDCConfig"
        },
        "plugins": {
          "type": "array",
          "items": {
            "$ref": "#/definitions/clusterPlugin"
          }
        },
        "resourceOverrides": {
          "type": "object",
          "additionalProperties": {
            "$ref": "#/definitions/v1alpha1ResourceOverride"
          }
        },
        "statusBadgeEnabled": {
          "type": "boolean",
          "format": "boolean"
        },
        "uiCssURL": {
          "type": "string"
        },
        "url": {
          "type": "string"
        },
        "userLoginsDisabled": {
          "type": "boolean",
          "format": "boolean"
        }
      }
    },
    "gpgkeyGnuPGPublicKeyCreateResponse": {
      "type": "object",
      "title": "Response to a public key creation request",
      "properties": {
        "created": {
          "$ref": "#/definitions/v1alpha1GnuPGPublicKeyList"
        },
        "skipped": {
          "type": "array",
          "title": "List of key IDs that haven been skipped because they already exist on the server",
          "items": {
            "type": "string"
          }
        }
      }
    },
    "gpgkeyGnuPGPublicKeyResponse": {
      "type": "object",
      "title": "Generic (empty) response for GPG public key CRUD requests"
    },
    "oidcClaim": {
      "type": "object",
      "properties": {
        "essential": {
          "type": "boolean",
          "format": "boolean"
        },
        "value": {
          "type": "string"
        },
        "values": {
          "type": "array",
          "items": {
            "type": "string"
          }
        }
      }
    },
    "projectEmptyResponse": {
      "type": "object"
    },
    "projectGlobalProjectsResponse": {
      "type": "object",
      "properties": {
        "items": {
          "type": "array",
          "items": {
            "$ref": "#/definitions/v1alpha1AppProject"
          }
        }
      }
    },
    "projectProjectCreateRequest": {
      "description": "ProjectCreateRequest defines project creation parameters.",
      "type": "object",
      "properties": {
        "project": {
          "$ref": "#/definitions/v1alpha1AppProject"
        },
        "upsert": {
          "type": "boolean",
          "format": "boolean"
        }
      }
    },
    "projectProjectTokenCreateRequest": {
      "description": "ProjectTokenCreateRequest defines project token creation parameters.",
      "type": "object",
      "properties": {
        "description": {
          "type": "string"
        },
        "expiresIn": {
          "type": "string",
          "format": "int64",
          "title": "expiresIn represents a duration in seconds"
        },
        "id": {
          "type": "string"
        },
        "project": {
          "type": "string"
        },
        "role": {
          "type": "string"
        }
      }
    },
    "projectProjectTokenResponse": {
      "description": "ProjectTokenResponse wraps the created token or returns an empty string if deleted.",
      "type": "object",
      "properties": {
        "token": {
          "type": "string"
        }
      }
    },
    "projectProjectUpdateRequest": {
      "type": "object",
      "properties": {
        "project": {
          "$ref": "#/definitions/v1alpha1AppProject"
        }
      }
    },
    "projectSyncWindowsResponse": {
      "type": "object",
      "properties": {
        "windows": {
          "type": "array",
          "items": {
            "$ref": "#/definitions/v1alpha1SyncWindow"
          }
        }
      }
    },
    "protobufAny": {
      "type": "object",
      "properties": {
        "type_url": {
          "type": "string"
        },
        "value": {
          "type": "string",
          "format": "byte"
        }
      }
    },
    "repocredsRepoCredsResponse": {
      "type": "object",
      "title": "RepoCredsResponse is a response to most repository credentials requests"
    },
    "repositoryAppInfo": {
      "type": "object",
      "title": "AppInfo contains application type and app file path",
      "properties": {
        "path": {
          "type": "string"
        },
        "type": {
          "type": "string"
        }
      }
    },
    "repositoryDirectoryAppSpec": {
      "type": "object",
      "title": "DirectoryAppSpec contains directory"
    },
    "repositoryHelmAppSpec": {
      "type": "object",
      "title": "HelmAppSpec contains helm app name  in source repo",
      "properties": {
        "fileParameters": {
          "type": "array",
          "title": "helm file parameters",
          "items": {
            "$ref": "#/definitions/v1alpha1HelmFileParameter"
          }
        },
        "name": {
          "type": "string"
        },
        "parameters": {
          "type": "array",
          "title": "the output of `helm inspect values`",
          "items": {
            "$ref": "#/definitions/v1alpha1HelmParameter"
          }
        },
        "valueFiles": {
          "type": "array",
          "items": {
            "type": "string"
          }
        },
        "values": {
          "type": "string",
          "title": "the contents of values.yaml"
        }
      }
    },
    "repositoryHelmChart": {
      "type": "object",
      "properties": {
        "name": {
          "type": "string"
        },
        "versions": {
          "type": "array",
          "items": {
            "type": "string"
          }
        }
      }
    },
    "repositoryHelmChartsResponse": {
      "type": "object",
      "properties": {
        "items": {
          "type": "array",
          "items": {
            "$ref": "#/definitions/repositoryHelmChart"
          }
        }
      }
    },
    "repositoryKsonnetAppSpec": {
      "type": "object",
      "title": "KsonnetAppSpec contains Ksonnet app response\nThis roughly reflects: ksonnet/ksonnet/metadata/app/schema.go",
      "properties": {
        "environments": {
          "type": "object",
          "additionalProperties": {
            "$ref": "#/definitions/repositoryKsonnetEnvironment"
          }
        },
        "name": {
          "type": "string"
        },
        "parameters": {
          "type": "array",
          "items": {
            "$ref": "#/definitions/v1alpha1KsonnetParameter"
          }
        }
      }
    },
    "repositoryKsonnetEnvironment": {
      "type": "object",
      "properties": {
        "destination": {
          "$ref": "#/definitions/repositoryKsonnetEnvironmentDestination"
        },
        "k8sVersion": {
          "description": "KubernetesVersion is the kubernetes version the targeted cluster is running on.",
          "type": "string"
        },
        "name": {
          "type": "string",
          "title": "Name is the user defined name of an environment"
        }
      }
    },
    "repositoryKsonnetEnvironmentDestination": {
      "type": "object",
      "properties": {
        "namespace": {
          "type": "string",
          "title": "Namespace is the namespace of the Kubernetes server that targets should be deployed to"
        },
        "server": {
          "description": "Server is the Kubernetes server that the cluster is running on.",
          "type": "string"
        }
      }
    },
    "repositoryKustomizeAppSpec": {
      "type": "object",
      "title": "KustomizeAppSpec contains kustomize images",
      "properties": {
        "images": {
          "description": "images is a list of available images.",
          "type": "array",
          "items": {
            "type": "string"
          }
        }
      }
    },
    "repositoryManifestResponse": {
      "type": "object",
      "properties": {
        "manifests": {
          "type": "array",
          "items": {
            "type": "string"
          }
        },
        "namespace": {
          "type": "string"
        },
        "revision": {
          "type": "string",
          "title": "resolved revision"
        },
        "server": {
          "type": "string"
        },
        "sourceType": {
          "type": "string"
        },
        "verifyResult": {
          "type": "string",
          "title": "Raw response of git verify-commit operation (always the empty string for Helm)"
        }
      }
    },
    "repositoryRefs": {
      "type": "object",
      "title": "A subset of the repository's named refs",
      "properties": {
        "branches": {
          "type": "array",
          "items": {
            "type": "string"
          }
        },
        "tags": {
          "type": "array",
          "items": {
            "type": "string"
          }
        }
      }
    },
    "repositoryRepoAppDetailsQuery": {
      "type": "object",
      "title": "RepoAppDetailsQuery contains query information for app details request",
      "properties": {
        "source": {
          "$ref": "#/definitions/v1alpha1ApplicationSource"
        }
      }
    },
    "repositoryRepoAppDetailsResponse": {
      "type": "object",
      "title": "RepoAppDetailsResponse application details",
      "properties": {
        "directory": {
          "$ref": "#/definitions/repositoryDirectoryAppSpec"
        },
        "helm": {
          "$ref": "#/definitions/repositoryHelmAppSpec"
        },
        "ksonnet": {
          "$ref": "#/definitions/repositoryKsonnetAppSpec"
        },
        "kustomize": {
          "$ref": "#/definitions/repositoryKustomizeAppSpec"
        },
        "type": {
          "type": "string"
        }
      }
    },
    "repositoryRepoAppsResponse": {
      "type": "object",
      "title": "RepoAppsResponse contains applications of specified repository",
      "properties": {
        "items": {
          "type": "array",
          "items": {
            "$ref": "#/definitions/repositoryAppInfo"
          }
        }
      }
    },
    "repositoryRepoResponse": {
      "type": "object"
    },
    "runtimeStreamError": {
      "type": "object",
      "properties": {
        "details": {
          "type": "array",
          "items": {
            "$ref": "#/definitions/protobufAny"
          }
        },
        "grpc_code": {
          "type": "integer",
          "format": "int32"
        },
        "http_code": {
          "type": "integer",
          "format": "int32"
        },
        "http_status": {
          "type": "string"
        },
        "message": {
          "type": "string"
        }
      }
    },
    "sessionGetUserInfoResponse": {
      "type": "object",
      "title": "The current user's userInfo info",
      "properties": {
        "groups": {
          "type": "array",
          "items": {
            "type": "string"
          }
        },
        "iss": {
          "type": "string"
        },
        "loggedIn": {
          "type": "boolean",
          "format": "boolean"
        },
        "username": {
          "type": "string"
        }
      }
    },
    "sessionSessionCreateRequest": {
      "description": "SessionCreateRequest is for logging in.",
      "type": "object",
      "properties": {
        "password": {
          "type": "string"
        },
        "token": {
          "type": "string"
        },
        "username": {
          "type": "string"
        }
      }
    },
    "sessionSessionResponse": {
      "description": "SessionResponse wraps the created token or returns an empty string if deleted.",
      "type": "object",
      "properties": {
        "token": {
          "type": "string"
        }
      }
    },
    "v1Event": {
      "description": "Event is a report of an event somewhere in the cluster.",
      "type": "object",
      "properties": {
        "action": {
          "type": "string",
          "title": "What action was taken/failed regarding to the Regarding object.\n+optional"
        },
        "count": {
          "type": "integer",
          "format": "int32",
          "title": "The number of times this event has occurred.\n+optional"
        },
        "eventTime": {
          "$ref": "#/definitions/v1MicroTime"
        },
        "firstTimestamp": {
          "$ref": "#/definitions/v1Time"
        },
        "involvedObject": {
          "$ref": "#/definitions/v1ObjectReference"
        },
        "lastTimestamp": {
          "$ref": "#/definitions/v1Time"
        },
        "message": {
          "type": "string",
          "title": "A human-readable description of the status of this operation.\nTODO: decide on maximum length.\n+optional"
        },
        "metadata": {
          "$ref": "#/definitions/v1ObjectMeta"
        },
        "reason": {
          "type": "string",
          "title": "This should be a short, machine understandable string that gives the reason\nfor the transition into the object's current status.\nTODO: provide exact specification for format.\n+optional"
        },
        "related": {
          "$ref": "#/definitions/v1ObjectReference"
        },
        "reportingComponent": {
          "type": "string",
          "title": "Name of the controller that emitted this Event, e.g. `kubernetes.io/kubelet`.\n+optional"
        },
        "reportingInstance": {
          "type": "string",
          "title": "ID of the controller instance, e.g. `kubelet-xyzf`.\n+optional"
        },
        "series": {
          "$ref": "#/definitions/v1EventSeries"
        },
        "source": {
          "$ref": "#/definitions/v1EventSource"
        },
        "type": {
          "type": "string",
          "title": "Type of this event (Normal, Warning), new types could be added in the future\n+optional"
        }
      }
    },
    "v1EventList": {
      "description": "EventList is a list of events.",
      "type": "object",
      "properties": {
        "items": {
          "type": "array",
          "title": "List of events",
          "items": {
            "$ref": "#/definitions/v1Event"
          }
        },
        "metadata": {
          "$ref": "#/definitions/v1ListMeta"
        }
      }
    },
    "v1EventSeries": {
      "description": "EventSeries contain information on series of events, i.e. thing that was/is happening\ncontinuously for some time.",
      "type": "object",
      "properties": {
        "count": {
          "type": "integer",
          "format": "int32",
          "title": "Number of occurrences in this series up to the last heartbeat time"
        },
        "lastObservedTime": {
          "$ref": "#/definitions/v1MicroTime"
        }
      }
    },
    "v1EventSource": {
      "description": "EventSource contains information for an event.",
      "type": "object",
      "properties": {
        "component": {
          "type": "string",
          "title": "Component from which the event is generated.\n+optional"
        },
        "host": {
          "type": "string",
          "title": "Node name on which the event is generated.\n+optional"
        }
      }
    },
    "v1FieldsV1": {
      "description": "FieldsV1 stores a set of fields in a data structure like a Trie, in JSON format.\n\nEach key is either a '.' representing the field itself, and will always map to an empty set,\nor a string representing a sub-field or item. The string will follow one of these four formats:\n'f:<name>', where <name> is the name of a field in a struct, or key in a map\n'v:<value>', where <value> is the exact json formatted value of a list item\n'i:<index>', where <index> is position of a item in a list\n'k:<keys>', where <keys> is a map of  a list item's key fields to their unique values\nIf a key maps to an empty Fields value, the field that key represents is part of the set.\n\nThe exact format is defined in sigs.k8s.io/structured-merge-diff\n+protobuf.options.(gogoproto.goproto_stringer)=false",
      "type": "object",
      "properties": {
        "Raw": {
          "description": "Raw is the underlying serialization of this object.",
          "type": "string",
          "format": "byte"
        }
      }
    },
    "v1GroupKind": {
      "description": "+protobuf.options.(gogoproto.goproto_stringer)=false",
      "type": "object",
      "title": "GroupKind specifies a Group and a Kind, but does not force a version.  This is useful for identifying\nconcepts during lookup stages without having partially valid types",
      "properties": {
        "group": {
          "type": "string"
        },
        "kind": {
          "type": "string"
        }
      }
    },
    "v1ListMeta": {
      "description": "ListMeta describes metadata that synthetic resources must have, including lists and\nvarious status objects. A resource may have only one of {ObjectMeta, ListMeta}.",
      "type": "object",
      "properties": {
        "continue": {
          "description": "continue may be set if the user set a limit on the number of items returned, and indicates that\nthe server has more data available. The value is opaque and may be used to issue another request\nto the endpoint that served this list to retrieve the next set of available objects. Continuing a\nconsistent list may not be possible if the server configuration has changed or more than a few\nminutes have passed. The resourceVersion field returned when using this continue value will be\nidentical to the value in the first response, unless you have received this token from an error\nmessage.",
          "type": "string"
        },
        "remainingItemCount": {
          "type": "string",
          "format": "int64",
          "title": "remainingItemCount is the number of subsequent items in the list which are not included in this\nlist response. If the list request contained label or field selectors, then the number of\nremaining items is unknown and the field will be left unset and omitted during serialization.\nIf the list is complete (either because it is not chunking or because this is the last chunk),\nthen there are no more remaining items and this field will be left unset and omitted during\nserialization.\nServers older than v1.15 do not set this field.\nThe intended use of the remainingItemCount is *estimating* the size of a collection. Clients\nshould not rely on the remainingItemCount to be set or to be exact.\n+optional"
        },
        "resourceVersion": {
          "type": "string",
          "title": "String that identifies the server's internal version of this object that\ncan be used by clients to determine when objects have changed.\nValue must be treated as opaque by clients and passed unmodified back to the server.\nPopulated by the system.\nRead-only.\nMore info: https://git.k8s.io/community/contributors/devel/sig-architecture/api-conventions.md#concurrency-control-and-consistency\n+optional"
        },
        "selfLink": {
          "description": "selfLink is a URL representing this object.\nPopulated by the system.\nRead-only.\n\nDEPRECATED\nKubernetes will stop propagating this field in 1.20 release and the field is planned\nto be removed in 1.21 release.\n+optional",
          "type": "string"
        }
      }
    },
    "v1LoadBalancerIngress": {
      "description": "LoadBalancerIngress represents the status of a load-balancer ingress point:\ntraffic intended for the service should be sent to an ingress point.",
      "type": "object",
      "properties": {
        "hostname": {
          "type": "string",
          "title": "Hostname is set for load-balancer ingress points that are DNS based\n(typically AWS load-balancers)\n+optional"
        },
        "ip": {
          "type": "string",
          "title": "IP is set for load-balancer ingress points that are IP based\n(typically GCE or OpenStack load-balancers)\n+optional"
        }
      }
    },
    "v1ManagedFieldsEntry": {
      "description": "ManagedFieldsEntry is a workflow-id, a FieldSet and the group version of the resource\nthat the fieldset applies to.",
      "type": "object",
      "properties": {
        "apiVersion": {
          "description": "APIVersion defines the version of this resource that this field set\napplies to. The format is \"group/version\" just like the top-level\nAPIVersion field. It is necessary to track the version of a field\nset because it cannot be automatically converted.",
          "type": "string"
        },
        "fieldsType": {
          "type": "string",
          "title": "FieldsType is the discriminator for the different fields format and version.\nThere is currently only one possible value: \"FieldsV1\""
        },
        "fieldsV1": {
          "$ref": "#/definitions/v1FieldsV1"
        },
        "manager": {
          "description": "Manager is an identifier of the workflow managing these fields.",
          "type": "string"
        },
        "operation": {
          "description": "Operation is the type of operation which lead to this ManagedFieldsEntry being created.\nThe only valid values for this field are 'Apply' and 'Update'.",
          "type": "string"
        },
        "time": {
          "$ref": "#/definitions/v1Time"
        }
      }
    },
    "v1MicroTime": {
      "description": "MicroTime is version of Time with microsecond level precision.\n\n+protobuf.options.marshal=false\n+protobuf.as=Timestamp\n+protobuf.options.(gogoproto.goproto_stringer)=false",
      "type": "object",
      "properties": {
        "nanos": {
          "description": "Non-negative fractions of a second at nanosecond resolution. Negative\nsecond values with fractions must still have non-negative nanos values\nthat count forward in time. Must be from 0 to 999,999,999\ninclusive. This field may be limited in precision depending on context.",
          "type": "integer",
          "format": "int32"
        },
        "seconds": {
          "description": "Represents seconds of UTC time since Unix epoch\n1970-01-01T00:00:00Z. Must be from 0001-01-01T00:00:00Z to\n9999-12-31T23:59:59Z inclusive.",
          "type": "string",
          "format": "int64"
        }
      }
    },
    "v1ObjectMeta": {
      "description": "ObjectMeta is metadata that all persisted resources must have, which includes all objects\nusers must create.",
      "type": "object",
      "properties": {
        "annotations": {
          "type": "object",
          "title": "Annotations is an unstructured key value map stored with a resource that may be\nset by external tools to store and retrieve arbitrary metadata. They are not\nqueryable and should be preserved when modifying objects.\nMore info: http://kubernetes.io/docs/user-guide/annotations\n+optional",
          "additionalProperties": {
            "type": "string"
          }
        },
        "clusterName": {
          "type": "string",
          "title": "The name of the cluster which the object belongs to.\nThis is used to distinguish resources with same name and namespace in different clusters.\nThis field is not set anywhere right now and apiserver is going to ignore it if set in create or update request.\n+optional"
        },
        "creationTimestamp": {
          "$ref": "#/definitions/v1Time"
        },
        "deletionGracePeriodSeconds": {
          "type": "string",
          "format": "int64",
          "title": "Number of seconds allowed for this object to gracefully terminate before\nit will be removed from the system. Only set when deletionTimestamp is also set.\nMay only be shortened.\nRead-only.\n+optional"
        },
        "deletionTimestamp": {
          "$ref": "#/definitions/v1Time"
        },
        "finalizers": {
          "type": "array",
          "title": "Must be empty before the object is deleted from the registry. Each entry\nis an identifier for the responsible component that will remove the entry\nfrom the list. If the deletionTimestamp of the object is non-nil, entries\nin this list can only be removed.\nFinalizers may be processed and removed in any order.  Order is NOT enforced\nbecause it introduces significant risk of stuck finalizers.\nfinalizers is a shared field, any actor with permission can reorder it.\nIf the finalizer list is processed in order, then this can lead to a situation\nin which the component responsible for the first finalizer in the list is\nwaiting for a signal (field value, external system, or other) produced by a\ncomponent responsible for a finalizer later in the list, resulting in a deadlock.\nWithout enforced ordering finalizers are free to order amongst themselves and\nare not vulnerable to ordering changes in the list.\n+optional\n+patchStrategy=merge",
          "items": {
            "type": "string"
          }
        },
        "generateName": {
          "description": "GenerateName is an optional prefix, used by the server, to generate a unique\nname ONLY IF the Name field has not been provided.\nIf this field is used, the name returned to the client will be different\nthan the name passed. This value will also be combined with a unique suffix.\nThe provided value has the same validation rules as the Name field,\nand may be truncated by the length of the suffix required to make the value\nunique on the server.\n\nIf this field is specified and the generated name exists, the server will\nNOT return a 409 - instead, it will either return 201 Created or 500 with Reason\nServerTimeout indicating a unique name could not be found in the time allotted, and the client\nshould retry (optionally after the time indicated in the Retry-After header).\n\nApplied only if Name is not specified.\nMore info: https://git.k8s.io/community/contributors/devel/sig-architecture/api-conventions.md#idempotency\n+optional",
          "type": "string"
        },
        "generation": {
          "type": "string",
          "format": "int64",
          "title": "A sequence number representing a specific generation of the desired state.\nPopulated by the system. Read-only.\n+optional"
        },
        "labels": {
          "type": "object",
          "title": "Map of string keys and values that can be used to organize and categorize\n(scope and select) objects. May match selectors of replication controllers\nand services.\nMore info: http://kubernetes.io/docs/user-guide/labels\n+optional",
          "additionalProperties": {
            "type": "string"
          }
        },
        "managedFields": {
          "description": "ManagedFields maps workflow-id and version to the set of fields\nthat are managed by that workflow. This is mostly for internal\nhousekeeping, and users typically shouldn't need to set or\nunderstand this field. A workflow can be the user's name, a\ncontroller's name, or the name of a specific apply path like\n\"ci-cd\". The set of fields is always in the version that the\nworkflow used when modifying the object.\n\n+optional",
          "type": "array",
          "items": {
            "$ref": "#/definitions/v1ManagedFieldsEntry"
          }
        },
        "name": {
          "type": "string",
          "title": "Name must be unique within a namespace. Is required when creating resources, although\nsome resources may allow a client to request the generation of an appropriate name\nautomatically. Name is primarily intended for creation idempotence and configuration\ndefinition.\nCannot be updated.\nMore info: http://kubernetes.io/docs/user-guide/identifiers#names\n+optional"
        },
        "namespace": {
          "description": "Namespace defines the space within which each name must be unique. An empty namespace is\nequivalent to the \"default\" namespace, but \"default\" is the canonical representation.\nNot all objects are required to be scoped to a namespace - the value of this field for\nthose objects will be empty.\n\nMust be a DNS_LABEL.\nCannot be updated.\nMore info: http://kubernetes.io/docs/user-guide/namespaces\n+optional",
          "type": "string"
        },
        "ownerReferences": {
          "type": "array",
          "title": "List of objects depended by this object. If ALL objects in the list have\nbeen deleted, this object will be garbage collected. If this object is managed by a controller,\nthen an entry in this list will point to this controller, with the controller field set to true.\nThere cannot be more than one managing controller.\n+optional\n+patchMergeKey=uid\n+patchStrategy=merge",
          "items": {
            "$ref": "#/definitions/v1OwnerReference"
          }
        },
        "resourceVersion": {
          "description": "An opaque value that represents the internal version of this object that can\nbe used by clients to determine when objects have changed. May be used for optimistic\nconcurrency, change detection, and the watch operation on a resource or set of resources.\nClients must treat these values as opaque and passed unmodified back to the server.\nThey may only be valid for a particular resource or set of resources.\n\nPopulated by the system.\nRead-only.\nValue must be treated as opaque by clients and .\nMore info: https://git.k8s.io/community/contributors/devel/sig-architecture/api-conventions.md#concurrency-control-and-consistency\n+optional",
          "type": "string"
        },
        "selfLink": {
          "description": "SelfLink is a URL representing this object.\nPopulated by the system.\nRead-only.\n\nDEPRECATED\nKubernetes will stop propagating this field in 1.20 release and the field is planned\nto be removed in 1.21 release.\n+optional",
          "type": "string"
        },
        "uid": {
          "description": "UID is the unique in time and space value for this object. It is typically generated by\nthe server on successful creation of a resource and is not allowed to change on PUT\noperations.\n\nPopulated by the system.\nRead-only.\nMore info: http://kubernetes.io/docs/user-guide/identifiers#uids\n+optional",
          "type": "string"
        }
      }
    },
    "v1ObjectReference": {
      "type": "object",
      "title": "ObjectReference contains enough information to let you inspect or modify the referred object.\n---\nNew uses of this type are discouraged because of difficulty describing its usage when embedded in APIs.\n 1. Ignored fields.  It includes many fields which are not generally honored.  For instance, ResourceVersion and FieldPath are both very rarely valid in actual usage.\n 2. Invalid usage help.  It is impossible to add specific help for individual usage.  In most embedded usages, there are particular\n    restrictions like, \"must refer only to types A and B\" or \"UID not honored\" or \"name must be restricted\".\n    Those cannot be well described when embedded.\n 3. Inconsistent validation.  Because the usages are different, the validation rules are different by usage, which makes it hard for users to predict what will happen.\n 4. The fields are both imprecise and overly precise.  Kind is not a precise mapping to a URL. This can produce ambiguity\n    during interpretation and require a REST mapping.  In most cases, the dependency is on the group,resource tuple\n    and the version of the actual struct is irrelevant.\n 5. We cannot easily change it.  Because this type is embedded in many locations, updates to this type\n    will affect numerous schemas.  Don't make new APIs embed an underspecified API type they do not control.\nInstead of using this type, create a locally provided and used type that is well-focused on your reference.\nFor example, ServiceReferences for admission registration: https://github.com/kubernetes/api/blob/release-1.17/admissionregistration/v1/types.go#L533 .\n+k8s:deepcopy-gen:interfaces=k8s.io/apimachinery/pkg/runtime.Object",
      "properties": {
        "apiVersion": {
          "type": "string",
          "title": "API version of the referent.\n+optional"
        },
        "fieldPath": {
          "type": "string",
          "title": "If referring to a piece of an object instead of an entire object, this string\nshould contain a valid JSON/Go field access statement, such as desiredState.manifest.containers[2].\nFor example, if the object reference is to a container within a pod, this would take on a value like:\n\"spec.containers{name}\" (where \"name\" refers to the name of the container that triggered\nthe event) or if no container name is specified \"spec.containers[2]\" (container with\nindex 2 in this pod). This syntax is chosen only to have some well-defined way of\nreferencing a part of an object.\nTODO: this design is not final and this field is subject to change in the future.\n+optional"
        },
        "kind": {
          "type": "string",
          "title": "Kind of the referent.\nMore info: https://git.k8s.io/community/contributors/devel/sig-architecture/api-conventions.md#types-kinds\n+optional"
        },
        "name": {
          "type": "string",
          "title": "Name of the referent.\nMore info: https://kubernetes.io/docs/concepts/overview/working-with-objects/names/#names\n+optional"
        },
        "namespace": {
          "type": "string",
          "title": "Namespace of the referent.\nMore info: https://kubernetes.io/docs/concepts/overview/working-with-objects/namespaces/\n+optional"
        },
        "resourceVersion": {
          "type": "string",
          "title": "Specific resourceVersion to which this reference is made, if any.\nMore info: https://git.k8s.io/community/contributors/devel/sig-architecture/api-conventions.md#concurrency-control-and-consistency\n+optional"
        },
        "uid": {
          "type": "string",
          "title": "UID of the referent.\nMore info: https://kubernetes.io/docs/concepts/overview/working-with-objects/names/#uids\n+optional"
        }
      }
    },
    "v1OwnerReference": {
      "description": "OwnerReference contains enough information to let you identify an owning\nobject. An owning object must be in the same namespace as the dependent, or\nbe cluster-scoped, so there is no namespace field.",
      "type": "object",
      "properties": {
        "apiVersion": {
          "description": "API version of the referent.",
          "type": "string"
        },
        "blockOwnerDeletion": {
          "type": "boolean",
          "format": "boolean",
          "title": "If true, AND if the owner has the \"foregroundDeletion\" finalizer, then\nthe owner cannot be deleted from the key-value store until this\nreference is removed.\nDefaults to false.\nTo set this field, a user needs \"delete\" permission of the owner,\notherwise 422 (Unprocessable Entity) will be returned.\n+optional"
        },
        "controller": {
          "type": "boolean",
          "format": "boolean",
          "title": "If true, this reference points to the managing controller.\n+optional"
        },
        "kind": {
          "type": "string",
          "title": "Kind of the referent.\nMore info: https://git.k8s.io/community/contributors/devel/sig-architecture/api-conventions.md#types-kinds"
        },
        "name": {
          "type": "string",
          "title": "Name of the referent.\nMore info: http://kubernetes.io/docs/user-guide/identifiers#names"
        },
        "uid": {
          "type": "string",
          "title": "UID of the referent.\nMore info: http://kubernetes.io/docs/user-guide/identifiers#uids"
        }
      }
    },
    "v1Time": {
      "description": "Time is a wrapper around time.Time which supports correct\nmarshaling to YAML and JSON.  Wrappers are provided for many\nof the factory methods that the time package offers.\n\n+protobuf.options.marshal=false\n+protobuf.as=Timestamp\n+protobuf.options.(gogoproto.goproto_stringer)=false",
      "type": "object",
      "properties": {
        "nanos": {
          "description": "Non-negative fractions of a second at nanosecond resolution. Negative\nsecond values with fractions must still have non-negative nanos values\nthat count forward in time. Must be from 0 to 999,999,999\ninclusive. This field may be limited in precision depending on context.",
          "type": "integer",
          "format": "int32"
        },
        "seconds": {
          "description": "Represents seconds of UTC time since Unix epoch\n1970-01-01T00:00:00Z. Must be from 0001-01-01T00:00:00Z to\n9999-12-31T23:59:59Z inclusive.",
          "type": "string",
          "format": "int64"
        }
      }
    },
    "v1alpha1AWSAuthConfig": {
      "type": "object",
      "title": "AWSAuthConfig is an AWS IAM authentication configuration",
      "properties": {
        "clusterName": {
          "type": "string",
          "title": "ClusterName contains AWS cluster name"
        },
        "roleARN": {
          "description": "RoleARN contains optional role ARN. If set then AWS IAM Authenticator assume a role to perform cluster operations instead of the default AWS credential provider chain.",
          "type": "string"
        }
      }
    },
    "v1alpha1AppProject": {
      "type": "object",
      "title": "AppProject provides a logical grouping of applications, providing controls for:\n* where the apps may deploy to (cluster whitelist)\n* what may be deployed (repository whitelist, resource whitelist/blacklist)\n* who can access these applications (roles, OIDC group claims bindings)\n* and what they can do (RBAC policies)\n* automation access to these roles (JWT tokens)\n+genclient\n+genclient:noStatus\n+k8s:deepcopy-gen:interfaces=k8s.io/apimachinery/pkg/runtime.Object\n+kubebuilder:resource:path=appprojects,shortName=appproj;appprojs",
      "properties": {
        "metadata": {
          "$ref": "#/definitions/v1ObjectMeta"
        },
        "spec": {
          "$ref": "#/definitions/v1alpha1AppProjectSpec"
        },
        "status": {
          "$ref": "#/definitions/v1alpha1AppProjectStatus"
        }
      }
    },
    "v1alpha1AppProjectList": {
      "type": "object",
      "title": "AppProjectList is list of AppProject resources\n+k8s:deepcopy-gen:interfaces=k8s.io/apimachinery/pkg/runtime.Object",
      "properties": {
        "items": {
          "type": "array",
          "items": {
            "$ref": "#/definitions/v1alpha1AppProject"
          }
        },
        "metadata": {
          "$ref": "#/definitions/v1ListMeta"
        }
      }
    },
    "v1alpha1AppProjectSpec": {
      "type": "object",
      "title": "AppProjectSpec is the specification of an AppProject",
      "properties": {
        "clusterResourceBlacklist": {
          "type": "array",
          "title": "ClusterResourceBlacklist contains list of blacklisted cluster level resources",
          "items": {
            "$ref": "#/definitions/v1GroupKind"
          }
        },
        "clusterResourceWhitelist": {
          "type": "array",
          "title": "ClusterResourceWhitelist contains list of whitelisted cluster level resources",
          "items": {
            "$ref": "#/definitions/v1GroupKind"
          }
        },
        "description": {
          "type": "string",
          "title": "Description contains optional project description"
        },
        "destinations": {
          "type": "array",
          "title": "Destinations contains list of destinations available for deployment",
          "items": {
            "$ref": "#/definitions/v1alpha1ApplicationDestination"
          }
        },
        "namespaceResourceBlacklist": {
          "type": "array",
          "title": "NamespaceResourceBlacklist contains list of blacklisted namespace level resources",
          "items": {
            "$ref": "#/definitions/v1GroupKind"
          }
        },
        "namespaceResourceWhitelist": {
          "type": "array",
          "title": "NamespaceResourceWhitelist contains list of whitelisted namespace level resources",
          "items": {
            "$ref": "#/definitions/v1GroupKind"
          }
        },
        "orphanedResources": {
          "$ref": "#/definitions/v1alpha1OrphanedResourcesMonitorSettings"
        },
        "roles": {
          "type": "array",
          "title": "Roles are user defined RBAC roles associated with this project",
          "items": {
            "$ref": "#/definitions/v1alpha1ProjectRole"
          }
        },
        "signatureKeys": {
          "type": "array",
          "title": "List of PGP key IDs that commits to be synced to must be signed with",
          "items": {
            "$ref": "#/definitions/v1alpha1SignatureKey"
          }
        },
        "sourceRepos": {
          "type": "array",
          "title": "SourceRepos contains list of repository URLs which can be used for deployment",
          "items": {
            "type": "string"
          }
        },
        "syncWindows": {
          "type": "array",
          "title": "SyncWindows controls when syncs can be run for apps in this project",
          "items": {
            "$ref": "#/definitions/v1alpha1SyncWindow"
          }
        }
      }
    },
    "v1alpha1AppProjectStatus": {
      "type": "object",
      "title": "AppProjectStatus contains information about appproj",
      "properties": {
        "jwtTokensByRole": {
          "type": "object",
          "additionalProperties": {
            "$ref": "#/definitions/v1alpha1JWTTokens"
          }
        }
      }
    },
    "v1alpha1Application": {
      "type": "object",
      "title": "Application is a definition of Application resource.\n+genclient\n+genclient:noStatus\n+k8s:deepcopy-gen:interfaces=k8s.io/apimachinery/pkg/runtime.Object\n+kubebuilder:resource:path=applications,shortName=app;apps\n+kubebuilder:printcolumn:name=\"Sync Status\",type=string,JSONPath=`.status.sync.status`\n+kubebuilder:printcolumn:name=\"Health Status\",type=string,JSONPath=`.status.health.status`\n+kubebuilder:printcolumn:name=\"Revision\",type=string,JSONPath=`.status.sync.revision`,priority=10",
      "properties": {
        "metadata": {
          "$ref": "#/definitions/v1ObjectMeta"
        },
        "operation": {
          "$ref": "#/definitions/v1alpha1Operation"
        },
        "spec": {
          "$ref": "#/definitions/v1alpha1ApplicationSpec"
        },
        "status": {
          "$ref": "#/definitions/v1alpha1ApplicationStatus"
        }
      }
    },
    "v1alpha1ApplicationCondition": {
      "type": "object",
      "title": "ApplicationCondition contains details about current application condition",
      "properties": {
        "lastTransitionTime": {
          "$ref": "#/definitions/v1Time"
        },
        "message": {
          "type": "string",
          "title": "Message contains human-readable message indicating details about condition"
        },
        "type": {
          "type": "string",
          "title": "Type is an application condition type"
        }
      }
    },
    "v1alpha1ApplicationDestination": {
      "type": "object",
      "title": "ApplicationDestination contains deployment destination information",
      "properties": {
        "name": {
          "type": "string",
          "title": "Name of the destination cluster which can be used instead of server (url) field"
        },
        "namespace": {
          "type": "string",
          "title": "Namespace overrides the environment namespace value in the ksonnet app.yaml"
        },
        "server": {
          "type": "string",
          "title": "Server overrides the environment server value in the ksonnet app.yaml"
        }
      }
    },
    "v1alpha1ApplicationList": {
      "type": "object",
      "title": "ApplicationList is list of Application resources\n+k8s:deepcopy-gen:interfaces=k8s.io/apimachinery/pkg/runtime.Object",
      "properties": {
        "items": {
          "type": "array",
          "items": {
            "$ref": "#/definitions/v1alpha1Application"
          }
        },
        "metadata": {
          "$ref": "#/definitions/v1ListMeta"
        }
      }
    },
    "v1alpha1ApplicationSource": {
      "description": "ApplicationSource contains information about github repository, path within repository and target application environment.",
      "type": "object",
      "properties": {
        "chart": {
          "type": "string",
          "title": "Chart is a Helm chart name"
        },
        "directory": {
          "$ref": "#/definitions/v1alpha1ApplicationSourceDirectory"
        },
        "helm": {
          "$ref": "#/definitions/v1alpha1ApplicationSourceHelm"
        },
        "ksonnet": {
          "$ref": "#/definitions/v1alpha1ApplicationSourceKsonnet"
        },
        "kustomize": {
          "$ref": "#/definitions/v1alpha1ApplicationSourceKustomize"
        },
        "path": {
          "type": "string",
          "title": "Path is a directory path within the Git repository"
        },
        "plugin": {
          "$ref": "#/definitions/v1alpha1ApplicationSourcePlugin"
        },
        "repoURL": {
          "type": "string",
          "title": "RepoURL is the repository URL of the application manifests"
        },
        "targetRevision": {
          "type": "string",
          "title": "TargetRevision defines the commit, tag, or branch in which to sync the application to.\nIf omitted, will sync to HEAD"
        }
      }
    },
    "v1alpha1ApplicationSourceDirectory": {
      "type": "object",
      "properties": {
        "exclude": {
          "type": "string"
        },
        "jsonnet": {
          "$ref": "#/definitions/v1alpha1ApplicationSourceJsonnet"
        },
        "recurse": {
          "type": "boolean",
          "format": "boolean"
        }
      }
    },
    "v1alpha1ApplicationSourceHelm": {
      "type": "object",
      "title": "ApplicationSourceHelm holds helm specific options",
      "properties": {
        "fileParameters": {
          "type": "array",
          "title": "FileParameters are file parameters to the helm template",
          "items": {
            "$ref": "#/definitions/v1alpha1HelmFileParameter"
          }
        },
        "parameters": {
          "type": "array",
          "title": "Parameters are parameters to the helm template",
          "items": {
            "$ref": "#/definitions/v1alpha1HelmParameter"
          }
        },
        "releaseName": {
          "type": "string",
          "title": "The Helm release name. If omitted it will use the application name"
        },
        "valueFiles": {
          "type": "array",
          "title": "ValuesFiles is a list of Helm value files to use when generating a template",
          "items": {
            "type": "string"
          }
        },
        "values": {
          "type": "string",
          "title": "Values is Helm values, typically defined as a block"
        },
        "version": {
          "type": "string",
          "title": "Version is the Helm version to use for templating with"
        }
      }
    },
    "v1alpha1ApplicationSourceJsonnet": {
      "type": "object",
      "title": "ApplicationSourceJsonnet holds jsonnet specific options",
      "properties": {
        "extVars": {
          "type": "array",
          "title": "ExtVars is a list of Jsonnet External Variables",
          "items": {
            "$ref": "#/definitions/v1alpha1JsonnetVar"
          }
        },
        "libs": {
          "type": "array",
          "title": "Additional library search dirs",
          "items": {
            "type": "string"
          }
        },
        "tlas": {
          "type": "array",
          "title": "TLAS is a list of Jsonnet Top-level Arguments",
          "items": {
            "$ref": "#/definitions/v1alpha1JsonnetVar"
          }
        }
      }
    },
    "v1alpha1ApplicationSourceKsonnet": {
      "type": "object",
      "title": "ApplicationSourceKsonnet holds ksonnet specific options",
      "properties": {
        "environment": {
          "type": "string",
          "title": "Environment is a ksonnet application environment name"
        },
        "parameters": {
          "type": "array",
          "title": "Parameters are a list of ksonnet component parameter override values",
          "items": {
            "$ref": "#/definitions/v1alpha1KsonnetParameter"
          }
        }
      }
    },
    "v1alpha1ApplicationSourceKustomize": {
      "type": "object",
      "title": "ApplicationSourceKustomize holds kustomize specific options",
      "properties": {
        "commonAnnotations": {
          "type": "object",
          "title": "CommonAnnotations adds additional kustomize commonAnnotations",
          "additionalProperties": {
            "type": "string"
          }
        },
        "commonLabels": {
          "type": "object",
          "title": "CommonLabels adds additional kustomize commonLabels",
          "additionalProperties": {
            "type": "string"
          }
        },
        "images": {
          "type": "array",
          "title": "Images are kustomize image overrides",
          "items": {
            "type": "string"
          }
        },
        "namePrefix": {
          "type": "string",
          "title": "NamePrefix is a prefix appended to resources for kustomize apps"
        },
        "nameSuffix": {
          "type": "string",
          "title": "NameSuffix is a suffix appended to resources for kustomize apps"
        },
        "version": {
          "type": "string",
          "title": "Version contains optional Kustomize version"
        }
      }
    },
    "v1alpha1ApplicationSourcePlugin": {
      "type": "object",
      "title": "ApplicationSourcePlugin holds config management plugin specific options",
      "properties": {
        "env": {
          "type": "array",
          "items": {
            "$ref": "#/definitions/applicationv1alpha1EnvEntry"
          }
        },
        "name": {
          "type": "string"
        }
      }
    },
    "v1alpha1ApplicationSpec": {
      "description": "ApplicationSpec represents desired application state. Contains link to repository with application definition and additional parameters link definition revision.",
      "type": "object",
      "properties": {
        "destination": {
          "$ref": "#/definitions/v1alpha1ApplicationDestination"
        },
        "ignoreDifferences": {
          "type": "array",
          "title": "IgnoreDifferences controls resources fields which should be ignored during comparison",
          "items": {
            "$ref": "#/definitions/v1alpha1ResourceIgnoreDifferences"
          }
        },
        "info": {
          "type": "array",
          "title": "Infos contains a list of useful information (URLs, email addresses, and plain text) that relates to the application",
          "items": {
            "$ref": "#/definitions/v1alpha1Info"
          }
        },
        "project": {
          "description": "Project is a application project name. Empty name means that application belongs to 'default' project.",
          "type": "string"
        },
        "revisionHistoryLimit": {
          "description": "This limits this number of items kept in the apps revision history.\nThis should only be changed in exceptional circumstances.\nSetting to zero will store no history. This will reduce storage used.\nIncreasing will increase the space used to store the history, so we do not recommend increasing it.\nDefault is 10.",
          "type": "string",
          "format": "int64"
        },
        "source": {
          "$ref": "#/definitions/v1alpha1ApplicationSource"
        },
        "syncPolicy": {
          "$ref": "#/definitions/v1alpha1SyncPolicy"
        }
      }
    },
    "v1alpha1ApplicationStatus": {
      "type": "object",
      "title": "ApplicationStatus contains information about application sync, health status",
      "properties": {
        "conditions": {
          "type": "array",
          "items": {
            "$ref": "#/definitions/v1alpha1ApplicationCondition"
          }
        },
        "health": {
          "$ref": "#/definitions/v1alpha1HealthStatus"
        },
        "history": {
          "type": "array",
          "items": {
            "$ref": "#/definitions/v1alpha1RevisionHistory"
          }
        },
        "observedAt": {
          "$ref": "#/definitions/v1Time"
        },
        "operationState": {
          "$ref": "#/definitions/v1alpha1OperationState"
        },
        "reconciledAt": {
          "$ref": "#/definitions/v1Time"
        },
        "resources": {
          "type": "array",
          "items": {
            "$ref": "#/definitions/v1alpha1ResourceStatus"
          }
        },
        "sourceType": {
          "type": "string"
        },
        "summary": {
          "$ref": "#/definitions/v1alpha1ApplicationSummary"
        },
        "sync": {
          "$ref": "#/definitions/v1alpha1SyncStatus"
        }
      }
    },
    "v1alpha1ApplicationSummary": {
      "type": "object",
      "properties": {
        "externalURLs": {
          "description": "ExternalURLs holds all external URLs of application child resources.",
          "type": "array",
          "items": {
            "type": "string"
          }
        },
        "images": {
          "description": "Images holds all images of application child resources.",
          "type": "array",
          "items": {
            "type": "string"
          }
        }
      }
    },
    "v1alpha1ApplicationTree": {
      "type": "object",
      "title": "ApplicationTree holds nodes which belongs to the application",
      "properties": {
        "nodes": {
          "description": "Nodes contains list of nodes which either directly managed by the application and children of directly managed nodes.",
          "type": "array",
          "items": {
            "$ref": "#/definitions/v1alpha1ResourceNode"
          }
        },
        "orphanedNodes": {
          "description": "OrphanedNodes contains if or orphaned nodes: nodes which are not managed by the app but in the same namespace. List is populated only if orphaned resources enabled in app project.",
          "type": "array",
          "items": {
            "$ref": "#/definitions/v1alpha1ResourceNode"
          }
        }
      }
    },
    "v1alpha1ApplicationWatchEvent": {
      "description": "ApplicationWatchEvent contains information about application change.",
      "type": "object",
      "properties": {
        "application": {
          "$ref": "#/definitions/v1alpha1Application"
        },
        "type": {
          "type": "string"
        }
      }
    },
    "v1alpha1Backoff": {
      "type": "object",
      "title": "Backoff is a backoff strategy to use within retryStrategy",
      "properties": {
        "duration": {
          "type": "string",
          "title": "Duration is the amount to back off. Default unit is seconds, but could also be a duration (e.g. \"2m\", \"1h\")"
        },
        "factor": {
          "type": "string",
          "format": "int64",
          "title": "Factor is a factor to multiply the base duration after each failed retry"
        },
        "maxDuration": {
          "type": "string",
          "title": "MaxDuration is the maximum amount of time allowed for the backoff strategy"
        }
      }
    },
    "v1alpha1Cluster": {
      "type": "object",
      "title": "Cluster is the definition of a cluster resource",
      "properties": {
        "config": {
          "$ref": "#/definitions/v1alpha1ClusterConfig"
        },
        "connectionState": {
          "$ref": "#/definitions/v1alpha1ConnectionState"
        },
        "info": {
          "$ref": "#/definitions/v1alpha1ClusterInfo"
        },
        "name": {
          "type": "string",
          "title": "Name of the cluster. If omitted, will use the server address"
        },
        "namespaces": {
          "description": "Holds list of namespaces which are accessible in that cluster. Cluster level resources would be ignored if namespace list is not empty.",
          "type": "array",
          "items": {
            "type": "string"
          }
        },
        "refreshRequestedAt": {
          "$ref": "#/definitions/v1Time"
        },
        "server": {
          "type": "string",
          "title": "Server is the API server URL of the Kubernetes cluster"
        },
        "serverVersion": {
          "type": "string",
          "title": "DEPRECATED: use Info.ServerVersion field instead.\nThe server version"
        },
        "shard": {
          "description": "Shard contains optional shard number. Calculated on the fly by the application controller if not specified.",
          "type": "string",
          "format": "int64"
        }
      }
    },
    "v1alpha1ClusterCacheInfo": {
      "type": "object",
      "properties": {
        "apisCount": {
          "type": "string",
          "format": "int64",
          "title": "APIsCount holds number of observed Kubernetes API count"
        },
        "lastCacheSyncTime": {
          "$ref": "#/definitions/v1Time"
        },
        "resourcesCount": {
          "type": "string",
          "format": "int64",
          "title": "ResourcesCount holds number of observed Kubernetes resources"
        }
      }
    },
    "v1alpha1ClusterConfig": {
      "description": "ClusterConfig is the configuration attributes. This structure is subset of the go-client\nrest.Config with annotations added for marshalling.",
      "type": "object",
      "properties": {
        "awsAuthConfig": {
          "$ref": "#/definitions/v1alpha1AWSAuthConfig"
        },
        "bearerToken": {
          "description": "Server requires Bearer authentication. This client will not attempt to use\nrefresh tokens for an OAuth2 flow.\nTODO: demonstrate an OAuth2 compatible client.",
          "type": "string"
        },
        "execProviderConfig": {
          "$ref": "#/definitions/v1alpha1ExecProviderConfig"
        },
        "password": {
          "type": "string"
        },
        "tlsClientConfig": {
          "$ref": "#/definitions/v1alpha1TLSClientConfig"
        },
        "username": {
          "type": "string",
          "title": "Server requires Basic authentication"
        }
      }
    },
    "v1alpha1ClusterInfo": {
      "type": "object",
      "properties": {
        "applicationsCount": {
          "type": "string",
          "format": "int64"
        },
        "cacheInfo": {
          "$ref": "#/definitions/v1alpha1ClusterCacheInfo"
        },
        "connectionState": {
          "$ref": "#/definitions/v1alpha1ConnectionState"
        },
        "serverVersion": {
          "type": "string"
        }
      }
    },
    "v1alpha1ClusterList": {
      "description": "ClusterList is a collection of Clusters.",
      "type": "object",
      "properties": {
        "items": {
          "type": "array",
          "items": {
            "$ref": "#/definitions/v1alpha1Cluster"
          }
        },
        "metadata": {
          "$ref": "#/definitions/v1ListMeta"
        }
      }
    },
    "v1alpha1Command": {
      "type": "object",
      "title": "Command holds binary path and arguments list",
      "properties": {
        "args": {
          "type": "array",
          "items": {
            "type": "string"
          }
        },
        "command": {
          "type": "array",
          "items": {
            "type": "string"
          }
        }
      }
    },
    "v1alpha1ComparedTo": {
      "type": "object",
      "title": "ComparedTo contains application source and target which was used for resources comparison",
      "properties": {
        "destination": {
          "$ref": "#/definitions/v1alpha1ApplicationDestination"
        },
        "source": {
          "$ref": "#/definitions/v1alpha1ApplicationSource"
        }
      }
    },
    "v1alpha1ConfigManagementPlugin": {
      "type": "object",
      "title": "ConfigManagementPlugin contains config management plugin configuration",
      "properties": {
        "generate": {
          "$ref": "#/definitions/v1alpha1Command"
        },
        "init": {
          "$ref": "#/definitions/v1alpha1Command"
        },
        "name": {
          "type": "string"
        }
      }
    },
    "v1alpha1ConnectionState": {
      "type": "object",
      "title": "ConnectionState contains information about remote resource connection state",
      "properties": {
        "attemptedAt": {
          "$ref": "#/definitions/v1Time"
        },
        "message": {
          "type": "string"
        },
        "status": {
          "type": "string"
        }
      }
    },
    "v1alpha1ExecProviderConfig": {
      "type": "object",
      "title": "ExecProviderConfig is config used to call an external command to perform cluster authentication\nSee: https://godoc.org/k8s.io/client-go/tools/clientcmd/api#ExecConfig",
      "properties": {
        "apiVersion": {
          "type": "string",
          "title": "Preferred input version of the ExecInfo"
        },
        "args": {
          "type": "array",
          "title": "Arguments to pass to the command when executing it",
          "items": {
            "type": "string"
          }
        },
        "command": {
          "type": "string",
          "title": "Command to execute"
        },
        "env": {
          "type": "object",
          "title": "Env defines additional environment variables to expose to the process",
          "additionalProperties": {
            "type": "string"
          }
        },
        "installHint": {
          "type": "string",
          "title": "This text is shown to the user when the executable doesn't seem to be present"
        }
      }
    },
    "v1alpha1GnuPGPublicKey": {
      "type": "object",
      "title": "GnuPGPublicKey is a representation of a GnuPG public key",
      "properties": {
        "fingerprint": {
          "type": "string",
          "title": "Fingerprint of the key"
        },
        "keyData": {
          "type": "string",
          "title": "Key data"
        },
        "keyID": {
          "type": "string",
          "title": "KeyID in hexadecimal string format"
        },
        "owner": {
          "type": "string",
          "title": "Owner identification"
        },
        "subType": {
          "type": "string",
          "title": "Key sub type (e.g. rsa4096)"
        },
        "trust": {
          "type": "string",
          "title": "Trust level"
        }
      }
    },
    "v1alpha1GnuPGPublicKeyList": {
      "type": "object",
      "title": "GnuPGPublicKeyList is a collection of GnuPGPublicKey objects",
      "properties": {
        "items": {
          "type": "array",
          "items": {
            "$ref": "#/definitions/v1alpha1GnuPGPublicKey"
          }
        },
        "metadata": {
          "$ref": "#/definitions/v1ListMeta"
        }
      }
    },
    "v1alpha1HealthStatus": {
      "type": "object",
      "properties": {
        "message": {
          "type": "string"
        },
        "status": {
          "type": "string"
        }
      }
    },
    "v1alpha1HelmFileParameter": {
      "type": "object",
      "title": "HelmFileParameter is a file parameter to a helm template",
      "properties": {
        "name": {
          "type": "string",
          "title": "Name is the name of the helm parameter"
        },
        "path": {
          "type": "string",
          "title": "Path is the path value for the helm parameter"
        }
      }
    },
    "v1alpha1HelmParameter": {
      "type": "object",
      "title": "HelmParameter is a parameter to a helm template",
      "properties": {
        "forceString": {
          "type": "boolean",
          "format": "boolean",
          "title": "ForceString determines whether to tell Helm to interpret booleans and numbers as strings"
        },
        "name": {
          "type": "string",
          "title": "Name is the name of the helm parameter"
        },
        "value": {
          "type": "string",
          "title": "Value is the value for the helm parameter"
        }
      }
    },
    "v1alpha1Info": {
      "type": "object",
      "properties": {
        "name": {
          "type": "string"
        },
        "value": {
          "type": "string"
        }
      }
    },
    "v1alpha1InfoItem": {
      "type": "object",
      "title": "InfoItem contains human readable information about object",
      "properties": {
        "name": {
          "description": "Name is a human readable title for this piece of information.",
          "type": "string"
        },
        "value": {
          "description": "Value is human readable content.",
          "type": "string"
        }
      }
    },
    "v1alpha1JWTToken": {
      "type": "object",
      "title": "JWTToken holds the issuedAt and expiresAt values of a token",
      "properties": {
        "exp": {
          "type": "string",
          "format": "int64"
        },
        "iat": {
          "type": "string",
          "format": "int64"
        },
        "id": {
          "type": "string"
        }
      }
    },
    "v1alpha1JWTTokens": {
      "type": "object",
      "properties": {
        "items": {
          "type": "array",
          "items": {
            "$ref": "#/definitions/v1alpha1JWTToken"
          }
        }
      }
    },
    "v1alpha1JsonnetVar": {
      "type": "object",
      "title": "JsonnetVar is a jsonnet variable",
      "properties": {
        "code": {
          "type": "boolean",
          "format": "boolean"
        },
        "name": {
          "type": "string"
        },
        "value": {
          "type": "string"
        }
      }
    },
    "v1alpha1KnownTypeField": {
      "type": "object",
      "title": "KnownTypeField contains mapping between CRD field and known Kubernetes type",
      "properties": {
        "field": {
          "type": "string"
        },
        "type": {
          "type": "string"
        }
      }
    },
    "v1alpha1KsonnetParameter": {
      "type": "object",
      "title": "KsonnetParameter is a ksonnet component parameter",
      "properties": {
        "component": {
          "type": "string"
        },
        "name": {
          "type": "string"
        },
        "value": {
          "type": "string"
        }
      }
    },
    "v1alpha1KustomizeOptions": {
      "type": "object",
      "title": "KustomizeOptions are options for kustomize to use when building manifests",
      "properties": {
        "binaryPath": {
          "type": "string",
          "title": "BinaryPath holds optional path to kustomize binary"
        },
        "buildOptions": {
          "type": "string",
          "title": "BuildOptions is a string of build parameters to use when calling `kustomize build`"
        }
      }
    },
    "v1alpha1Operation": {
      "description": "Operation contains requested operation parameters.",
      "type": "object",
      "properties": {
        "info": {
          "type": "array",
          "items": {
            "$ref": "#/definitions/v1alpha1Info"
          }
        },
        "initiatedBy": {
          "$ref": "#/definitions/v1alpha1OperationInitiator"
        },
        "retry": {
          "$ref": "#/definitions/v1alpha1RetryStrategy"
        },
        "sync": {
          "$ref": "#/definitions/v1alpha1SyncOperation"
        }
      }
    },
    "v1alpha1OperationInitiator": {
      "type": "object",
      "title": "OperationInitiator holds information about the operation initiator",
      "properties": {
        "automated": {
          "description": "Automated is set to true if operation was initiated automatically by the application controller.",
          "type": "boolean",
          "format": "boolean"
        },
        "username": {
          "description": "Name of a user who started operation.",
          "type": "string"
        }
      }
    },
    "v1alpha1OperationState": {
      "description": "OperationState contains information about state of currently performing operation on application.",
      "type": "object",
      "properties": {
        "finishedAt": {
          "$ref": "#/definitions/v1Time"
        },
        "message": {
          "description": "Message hold any pertinent messages when attempting to perform operation (typically errors).",
          "type": "string"
        },
        "operation": {
          "$ref": "#/definitions/v1alpha1Operation"
        },
        "phase": {
          "type": "string",
          "title": "Phase is the current phase of the operation"
        },
        "retryCount": {
          "type": "string",
          "format": "int64",
          "title": "RetryCount contains time of operation retries"
        },
        "startedAt": {
          "$ref": "#/definitions/v1Time"
        },
        "syncResult": {
          "$ref": "#/definitions/v1alpha1SyncOperationResult"
        }
      }
    },
    "v1alpha1OrphanedResourceKey": {
      "type": "object",
      "properties": {
        "group": {
          "type": "string"
        },
        "kind": {
          "type": "string"
        },
        "name": {
          "type": "string"
        }
      }
    },
    "v1alpha1OrphanedResourcesMonitorSettings": {
      "type": "object",
      "title": "OrphanedResourcesMonitorSettings holds settings of orphaned resources monitoring",
      "properties": {
        "ignore": {
          "type": "array",
          "items": {
            "$ref": "#/definitions/v1alpha1OrphanedResourceKey"
          }
        },
        "warn": {
          "type": "boolean",
          "format": "boolean",
          "title": "Warn indicates if warning condition should be created for apps which have orphaned resources"
        }
      }
    },
    "v1alpha1OverrideIgnoreDiff": {
      "type": "object",
      "properties": {
        "jSONPointers": {
          "type": "array",
          "items": {
            "type": "string"
          }
        }
      }
    },
    "v1alpha1ProjectRole": {
      "type": "object",
      "title": "ProjectRole represents a role that has access to a project",
      "properties": {
        "description": {
          "type": "string",
          "title": "Description is a description of the role"
        },
        "groups": {
          "type": "array",
          "title": "Groups are a list of OIDC group claims bound to this role",
          "items": {
            "type": "string"
          }
        },
        "jwtTokens": {
          "type": "array",
          "title": "JWTTokens are a list of generated JWT tokens bound to this role",
          "items": {
            "$ref": "#/definitions/v1alpha1JWTToken"
          }
        },
        "name": {
          "type": "string",
          "title": "Name is a name for this role"
        },
        "policies": {
          "type": "array",
          "title": "Policies Stores a list of casbin formated strings that define access policies for the role in the project",
          "items": {
            "type": "string"
          }
        }
      }
    },
    "v1alpha1RepoCreds": {
      "type": "object",
      "title": "RepoCreds holds a repository credentials definition",
      "properties": {
        "password": {
          "type": "string",
          "title": "Password for authenticating at the repo server"
        },
        "sshPrivateKey": {
          "type": "string",
          "title": "SSH private key data for authenticating at the repo server (only Git repos)"
        },
        "tlsClientCertData": {
          "type": "string",
          "title": "TLS client cert data for authenticating at the repo server"
        },
        "tlsClientCertKey": {
          "type": "string",
          "title": "TLS client cert key for authenticating at the repo server"
        },
        "url": {
          "type": "string",
          "title": "URL is the URL that this credentials matches to"
        },
        "username": {
          "type": "string",
          "title": "Username for authenticating at the repo server"
        }
      }
    },
    "v1alpha1RepoCredsList": {
      "description": "RepositoryList is a collection of Repositories.",
      "type": "object",
      "properties": {
        "items": {
          "type": "array",
          "items": {
            "$ref": "#/definitions/v1alpha1RepoCreds"
          }
        },
        "metadata": {
          "$ref": "#/definitions/v1ListMeta"
        }
      }
    },
    "v1alpha1Repository": {
      "type": "object",
      "title": "Repository is a repository holding application configurations",
      "properties": {
        "connectionState": {
          "$ref": "#/definitions/v1alpha1ConnectionState"
        },
        "enableLfs": {
          "type": "boolean",
          "format": "boolean",
          "title": "Whether git-lfs support should be enabled for this repo"
        },
        "enableOCI": {
          "type": "boolean",
          "format": "boolean",
          "title": "Whether helm-oci support should be enabled for this repo"
        },
        "inheritedCreds": {
          "type": "boolean",
          "format": "boolean",
          "title": "Whether credentials were inherited from a credential set"
        },
        "insecure": {
          "type": "boolean",
          "format": "boolean",
          "title": "Whether the repo is insecure"
        },
        "insecureIgnoreHostKey": {
          "type": "boolean",
          "format": "boolean",
          "title": "InsecureIgnoreHostKey should not be used anymore, Insecure is favoured\nonly for Git repos"
        },
        "name": {
          "type": "string",
          "title": "only for Helm repos"
        },
        "password": {
          "type": "string",
          "title": "Password for authenticating at the repo server"
        },
        "repo": {
          "type": "string",
          "title": "URL of the repo"
        },
        "sshPrivateKey": {
          "type": "string",
          "title": "SSH private key data for authenticating at the repo server\nonly for Git repos"
        },
        "tlsClientCertData": {
          "type": "string",
          "title": "TLS client cert data for authenticating at the repo server"
        },
        "tlsClientCertKey": {
          "type": "string",
          "title": "TLS client cert key for authenticating at the repo server"
        },
        "type": {
          "type": "string",
          "title": "type of the repo, maybe \"git or \"helm, \"git\" is assumed if empty or absent"
        },
        "username": {
          "type": "string",
          "title": "Username for authenticating at the repo server"
        }
      }
    },
    "v1alpha1RepositoryCertificate": {
      "type": "object",
      "title": "A RepositoryCertificate is either SSH known hosts entry or TLS certificate",
      "properties": {
        "certData": {
          "type": "string",
          "format": "byte",
          "title": "Actual certificate data, protocol dependent"
        },
        "certInfo": {
          "type": "string",
          "title": "Additional certificate info (e.g. SSH fingerprint, X509 CommonName)"
        },
        "certSubType": {
          "type": "string",
          "title": "The sub type of the cert, i.e. \"ssh-rsa\""
        },
        "certType": {
          "type": "string",
          "title": "Type of certificate - currently \"https\" or \"ssh\""
        },
        "serverName": {
          "type": "string",
          "title": "Name of the server the certificate is intended for"
        }
      }
    },
    "v1alpha1RepositoryCertificateList": {
      "type": "object",
      "title": "RepositoryCertificateList is a collection of RepositoryCertificates",
      "properties": {
        "items": {
          "type": "array",
          "title": "List of certificates to be processed",
          "items": {
            "$ref": "#/definitions/v1alpha1RepositoryCertificate"
          }
        },
        "metadata": {
          "$ref": "#/definitions/v1ListMeta"
        }
      }
    },
    "v1alpha1RepositoryList": {
      "description": "RepositoryList is a collection of Repositories.",
      "type": "object",
      "properties": {
        "items": {
          "type": "array",
          "items": {
            "$ref": "#/definitions/v1alpha1Repository"
          }
        },
        "metadata": {
          "$ref": "#/definitions/v1ListMeta"
        }
      }
    },
    "v1alpha1ResourceAction": {
      "type": "object",
      "properties": {
        "disabled": {
          "type": "boolean",
          "format": "boolean"
        },
        "name": {
          "type": "string"
        },
        "params": {
          "type": "array",
          "items": {
            "$ref": "#/definitions/v1alpha1ResourceActionParam"
          }
        }
      }
    },
    "v1alpha1ResourceActionParam": {
      "type": "object",
      "properties": {
        "default": {
          "type": "string"
        },
        "name": {
          "type": "string"
        },
        "type": {
          "type": "string"
        },
        "value": {
          "type": "string"
        }
      }
    },
    "v1alpha1ResourceDiff": {
      "type": "object",
      "title": "ResourceDiff holds the diff of a live and target resource object",
      "properties": {
        "diff": {
          "type": "string",
          "title": "Diff contains the JSON patch between target and live resource\nDeprecated: use NormalizedLiveState and PredictedLiveState to render the difference"
        },
        "group": {
          "type": "string"
        },
        "hook": {
          "type": "boolean",
          "format": "boolean"
        },
        "kind": {
          "type": "string"
        },
        "liveState": {
          "type": "string",
          "title": "TargetState contains the JSON live resource manifest"
        },
        "name": {
          "type": "string"
        },
        "namespace": {
          "type": "string"
        },
        "normalizedLiveState": {
          "type": "string",
          "title": "NormalizedLiveState contains JSON serialized live resource state with applied normalizations"
        },
        "predictedLiveState": {
          "type": "string",
          "title": "PredictedLiveState contains JSON serialized resource state that is calculated based on normalized and target resource state"
        },
        "targetState": {
          "type": "string",
          "title": "TargetState contains the JSON serialized resource manifest defined in the Git/Helm"
        }
      }
    },
    "v1alpha1ResourceIgnoreDifferences": {
      "description": "ResourceIgnoreDifferences contains resource filter and list of json paths which should be ignored during comparison with live state.",
      "type": "object",
      "properties": {
        "group": {
          "type": "string"
        },
        "jsonPointers": {
          "type": "array",
          "items": {
            "type": "string"
          }
        },
        "kind": {
          "type": "string"
        },
        "name": {
          "type": "string"
        },
        "namespace": {
          "type": "string"
        }
      }
    },
    "v1alpha1ResourceNetworkingInfo": {
      "type": "object",
      "title": "ResourceNetworkingInfo holds networking resource related information",
      "properties": {
        "externalURLs": {
          "description": "ExternalURLs holds list of URLs which should be available externally. List is populated for ingress resources using rules hostnames.",
          "type": "array",
          "items": {
            "type": "string"
          }
        },
        "ingress": {
          "type": "array",
          "items": {
            "$ref": "#/definitions/v1LoadBalancerIngress"
          }
        },
        "labels": {
          "type": "object",
          "additionalProperties": {
            "type": "string"
          }
        },
        "targetLabels": {
          "type": "object",
          "additionalProperties": {
            "type": "string"
          }
        },
        "targetRefs": {
          "type": "array",
          "items": {
            "$ref": "#/definitions/v1alpha1ResourceRef"
          }
        }
      }
    },
    "v1alpha1ResourceNode": {
      "type": "object",
      "title": "ResourceNode contains information about live resource and its children",
      "properties": {
        "createdAt": {
          "$ref": "#/definitions/v1Time"
        },
        "health": {
          "$ref": "#/definitions/v1alpha1HealthStatus"
        },
        "images": {
          "type": "array",
          "items": {
            "type": "string"
          }
        },
        "info": {
          "type": "array",
          "items": {
            "$ref": "#/definitions/v1alpha1InfoItem"
          }
        },
        "networkingInfo": {
          "$ref": "#/definitions/v1alpha1ResourceNetworkingInfo"
        },
        "parentRefs": {
          "type": "array",
          "items": {
            "$ref": "#/definitions/v1alpha1ResourceRef"
          }
        },
        "resourceRef": {
          "$ref": "#/definitions/v1alpha1ResourceRef"
        },
        "resourceVersion": {
          "type": "string"
        }
      }
    },
    "v1alpha1ResourceOverride": {
      "type": "object",
      "title": "ResourceOverride holds configuration to customize resource diffing and health assessment",
      "properties": {
        "actions": {
          "type": "string"
        },
        "healthLua": {
          "type": "string"
        },
        "ignoreDifferences": {
          "$ref": "#/definitions/v1alpha1OverrideIgnoreDiff"
        },
        "knownTypeFields": {
          "type": "array",
          "items": {
            "$ref": "#/definitions/v1alpha1KnownTypeField"
          }
        }
      }
    },
    "v1alpha1ResourceRef": {
      "type": "object",
      "title": "ResourceRef includes fields which unique identify resource",
      "properties": {
        "group": {
          "type": "string"
        },
        "kind": {
          "type": "string"
        },
        "name": {
          "type": "string"
        },
        "namespace": {
          "type": "string"
        },
        "uid": {
          "type": "string"
        },
        "version": {
          "type": "string"
        }
      }
    },
    "v1alpha1ResourceResult": {
      "type": "object",
      "title": "ResourceResult holds the operation result details of a specific resource",
      "properties": {
        "group": {
          "type": "string"
        },
        "hookPhase": {
          "type": "string",
          "title": "the state of any operation associated with this resource OR hook\nnote: can contain values for non-hook resources"
        },
        "hookType": {
          "type": "string",
          "title": "the type of the hook, empty for non-hook resources"
        },
        "kind": {
          "type": "string"
        },
        "message": {
          "type": "string",
          "title": "message for the last sync OR operation"
        },
        "name": {
          "type": "string"
        },
        "namespace": {
          "type": "string"
        },
        "status": {
          "type": "string",
          "title": "the final result of the sync, this is be empty if the resources is yet to be applied/pruned and is always zero-value for hooks"
        },
        "syncPhase": {
          "type": "string",
          "title": "indicates the particular phase of the sync that this is for"
        },
        "version": {
          "type": "string"
        }
      }
    },
    "v1alpha1ResourceStatus": {
      "type": "object",
      "title": "ResourceStatus holds the current sync and health status of a resource",
      "properties": {
        "group": {
          "type": "string"
        },
        "health": {
          "$ref": "#/definitions/v1alpha1HealthStatus"
        },
        "hook": {
          "type": "boolean",
          "format": "boolean"
        },
        "kind": {
          "type": "string"
        },
        "name": {
          "type": "string"
        },
        "namespace": {
          "type": "string"
        },
        "requiresPruning": {
          "type": "boolean",
          "format": "boolean"
        },
        "status": {
          "type": "string"
        },
        "version": {
          "type": "string"
        }
      }
    },
    "v1alpha1RetryStrategy": {
      "type": "object",
      "properties": {
        "backoff": {
          "$ref": "#/definitions/v1alpha1Backoff"
        },
        "limit": {
          "type": "string",
          "format": "int64",
          "title": "Limit is the maximum number of attempts when retrying a container"
        }
      }
    },
    "v1alpha1RevisionHistory": {
      "type": "object",
      "title": "RevisionHistory contains information relevant to an application deployment",
      "properties": {
        "deployStartedAt": {
          "$ref": "#/definitions/v1Time"
        },
        "deployedAt": {
          "$ref": "#/definitions/v1Time"
        },
        "id": {
          "type": "string",
          "format": "int64",
          "title": "ID is an auto incrementing identifier of the RevisionHistory"
        },
        "revision": {
          "type": "string",
          "title": "Revision holds the revision of the sync"
        },
        "source": {
          "$ref": "#/definitions/v1alpha1ApplicationSource"
        }
      }
    },
    "v1alpha1RevisionMetadata": {
      "type": "object",
      "title": "data about a specific revision within a repo",
      "properties": {
        "author": {
          "type": "string",
          "title": "who authored this revision,\ntypically their name and email, e.g. \"John Doe <john_doe@my-company.com>\",\nbut might not match this example"
        },
        "date": {
          "$ref": "#/definitions/v1Time"
        },
        "message": {
          "type": "string",
          "title": "the message associated with the revision,\nprobably the commit message,\nthis is truncated to the first newline or 64 characters (which ever comes first)"
        },
        "signatureInfo": {
          "type": "string",
          "title": "If revision was signed with GPG, and signature verification is enabled,\nthis contains a hint on the signer"
        },
        "tags": {
          "type": "array",
          "title": "tags on the revision,\nnote - tags can move from one revision to another",
          "items": {
            "type": "string"
          }
        }
      }
    },
    "v1alpha1SignatureKey": {
      "type": "object",
      "title": "SignatureKey is the specification of a key required to verify commit signatures with",
      "properties": {
        "keyID": {
          "type": "string",
          "title": "The ID of the key in hexadecimal notation"
        }
      }
    },
    "v1alpha1SyncOperation": {
      "description": "SyncOperation contains sync operation details.",
      "type": "object",
      "properties": {
        "dryRun": {
          "type": "boolean",
          "format": "boolean",
          "title": "DryRun will perform a `kubectl apply --dry-run` without actually performing the sync"
        },
        "manifests": {
          "type": "array",
          "title": "Manifests is an optional field that overrides sync source with a local directory for development",
          "items": {
            "type": "string"
          }
        },
        "prune": {
          "type": "boolean",
          "format": "boolean",
          "title": "Prune deletes resources that are no longer tracked in git"
        },
        "resources": {
          "type": "array",
          "title": "Resources describes which resources to sync",
          "items": {
            "$ref": "#/definitions/v1alpha1SyncOperationResource"
          }
        },
        "revision": {
          "description": "Revision is the revision in which to sync the application to.\nIf omitted, will use the revision specified in app spec.",
          "type": "string"
        },
        "source": {
          "$ref": "#/definitions/v1alpha1ApplicationSource"
        },
        "syncOptions": {
          "type": "array",
          "title": "SyncOptions provide per-sync sync-options, e.g. Validate=false",
          "items": {
            "type": "string"
          }
        },
        "syncStrategy": {
          "$ref": "#/definitions/v1alpha1SyncStrategy"
        }
      }
    },
    "v1alpha1SyncOperationResource": {
      "description": "SyncOperationResource contains resources to sync.",
      "type": "object",
      "properties": {
        "group": {
          "type": "string"
        },
        "kind": {
          "type": "string"
        },
        "name": {
          "type": "string"
        },
        "namespace": {
          "type": "string"
        }
      }
    },
    "v1alpha1SyncOperationResult": {
      "type": "object",
      "title": "SyncOperationResult represent result of sync operation",
      "properties": {
        "resources": {
          "type": "array",
          "title": "Resources holds the sync result of each individual resource",
          "items": {
            "$ref": "#/definitions/v1alpha1ResourceResult"
          }
        },
        "revision": {
          "type": "string",
          "title": "Revision holds the revision of the sync"
        },
        "source": {
          "$ref": "#/definitions/v1alpha1ApplicationSource"
        }
      }
    },
    "v1alpha1SyncPolicy": {
      "type": "object",
      "title": "SyncPolicy controls when a sync will be performed in response to updates in git",
      "properties": {
        "automated": {
          "$ref": "#/definitions/v1alpha1SyncPolicyAutomated"
        },
        "retry": {
          "$ref": "#/definitions/v1alpha1RetryStrategy"
        },
        "syncOptions": {
          "type": "array",
          "title": "Options allow you to specify whole app sync-options",
          "items": {
            "type": "string"
          }
        }
      }
    },
    "v1alpha1SyncPolicyAutomated": {
      "type": "object",
      "title": "SyncPolicyAutomated controls the behavior of an automated sync",
      "properties": {
        "allowEmpty": {
          "type": "boolean",
          "format": "boolean",
          "title": "AllowEmpty allows apps have zero live resources (default: false)"
        },
        "prune": {
          "type": "boolean",
          "format": "boolean",
          "title": "Prune will prune resources automatically as part of automated sync (default: false)"
        },
        "selfHeal": {
          "type": "boolean",
          "format": "boolean",
          "title": "SelfHeal enables auto-syncing if  (default: false)"
        }
      }
    },
    "v1alpha1SyncStatus": {
      "description": "SyncStatus is a comparison result of application spec and deployed application.",
      "type": "object",
      "properties": {
        "comparedTo": {
          "$ref": "#/definitions/v1alpha1ComparedTo"
        },
        "revision": {
          "type": "string"
        },
        "status": {
          "type": "string"
        }
      }
    },
    "v1alpha1SyncStrategy": {
      "type": "object",
      "title": "SyncStrategy controls the manner in which a sync is performed",
      "properties": {
        "apply": {
          "$ref": "#/definitions/v1alpha1SyncStrategyApply"
        },
        "hook": {
          "$ref": "#/definitions/v1alpha1SyncStrategyHook"
        }
      }
    },
    "v1alpha1SyncStrategyApply": {
      "type": "object",
      "title": "SyncStrategyApply uses `kubectl apply` to perform the apply",
      "properties": {
        "force": {
          "description": "Force indicates whether or not to supply the --force flag to `kubectl apply`.\nThe --force flag deletes and re-create the resource, when PATCH encounters conflict and has\nretried for 5 times.",
          "type": "boolean",
          "format": "boolean"
        }
      }
    },
    "v1alpha1SyncStrategyHook": {
      "description": "SyncStrategyHook will perform a sync using hooks annotations.\nIf no hook annotation is specified falls back to `kubectl apply`.",
      "type": "object",
      "properties": {
        "syncStrategyApply": {
          "$ref": "#/definitions/v1alpha1SyncStrategyApply"
        }
      }
    },
    "v1alpha1SyncWindow": {
      "type": "object",
      "title": "SyncWindow contains the kind, time, duration and attributes that are used to assign the syncWindows to apps",
      "properties": {
        "applications": {
          "type": "array",
          "title": "Applications contains a list of applications that the window will apply to",
          "items": {
            "type": "string"
          }
        },
        "clusters": {
          "type": "array",
          "title": "Clusters contains a list of clusters that the window will apply to",
          "items": {
            "type": "string"
          }
        },
        "duration": {
          "type": "string",
          "title": "Duration is the amount of time the sync window will be open"
        },
        "kind": {
          "type": "string",
          "title": "Kind defines if the window allows or blocks syncs"
        },
        "manualSync": {
          "type": "boolean",
          "format": "boolean",
          "title": "ManualSync enables manual syncs when they would otherwise be blocked"
        },
        "namespaces": {
          "type": "array",
          "title": "Namespaces contains a list of namespaces that the window will apply to",
          "items": {
            "type": "string"
          }
        },
        "schedule": {
          "type": "string",
          "title": "Schedule is the time the window will begin, specified in cron format"
        }
      }
    },
    "v1alpha1TLSClientConfig": {
      "type": "object",
      "title": "TLSClientConfig contains settings to enable transport layer security",
      "properties": {
        "caData": {
          "type": "string",
          "format": "byte",
          "title": "CAData holds PEM-encoded bytes (typically read from a root certificates bundle).\nCAData takes precedence over CAFile"
        },
        "certData": {
          "type": "string",
          "format": "byte",
          "title": "CertData holds PEM-encoded bytes (typically read from a client certificate file).\nCertData takes precedence over CertFile"
        },
        "insecure": {
          "description": "Server should be accessed without verifying the TLS certificate. For testing only.",
          "type": "boolean",
          "format": "boolean"
        },
        "keyData": {
          "type": "string",
          "format": "byte",
          "title": "KeyData holds PEM-encoded bytes (typically read from a client certificate key file).\nKeyData takes precedence over KeyFile"
        },
        "serverName": {
          "description": "ServerName is passed to the server for SNI and is used in the client to check server\ncertificates against. If ServerName is empty, the hostname used to contact the\nserver is used.",
          "type": "string"
        }
      }
    },
    "versionVersionMessage": {
      "type": "object",
      "title": "VersionMessage represents version of the Argo CD API server",
      "properties": {
        "BuildDate": {
          "type": "string"
        },
        "Compiler": {
          "type": "string"
        },
        "GitCommit": {
          "type": "string"
        },
        "GitTag": {
          "type": "string"
        },
        "GitTreeState": {
          "type": "string"
        },
        "GoVersion": {
          "type": "string"
        },
        "HelmVersion": {
          "type": "string"
        },
        "JsonnetVersion": {
          "type": "string"
        },
        "KsonnetVersion": {
          "type": "string"
        },
        "KubectlVersion": {
          "type": "string"
        },
        "KustomizeVersion": {
          "type": "string"
        },
        "Platform": {
          "type": "string"
        },
        "Version": {
          "type": "string"
        }
      }
    }
  }
}<|MERGE_RESOLUTION|>--- conflicted
+++ resolved
@@ -400,11 +400,7 @@
           "ApplicationService"
         ],
         "summary": "Get returns an application by name",
-<<<<<<< HEAD
-        "operationId": "Get",
-=======
         "operationId": "GetMixin1",
->>>>>>> 449b50cf
         "parameters": [
           {
             "type": "string",
@@ -1166,11 +1162,7 @@
           "ClusterService"
         ],
         "summary": "List returns list of clusters",
-<<<<<<< HEAD
-        "operationId": "ListMixin3",
-=======
         "operationId": "ListMixin5",
->>>>>>> 449b50cf
         "parameters": [
           {
             "type": "string",
@@ -1197,11 +1189,7 @@
           "ClusterService"
         ],
         "summary": "Create creates a cluster",
-<<<<<<< HEAD
-        "operationId": "CreateMixin3",
-=======
         "operationId": "CreateMixin5",
->>>>>>> 449b50cf
         "parameters": [
           {
             "name": "body",
@@ -1228,11 +1216,7 @@
           "ClusterService"
         ],
         "summary": "Update updates a cluster",
-<<<<<<< HEAD
-        "operationId": "UpdateMixin3",
-=======
         "operationId": "UpdateMixin5",
->>>>>>> 449b50cf
         "parameters": [
           {
             "type": "string",
@@ -1266,11 +1250,7 @@
           "ClusterService"
         ],
         "summary": "Get returns a cluster by server address",
-<<<<<<< HEAD
-        "operationId": "GetMixin3",
-=======
         "operationId": "GetMixin5",
->>>>>>> 449b50cf
         "parameters": [
           {
             "type": "string",
@@ -1298,11 +1278,7 @@
           "ClusterService"
         ],
         "summary": "Delete deletes a cluster",
-<<<<<<< HEAD
-        "operationId": "DeleteMixin3",
-=======
         "operationId": "DeleteMixin5",
->>>>>>> 449b50cf
         "parameters": [
           {
             "type": "string",
@@ -1382,11 +1358,7 @@
           "GPGKeyService"
         ],
         "summary": "List all available repository certificates",
-<<<<<<< HEAD
-        "operationId": "List",
-=======
         "operationId": "ListMixin2",
->>>>>>> 449b50cf
         "parameters": [
           {
             "type": "string",
@@ -1409,11 +1381,7 @@
           "GPGKeyService"
         ],
         "summary": "Create one or more GPG public keys in the server's configuration",
-<<<<<<< HEAD
-        "operationId": "Create",
-=======
         "operationId": "CreateMixin2",
->>>>>>> 449b50cf
         "parameters": [
           {
             "description": "Raw key data of the GPG key(s) to create",
@@ -1439,11 +1407,7 @@
           "GPGKeyService"
         ],
         "summary": "Delete specified GPG public key from the server's configuration",
-<<<<<<< HEAD
-        "operationId": "Delete",
-=======
         "operationId": "DeleteMixin2",
->>>>>>> 449b50cf
         "parameters": [
           {
             "type": "string",
@@ -1468,11 +1432,7 @@
           "GPGKeyService"
         ],
         "summary": "Get information about specified GPG public key from the server",
-<<<<<<< HEAD
-        "operationId": "Get",
-=======
         "operationId": "GetMixin2",
->>>>>>> 449b50cf
         "parameters": [
           {
             "type": "string",
@@ -1988,11 +1948,7 @@
           "RepositoryService"
         ],
         "summary": "Get returns a repository or its credentials",
-<<<<<<< HEAD
-        "operationId": "GetMixin6",
-=======
         "operationId": "Get",
->>>>>>> 449b50cf
         "parameters": [
           {
             "type": "string",
@@ -2279,11 +2235,7 @@
           "SettingsService"
         ],
         "summary": "Get returns Argo CD settings",
-<<<<<<< HEAD
-        "operationId": "GetMixin10",
-=======
         "operationId": "GetMixin8",
->>>>>>> 449b50cf
         "responses": {
           "200": {
             "description": "A successful response.",
