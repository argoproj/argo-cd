{
  "consumes": [
    "application/json"
  ],
  "produces": [
    "application/json"
  ],
  "schemes": [
    "http",
    "https"
  ],
  "swagger": "2.0",
  "info": {
    "description": "Description of all APIs",
    "title": "Consolidate Services",
    "version": "version not set"
  },
  "paths": {
    "/api/v1/account/password": {
      "put": {
        "tags": [
          "AccountService"
        ],
        "summary": "UpdatePassword updates an account's password to a new value",
        "operationId": "UpdatePassword",
        "parameters": [
          {
            "name": "body",
            "in": "body",
            "required": true,
            "schema": {
              "$ref": "#/definitions/accountUpdatePasswordRequest"
            }
          }
        ],
        "responses": {
          "200": {
            "description": "(empty)",
            "schema": {
              "$ref": "#/definitions/accountUpdatePasswordResponse"
            }
          }
        }
      }
    },
    "/api/v1/applications": {
      "get": {
        "tags": [
          "ApplicationService"
        ],
        "summary": "List returns list of applications",
<<<<<<< HEAD
        "operationId": "List",
=======
        "operationId": "ListMixin6",
>>>>>>> 318a9251
        "parameters": [
          {
            "type": "string",
            "name": "name",
            "in": "query"
          },
          {
            "type": "string",
            "name": "refresh",
            "in": "query"
          },
          {
            "type": "array",
            "items": {
              "type": "string"
            },
            "name": "project",
            "in": "query"
          },
          {
            "type": "string",
            "name": "resourceVersion",
            "in": "query"
          }
        ],
        "responses": {
          "200": {
            "description": "(empty)",
            "schema": {
              "$ref": "#/definitions/v1alpha1ApplicationList"
            }
          }
        }
      },
      "post": {
        "tags": [
          "ApplicationService"
        ],
        "summary": "Create creates an application",
<<<<<<< HEAD
        "operationId": "Create",
=======
        "operationId": "CreateMixin6",
>>>>>>> 318a9251
        "parameters": [
          {
            "name": "body",
            "in": "body",
            "required": true,
            "schema": {
              "$ref": "#/definitions/v1alpha1Application"
            }
          }
        ],
        "responses": {
          "200": {
            "description": "(empty)",
            "schema": {
              "$ref": "#/definitions/v1alpha1Application"
            }
          }
        }
      }
    },
    "/api/v1/applications/{application.metadata.name}": {
      "put": {
        "tags": [
          "ApplicationService"
        ],
        "summary": "Update updates an application",
<<<<<<< HEAD
        "operationId": "Update",
=======
        "operationId": "UpdateMixin6",
>>>>>>> 318a9251
        "parameters": [
          {
            "type": "string",
            "name": "application.metadata.name",
            "in": "path",
            "required": true
          },
          {
            "name": "body",
            "in": "body",
            "required": true,
            "schema": {
              "$ref": "#/definitions/v1alpha1Application"
            }
          }
        ],
        "responses": {
          "200": {
            "description": "(empty)",
            "schema": {
              "$ref": "#/definitions/v1alpha1Application"
            }
          }
        }
      }
    },
    "/api/v1/applications/{applicationName}/managed-resources": {
      "get": {
        "tags": [
          "ApplicationService"
        ],
        "operationId": "ManagedResources",
        "parameters": [
          {
            "type": "string",
            "name": "applicationName",
            "in": "path",
            "required": true
          }
        ],
        "responses": {
          "200": {
            "description": "(empty)",
            "schema": {
              "$ref": "#/definitions/applicationManagedResourcesResponse"
            }
          }
        }
      }
    },
    "/api/v1/applications/{applicationName}/resource-tree": {
      "get": {
        "tags": [
          "ApplicationService"
        ],
        "operationId": "ResourceTree",
        "parameters": [
          {
            "type": "string",
            "name": "applicationName",
            "in": "path",
            "required": true
          }
        ],
        "responses": {
          "200": {
            "description": "(empty)",
            "schema": {
              "$ref": "#/definitions/v1alpha1ApplicationTree"
            }
          }
        }
      }
    },
    "/api/v1/applications/{name}": {
      "get": {
        "tags": [
          "ApplicationService"
        ],
        "summary": "Get returns an application by name",
        "operationId": "GetMixin6",
        "parameters": [
          {
            "type": "string",
            "name": "name",
            "in": "path",
            "required": true
          },
          {
            "type": "string",
            "name": "refresh",
            "in": "query"
          },
          {
            "type": "array",
            "items": {
              "type": "string"
            },
            "name": "project",
            "in": "query"
          },
          {
            "type": "string",
            "name": "resourceVersion",
            "in": "query"
          }
        ],
        "responses": {
          "200": {
            "description": "(empty)",
            "schema": {
              "$ref": "#/definitions/v1alpha1Application"
            }
          }
        }
      },
      "delete": {
        "tags": [
          "ApplicationService"
        ],
        "summary": "Delete deletes an application",
<<<<<<< HEAD
        "operationId": "Delete",
=======
        "operationId": "DeleteMixin6",
>>>>>>> 318a9251
        "parameters": [
          {
            "type": "string",
            "name": "name",
            "in": "path",
            "required": true
          }
        ],
        "responses": {
          "200": {
            "description": "(empty)",
            "schema": {
              "$ref": "#/definitions/applicationApplicationResponse"
            }
          }
        }
      },
      "patch": {
        "tags": [
          "ApplicationService"
        ],
        "summary": "Patch patch an application",
        "operationId": "Patch",
        "parameters": [
          {
            "type": "string",
            "name": "name",
            "in": "path",
            "required": true
          },
          {
            "name": "body",
            "in": "body",
            "required": true,
            "schema": {
              "$ref": "#/definitions/applicationApplicationPatchRequest"
            }
          }
        ],
        "responses": {
          "200": {
            "description": "(empty)",
            "schema": {
              "$ref": "#/definitions/v1alpha1Application"
            }
          }
        }
      }
    },
    "/api/v1/applications/{name}/events": {
      "get": {
        "tags": [
          "ApplicationService"
        ],
        "summary": "ListResourceEvents returns a list of event resources",
        "operationId": "ListResourceEvents",
        "parameters": [
          {
            "type": "string",
            "name": "name",
            "in": "path",
            "required": true
          },
          {
            "type": "string",
            "name": "resourceNamespace",
            "in": "query"
          },
          {
            "type": "string",
            "name": "resourceName",
            "in": "query"
          },
          {
            "type": "string",
            "name": "resourceUID",
            "in": "query"
          }
        ],
        "responses": {
          "200": {
            "description": "(empty)",
            "schema": {
              "$ref": "#/definitions/v1EventList"
            }
          }
        }
      }
    },
    "/api/v1/applications/{name}/manifests": {
      "get": {
        "tags": [
          "ApplicationService"
        ],
        "summary": "GetManifests returns application manifests",
        "operationId": "GetManifests",
        "parameters": [
          {
            "type": "string",
            "name": "name",
            "in": "path",
            "required": true
          },
          {
            "type": "string",
            "name": "revision",
            "in": "query"
          }
        ],
        "responses": {
          "200": {
            "description": "(empty)",
            "schema": {
              "$ref": "#/definitions/repositoryManifestResponse"
            }
          }
        }
      }
    },
    "/api/v1/applications/{name}/operation": {
      "delete": {
        "tags": [
          "ApplicationService"
        ],
        "summary": "TerminateOperation terminates the currently running operation",
        "operationId": "TerminateOperation",
        "parameters": [
          {
            "type": "string",
            "name": "name",
            "in": "path",
            "required": true
          }
        ],
        "responses": {
          "200": {
            "description": "(empty)",
            "schema": {
              "$ref": "#/definitions/applicationOperationTerminateResponse"
            }
          }
        }
      }
    },
    "/api/v1/applications/{name}/pods/{podName}/logs": {
      "get": {
        "tags": [
          "ApplicationService"
        ],
        "summary": "PodLogs returns stream of log entries for the specified pod. Pod",
        "operationId": "PodLogs",
        "parameters": [
          {
            "type": "string",
            "name": "name",
            "in": "path",
            "required": true
          },
          {
            "type": "string",
            "name": "podName",
            "in": "path",
            "required": true
          },
          {
            "type": "string",
            "name": "namespace",
            "in": "query"
          },
          {
            "type": "string",
            "name": "container",
            "in": "query"
          },
          {
            "type": "string",
            "format": "int64",
            "name": "sinceSeconds",
            "in": "query"
          },
          {
            "type": "string",
            "format": "int64",
            "description": "Represents seconds of UTC time since Unix epoch\n1970-01-01T00:00:00Z. Must be from 0001-01-01T00:00:00Z to\n9999-12-31T23:59:59Z inclusive.",
            "name": "sinceTime.seconds",
            "in": "query"
          },
          {
            "type": "integer",
            "format": "int32",
            "description": "Non-negative fractions of a second at nanosecond resolution. Negative\nsecond values with fractions must still have non-negative nanos values\nthat count forward in time. Must be from 0 to 999,999,999\ninclusive. This field may be limited in precision depending on context.",
            "name": "sinceTime.nanos",
            "in": "query"
          },
          {
            "type": "string",
            "format": "int64",
            "name": "tailLines",
            "in": "query"
          },
          {
            "type": "boolean",
            "format": "boolean",
            "name": "follow",
            "in": "query"
          }
        ],
        "responses": {
          "200": {
            "description": "(streaming responses)",
            "schema": {
              "$ref": "#/definitions/applicationLogEntry"
            }
          }
        }
      }
    },
    "/api/v1/applications/{name}/resource": {
      "get": {
        "tags": [
          "ApplicationService"
        ],
        "summary": "GetResource returns single application resource",
        "operationId": "GetResource",
        "parameters": [
          {
            "type": "string",
            "name": "name",
            "in": "path",
            "required": true
          },
          {
            "type": "string",
            "name": "namespace",
            "in": "query"
          },
          {
            "type": "string",
            "name": "resourceName",
            "in": "query"
          },
          {
            "type": "string",
            "name": "version",
            "in": "query"
          },
          {
            "type": "string",
            "name": "group",
            "in": "query"
          },
          {
            "type": "string",
            "name": "kind",
            "in": "query"
          }
        ],
        "responses": {
          "200": {
            "description": "(empty)",
            "schema": {
              "$ref": "#/definitions/applicationApplicationResourceResponse"
            }
          }
        }
      },
      "post": {
        "tags": [
          "ApplicationService"
        ],
        "summary": "PatchResource patch single application resource",
        "operationId": "PatchResource",
        "parameters": [
          {
            "type": "string",
            "name": "name",
            "in": "path",
            "required": true
          },
          {
            "name": "body",
            "in": "body",
            "required": true,
            "schema": {
              "type": "string"
            }
          }
        ],
        "responses": {
          "200": {
            "description": "(empty)",
            "schema": {
              "$ref": "#/definitions/applicationApplicationResourceResponse"
            }
          }
        }
      },
      "delete": {
        "tags": [
          "ApplicationService"
        ],
        "summary": "DeleteResource deletes a single application resource",
        "operationId": "DeleteResource",
        "parameters": [
          {
            "type": "string",
            "name": "name",
            "in": "path",
            "required": true
          }
        ],
        "responses": {
          "200": {
            "description": "(empty)",
            "schema": {
              "$ref": "#/definitions/applicationApplicationResponse"
            }
          }
        }
      }
    },
    "/api/v1/applications/{name}/resource/actions": {
      "get": {
        "tags": [
          "ApplicationService"
        ],
        "operationId": "ListResourceActions",
        "parameters": [
          {
            "type": "string",
            "name": "name",
            "in": "path",
            "required": true
          },
          {
            "type": "string",
            "name": "namespace",
            "in": "query"
          },
          {
            "type": "string",
            "name": "resourceName",
            "in": "query"
          },
          {
            "type": "string",
            "name": "version",
            "in": "query"
          },
          {
            "type": "string",
            "name": "group",
            "in": "query"
          },
          {
            "type": "string",
            "name": "kind",
            "in": "query"
          }
        ],
        "responses": {
          "200": {
            "description": "(empty)",
            "schema": {
              "$ref": "#/definitions/applicationResourceActionsListResponse"
            }
          }
        }
      },
      "post": {
        "tags": [
          "ApplicationService"
        ],
        "operationId": "RunResourceAction",
        "parameters": [
          {
            "type": "string",
            "name": "name",
            "in": "path",
            "required": true
          },
          {
            "name": "body",
            "in": "body",
            "required": true,
            "schema": {
              "type": "string"
            }
          }
        ],
        "responses": {
          "200": {
            "description": "(empty)",
            "schema": {
              "$ref": "#/definitions/applicationApplicationResponse"
            }
          }
        }
      }
    },
    "/api/v1/applications/{name}/revisions/{revision}/metadata": {
      "get": {
        "tags": [
          "ApplicationService"
        ],
        "summary": "Get the meta-data (author, date, tags, message) for a specific revision of the application",
        "operationId": "RevisionMetadata",
        "parameters": [
          {
            "type": "string",
            "name": "name",
            "in": "path",
            "required": true
          },
          {
            "type": "string",
            "name": "revision",
            "in": "path",
            "required": true
          }
        ],
        "responses": {
          "200": {
            "description": "(empty)",
            "schema": {
              "$ref": "#/definitions/v1alpha1RevisionMetadata"
            }
          }
        }
      }
    },
    "/api/v1/applications/{name}/rollback": {
      "post": {
        "tags": [
          "ApplicationService"
        ],
        "summary": "Rollback syncs an application to its target state",
        "operationId": "Rollback",
        "parameters": [
          {
            "type": "string",
            "name": "name",
            "in": "path",
            "required": true
          },
          {
            "name": "body",
            "in": "body",
            "required": true,
            "schema": {
              "$ref": "#/definitions/applicationApplicationRollbackRequest"
            }
          }
        ],
        "responses": {
          "200": {
            "description": "(empty)",
            "schema": {
              "$ref": "#/definitions/v1alpha1Application"
            }
          }
        }
      }
    },
    "/api/v1/applications/{name}/spec": {
      "put": {
        "tags": [
          "ApplicationService"
        ],
        "summary": "UpdateSpec updates an application spec",
        "operationId": "UpdateSpec",
        "parameters": [
          {
            "type": "string",
            "name": "name",
            "in": "path",
            "required": true
          },
          {
            "name": "body",
            "in": "body",
            "required": true,
            "schema": {
              "$ref": "#/definitions/v1alpha1ApplicationSpec"
            }
          }
        ],
        "responses": {
          "200": {
            "description": "(empty)",
            "schema": {
              "$ref": "#/definitions/v1alpha1ApplicationSpec"
            }
          }
        }
      }
    },
    "/api/v1/applications/{name}/sync": {
      "post": {
        "tags": [
          "ApplicationService"
        ],
        "summary": "Sync syncs an application to its target state",
        "operationId": "Sync",
        "parameters": [
          {
            "type": "string",
            "name": "name",
            "in": "path",
            "required": true
          },
          {
            "name": "body",
            "in": "body",
            "required": true,
            "schema": {
              "$ref": "#/definitions/applicationApplicationSyncRequest"
            }
          }
        ],
        "responses": {
          "200": {
            "description": "(empty)",
            "schema": {
              "$ref": "#/definitions/v1alpha1Application"
            }
          }
        }
      }
    },
    "/api/v1/certificates": {
      "get": {
        "tags": [
          "CertificateService"
        ],
        "summary": "List all available repository certificates",
        "operationId": "ListCertificates",
        "parameters": [
          {
            "type": "string",
            "description": "A file-glob pattern (not regular expression) the host name has to match.",
            "name": "hostNamePattern",
            "in": "query"
          },
          {
            "type": "string",
            "description": "The type of the certificate to match (ssh or https).",
            "name": "certType",
            "in": "query"
          },
          {
            "type": "string",
            "description": "The sub type of the certificate to match (protocol dependent, usually only used for ssh certs).",
            "name": "certSubType",
            "in": "query"
          }
        ],
        "responses": {
          "200": {
            "description": "(empty)",
            "schema": {
              "$ref": "#/definitions/v1alpha1RepositoryCertificateList"
            }
          }
        }
      },
      "post": {
        "tags": [
          "CertificateService"
        ],
        "summary": "Creates repository certificates on the server",
        "operationId": "CreateCertificate",
        "parameters": [
          {
            "name": "body",
            "in": "body",
            "required": true,
            "schema": {
              "$ref": "#/definitions/v1alpha1RepositoryCertificateList"
            }
          }
        ],
        "responses": {
          "200": {
            "description": "(empty)",
            "schema": {
              "$ref": "#/definitions/v1alpha1RepositoryCertificateList"
            }
          }
        }
      },
      "delete": {
        "tags": [
          "CertificateService"
        ],
        "summary": "Delete the certificates that match the RepositoryCertificateQuery",
        "operationId": "DeleteCertificate",
        "responses": {
          "200": {
            "description": "(empty)",
            "schema": {
              "$ref": "#/definitions/v1alpha1RepositoryCertificateList"
            }
          }
        }
      }
    },
    "/api/v1/clusters": {
      "get": {
        "tags": [
          "ClusterService"
        ],
        "summary": "List returns list of clusters",
        "operationId": "List",
        "parameters": [
          {
            "type": "string",
            "name": "server",
            "in": "query"
          }
        ],
        "responses": {
          "200": {
            "description": "(empty)",
            "schema": {
              "$ref": "#/definitions/v1alpha1ClusterList"
            }
          }
        }
      },
      "post": {
        "tags": [
          "ClusterService"
        ],
        "summary": "Create creates a cluster",
        "operationId": "Create",
        "parameters": [
          {
            "name": "body",
            "in": "body",
            "required": true,
            "schema": {
              "$ref": "#/definitions/v1alpha1Cluster"
            }
          }
        ],
        "responses": {
          "200": {
            "description": "(empty)",
            "schema": {
              "$ref": "#/definitions/v1alpha1Cluster"
            }
          }
        }
      }
    },
    "/api/v1/clusters/{cluster.server}": {
      "put": {
        "tags": [
          "ClusterService"
        ],
        "summary": "Update updates a cluster",
        "operationId": "Update",
        "parameters": [
          {
            "type": "string",
            "name": "cluster.server",
            "in": "path",
            "required": true
          },
          {
            "name": "body",
            "in": "body",
            "required": true,
            "schema": {
              "$ref": "#/definitions/v1alpha1Cluster"
            }
          }
        ],
        "responses": {
          "200": {
            "description": "(empty)",
            "schema": {
              "$ref": "#/definitions/v1alpha1Cluster"
            }
          }
        }
      }
    },
    "/api/v1/clusters/{server}": {
      "get": {
        "tags": [
          "ClusterService"
        ],
        "summary": "Get returns a cluster by server address",
        "operationId": "GetMixin1",
        "parameters": [
          {
            "type": "string",
            "name": "server",
            "in": "path",
            "required": true
          }
        ],
        "responses": {
          "200": {
            "description": "(empty)",
            "schema": {
              "$ref": "#/definitions/v1alpha1Cluster"
            }
          }
        }
      },
      "delete": {
        "tags": [
          "ClusterService"
        ],
        "summary": "Delete deletes a cluster",
        "operationId": "Delete",
        "parameters": [
          {
            "type": "string",
            "name": "server",
            "in": "path",
            "required": true
          }
        ],
        "responses": {
          "200": {
            "description": "(empty)",
            "schema": {
              "$ref": "#/definitions/clusterClusterResponse"
            }
          }
        }
      }
    },
    "/api/v1/clusters/{server}/rotate-auth": {
      "post": {
        "tags": [
          "ClusterService"
        ],
        "summary": "RotateAuth returns a cluster by server address",
        "operationId": "RotateAuth",
        "parameters": [
          {
            "type": "string",
            "name": "server",
            "in": "path",
            "required": true
          }
        ],
        "responses": {
          "200": {
            "description": "(empty)",
            "schema": {
              "$ref": "#/definitions/clusterClusterResponse"
            }
          }
        }
      }
    },
    "/api/v1/projects": {
      "get": {
        "tags": [
          "ProjectService"
        ],
        "summary": "List returns list of projects",
        "operationId": "ListMixin4",
        "parameters": [
          {
            "type": "string",
            "name": "name",
            "in": "query"
          }
        ],
        "responses": {
          "200": {
            "description": "(empty)",
            "schema": {
              "$ref": "#/definitions/v1alpha1AppProjectList"
            }
          }
        }
      },
      "post": {
        "tags": [
          "ProjectService"
        ],
        "summary": "Create a new project.",
        "operationId": "CreateMixin4",
        "parameters": [
          {
            "name": "body",
            "in": "body",
            "required": true,
            "schema": {
              "$ref": "#/definitions/projectProjectCreateRequest"
            }
          }
        ],
        "responses": {
          "200": {
            "description": "(empty)",
            "schema": {
              "$ref": "#/definitions/v1alpha1AppProject"
            }
          }
        }
      }
    },
    "/api/v1/projects/{name}": {
      "get": {
        "tags": [
          "ProjectService"
        ],
        "summary": "Get returns a project by name",
        "operationId": "GetMixin4",
        "parameters": [
          {
            "type": "string",
            "name": "name",
            "in": "path",
            "required": true
          }
        ],
        "responses": {
          "200": {
            "description": "(empty)",
            "schema": {
              "$ref": "#/definitions/v1alpha1AppProject"
            }
          }
        }
      },
      "delete": {
        "tags": [
          "ProjectService"
        ],
        "summary": "Delete deletes a project",
        "operationId": "DeleteMixin4",
        "parameters": [
          {
            "type": "string",
            "name": "name",
            "in": "path",
            "required": true
          }
        ],
        "responses": {
          "200": {
            "description": "(empty)",
            "schema": {
              "$ref": "#/definitions/projectEmptyResponse"
            }
          }
        }
      }
    },
    "/api/v1/projects/{name}/events": {
      "get": {
        "tags": [
          "ProjectService"
        ],
        "summary": "ListEvents returns a list of project events",
        "operationId": "ListEvents",
        "parameters": [
          {
            "type": "string",
            "name": "name",
            "in": "path",
            "required": true
          }
        ],
        "responses": {
          "200": {
            "description": "(empty)",
            "schema": {
              "$ref": "#/definitions/v1EventList"
            }
          }
        }
      }
    },
    "/api/v1/projects/{project.metadata.name}": {
      "put": {
        "tags": [
          "ProjectService"
        ],
        "summary": "Update updates a project",
        "operationId": "UpdateMixin4",
        "parameters": [
          {
            "type": "string",
            "name": "project.metadata.name",
            "in": "path",
            "required": true
          },
          {
            "name": "body",
            "in": "body",
            "required": true,
            "schema": {
              "$ref": "#/definitions/projectProjectUpdateRequest"
            }
          }
        ],
        "responses": {
          "200": {
            "description": "(empty)",
            "schema": {
              "$ref": "#/definitions/v1alpha1AppProject"
            }
          }
        }
      }
    },
    "/api/v1/projects/{project}/roles/{role}/token": {
      "post": {
        "tags": [
          "ProjectService"
        ],
        "summary": "Create a new project token.",
        "operationId": "CreateToken",
        "parameters": [
          {
            "type": "string",
            "name": "project",
            "in": "path",
            "required": true
          },
          {
            "type": "string",
            "name": "role",
            "in": "path",
            "required": true
          },
          {
            "name": "body",
            "in": "body",
            "required": true,
            "schema": {
              "$ref": "#/definitions/projectProjectTokenCreateRequest"
            }
          }
        ],
        "responses": {
          "200": {
            "description": "(empty)",
            "schema": {
              "$ref": "#/definitions/projectProjectTokenResponse"
            }
          }
        }
      }
    },
    "/api/v1/projects/{project}/roles/{role}/token/{iat}": {
      "delete": {
        "tags": [
          "ProjectService"
        ],
        "summary": "Delete a new project token.",
        "operationId": "DeleteToken",
        "parameters": [
          {
            "type": "string",
            "name": "project",
            "in": "path",
            "required": true
          },
          {
            "type": "string",
            "name": "role",
            "in": "path",
            "required": true
          },
          {
            "type": "string",
            "format": "int64",
            "name": "iat",
            "in": "path",
            "required": true
          }
        ],
        "responses": {
          "200": {
            "description": "(empty)",
            "schema": {
              "$ref": "#/definitions/projectEmptyResponse"
            }
          }
        }
      }
    },
    "/api/v1/repositories": {
      "get": {
        "tags": [
          "RepositoryService"
        ],
<<<<<<< HEAD
        "summary": "ListRepositoryCredentials gets a list of all configured repository credential sets",
        "operationId": "ListRepositoryCredentials",
=======
        "summary": "List returns list of repos",
        "operationId": "ListMixin2",
>>>>>>> 318a9251
        "parameters": [
          {
            "type": "string",
            "description": "Repo URL for query.",
            "name": "repo",
            "in": "query"
          },
          {
            "type": "boolean",
            "format": "boolean",
            "description": "Whether to force a cache refresh on repo's connection state.",
            "name": "forceRefresh",
            "in": "query"
          }
        ],
        "responses": {
          "200": {
            "description": "(empty)",
            "schema": {
              "$ref": "#/definitions/v1alpha1RepositoryList"
            }
          }
        }
      },
      "post": {
        "tags": [
          "RepositoryService"
        ],
<<<<<<< HEAD
        "summary": "CreateRepositoryCredentials creates a new repository credential set",
        "operationId": "CreateRepositoryCredentials",
=======
        "summary": "Create creates a repo",
        "operationId": "CreateMixin2",
>>>>>>> 318a9251
        "parameters": [
          {
            "name": "body",
            "in": "body",
            "required": true,
            "schema": {
              "$ref": "#/definitions/v1alpha1Repository"
            }
          }
        ],
        "responses": {
          "200": {
            "description": "(empty)",
            "schema": {
              "$ref": "#/definitions/v1alpha1Repository"
            }
          }
        }
      }
    },
    "/api/v1/repositories/{repo.repo}": {
      "put": {
        "tags": [
          "RepositoryService"
        ],
<<<<<<< HEAD
        "summary": "UpdateRepositoryCredentials updates a repository credential set",
        "operationId": "UpdateRepositoryCredentials",
=======
        "summary": "Update updates a repo",
        "operationId": "UpdateMixin2",
>>>>>>> 318a9251
        "parameters": [
          {
            "type": "string",
            "name": "repo.repo",
            "in": "path",
            "required": true
          },
          {
            "name": "body",
            "in": "body",
            "required": true,
            "schema": {
              "$ref": "#/definitions/v1alpha1Repository"
            }
          }
        ],
        "responses": {
          "200": {
            "description": "(empty)",
            "schema": {
              "$ref": "#/definitions/v1alpha1Repository"
            }
          }
        }
      }
    },
    "/api/v1/repositories/{repo}": {
      "delete": {
        "tags": [
          "RepositoryService"
        ],
<<<<<<< HEAD
        "summary": "DeleteRepositoryCredentials deletes a repository credential set from the configuration",
        "operationId": "DeleteRepositoryCredentials",
=======
        "summary": "Delete deletes a repo",
        "operationId": "DeleteMixin2",
>>>>>>> 318a9251
        "parameters": [
          {
            "type": "string",
            "name": "repo",
            "in": "path",
            "required": true
          }
        ],
        "responses": {
          "200": {
            "description": "(empty)",
            "schema": {
              "$ref": "#/definitions/repositoryRepoResponse"
            }
          }
        }
      }
    },
    "/api/v1/repositories/{repo}/apps": {
      "get": {
        "tags": [
          "RepositoryService"
        ],
        "summary": "ListApps returns list of apps in the repo",
        "operationId": "ListApps",
        "parameters": [
          {
            "type": "string",
            "name": "repo",
            "in": "path",
            "required": true
          },
          {
            "type": "string",
            "name": "revision",
            "in": "query"
          }
        ],
        "responses": {
          "200": {
            "description": "(empty)",
            "schema": {
              "$ref": "#/definitions/repositoryRepoAppsResponse"
            }
          }
        }
      }
    },
    "/api/v1/repositories/{repo}/apps/{path}": {
      "get": {
        "tags": [
          "RepositoryService"
        ],
        "summary": "GetAppDetails returns application details by given path",
        "operationId": "GetAppDetails",
        "parameters": [
          {
            "type": "string",
            "name": "repo",
            "in": "path",
            "required": true
          },
          {
            "type": "string",
            "name": "path",
            "in": "path",
            "required": true
          },
          {
            "type": "string",
            "name": "revision",
            "in": "query"
          },
          {
            "type": "array",
            "items": {
              "type": "string"
            },
            "name": "helm.valueFiles",
            "in": "query"
          },
          {
            "type": "string",
            "name": "ksonnet.environment",
            "in": "query"
          }
        ],
        "responses": {
          "200": {
            "description": "(empty)",
            "schema": {
              "$ref": "#/definitions/repositoryRepoAppDetailsResponse"
            }
          }
        }
      }
    },
    "/api/v1/repositories/{repo}/validate": {
      "post": {
        "tags": [
          "RepositoryService"
        ],
        "summary": "ValidateAccess validates access to a repository with given parameters",
        "operationId": "ValidateAccess",
        "parameters": [
          {
            "type": "string",
            "name": "repo",
            "in": "path",
            "required": true
          },
          {
            "name": "body",
            "in": "body",
            "required": true,
            "schema": {
              "type": "string"
            }
          }
        ],
        "responses": {
          "200": {
            "description": "(empty)",
            "schema": {
              "$ref": "#/definitions/repositoryRepoResponse"
            }
          }
        }
      }
    },
    "/api/v1/session": {
      "post": {
        "tags": [
          "SessionService"
        ],
        "summary": "Create a new JWT for authentication and set a cookie if using HTTP.",
        "operationId": "CreateMixin8",
        "parameters": [
          {
            "name": "body",
            "in": "body",
            "required": true,
            "schema": {
              "$ref": "#/definitions/sessionSessionCreateRequest"
            }
          }
        ],
        "responses": {
          "200": {
            "description": "(empty)",
            "schema": {
              "$ref": "#/definitions/sessionSessionResponse"
            }
          }
        }
      },
      "delete": {
        "tags": [
          "SessionService"
        ],
        "summary": "Delete an existing JWT cookie if using HTTP.",
        "operationId": "DeleteMixin8",
        "responses": {
          "200": {
            "description": "(empty)",
            "schema": {
              "$ref": "#/definitions/sessionSessionResponse"
            }
          }
        }
      }
    },
    "/api/v1/settings": {
      "get": {
        "tags": [
          "SettingsService"
        ],
        "summary": "Get returns Argo CD settings",
        "operationId": "Get",
        "responses": {
          "200": {
            "description": "(empty)",
            "schema": {
              "$ref": "#/definitions/clusterSettings"
            }
          }
        }
      }
    },
    "/api/v1/stream/applications": {
      "get": {
        "tags": [
          "ApplicationService"
        ],
        "summary": "Watch returns stream of application change events.",
        "operationId": "Watch",
        "parameters": [
          {
            "type": "string",
            "name": "name",
            "in": "query"
          },
          {
            "type": "string",
            "name": "refresh",
            "in": "query"
          },
          {
            "type": "array",
            "items": {
              "type": "string"
            },
            "name": "project",
            "in": "query"
          },
          {
            "type": "string",
            "name": "resourceVersion",
            "in": "query"
          }
        ],
        "responses": {
          "200": {
            "description": "(streaming responses)",
            "schema": {
              "$ref": "#/definitions/v1alpha1ApplicationWatchEvent"
            }
          }
        }
      }
    },
    "/api/version": {
      "get": {
        "tags": [
          "VersionService"
        ],
        "summary": "Version returns version information of the API server",
        "operationId": "Version",
        "responses": {
          "200": {
            "description": "(empty)",
            "schema": {
              "$ref": "#/definitions/versionVersionMessage"
            }
          }
        }
      }
    }
  },
  "definitions": {
    "accountUpdatePasswordRequest": {
      "type": "object",
      "properties": {
        "currentPassword": {
          "type": "string"
        },
        "newPassword": {
          "type": "string"
        }
      }
    },
    "accountUpdatePasswordResponse": {
      "type": "object"
    },
    "applicationApplicationPatchRequest": {
      "type": "object",
      "title": "ApplicationPatchRequest is a request to patch an application",
      "properties": {
        "name": {
          "type": "string"
        },
        "patch": {
          "type": "string"
        },
        "patchType": {
          "type": "string"
        }
      }
    },
    "applicationApplicationResourceResponse": {
      "type": "object",
      "properties": {
        "manifest": {
          "type": "string"
        }
      }
    },
    "applicationApplicationResponse": {
      "type": "object"
    },
    "applicationApplicationRollbackRequest": {
      "type": "object",
      "properties": {
        "dryRun": {
          "type": "boolean",
          "format": "boolean"
        },
        "id": {
          "type": "string",
          "format": "int64"
        },
        "name": {
          "type": "string"
        },
        "prune": {
          "type": "boolean",
          "format": "boolean"
        }
      }
    },
    "applicationApplicationSyncRequest": {
      "type": "object",
      "title": "ApplicationSyncRequest is a request to apply the config state to live state",
      "properties": {
        "dryRun": {
          "type": "boolean",
          "format": "boolean"
        },
        "manifests": {
          "type": "array",
          "items": {
            "type": "string"
          }
        },
        "name": {
          "type": "string"
        },
        "prune": {
          "type": "boolean",
          "format": "boolean"
        },
        "resources": {
          "type": "array",
          "items": {
            "$ref": "#/definitions/v1alpha1SyncOperationResource"
          }
        },
        "revision": {
          "type": "string"
        },
        "strategy": {
          "$ref": "#/definitions/v1alpha1SyncStrategy"
        }
      }
    },
    "applicationLogEntry": {
      "type": "object",
      "properties": {
        "content": {
          "type": "string"
        },
        "timeStamp": {
          "$ref": "#/definitions/v1Time"
        }
      }
    },
    "applicationManagedResourcesResponse": {
      "type": "object",
      "properties": {
        "items": {
          "type": "array",
          "items": {
            "$ref": "#/definitions/v1alpha1ResourceDiff"
          }
        }
      }
    },
    "applicationOperationTerminateResponse": {
      "type": "object"
    },
    "applicationResourceActionsListResponse": {
      "type": "object",
      "properties": {
        "actions": {
          "type": "array",
          "items": {
            "$ref": "#/definitions/v1alpha1ResourceAction"
          }
        }
      }
    },
    "clusterClusterResponse": {
      "type": "object"
    },
    "clusterConnector": {
      "type": "object",
      "properties": {
        "name": {
          "type": "string"
        },
        "type": {
          "type": "string"
        }
      }
    },
    "clusterDexConfig": {
      "type": "object",
      "properties": {
        "connectors": {
          "type": "array",
          "items": {
            "$ref": "#/definitions/clusterConnector"
          }
        }
      }
    },
    "clusterGoogleAnalyticsConfig": {
      "type": "object",
      "properties": {
        "anonymizeUsers": {
          "type": "boolean",
          "format": "boolean"
        },
        "trackingID": {
          "type": "string"
        }
      }
    },
    "clusterHelp": {
      "type": "object",
      "title": "Help settings",
      "properties": {
        "chatText": {
          "type": "string",
          "title": "the text for getting chat help, defaults to \"Chat now!\""
        },
        "chatUrl": {
          "type": "string",
          "title": "the URL for getting chat help, this will typically be your Slack channel for support"
        }
      }
    },
    "clusterOIDCConfig": {
      "type": "object",
      "properties": {
        "cliClientID": {
          "type": "string"
        },
        "clientID": {
          "type": "string"
        },
        "issuer": {
          "type": "string"
        },
        "name": {
          "type": "string"
        },
        "scopes": {
          "type": "array",
          "items": {
            "type": "string"
          }
        }
      }
    },
    "clusterSettings": {
      "type": "object",
      "properties": {
        "appLabelKey": {
          "type": "string"
        },
        "dexConfig": {
          "$ref": "#/definitions/clusterDexConfig"
        },
        "googleAnalytics": {
          "$ref": "#/definitions/clusterGoogleAnalyticsConfig"
        },
        "help": {
          "$ref": "#/definitions/clusterHelp"
        },
        "kustomizeOptions": {
          "$ref": "#/definitions/v1alpha1KustomizeOptions"
        },
        "oidcConfig": {
          "$ref": "#/definitions/clusterOIDCConfig"
        },
        "resourceOverrides": {
          "type": "object",
          "additionalProperties": {
            "$ref": "#/definitions/v1alpha1ResourceOverride"
          }
        },
        "statusBadgeEnabled": {
          "type": "boolean",
          "format": "boolean"
        },
        "url": {
          "type": "string"
        }
      }
    },
    "projectEmptyResponse": {
      "type": "object"
    },
    "projectProjectCreateRequest": {
      "description": "ProjectCreateRequest defines project creation parameters.",
      "type": "object",
      "properties": {
        "project": {
          "$ref": "#/definitions/v1alpha1AppProject"
        }
      }
    },
    "projectProjectTokenCreateRequest": {
      "description": "ProjectTokenCreateRequest defines project token creation parameters.",
      "type": "object",
      "properties": {
        "description": {
          "type": "string"
        },
        "expiresIn": {
          "type": "string",
          "format": "int64",
          "title": "expiresIn represents a duration in seconds"
        },
        "project": {
          "type": "string"
        },
        "role": {
          "type": "string"
        }
      }
    },
    "projectProjectTokenResponse": {
      "description": "ProjectTokenResponse wraps the created token or returns an empty string if deleted.",
      "type": "object",
      "properties": {
        "token": {
          "type": "string"
        }
      }
    },
    "projectProjectUpdateRequest": {
      "type": "object",
      "properties": {
        "project": {
          "$ref": "#/definitions/v1alpha1AppProject"
        }
      }
    },
    "repositoryAppInfo": {
      "type": "object",
      "title": "AppInfo contains application type and app file path",
      "properties": {
        "path": {
          "type": "string"
        },
        "type": {
          "type": "string"
        }
      }
    },
    "repositoryDirectoryAppSpec": {
      "type": "object",
      "title": "DirectoryAppSpec contains directory"
    },
    "repositoryHelmAppDetailsQuery": {
      "type": "object",
      "properties": {
        "valueFiles": {
          "type": "array",
          "items": {
            "type": "string"
          }
        }
      }
    },
    "repositoryHelmAppSpec": {
      "type": "object",
      "title": "HelmAppSpec contains helm app name and path in source repo",
      "properties": {
        "name": {
          "type": "string"
        },
        "parameters": {
          "type": "array",
          "title": "the output of `helm inspect values`",
          "items": {
            "$ref": "#/definitions/v1alpha1HelmParameter"
          }
        },
        "path": {
          "type": "string"
        },
        "valueFiles": {
          "type": "array",
          "items": {
            "type": "string"
          }
        },
        "values": {
          "type": "string",
          "title": "the contents of values.yaml"
        }
      }
    },
    "repositoryKsonnetAppDetailsQuery": {
      "type": "object",
      "properties": {
        "environment": {
          "type": "string"
        }
      }
    },
    "repositoryKsonnetAppSpec": {
      "type": "object",
      "title": "KsonnetAppSpec contains Ksonnet app response\nThis roughly reflects: ksonnet/ksonnet/metadata/app/schema.go",
      "properties": {
        "environments": {
          "type": "object",
          "additionalProperties": {
            "$ref": "#/definitions/repositoryKsonnetEnvironment"
          }
        },
        "name": {
          "type": "string"
        },
        "parameters": {
          "type": "array",
          "items": {
            "$ref": "#/definitions/v1alpha1KsonnetParameter"
          }
        },
        "path": {
          "type": "string"
        }
      }
    },
    "repositoryKsonnetEnvironment": {
      "type": "object",
      "properties": {
        "destination": {
          "$ref": "#/definitions/repositoryKsonnetEnvironmentDestination"
        },
        "k8sVersion": {
          "description": "KubernetesVersion is the kubernetes version the targetted cluster is running on.",
          "type": "string"
        },
        "name": {
          "type": "string",
          "title": "Name is the user defined name of an environment"
        },
        "path": {
          "description": "Path is the relative project path containing metadata for this environment.",
          "type": "string"
        }
      }
    },
    "repositoryKsonnetEnvironmentDestination": {
      "type": "object",
      "properties": {
        "namespace": {
          "type": "string",
          "title": "Namespace is the namespace of the Kubernetes server that targets should be deployed to"
        },
        "server": {
          "description": "Server is the Kubernetes server that the cluster is running on.",
          "type": "string"
        }
      }
    },
    "repositoryKustomizeAppSpec": {
      "type": "object",
      "title": "KustomizeAppSpec contains kustomize app name and path in source repo",
      "properties": {
        "images": {
          "description": "images is a list of available images.",
          "type": "array",
          "items": {
            "type": "string"
          }
        },
        "path": {
          "type": "string"
        }
      }
    },
    "repositoryManifestResponse": {
      "type": "object",
      "properties": {
        "manifests": {
          "type": "array",
          "items": {
            "type": "string"
          }
        },
        "namespace": {
          "type": "string"
        },
        "revision": {
          "type": "string"
        },
        "server": {
          "type": "string"
        },
        "sourceType": {
          "type": "string"
        }
      }
    },
    "repositoryRepoAppDetailsResponse": {
      "type": "object",
      "title": "RepoAppDetailsResponse application details",
      "properties": {
        "directory": {
          "$ref": "#/definitions/repositoryDirectoryAppSpec"
        },
        "helm": {
          "$ref": "#/definitions/repositoryHelmAppSpec"
        },
        "ksonnet": {
          "$ref": "#/definitions/repositoryKsonnetAppSpec"
        },
        "kustomize": {
          "$ref": "#/definitions/repositoryKustomizeAppSpec"
        },
        "type": {
          "type": "string"
        }
      }
    },
    "repositoryRepoAppsResponse": {
      "type": "object",
      "title": "RepoAppsResponse contains applications of specified repository",
      "properties": {
        "items": {
          "type": "array",
          "items": {
            "$ref": "#/definitions/repositoryAppInfo"
          }
        }
      }
    },
    "repositoryRepoResponse": {
      "type": "object"
    },
    "sessionSessionCreateRequest": {
      "description": "SessionCreateRequest is for logging in.",
      "type": "object",
      "properties": {
        "password": {
          "type": "string"
        },
        "token": {
          "type": "string"
        },
        "username": {
          "type": "string"
        }
      }
    },
    "sessionSessionResponse": {
      "description": "SessionResponse wraps the created token or returns an empty string if deleted.",
      "type": "object",
      "properties": {
        "token": {
          "type": "string"
        }
      }
    },
    "v1Event": {
      "description": "Event is a report of an event somewhere in the cluster.",
      "type": "object",
      "properties": {
        "action": {
          "type": "string",
          "title": "What action was taken/failed regarding to the Regarding object.\n+optional"
        },
        "count": {
          "type": "integer",
          "format": "int32",
          "title": "The number of times this event has occurred.\n+optional"
        },
        "eventTime": {
          "$ref": "#/definitions/v1MicroTime"
        },
        "firstTimestamp": {
          "$ref": "#/definitions/v1Time"
        },
        "involvedObject": {
          "$ref": "#/definitions/v1ObjectReference"
        },
        "lastTimestamp": {
          "$ref": "#/definitions/v1Time"
        },
        "message": {
          "type": "string",
          "title": "A human-readable description of the status of this operation.\nTODO: decide on maximum length.\n+optional"
        },
        "metadata": {
          "$ref": "#/definitions/v1ObjectMeta"
        },
        "reason": {
          "type": "string",
          "title": "This should be a short, machine understandable string that gives the reason\nfor the transition into the object's current status.\nTODO: provide exact specification for format.\n+optional"
        },
        "related": {
          "$ref": "#/definitions/v1ObjectReference"
        },
        "reportingComponent": {
          "type": "string",
          "title": "Name of the controller that emitted this Event, e.g. `kubernetes.io/kubelet`.\n+optional"
        },
        "reportingInstance": {
          "type": "string",
          "title": "ID of the controller instance, e.g. `kubelet-xyzf`.\n+optional"
        },
        "series": {
          "$ref": "#/definitions/v1EventSeries"
        },
        "source": {
          "$ref": "#/definitions/v1EventSource"
        },
        "type": {
          "type": "string",
          "title": "Type of this event (Normal, Warning), new types could be added in the future\n+optional"
        }
      }
    },
    "v1EventList": {
      "description": "EventList is a list of events.",
      "type": "object",
      "properties": {
        "items": {
          "type": "array",
          "title": "List of events",
          "items": {
            "$ref": "#/definitions/v1Event"
          }
        },
        "metadata": {
          "$ref": "#/definitions/v1ListMeta"
        }
      }
    },
    "v1EventSeries": {
      "description": "EventSeries contain information on series of events, i.e. thing that was/is happening\ncontinuously for some time.",
      "type": "object",
      "properties": {
        "count": {
          "type": "integer",
          "format": "int32",
          "title": "Number of occurrences in this series up to the last heartbeat time"
        },
        "lastObservedTime": {
          "$ref": "#/definitions/v1MicroTime"
        },
        "state": {
          "type": "string",
          "title": "State of this Series: Ongoing or Finished"
        }
      }
    },
    "v1EventSource": {
      "description": "EventSource contains information for an event.",
      "type": "object",
      "properties": {
        "component": {
          "type": "string",
          "title": "Component from which the event is generated.\n+optional"
        },
        "host": {
          "type": "string",
          "title": "Node name on which the event is generated.\n+optional"
        }
      }
    },
    "v1Fields": {
      "type": "object",
      "title": "Fields stores a set of fields in a data structure like a Trie.\nTo understand how this is used, see: https://github.com/kubernetes-sigs/structured-merge-diff",
      "properties": {
        "map": {
          "description": "Map stores a set of fields in a data structure like a Trie.\n\nEach key is either a '.' representing the field itself, and will always map to an empty set,\nor a string representing a sub-field or item. The string will follow one of these four formats:\n'f:<name>', where <name> is the name of a field in a struct, or key in a map\n'v:<value>', where <value> is the exact json formatted value of a list item\n'i:<index>', where <index> is position of a item in a list\n'k:<keys>', where <keys> is a map of  a list item's key fields to their unique values\nIf a key maps to an empty Fields value, the field that key represents is part of the set.\n\nThe exact format is defined in k8s.io/apiserver/pkg/endpoints/handlers/fieldmanager/internal",
          "type": "object",
          "additionalProperties": {
            "$ref": "#/definitions/v1Fields"
          }
        }
      }
    },
    "v1GroupKind": {
      "description": "+protobuf.options.(gogoproto.goproto_stringer)=false",
      "type": "object",
      "title": "GroupKind specifies a Group and a Kind, but does not force a version.  This is useful for identifying\nconcepts during lookup stages without having partially valid types",
      "properties": {
        "group": {
          "type": "string"
        },
        "kind": {
          "type": "string"
        }
      }
    },
    "v1Initializer": {
      "description": "Initializer is information about an initializer that has not yet completed.",
      "type": "object",
      "properties": {
        "name": {
          "description": "name of the process that is responsible for initializing this object.",
          "type": "string"
        }
      }
    },
    "v1Initializers": {
      "description": "Initializers tracks the progress of initialization.",
      "type": "object",
      "properties": {
        "pending": {
          "type": "array",
          "title": "Pending is a list of initializers that must execute in order before this object is visible.\nWhen the last pending initializer is removed, and no failing result is set, the initializers\nstruct will be set to nil and the object is considered as initialized and visible to all\nclients.\n+patchMergeKey=name\n+patchStrategy=merge",
          "items": {
            "$ref": "#/definitions/v1Initializer"
          }
        },
        "result": {
          "$ref": "#/definitions/v1Status"
        }
      }
    },
    "v1ListMeta": {
      "description": "ListMeta describes metadata that synthetic resources must have, including lists and\nvarious status objects. A resource may have only one of {ObjectMeta, ListMeta}.",
      "type": "object",
      "properties": {
        "continue": {
          "description": "continue may be set if the user set a limit on the number of items returned, and indicates that\nthe server has more data available. The value is opaque and may be used to issue another request\nto the endpoint that served this list to retrieve the next set of available objects. Continuing a\nconsistent list may not be possible if the server configuration has changed or more than a few\nminutes have passed. The resourceVersion field returned when using this continue value will be\nidentical to the value in the first response, unless you have received this token from an error\nmessage.",
          "type": "string"
        },
        "resourceVersion": {
          "type": "string",
          "title": "String that identifies the server's internal version of this object that\ncan be used by clients to determine when objects have changed.\nValue must be treated as opaque by clients and passed unmodified back to the server.\nPopulated by the system.\nRead-only.\nMore info: https://git.k8s.io/community/contributors/devel/api-conventions.md#concurrency-control-and-consistency\n+optional"
        },
        "selfLink": {
          "type": "string",
          "title": "selfLink is a URL representing this object.\nPopulated by the system.\nRead-only.\n+optional"
        }
      }
    },
    "v1LoadBalancerIngress": {
      "description": "LoadBalancerIngress represents the status of a load-balancer ingress point:\ntraffic intended for the service should be sent to an ingress point.",
      "type": "object",
      "properties": {
        "hostname": {
          "type": "string",
          "title": "Hostname is set for load-balancer ingress points that are DNS based\n(typically AWS load-balancers)\n+optional"
        },
        "ip": {
          "type": "string",
          "title": "IP is set for load-balancer ingress points that are IP based\n(typically GCE or OpenStack load-balancers)\n+optional"
        }
      }
    },
    "v1ManagedFieldsEntry": {
      "description": "ManagedFieldsEntry is a workflow-id, a FieldSet and the group version of the resource\nthat the fieldset applies to.",
      "type": "object",
      "properties": {
        "apiVersion": {
          "description": "APIVersion defines the version of this resource that this field set\napplies to. The format is \"group/version\" just like the top-level\nAPIVersion field. It is necessary to track the version of a field\nset because it cannot be automatically converted.",
          "type": "string"
        },
        "fields": {
          "$ref": "#/definitions/v1Fields"
        },
        "manager": {
          "description": "Manager is an identifier of the workflow managing these fields.",
          "type": "string"
        },
        "operation": {
          "description": "Operation is the type of operation which lead to this ManagedFieldsEntry being created.\nThe only valid values for this field are 'Apply' and 'Update'.",
          "type": "string"
        },
        "time": {
          "$ref": "#/definitions/v1Time"
        }
      }
    },
    "v1MicroTime": {
      "description": "MicroTime is version of Time with microsecond level precision.\n\n+protobuf.options.marshal=false\n+protobuf.as=Timestamp\n+protobuf.options.(gogoproto.goproto_stringer)=false",
      "type": "object",
      "properties": {
        "nanos": {
          "description": "Non-negative fractions of a second at nanosecond resolution. Negative\nsecond values with fractions must still have non-negative nanos values\nthat count forward in time. Must be from 0 to 999,999,999\ninclusive. This field may be limited in precision depending on context.",
          "type": "integer",
          "format": "int32"
        },
        "seconds": {
          "description": "Represents seconds of UTC time since Unix epoch\n1970-01-01T00:00:00Z. Must be from 0001-01-01T00:00:00Z to\n9999-12-31T23:59:59Z inclusive.",
          "type": "string",
          "format": "int64"
        }
      }
    },
    "v1ObjectMeta": {
      "description": "ObjectMeta is metadata that all persisted resources must have, which includes all objects\nusers must create.",
      "type": "object",
      "properties": {
        "annotations": {
          "type": "object",
          "title": "Annotations is an unstructured key value map stored with a resource that may be\nset by external tools to store and retrieve arbitrary metadata. They are not\nqueryable and should be preserved when modifying objects.\nMore info: http://kubernetes.io/docs/user-guide/annotations\n+optional",
          "additionalProperties": {
            "type": "string"
          }
        },
        "clusterName": {
          "type": "string",
          "title": "The name of the cluster which the object belongs to.\nThis is used to distinguish resources with same name and namespace in different clusters.\nThis field is not set anywhere right now and apiserver is going to ignore it if set in create or update request.\n+optional"
        },
        "creationTimestamp": {
          "$ref": "#/definitions/v1Time"
        },
        "deletionGracePeriodSeconds": {
          "type": "string",
          "format": "int64",
          "title": "Number of seconds allowed for this object to gracefully terminate before\nit will be removed from the system. Only set when deletionTimestamp is also set.\nMay only be shortened.\nRead-only.\n+optional"
        },
        "deletionTimestamp": {
          "$ref": "#/definitions/v1Time"
        },
        "finalizers": {
          "type": "array",
          "title": "Must be empty before the object is deleted from the registry. Each entry\nis an identifier for the responsible component that will remove the entry\nfrom the list. If the deletionTimestamp of the object is non-nil, entries\nin this list can only be removed.\n+optional\n+patchStrategy=merge",
          "items": {
            "type": "string"
          }
        },
        "generateName": {
          "description": "GenerateName is an optional prefix, used by the server, to generate a unique\nname ONLY IF the Name field has not been provided.\nIf this field is used, the name returned to the client will be different\nthan the name passed. This value will also be combined with a unique suffix.\nThe provided value has the same validation rules as the Name field,\nand may be truncated by the length of the suffix required to make the value\nunique on the server.\n\nIf this field is specified and the generated name exists, the server will\nNOT return a 409 - instead, it will either return 201 Created or 500 with Reason\nServerTimeout indicating a unique name could not be found in the time allotted, and the client\nshould retry (optionally after the time indicated in the Retry-After header).\n\nApplied only if Name is not specified.\nMore info: https://git.k8s.io/community/contributors/devel/api-conventions.md#idempotency\n+optional",
          "type": "string"
        },
        "generation": {
          "type": "string",
          "format": "int64",
          "title": "A sequence number representing a specific generation of the desired state.\nPopulated by the system. Read-only.\n+optional"
        },
        "initializers": {
          "$ref": "#/definitions/v1Initializers"
        },
        "labels": {
          "type": "object",
          "title": "Map of string keys and values that can be used to organize and categorize\n(scope and select) objects. May match selectors of replication controllers\nand services.\nMore info: http://kubernetes.io/docs/user-guide/labels\n+optional",
          "additionalProperties": {
            "type": "string"
          }
        },
        "managedFields": {
          "description": "ManagedFields maps workflow-id and version to the set of fields\nthat are managed by that workflow. This is mostly for internal\nhousekeeping, and users typically shouldn't need to set or\nunderstand this field. A workflow can be the user's name, a\ncontroller's name, or the name of a specific apply path like\n\"ci-cd\". The set of fields is always in the version that the\nworkflow used when modifying the object.\n\nThis field is alpha and can be changed or removed without notice.\n\n+optional",
          "type": "array",
          "items": {
            "$ref": "#/definitions/v1ManagedFieldsEntry"
          }
        },
        "name": {
          "type": "string",
          "title": "Name must be unique within a namespace. Is required when creating resources, although\nsome resources may allow a client to request the generation of an appropriate name\nautomatically. Name is primarily intended for creation idempotence and configuration\ndefinition.\nCannot be updated.\nMore info: http://kubernetes.io/docs/user-guide/identifiers#names\n+optional"
        },
        "namespace": {
          "description": "Namespace defines the space within each name must be unique. An empty namespace is\nequivalent to the \"default\" namespace, but \"default\" is the canonical representation.\nNot all objects are required to be scoped to a namespace - the value of this field for\nthose objects will be empty.\n\nMust be a DNS_LABEL.\nCannot be updated.\nMore info: http://kubernetes.io/docs/user-guide/namespaces\n+optional",
          "type": "string"
        },
        "ownerReferences": {
          "type": "array",
          "title": "List of objects depended by this object. If ALL objects in the list have\nbeen deleted, this object will be garbage collected. If this object is managed by a controller,\nthen an entry in this list will point to this controller, with the controller field set to true.\nThere cannot be more than one managing controller.\n+optional\n+patchMergeKey=uid\n+patchStrategy=merge",
          "items": {
            "$ref": "#/definitions/v1OwnerReference"
          }
        },
        "resourceVersion": {
          "description": "An opaque value that represents the internal version of this object that can\nbe used by clients to determine when objects have changed. May be used for optimistic\nconcurrency, change detection, and the watch operation on a resource or set of resources.\nClients must treat these values as opaque and passed unmodified back to the server.\nThey may only be valid for a particular resource or set of resources.\n\nPopulated by the system.\nRead-only.\nValue must be treated as opaque by clients and .\nMore info: https://git.k8s.io/community/contributors/devel/api-conventions.md#concurrency-control-and-consistency\n+optional",
          "type": "string"
        },
        "selfLink": {
          "type": "string",
          "title": "SelfLink is a URL representing this object.\nPopulated by the system.\nRead-only.\n+optional"
        },
        "uid": {
          "description": "UID is the unique in time and space value for this object. It is typically generated by\nthe server on successful creation of a resource and is not allowed to change on PUT\noperations.\n\nPopulated by the system.\nRead-only.\nMore info: http://kubernetes.io/docs/user-guide/identifiers#uids\n+optional",
          "type": "string"
        }
      }
    },
    "v1ObjectReference": {
      "type": "object",
      "title": "ObjectReference contains enough information to let you inspect or modify the referred object.\n+k8s:deepcopy-gen:interfaces=k8s.io/apimachinery/pkg/runtime.Object",
      "properties": {
        "apiVersion": {
          "type": "string",
          "title": "API version of the referent.\n+optional"
        },
        "fieldPath": {
          "type": "string",
          "title": "If referring to a piece of an object instead of an entire object, this string\nshould contain a valid JSON/Go field access statement, such as desiredState.manifest.containers[2].\nFor example, if the object reference is to a container within a pod, this would take on a value like:\n\"spec.containers{name}\" (where \"name\" refers to the name of the container that triggered\nthe event) or if no container name is specified \"spec.containers[2]\" (container with\nindex 2 in this pod). This syntax is chosen only to have some well-defined way of\nreferencing a part of an object.\nTODO: this design is not final and this field is subject to change in the future.\n+optional"
        },
        "kind": {
          "type": "string",
          "title": "Kind of the referent.\nMore info: https://git.k8s.io/community/contributors/devel/api-conventions.md#types-kinds\n+optional"
        },
        "name": {
          "type": "string",
          "title": "Name of the referent.\nMore info: https://kubernetes.io/docs/concepts/overview/working-with-objects/names/#names\n+optional"
        },
        "namespace": {
          "type": "string",
          "title": "Namespace of the referent.\nMore info: https://kubernetes.io/docs/concepts/overview/working-with-objects/namespaces/\n+optional"
        },
        "resourceVersion": {
          "type": "string",
          "title": "Specific resourceVersion to which this reference is made, if any.\nMore info: https://git.k8s.io/community/contributors/devel/api-conventions.md#concurrency-control-and-consistency\n+optional"
        },
        "uid": {
          "type": "string",
          "title": "UID of the referent.\nMore info: https://kubernetes.io/docs/concepts/overview/working-with-objects/names/#uids\n+optional"
        }
      }
    },
    "v1OwnerReference": {
      "description": "OwnerReference contains enough information to let you identify an owning\nobject. An owning object must be in the same namespace as the dependent, or\nbe cluster-scoped, so there is no namespace field.",
      "type": "object",
      "properties": {
        "apiVersion": {
          "description": "API version of the referent.",
          "type": "string"
        },
        "blockOwnerDeletion": {
          "type": "boolean",
          "format": "boolean",
          "title": "If true, AND if the owner has the \"foregroundDeletion\" finalizer, then\nthe owner cannot be deleted from the key-value store until this\nreference is removed.\nDefaults to false.\nTo set this field, a user needs \"delete\" permission of the owner,\notherwise 422 (Unprocessable Entity) will be returned.\n+optional"
        },
        "controller": {
          "type": "boolean",
          "format": "boolean",
          "title": "If true, this reference points to the managing controller.\n+optional"
        },
        "kind": {
          "type": "string",
          "title": "Kind of the referent.\nMore info: https://git.k8s.io/community/contributors/devel/api-conventions.md#types-kinds"
        },
        "name": {
          "type": "string",
          "title": "Name of the referent.\nMore info: http://kubernetes.io/docs/user-guide/identifiers#names"
        },
        "uid": {
          "type": "string",
          "title": "UID of the referent.\nMore info: http://kubernetes.io/docs/user-guide/identifiers#uids"
        }
      }
    },
    "v1Status": {
      "description": "Status is a return value for calls that don't return other objects.",
      "type": "object",
      "properties": {
        "code": {
          "type": "integer",
          "format": "int32",
          "title": "Suggested HTTP return code for this status, 0 if not set.\n+optional"
        },
        "details": {
          "$ref": "#/definitions/v1StatusDetails"
        },
        "message": {
          "type": "string",
          "title": "A human-readable description of the status of this operation.\n+optional"
        },
        "metadata": {
          "$ref": "#/definitions/v1ListMeta"
        },
        "reason": {
          "type": "string",
          "title": "A machine-readable description of why this operation is in the\n\"Failure\" status. If this value is empty there\nis no information available. A Reason clarifies an HTTP status\ncode but does not override it.\n+optional"
        },
        "status": {
          "type": "string",
          "title": "Status of the operation.\nOne of: \"Success\" or \"Failure\".\nMore info: https://git.k8s.io/community/contributors/devel/api-conventions.md#spec-and-status\n+optional"
        }
      }
    },
    "v1StatusCause": {
      "description": "StatusCause provides more information about an api.Status failure, including\ncases when multiple errors are encountered.",
      "type": "object",
      "properties": {
        "field": {
          "description": "The field of the resource that has caused this error, as named by its JSON\nserialization. May include dot and postfix notation for nested attributes.\nArrays are zero-indexed.  Fields may appear more than once in an array of\ncauses due to fields having multiple errors.\nOptional.\n\nExamples:\n  \"name\" - the field \"name\" on the current resource\n  \"items[0].name\" - the field \"name\" on the first array entry in \"items\"\n+optional",
          "type": "string"
        },
        "message": {
          "type": "string",
          "title": "A human-readable description of the cause of the error.  This field may be\npresented as-is to a reader.\n+optional"
        },
        "reason": {
          "type": "string",
          "title": "A machine-readable description of the cause of the error. If this value is\nempty there is no information available.\n+optional"
        }
      }
    },
    "v1StatusDetails": {
      "description": "StatusDetails is a set of additional properties that MAY be set by the\nserver to provide additional information about a response. The Reason\nfield of a Status object defines what attributes will be set. Clients\nmust ignore fields that do not match the defined type of each attribute,\nand should assume that any attribute may be empty, invalid, or under\ndefined.",
      "type": "object",
      "properties": {
        "causes": {
          "type": "array",
          "title": "The Causes array includes more details associated with the StatusReason\nfailure. Not all StatusReasons may provide detailed causes.\n+optional",
          "items": {
            "$ref": "#/definitions/v1StatusCause"
          }
        },
        "group": {
          "type": "string",
          "title": "The group attribute of the resource associated with the status StatusReason.\n+optional"
        },
        "kind": {
          "type": "string",
          "title": "The kind attribute of the resource associated with the status StatusReason.\nOn some operations may differ from the requested resource Kind.\nMore info: https://git.k8s.io/community/contributors/devel/api-conventions.md#types-kinds\n+optional"
        },
        "name": {
          "type": "string",
          "title": "The name attribute of the resource associated with the status StatusReason\n(when there is a single name which can be described).\n+optional"
        },
        "retryAfterSeconds": {
          "type": "integer",
          "format": "int32",
          "title": "If specified, the time in seconds before the operation should be retried. Some errors may indicate\nthe client must take an alternate action - for those errors this field may indicate how long to wait\nbefore taking the alternate action.\n+optional"
        },
        "uid": {
          "type": "string",
          "title": "UID of the resource.\n(when there is a single resource which can be described).\nMore info: http://kubernetes.io/docs/user-guide/identifiers#uids\n+optional"
        }
      }
    },
    "v1Time": {
      "description": "Time is a wrapper around time.Time which supports correct\nmarshaling to YAML and JSON.  Wrappers are provided for many\nof the factory methods that the time package offers.\n\n+protobuf.options.marshal=false\n+protobuf.as=Timestamp\n+protobuf.options.(gogoproto.goproto_stringer)=false",
      "type": "object",
      "properties": {
        "nanos": {
          "description": "Non-negative fractions of a second at nanosecond resolution. Negative\nsecond values with fractions must still have non-negative nanos values\nthat count forward in time. Must be from 0 to 999,999,999\ninclusive. This field may be limited in precision depending on context.",
          "type": "integer",
          "format": "int32"
        },
        "seconds": {
          "description": "Represents seconds of UTC time since Unix epoch\n1970-01-01T00:00:00Z. Must be from 0001-01-01T00:00:00Z to\n9999-12-31T23:59:59Z inclusive.",
          "type": "string",
          "format": "int64"
        }
      }
    },
    "v1alpha1AWSAuthConfig": {
      "type": "object",
      "title": "AWSAuthConfig is an AWS IAM authentication configuration",
      "properties": {
        "clusterName": {
          "type": "string",
          "title": "ClusterName contains AWS cluster name"
        },
        "roleARN": {
          "description": "RoleARN contains optional role ARN. If set then AWS IAM Authenticator assume a role to perform cluster operations instead of the default AWS credential provider chain.",
          "type": "string"
        }
      }
    },
    "v1alpha1AppProject": {
      "type": "object",
      "title": "AppProject provides a logical grouping of applications, providing controls for:\n* where the apps may deploy to (cluster whitelist)\n* what may be deployed (repository whitelist, resource whitelist/blacklist)\n* who can access these applications (roles, OIDC group claims bindings)\n* and what they can do (RBAC policies)\n* automation access to these roles (JWT tokens)\n+genclient\n+genclient:noStatus\n+k8s:deepcopy-gen:interfaces=k8s.io/apimachinery/pkg/runtime.Object\n+kubebuilder:resource:path=appprojects,shortName=appproj;appprojs",
      "properties": {
        "metadata": {
          "$ref": "#/definitions/v1ObjectMeta"
        },
        "spec": {
          "$ref": "#/definitions/v1alpha1AppProjectSpec"
        }
      }
    },
    "v1alpha1AppProjectList": {
      "type": "object",
      "title": "AppProjectList is list of AppProject resources\n+k8s:deepcopy-gen:interfaces=k8s.io/apimachinery/pkg/runtime.Object",
      "properties": {
        "items": {
          "type": "array",
          "items": {
            "$ref": "#/definitions/v1alpha1AppProject"
          }
        },
        "metadata": {
          "$ref": "#/definitions/v1ListMeta"
        }
      }
    },
    "v1alpha1AppProjectSpec": {
      "type": "object",
      "title": "AppProjectSpec is the specification of an AppProject",
      "properties": {
        "clusterResourceWhitelist": {
          "type": "array",
          "title": "ClusterResourceWhitelist contains list of whitelisted cluster level resources",
          "items": {
            "$ref": "#/definitions/v1GroupKind"
          }
        },
        "description": {
          "type": "string",
          "title": "Description contains optional project description"
        },
        "destinations": {
          "type": "array",
          "title": "Destinations contains list of destinations available for deployment",
          "items": {
            "$ref": "#/definitions/v1alpha1ApplicationDestination"
          }
        },
        "namespaceResourceBlacklist": {
          "type": "array",
          "title": "NamespaceResourceBlacklist contains list of blacklisted namespace level resources",
          "items": {
            "$ref": "#/definitions/v1GroupKind"
          }
        },
        "orphanedResources": {
          "$ref": "#/definitions/v1alpha1OrphanedResourcesMonitorSettings"
        },
        "roles": {
          "type": "array",
          "title": "Roles are user defined RBAC roles associated with this project",
          "items": {
            "$ref": "#/definitions/v1alpha1ProjectRole"
          }
        },
        "sourceRepos": {
          "type": "array",
          "title": "SourceRepos contains list of git repository URLs which can be used for deployment",
          "items": {
            "type": "string"
          }
        }
      }
    },
    "v1alpha1Application": {
      "type": "object",
      "title": "Application is a definition of Application resource.\n+genclient\n+genclient:noStatus\n+k8s:deepcopy-gen:interfaces=k8s.io/apimachinery/pkg/runtime.Object\n+kubebuilder:resource:path=applications,shortName=app;apps",
      "properties": {
        "metadata": {
          "$ref": "#/definitions/v1ObjectMeta"
        },
        "operation": {
          "$ref": "#/definitions/v1alpha1Operation"
        },
        "spec": {
          "$ref": "#/definitions/v1alpha1ApplicationSpec"
        },
        "status": {
          "$ref": "#/definitions/v1alpha1ApplicationStatus"
        }
      }
    },
    "v1alpha1ApplicationCondition": {
      "type": "object",
      "title": "ApplicationCondition contains details about current application condition",
      "properties": {
        "message": {
          "type": "string",
          "title": "Message contains human-readable message indicating details about condition"
        },
        "type": {
          "type": "string",
          "title": "Type is an application condition type"
        }
      }
    },
    "v1alpha1ApplicationDestination": {
      "type": "object",
      "title": "ApplicationDestination contains deployment destination information",
      "properties": {
        "namespace": {
          "type": "string",
          "title": "Namespace overrides the environment namespace value in the ksonnet app.yaml"
        },
        "server": {
          "type": "string",
          "title": "Server overrides the environment server value in the ksonnet app.yaml"
        }
      }
    },
    "v1alpha1ApplicationList": {
      "type": "object",
      "title": "ApplicationList is list of Application resources\n+k8s:deepcopy-gen:interfaces=k8s.io/apimachinery/pkg/runtime.Object",
      "properties": {
        "items": {
          "type": "array",
          "items": {
            "$ref": "#/definitions/v1alpha1Application"
          }
        },
        "metadata": {
          "$ref": "#/definitions/v1ListMeta"
        }
      }
    },
    "v1alpha1ApplicationSource": {
      "description": "ApplicationSource contains information about github repository, path within repository and target application environment.",
      "type": "object",
      "properties": {
        "directory": {
          "$ref": "#/definitions/v1alpha1ApplicationSourceDirectory"
        },
        "helm": {
          "$ref": "#/definitions/v1alpha1ApplicationSourceHelm"
        },
        "ksonnet": {
          "$ref": "#/definitions/v1alpha1ApplicationSourceKsonnet"
        },
        "kustomize": {
          "$ref": "#/definitions/v1alpha1ApplicationSourceKustomize"
        },
        "path": {
          "type": "string",
          "title": "Path is a directory path within the repository containing a"
        },
        "plugin": {
          "$ref": "#/definitions/v1alpha1ApplicationSourcePlugin"
        },
        "repoURL": {
          "type": "string",
          "title": "RepoURL is the git repository URL of the application manifests"
        },
        "targetRevision": {
          "type": "string",
          "title": "TargetRevision defines the commit, tag, or branch in which to sync the application to.\nIf omitted, will sync to HEAD"
        }
      }
    },
    "v1alpha1ApplicationSourceDirectory": {
      "type": "object",
      "properties": {
        "jsonnet": {
          "$ref": "#/definitions/v1alpha1ApplicationSourceJsonnet"
        },
        "recurse": {
          "type": "boolean",
          "format": "boolean"
        }
      }
    },
    "v1alpha1ApplicationSourceHelm": {
      "type": "object",
      "title": "ApplicationSourceHelm holds helm specific options",
      "properties": {
        "parameters": {
          "type": "array",
          "title": "Parameters are parameters to the helm template",
          "items": {
            "$ref": "#/definitions/v1alpha1HelmParameter"
          }
        },
        "releaseName": {
          "type": "string",
          "title": "The Helm release name. If omitted it will use the application name"
        },
        "valueFiles": {
          "type": "array",
          "title": "ValuesFiles is a list of Helm value files to use when generating a template",
          "items": {
            "type": "string"
          }
        },
        "values": {
          "type": "string",
          "title": "Values is Helm values, typically defined as a block"
        }
      }
    },
    "v1alpha1ApplicationSourceJsonnet": {
      "type": "object",
      "title": "ApplicationSourceJsonnet holds jsonnet specific options",
      "properties": {
        "extVars": {
          "type": "array",
          "title": "ExtVars is a list of Jsonnet External Variables",
          "items": {
            "$ref": "#/definitions/v1alpha1JsonnetVar"
          }
        },
        "tlas": {
          "type": "array",
          "title": "TLAS is a list of Jsonnet Top-level Arguments",
          "items": {
            "$ref": "#/definitions/v1alpha1JsonnetVar"
          }
        }
      }
    },
    "v1alpha1ApplicationSourceKsonnet": {
      "type": "object",
      "title": "ApplicationSourceKsonnet holds ksonnet specific options",
      "properties": {
        "environment": {
          "type": "string",
          "title": "Environment is a ksonnet application environment name"
        },
        "parameters": {
          "type": "array",
          "title": "Parameters are a list of ksonnet component parameter override values",
          "items": {
            "$ref": "#/definitions/v1alpha1KsonnetParameter"
          }
        }
      }
    },
    "v1alpha1ApplicationSourceKustomize": {
      "type": "object",
      "title": "ApplicationSourceKustomize holds kustomize specific options",
      "properties": {
        "commonLabels": {
          "type": "object",
          "title": "CommonLabels adds additional kustomize commonLabels",
          "additionalProperties": {
            "type": "string"
          }
        },
        "images": {
          "type": "array",
          "title": "Images are kustomize image overrides",
          "items": {
            "type": "string"
          }
        },
        "namePrefix": {
          "type": "string",
          "title": "NamePrefix is a prefix appended to resources for kustomize apps"
        }
      }
    },
    "v1alpha1ApplicationSourcePlugin": {
      "type": "object",
      "title": "ApplicationSourcePlugin holds config management plugin specific options",
      "properties": {
        "env": {
          "type": "array",
          "items": {
            "$ref": "#/definitions/v1alpha1EnvEntry"
          }
        },
        "name": {
          "type": "string"
        }
      }
    },
    "v1alpha1ApplicationSpec": {
      "description": "ApplicationSpec represents desired application state. Contains link to repository with application definition and additional parameters link definition revision.",
      "type": "object",
      "properties": {
        "destination": {
          "$ref": "#/definitions/v1alpha1ApplicationDestination"
        },
        "ignoreDifferences": {
          "type": "array",
          "title": "IgnoreDifferences controls resources fields which should be ignored during comparison",
          "items": {
            "$ref": "#/definitions/v1alpha1ResourceIgnoreDifferences"
          }
        },
        "info": {
          "type": "array",
          "title": "Infos contains a list of useful information (URLs, email addresses, and plain text) that relates to the application",
          "items": {
            "$ref": "#/definitions/v1alpha1Info"
          }
        },
        "project": {
          "description": "Project is a application project name. Empty name means that application belongs to 'default' project.",
          "type": "string"
        },
        "source": {
          "$ref": "#/definitions/v1alpha1ApplicationSource"
        },
        "syncPolicy": {
          "$ref": "#/definitions/v1alpha1SyncPolicy"
        }
      }
    },
    "v1alpha1ApplicationStatus": {
      "type": "object",
      "title": "ApplicationStatus contains information about application sync, health status",
      "properties": {
        "conditions": {
          "type": "array",
          "items": {
            "$ref": "#/definitions/v1alpha1ApplicationCondition"
          }
        },
        "health": {
          "$ref": "#/definitions/v1alpha1HealthStatus"
        },
        "history": {
          "type": "array",
          "items": {
            "$ref": "#/definitions/v1alpha1RevisionHistory"
          }
        },
        "observedAt": {
          "$ref": "#/definitions/v1Time"
        },
        "operationState": {
          "$ref": "#/definitions/v1alpha1OperationState"
        },
        "reconciledAt": {
          "$ref": "#/definitions/v1Time"
        },
        "resources": {
          "type": "array",
          "items": {
            "$ref": "#/definitions/v1alpha1ResourceStatus"
          }
        },
        "sourceType": {
          "type": "string"
        },
        "summary": {
          "$ref": "#/definitions/v1alpha1ApplicationSummary"
        },
        "sync": {
          "$ref": "#/definitions/v1alpha1SyncStatus"
        }
      }
    },
    "v1alpha1ApplicationSummary": {
      "type": "object",
      "properties": {
        "externalURLs": {
          "description": "ExternalURLs holds all external URLs of application child resources.",
          "type": "array",
          "items": {
            "type": "string"
          }
        },
        "images": {
          "description": "Images holds all images of application child resources.",
          "type": "array",
          "items": {
            "type": "string"
          }
        }
      }
    },
    "v1alpha1ApplicationTree": {
      "type": "object",
      "title": "ApplicationTree holds nodes which belongs to the application",
      "properties": {
        "nodes": {
          "description": "Nodes contains list of nodes which either directly managed by the application and children of directly managed nodes.",
          "type": "array",
          "items": {
            "$ref": "#/definitions/v1alpha1ResourceNode"
          }
        },
        "orphanedNodes": {
          "description": "OrphanedNodes contains if or orphaned nodes: nodes which are not managed by the app but in the same namespace. List is populated only if orphaned resources enabled in app project.",
          "type": "array",
          "items": {
            "$ref": "#/definitions/v1alpha1ResourceNode"
          }
        }
      }
    },
    "v1alpha1ApplicationWatchEvent": {
      "description": "ApplicationWatchEvent contains information about application change.",
      "type": "object",
      "properties": {
        "application": {
          "$ref": "#/definitions/v1alpha1Application"
        },
        "type": {
          "type": "string"
        }
      }
    },
    "v1alpha1Cluster": {
      "type": "object",
      "title": "Cluster is the definition of a cluster resource",
      "properties": {
        "config": {
          "$ref": "#/definitions/v1alpha1ClusterConfig"
        },
        "connectionState": {
          "$ref": "#/definitions/v1alpha1ConnectionState"
        },
        "name": {
          "type": "string",
          "title": "Name of the cluster. If omitted, will use the server address"
        },
        "server": {
          "type": "string",
          "title": "Server is the API server URL of the Kubernetes cluster"
        }
      }
    },
    "v1alpha1ClusterConfig": {
      "description": "ClusterConfig is the configuration attributes. This structure is subset of the go-client\nrest.Config with annotations added for marshalling.",
      "type": "object",
      "properties": {
        "awsAuthConfig": {
          "$ref": "#/definitions/v1alpha1AWSAuthConfig"
        },
        "bearerToken": {
          "description": "Server requires Bearer authentication. This client will not attempt to use\nrefresh tokens for an OAuth2 flow.\nTODO: demonstrate an OAuth2 compatible client.",
          "type": "string"
        },
        "password": {
          "type": "string"
        },
        "tlsClientConfig": {
          "$ref": "#/definitions/v1alpha1TLSClientConfig"
        },
        "username": {
          "type": "string",
          "title": "Server requires Basic authentication"
        }
      }
    },
    "v1alpha1ClusterList": {
      "description": "ClusterList is a collection of Clusters.",
      "type": "object",
      "properties": {
        "items": {
          "type": "array",
          "items": {
            "$ref": "#/definitions/v1alpha1Cluster"
          }
        },
        "metadata": {
          "$ref": "#/definitions/v1ListMeta"
        }
      }
    },
    "v1alpha1ComparedTo": {
      "type": "object",
      "title": "ComparedTo contains application source and target which was used for resources comparison",
      "properties": {
        "destination": {
          "$ref": "#/definitions/v1alpha1ApplicationDestination"
        },
        "source": {
          "$ref": "#/definitions/v1alpha1ApplicationSource"
        }
      }
    },
    "v1alpha1ConnectionState": {
      "type": "object",
      "title": "ConnectionState contains information about remote resource connection state",
      "properties": {
        "attemptedAt": {
          "$ref": "#/definitions/v1Time"
        },
        "message": {
          "type": "string"
        },
        "status": {
          "type": "string"
        }
      }
    },
    "v1alpha1EnvEntry": {
      "type": "object",
      "properties": {
        "name": {
          "type": "string",
          "title": "the name, usually uppercase"
        },
        "value": {
          "type": "string",
          "title": "the value"
        }
      }
    },
    "v1alpha1HealthStatus": {
      "type": "object",
      "properties": {
        "message": {
          "type": "string"
        },
        "status": {
          "type": "string"
        }
      }
    },
    "v1alpha1HelmParameter": {
      "type": "object",
      "title": "HelmParameter is a parameter to a helm template",
      "properties": {
        "forceString": {
          "type": "boolean",
          "format": "boolean",
          "title": "ForceString determines whether to tell Helm to interpret booleans and numbers as strings"
        },
        "name": {
          "type": "string",
          "title": "Name is the name of the helm parameter"
        },
        "value": {
          "type": "string",
          "title": "Value is the value for the helm parameter"
        }
      }
    },
    "v1alpha1Info": {
      "type": "object",
      "properties": {
        "name": {
          "type": "string"
        },
        "value": {
          "type": "string"
        }
      }
    },
    "v1alpha1InfoItem": {
      "type": "object",
      "title": "InfoItem contains human readable information about object",
      "properties": {
        "name": {
          "description": "Name is a human readable title for this piece of information.",
          "type": "string"
        },
        "value": {
          "description": "Value is human readable content.",
          "type": "string"
        }
      }
    },
    "v1alpha1JWTToken": {
      "type": "object",
      "title": "JWTToken holds the issuedAt and expiresAt values of a token",
      "properties": {
        "exp": {
          "type": "string",
          "format": "int64"
        },
        "iat": {
          "type": "string",
          "format": "int64"
        }
      }
    },
    "v1alpha1JsonnetVar": {
      "type": "object",
      "title": "JsonnetVar is a jsonnet variable",
      "properties": {
        "code": {
          "type": "boolean",
          "format": "boolean"
        },
        "name": {
          "type": "string"
        },
        "value": {
          "type": "string"
        }
      }
    },
    "v1alpha1KsonnetParameter": {
      "type": "object",
      "title": "KsonnetParameter is a ksonnet component parameter",
      "properties": {
        "component": {
          "type": "string"
        },
        "name": {
          "type": "string"
        },
        "value": {
          "type": "string"
        }
      }
    },
    "v1alpha1KustomizeOptions": {
      "type": "object",
      "title": "KustomizeOptions are options for kustomize to use when building manifests",
      "properties": {
        "buildOptions": {
          "type": "string",
          "title": "BuildOptions is a string of build parameters to use when calling `kustomize build`"
        }
      }
    },
    "v1alpha1Operation": {
      "description": "Operation contains requested operation parameters.",
      "type": "object",
      "properties": {
        "sync": {
          "$ref": "#/definitions/v1alpha1SyncOperation"
        }
      }
    },
    "v1alpha1OperationState": {
      "description": "OperationState contains information about state of currently performing operation on application.",
      "type": "object",
      "properties": {
        "finishedAt": {
          "$ref": "#/definitions/v1Time"
        },
        "message": {
          "description": "Message hold any pertinent messages when attempting to perform operation (typically errors).",
          "type": "string"
        },
        "operation": {
          "$ref": "#/definitions/v1alpha1Operation"
        },
        "phase": {
          "type": "string",
          "title": "Phase is the current phase of the operation"
        },
        "startedAt": {
          "$ref": "#/definitions/v1Time"
        },
        "syncResult": {
          "$ref": "#/definitions/v1alpha1SyncOperationResult"
        }
      }
    },
    "v1alpha1OrphanedResourcesMonitorSettings": {
      "type": "object",
      "title": "OrphanedResourcesMonitorSettings holds settings of orphaned resources monitoring",
      "properties": {
        "warn": {
          "type": "boolean",
          "format": "boolean",
          "title": "Warn indicates if warning condition should be created for apps which have orphaned resources"
        }
      }
    },
    "v1alpha1ProjectRole": {
      "type": "object",
      "title": "ProjectRole represents a role that has access to a project",
      "properties": {
        "description": {
          "type": "string",
          "title": "Description is a description of the role"
        },
        "groups": {
          "type": "array",
          "title": "Groups are a list of OIDC group claims bound to this role",
          "items": {
            "type": "string"
          }
        },
        "jwtTokens": {
          "type": "array",
          "title": "JWTTokens are a list of generated JWT tokens bound to this role",
          "items": {
            "$ref": "#/definitions/v1alpha1JWTToken"
          }
        },
        "name": {
          "type": "string",
          "title": "Name is a name for this role"
        },
        "policies": {
          "type": "array",
          "title": "Policies Stores a list of casbin formated strings that define access policies for the role in the project",
          "items": {
            "type": "string"
          }
        }
      }
    },
    "v1alpha1Repository": {
      "type": "object",
      "title": "Repository is a Git repository holding application configurations",
      "properties": {
        "connectionState": {
          "$ref": "#/definitions/v1alpha1ConnectionState"
        },
        "enableLfs": {
          "type": "boolean",
          "format": "boolean",
          "title": "Whether git-lfs support should be enabled for this repo"
        },
        "inheritedCreds": {
          "type": "boolean",
          "format": "boolean",
          "title": "Whether credentials were inherited from a credential set"
        },
        "insecure": {
          "type": "boolean",
          "format": "boolean",
          "title": "Whether the repo is insecure"
        },
        "insecureIgnoreHostKey": {
          "type": "boolean",
          "format": "boolean",
          "title": "InsecureIgnoreHostKey should not be used anymore, Insecure is favoured"
        },
        "password": {
          "type": "string",
          "title": "Password for authenticating at the repo server"
        },
        "repo": {
          "type": "string",
          "title": "URL of the repo"
        },
        "sshPrivateKey": {
          "type": "string",
          "title": "SSH private key data for authenticating at the repo server"
        },
        "tlsClientCertData": {
          "type": "string",
          "title": "TLS client cert data for authenticating at the repo server"
        },
        "tlsClientCertKey": {
          "type": "string",
          "title": "TLS client cert key for authenticating at the repo server"
        },
        "username": {
          "type": "string",
          "title": "Username for authenticating at the repo server"
        }
      }
    },
    "v1alpha1RepositoryCertificate": {
      "type": "object",
      "title": "A RepositoryCertificate is either SSH known hosts entry or TLS certificate",
      "properties": {
        "certData": {
          "type": "string",
          "format": "byte",
          "title": "Actual certificate data, protocol dependent"
        },
        "certInfo": {
          "type": "string",
          "title": "Additional certificate info (e.g. SSH fingerprint, X509 CommonName)"
        },
        "certSubType": {
          "type": "string",
          "title": "The sub type of the cert, i.e. \"ssh-rsa\""
        },
        "certType": {
          "type": "string",
          "title": "Type of certificate - currently \"https\" or \"ssh\""
        },
        "serverName": {
          "type": "string",
          "title": "Name of the server the certificate is intended for"
        }
      }
    },
    "v1alpha1RepositoryCertificateList": {
      "type": "object",
      "title": "RepositoryCertificateList is a collection of RepositoryCertificates",
      "properties": {
        "items": {
          "type": "array",
          "title": "List of certificates to be processed",
          "items": {
            "$ref": "#/definitions/v1alpha1RepositoryCertificate"
          }
        },
        "metadata": {
          "$ref": "#/definitions/v1ListMeta"
        }
      }
    },
    "v1alpha1RepositoryList": {
      "description": "RepositoryList is a collection of Repositories.",
      "type": "object",
      "properties": {
        "items": {
          "type": "array",
          "items": {
            "$ref": "#/definitions/v1alpha1Repository"
          }
        },
        "metadata": {
          "$ref": "#/definitions/v1ListMeta"
        }
      }
    },
    "v1alpha1ResourceAction": {
      "type": "object",
      "properties": {
        "name": {
          "type": "string"
        },
        "params": {
          "type": "array",
          "items": {
            "$ref": "#/definitions/v1alpha1ResourceActionParam"
          }
        }
      }
    },
    "v1alpha1ResourceActionParam": {
      "type": "object",
      "properties": {
        "default": {
          "type": "string"
        },
        "name": {
          "type": "string"
        },
        "type": {
          "type": "string"
        },
        "value": {
          "type": "string"
        }
      }
    },
    "v1alpha1ResourceDiff": {
      "type": "object",
      "title": "ResourceDiff holds the diff of a live and target resource object",
      "properties": {
        "diff": {
          "type": "string"
        },
        "group": {
          "type": "string"
        },
        "kind": {
          "type": "string"
        },
        "liveState": {
          "type": "string"
        },
        "name": {
          "type": "string"
        },
        "namespace": {
          "type": "string"
        },
        "targetState": {
          "type": "string"
        }
      }
    },
    "v1alpha1ResourceIgnoreDifferences": {
      "description": "ResourceIgnoreDifferences contains resource filter and list of json paths which should be ignored during comparison with live state.",
      "type": "object",
      "properties": {
        "group": {
          "type": "string"
        },
        "jsonPointers": {
          "type": "array",
          "items": {
            "type": "string"
          }
        },
        "kind": {
          "type": "string"
        },
        "name": {
          "type": "string"
        },
        "namespace": {
          "type": "string"
        }
      }
    },
    "v1alpha1ResourceNetworkingInfo": {
      "type": "object",
      "title": "ResourceNetworkingInfo holds networking resource related information",
      "properties": {
        "externalURLs": {
          "description": "ExternalURLs holds list of URLs which should be available externally. List is populated for ingress resources using rules hostnames.",
          "type": "array",
          "items": {
            "type": "string"
          }
        },
        "ingress": {
          "type": "array",
          "items": {
            "$ref": "#/definitions/v1LoadBalancerIngress"
          }
        },
        "labels": {
          "type": "object",
          "additionalProperties": {
            "type": "string"
          }
        },
        "targetLabels": {
          "type": "object",
          "additionalProperties": {
            "type": "string"
          }
        },
        "targetRefs": {
          "type": "array",
          "items": {
            "$ref": "#/definitions/v1alpha1ResourceRef"
          }
        }
      }
    },
    "v1alpha1ResourceNode": {
      "type": "object",
      "title": "ResourceNode contains information about live resource and its children",
      "properties": {
        "health": {
          "$ref": "#/definitions/v1alpha1HealthStatus"
        },
        "images": {
          "type": "array",
          "items": {
            "type": "string"
          }
        },
        "info": {
          "type": "array",
          "items": {
            "$ref": "#/definitions/v1alpha1InfoItem"
          }
        },
        "networkingInfo": {
          "$ref": "#/definitions/v1alpha1ResourceNetworkingInfo"
        },
        "parentRefs": {
          "type": "array",
          "items": {
            "$ref": "#/definitions/v1alpha1ResourceRef"
          }
        },
        "resourceRef": {
          "$ref": "#/definitions/v1alpha1ResourceRef"
        },
        "resourceVersion": {
          "type": "string"
        }
      }
    },
    "v1alpha1ResourceOverride": {
      "type": "object",
      "title": "ResourceOverride holds configuration to customize resource diffing and health assessment",
      "properties": {
        "actions": {
          "type": "string"
        },
        "healthLua": {
          "type": "string"
        },
        "ignoreDifferences": {
          "type": "string"
        }
      }
    },
    "v1alpha1ResourceRef": {
      "type": "object",
      "title": "ResourceRef includes fields which unique identify resource",
      "properties": {
        "group": {
          "type": "string"
        },
        "kind": {
          "type": "string"
        },
        "name": {
          "type": "string"
        },
        "namespace": {
          "type": "string"
        },
        "uid": {
          "type": "string"
        },
        "version": {
          "type": "string"
        }
      }
    },
    "v1alpha1ResourceResult": {
      "type": "object",
      "title": "ResourceResult holds the operation result details of a specific resource",
      "properties": {
        "group": {
          "type": "string"
        },
        "hookPhase": {
          "type": "string",
          "title": "the state of any operation associated with this resource OR hook\nnote: can contain values for non-hook resources"
        },
        "hookType": {
          "type": "string",
          "title": "the type of the hook, empty for non-hook resources"
        },
        "kind": {
          "type": "string"
        },
        "message": {
          "type": "string",
          "title": "message for the last sync OR operation"
        },
        "name": {
          "type": "string"
        },
        "namespace": {
          "type": "string"
        },
        "status": {
          "type": "string",
          "title": "the final result of the sync, this is be empty if the resources is yet to be applied/pruned and is always zero-value for hooks"
        },
        "syncPhase": {
          "type": "string",
          "title": "indicates the particular phase of the sync that this is for"
        },
        "version": {
          "type": "string"
        }
      }
    },
    "v1alpha1ResourceStatus": {
      "type": "object",
      "title": "ResourceStatus holds the current sync and health status of a resource",
      "properties": {
        "group": {
          "type": "string"
        },
        "health": {
          "$ref": "#/definitions/v1alpha1HealthStatus"
        },
        "hook": {
          "type": "boolean",
          "format": "boolean"
        },
        "kind": {
          "type": "string"
        },
        "name": {
          "type": "string"
        },
        "namespace": {
          "type": "string"
        },
        "requiresPruning": {
          "type": "boolean",
          "format": "boolean"
        },
        "status": {
          "type": "string"
        },
        "version": {
          "type": "string"
        }
      }
    },
    "v1alpha1RevisionHistory": {
      "type": "object",
      "title": "RevisionHistory contains information relevant to an application deployment",
      "properties": {
        "deployedAt": {
          "$ref": "#/definitions/v1Time"
        },
        "id": {
          "type": "string",
          "format": "int64"
        },
        "revision": {
          "type": "string"
        },
        "source": {
          "$ref": "#/definitions/v1alpha1ApplicationSource"
        }
      }
    },
    "v1alpha1RevisionMetadata": {
      "type": "object",
      "title": "data about a specific revision within a repo",
      "properties": {
        "author": {
          "type": "string",
          "title": "who authored this revision,\ntypically their name and email, e.g. \"John Doe <john_doe@my-company.com>\",\nbut might not match this example"
        },
        "date": {
          "$ref": "#/definitions/v1Time"
        },
        "message": {
          "type": "string",
          "title": "the message associated with the revision,\nprobably the commit message,\nthis is truncated to the first newline or 64 characters (which ever comes first)"
        },
        "tags": {
          "type": "array",
          "title": "tags on the revision,\nnote - tags can move from one revision to another",
          "items": {
            "type": "string"
          }
        }
      }
    },
    "v1alpha1SyncOperation": {
      "description": "SyncOperation contains sync operation details.",
      "type": "object",
      "properties": {
        "dryRun": {
          "type": "boolean",
          "format": "boolean",
          "title": "DryRun will perform a `kubectl apply --dry-run` without actually performing the sync"
        },
        "manifests": {
          "type": "array",
          "title": "Manifests is an optional field that overrides sync source with a local directory for development",
          "items": {
            "type": "string"
          }
        },
        "prune": {
          "type": "boolean",
          "format": "boolean",
          "title": "Prune deletes resources that are no longer tracked in git"
        },
        "resources": {
          "type": "array",
          "title": "Resources describes which resources to sync",
          "items": {
            "$ref": "#/definitions/v1alpha1SyncOperationResource"
          }
        },
        "revision": {
          "description": "Revision is the git revision in which to sync the application to.\nIf omitted, will use the revision specified in app spec.",
          "type": "string"
        },
        "source": {
          "$ref": "#/definitions/v1alpha1ApplicationSource"
        },
        "syncStrategy": {
          "$ref": "#/definitions/v1alpha1SyncStrategy"
        }
      }
    },
    "v1alpha1SyncOperationResource": {
      "description": "SyncOperationResource contains resources to sync.",
      "type": "object",
      "properties": {
        "group": {
          "type": "string"
        },
        "kind": {
          "type": "string"
        },
        "name": {
          "type": "string"
        }
      }
    },
    "v1alpha1SyncOperationResult": {
      "type": "object",
      "title": "SyncOperationResult represent result of sync operation",
      "properties": {
        "resources": {
          "type": "array",
          "title": "Resources holds the sync result of each individual resource",
          "items": {
            "$ref": "#/definitions/v1alpha1ResourceResult"
          }
        },
        "revision": {
          "type": "string",
          "title": "Revision holds the git commit SHA of the sync"
        },
        "source": {
          "$ref": "#/definitions/v1alpha1ApplicationSource"
        }
      }
    },
    "v1alpha1SyncPolicy": {
      "type": "object",
      "title": "SyncPolicy controls when a sync will be performed in response to updates in git",
      "properties": {
        "automated": {
          "$ref": "#/definitions/v1alpha1SyncPolicyAutomated"
        }
      }
    },
    "v1alpha1SyncPolicyAutomated": {
      "type": "object",
      "title": "SyncPolicyAutomated controls the behavior of an automated sync",
      "properties": {
        "prune": {
          "type": "boolean",
          "format": "boolean",
          "title": "Prune will prune resources automatically as part of automated sync (default: false)"
        },
        "selfHeal": {
          "type": "boolean",
          "format": "boolean",
          "title": "SelfHeal enables auto-syncing if  (default: false)"
        }
      }
    },
    "v1alpha1SyncStatus": {
      "description": "SyncStatus is a comparison result of application spec and deployed application.",
      "type": "object",
      "properties": {
        "comparedTo": {
          "$ref": "#/definitions/v1alpha1ComparedTo"
        },
        "revision": {
          "type": "string"
        },
        "status": {
          "type": "string"
        }
      }
    },
    "v1alpha1SyncStrategy": {
      "type": "object",
      "title": "SyncStrategy controls the manner in which a sync is performed",
      "properties": {
        "apply": {
          "$ref": "#/definitions/v1alpha1SyncStrategyApply"
        },
        "hook": {
          "$ref": "#/definitions/v1alpha1SyncStrategyHook"
        }
      }
    },
    "v1alpha1SyncStrategyApply": {
      "type": "object",
      "title": "SyncStrategyApply uses `kubectl apply` to perform the apply",
      "properties": {
        "force": {
          "description": "Force indicates whether or not to supply the --force flag to `kubectl apply`.\nThe --force flag deletes and re-create the resource, when PATCH encounters conflict and has\nretried for 5 times.",
          "type": "boolean",
          "format": "boolean"
        }
      }
    },
    "v1alpha1SyncStrategyHook": {
      "description": "SyncStrategyHook will perform a sync using hooks annotations.\nIf no hook annotation is specified falls back to `kubectl apply`.",
      "type": "object",
      "properties": {
        "syncStrategyApply": {
          "$ref": "#/definitions/v1alpha1SyncStrategyApply"
        }
      }
    },
    "v1alpha1TLSClientConfig": {
      "type": "object",
      "title": "TLSClientConfig contains settings to enable transport layer security",
      "properties": {
        "caData": {
          "type": "string",
          "format": "byte",
          "title": "CAData holds PEM-encoded bytes (typically read from a root certificates bundle).\nCAData takes precedence over CAFile"
        },
        "certData": {
          "type": "string",
          "format": "byte",
          "title": "CertData holds PEM-encoded bytes (typically read from a client certificate file).\nCertData takes precedence over CertFile"
        },
        "insecure": {
          "description": "Server should be accessed without verifying the TLS certificate. For testing only.",
          "type": "boolean",
          "format": "boolean"
        },
        "keyData": {
          "type": "string",
          "format": "byte",
          "title": "KeyData holds PEM-encoded bytes (typically read from a client certificate key file).\nKeyData takes precedence over KeyFile"
        },
        "serverName": {
          "description": "ServerName is passed to the server for SNI and is used in the client to check server\ncertificates against. If ServerName is empty, the hostname used to contact the\nserver is used.",
          "type": "string"
        }
      }
    },
    "versionVersionMessage": {
      "type": "object",
      "title": "VersionMessage represents version of the Argo CD API server",
      "properties": {
        "BuildDate": {
          "type": "string"
        },
        "Compiler": {
          "type": "string"
        },
        "GitCommit": {
          "type": "string"
        },
        "GitTag": {
          "type": "string"
        },
        "GitTreeState": {
          "type": "string"
        },
        "GoVersion": {
          "type": "string"
        },
        "KsonnetVersion": {
          "type": "string"
        },
        "Platform": {
          "type": "string"
        },
        "Version": {
          "type": "string"
        }
      }
    }
  }
}<|MERGE_RESOLUTION|>--- conflicted
+++ resolved
@@ -49,11 +49,7 @@
           "ApplicationService"
         ],
         "summary": "List returns list of applications",
-<<<<<<< HEAD
-        "operationId": "List",
-=======
         "operationId": "ListMixin6",
->>>>>>> 318a9251
         "parameters": [
           {
             "type": "string",
@@ -93,11 +89,7 @@
           "ApplicationService"
         ],
         "summary": "Create creates an application",
-<<<<<<< HEAD
-        "operationId": "Create",
-=======
         "operationId": "CreateMixin6",
->>>>>>> 318a9251
         "parameters": [
           {
             "name": "body",
@@ -124,11 +116,7 @@
           "ApplicationService"
         ],
         "summary": "Update updates an application",
-<<<<<<< HEAD
-        "operationId": "Update",
-=======
         "operationId": "UpdateMixin6",
->>>>>>> 318a9251
         "parameters": [
           {
             "type": "string",
@@ -250,11 +238,7 @@
           "ApplicationService"
         ],
         "summary": "Delete deletes an application",
-<<<<<<< HEAD
-        "operationId": "Delete",
-=======
         "operationId": "DeleteMixin6",
->>>>>>> 318a9251
         "parameters": [
           {
             "type": "string",
@@ -1254,13 +1238,8 @@
         "tags": [
           "RepositoryService"
         ],
-<<<<<<< HEAD
-        "summary": "ListRepositoryCredentials gets a list of all configured repository credential sets",
-        "operationId": "ListRepositoryCredentials",
-=======
         "summary": "List returns list of repos",
         "operationId": "ListMixin2",
->>>>>>> 318a9251
         "parameters": [
           {
             "type": "string",
@@ -1289,13 +1268,8 @@
         "tags": [
           "RepositoryService"
         ],
-<<<<<<< HEAD
-        "summary": "CreateRepositoryCredentials creates a new repository credential set",
-        "operationId": "CreateRepositoryCredentials",
-=======
         "summary": "Create creates a repo",
         "operationId": "CreateMixin2",
->>>>>>> 318a9251
         "parameters": [
           {
             "name": "body",
@@ -1321,13 +1295,8 @@
         "tags": [
           "RepositoryService"
         ],
-<<<<<<< HEAD
-        "summary": "UpdateRepositoryCredentials updates a repository credential set",
-        "operationId": "UpdateRepositoryCredentials",
-=======
         "summary": "Update updates a repo",
         "operationId": "UpdateMixin2",
->>>>>>> 318a9251
         "parameters": [
           {
             "type": "string",
@@ -1359,13 +1328,8 @@
         "tags": [
           "RepositoryService"
         ],
-<<<<<<< HEAD
-        "summary": "DeleteRepositoryCredentials deletes a repository credential set from the configuration",
-        "operationId": "DeleteRepositoryCredentials",
-=======
         "summary": "Delete deletes a repo",
         "operationId": "DeleteMixin2",
->>>>>>> 318a9251
         "parameters": [
           {
             "type": "string",
