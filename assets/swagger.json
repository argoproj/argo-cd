{
  "consumes": [
    "application/json"
  ],
  "produces": [
    "application/json"
  ],
  "schemes": [
    "http",
    "https"
  ],
  "swagger": "2.0",
  "info": {
    "description": "Description of all APIs",
    "title": "Consolidate Services",
    "version": "version not set"
  },
  "paths": {
    "/api/v1/account/password": {
      "put": {
        "tags": [
          "AccountService"
        ],
        "summary": "UpdatePassword updates an account's password to a new value",
        "operationId": "UpdatePassword",
        "parameters": [
          {
            "name": "body",
            "in": "body",
            "required": true,
            "schema": {
              "$ref": "#/definitions/accountUpdatePasswordRequest"
            }
          }
        ],
        "responses": {
          "200": {
            "description": "(empty)",
            "schema": {
              "$ref": "#/definitions/accountUpdatePasswordResponse"
            }
          }
        }
      }
    },
    "/api/v1/applications": {
      "get": {
        "tags": [
          "ApplicationService"
        ],
        "summary": "List returns list of applications",
        "operationId": "List",
        "parameters": [
          {
            "type": "string",
            "description": "the application's name.",
            "name": "name",
            "in": "query"
          },
          {
            "type": "string",
            "description": "forces application reconciliation if set to true.",
            "name": "refresh",
            "in": "query"
          },
          {
            "type": "array",
            "items": {
              "type": "string"
            },
            "description": "the project names to restrict returned list applications.",
            "name": "project",
            "in": "query"
          },
          {
            "type": "string",
            "description": "when specified with a watch call, shows changes that occur after that particular version of a resource.",
            "name": "resourceVersion",
            "in": "query"
          },
          {
            "type": "string",
            "description": "the selector to to restrict returned list to applications only with matched labels.",
            "name": "selector",
            "in": "query"
          }
        ],
        "responses": {
          "200": {
            "description": "(empty)",
            "schema": {
              "$ref": "#/definitions/v1alpha1ApplicationList"
            }
          }
        }
      },
      "post": {
        "tags": [
          "ApplicationService"
        ],
        "summary": "Create creates an application",
        "operationId": "Create",
        "parameters": [
          {
            "name": "body",
            "in": "body",
            "required": true,
            "schema": {
              "$ref": "#/definitions/v1alpha1Application"
            }
          }
        ],
        "responses": {
          "200": {
            "description": "(empty)",
            "schema": {
              "$ref": "#/definitions/v1alpha1Application"
            }
          }
        }
      }
    },
    "/api/v1/applications/{application.metadata.name}": {
      "put": {
        "tags": [
          "ApplicationService"
        ],
        "summary": "Update updates an application",
        "operationId": "Update",
        "parameters": [
          {
            "type": "string",
            "name": "application.metadata.name",
            "in": "path",
            "required": true
          },
          {
            "name": "body",
            "in": "body",
            "required": true,
            "schema": {
              "$ref": "#/definitions/v1alpha1Application"
            }
          }
        ],
        "responses": {
          "200": {
            "description": "(empty)",
            "schema": {
              "$ref": "#/definitions/v1alpha1Application"
            }
          }
        }
      }
    },
    "/api/v1/applications/{applicationName}/managed-resources": {
      "get": {
        "tags": [
          "ApplicationService"
        ],
        "operationId": "ManagedResources",
        "parameters": [
          {
            "type": "string",
            "name": "applicationName",
            "in": "path",
            "required": true
          }
        ],
        "responses": {
          "200": {
            "description": "(empty)",
            "schema": {
              "$ref": "#/definitions/applicationManagedResourcesResponse"
            }
          }
        }
      }
    },
    "/api/v1/applications/{applicationName}/resource-tree": {
      "get": {
        "tags": [
          "ApplicationService"
        ],
        "operationId": "ResourceTree",
        "parameters": [
          {
            "type": "string",
            "name": "applicationName",
            "in": "path",
            "required": true
          }
        ],
        "responses": {
          "200": {
            "description": "(empty)",
            "schema": {
              "$ref": "#/definitions/v1alpha1ApplicationTree"
            }
          }
        }
      }
    },
    "/api/v1/applications/{name}": {
      "get": {
        "tags": [
          "ApplicationService"
        ],
        "summary": "Get returns an application by name",
        "operationId": "Get",
        "parameters": [
          {
            "type": "string",
            "name": "name",
            "in": "path",
            "required": true
          },
          {
            "type": "string",
            "description": "forces application reconciliation if set to true.",
            "name": "refresh",
            "in": "query"
          },
          {
            "type": "array",
            "items": {
              "type": "string"
            },
            "description": "the project names to restrict returned list applications.",
            "name": "project",
            "in": "query"
          },
          {
            "type": "string",
            "description": "when specified with a watch call, shows changes that occur after that particular version of a resource.",
            "name": "resourceVersion",
            "in": "query"
          },
          {
            "type": "string",
            "description": "the selector to to restrict returned list to applications only with matched labels.",
            "name": "selector",
            "in": "query"
          }
        ],
        "responses": {
          "200": {
            "description": "(empty)",
            "schema": {
              "$ref": "#/definitions/v1alpha1Application"
            }
          }
        }
      },
      "delete": {
        "tags": [
          "ApplicationService"
        ],
        "summary": "Delete deletes an application",
        "operationId": "Delete",
        "parameters": [
          {
            "type": "string",
            "name": "name",
            "in": "path",
            "required": true
          }
        ],
        "responses": {
          "200": {
            "description": "(empty)",
            "schema": {
              "$ref": "#/definitions/applicationApplicationResponse"
            }
          }
        }
      },
      "patch": {
        "tags": [
          "ApplicationService"
        ],
        "summary": "Patch patch an application",
        "operationId": "Patch",
        "parameters": [
          {
            "type": "string",
            "name": "name",
            "in": "path",
            "required": true
          },
          {
            "name": "body",
            "in": "body",
            "required": true,
            "schema": {
              "$ref": "#/definitions/applicationApplicationPatchRequest"
            }
          }
        ],
        "responses": {
          "200": {
            "description": "(empty)",
            "schema": {
              "$ref": "#/definitions/v1alpha1Application"
            }
          }
        }
      }
    },
    "/api/v1/applications/{name}/events": {
      "get": {
        "tags": [
          "ApplicationService"
        ],
        "summary": "ListResourceEvents returns a list of event resources",
        "operationId": "ListResourceEvents",
        "parameters": [
          {
            "type": "string",
            "name": "name",
            "in": "path",
            "required": true
          },
          {
            "type": "string",
            "name": "resourceNamespace",
            "in": "query"
          },
          {
            "type": "string",
            "name": "resourceName",
            "in": "query"
          },
          {
            "type": "string",
            "name": "resourceUID",
            "in": "query"
          }
        ],
        "responses": {
          "200": {
            "description": "(empty)",
            "schema": {
              "$ref": "#/definitions/v1EventList"
            }
          }
        }
      }
    },
    "/api/v1/applications/{name}/manifests": {
      "get": {
        "tags": [
          "ApplicationService"
        ],
        "summary": "GetManifests returns application manifests",
        "operationId": "GetManifests",
        "parameters": [
          {
            "type": "string",
            "name": "name",
            "in": "path",
            "required": true
          },
          {
            "type": "string",
            "name": "revision",
            "in": "query"
          }
        ],
        "responses": {
          "200": {
            "description": "(empty)",
            "schema": {
              "$ref": "#/definitions/repositoryManifestResponse"
            }
          }
        }
      }
    },
    "/api/v1/applications/{name}/operation": {
      "delete": {
        "tags": [
          "ApplicationService"
        ],
        "summary": "TerminateOperation terminates the currently running operation",
        "operationId": "TerminateOperation",
        "parameters": [
          {
            "type": "string",
            "name": "name",
            "in": "path",
            "required": true
          }
        ],
        "responses": {
          "200": {
            "description": "(empty)",
            "schema": {
              "$ref": "#/definitions/applicationOperationTerminateResponse"
            }
          }
        }
      }
    },
    "/api/v1/applications/{name}/pods/{podName}/logs": {
      "get": {
        "tags": [
          "ApplicationService"
        ],
        "summary": "PodLogs returns stream of log entries for the specified pod. Pod",
        "operationId": "PodLogs",
        "parameters": [
          {
            "type": "string",
            "name": "name",
            "in": "path",
            "required": true
          },
          {
            "type": "string",
            "name": "podName",
            "in": "path",
            "required": true
          },
          {
            "type": "string",
            "name": "namespace",
            "in": "query"
          },
          {
            "type": "string",
            "name": "container",
            "in": "query"
          },
          {
            "type": "string",
            "format": "int64",
            "name": "sinceSeconds",
            "in": "query"
          },
          {
            "type": "string",
            "format": "int64",
            "description": "Represents seconds of UTC time since Unix epoch\n1970-01-01T00:00:00Z. Must be from 0001-01-01T00:00:00Z to\n9999-12-31T23:59:59Z inclusive.",
            "name": "sinceTime.seconds",
            "in": "query"
          },
          {
            "type": "integer",
            "format": "int32",
            "description": "Non-negative fractions of a second at nanosecond resolution. Negative\nsecond values with fractions must still have non-negative nanos values\nthat count forward in time. Must be from 0 to 999,999,999\ninclusive. This field may be limited in precision depending on context.",
            "name": "sinceTime.nanos",
            "in": "query"
          },
          {
            "type": "string",
            "format": "int64",
            "name": "tailLines",
            "in": "query"
          },
          {
            "type": "boolean",
            "format": "boolean",
            "name": "follow",
            "in": "query"
          }
        ],
        "responses": {
          "200": {
            "description": "(streaming responses)",
            "schema": {
              "$ref": "#/definitions/applicationLogEntry"
            }
          }
        }
      }
    },
    "/api/v1/applications/{name}/resource": {
      "get": {
        "tags": [
          "ApplicationService"
        ],
        "summary": "GetResource returns single application resource",
        "operationId": "GetResource",
        "parameters": [
          {
            "type": "string",
            "name": "name",
            "in": "path",
            "required": true
          },
          {
            "type": "string",
            "name": "namespace",
            "in": "query"
          },
          {
            "type": "string",
            "name": "resourceName",
            "in": "query"
          },
          {
            "type": "string",
            "name": "version",
            "in": "query"
          },
          {
            "type": "string",
            "name": "group",
            "in": "query"
          },
          {
            "type": "string",
            "name": "kind",
            "in": "query"
          }
        ],
        "responses": {
          "200": {
            "description": "(empty)",
            "schema": {
              "$ref": "#/definitions/applicationApplicationResourceResponse"
            }
          }
        }
      },
      "post": {
        "tags": [
          "ApplicationService"
        ],
        "summary": "PatchResource patch single application resource",
        "operationId": "PatchResource",
        "parameters": [
          {
            "type": "string",
            "name": "name",
            "in": "path",
            "required": true
          },
          {
            "name": "body",
            "in": "body",
            "required": true,
            "schema": {
              "type": "string"
            }
          }
        ],
        "responses": {
          "200": {
            "description": "(empty)",
            "schema": {
              "$ref": "#/definitions/applicationApplicationResourceResponse"
            }
          }
        }
      },
      "delete": {
        "tags": [
          "ApplicationService"
        ],
        "summary": "DeleteResource deletes a single application resource",
        "operationId": "DeleteResource",
        "parameters": [
          {
            "type": "string",
            "name": "name",
            "in": "path",
            "required": true
          }
        ],
        "responses": {
          "200": {
            "description": "(empty)",
            "schema": {
              "$ref": "#/definitions/applicationApplicationResponse"
            }
          }
        }
      }
    },
    "/api/v1/applications/{name}/resource/actions": {
      "get": {
        "tags": [
          "ApplicationService"
        ],
        "operationId": "ListResourceActions",
        "parameters": [
          {
            "type": "string",
            "name": "name",
            "in": "path",
            "required": true
          },
          {
            "type": "string",
            "name": "namespace",
            "in": "query"
          },
          {
            "type": "string",
            "name": "resourceName",
            "in": "query"
          },
          {
            "type": "string",
            "name": "version",
            "in": "query"
          },
          {
            "type": "string",
            "name": "group",
            "in": "query"
          },
          {
            "type": "string",
            "name": "kind",
            "in": "query"
          }
        ],
        "responses": {
          "200": {
            "description": "(empty)",
            "schema": {
              "$ref": "#/definitions/applicationResourceActionsListResponse"
            }
          }
        }
      },
      "post": {
        "tags": [
          "ApplicationService"
        ],
        "operationId": "RunResourceAction",
        "parameters": [
          {
            "type": "string",
            "name": "name",
            "in": "path",
            "required": true
          },
          {
            "name": "body",
            "in": "body",
            "required": true,
            "schema": {
              "type": "string"
            }
          }
        ],
        "responses": {
          "200": {
            "description": "(empty)",
            "schema": {
              "$ref": "#/definitions/applicationApplicationResponse"
            }
          }
        }
      }
    },
    "/api/v1/applications/{name}/revisions/{revision}/metadata": {
      "get": {
        "tags": [
          "ApplicationService"
        ],
        "summary": "Get the meta-data (author, date, tags, message) for a specific revision of the application",
        "operationId": "RevisionMetadata",
        "parameters": [
          {
            "type": "string",
            "name": "name",
            "in": "path",
            "required": true
          },
          {
            "type": "string",
            "name": "revision",
            "in": "path",
            "required": true
          }
        ],
        "responses": {
          "200": {
            "description": "(empty)",
            "schema": {
              "$ref": "#/definitions/v1alpha1RevisionMetadata"
            }
          }
        }
      }
    },
    "/api/v1/applications/{name}/rollback": {
      "post": {
        "tags": [
          "ApplicationService"
        ],
        "summary": "Rollback syncs an application to its target state",
        "operationId": "Rollback",
        "parameters": [
          {
            "type": "string",
            "name": "name",
            "in": "path",
            "required": true
          },
          {
            "name": "body",
            "in": "body",
            "required": true,
            "schema": {
              "$ref": "#/definitions/applicationApplicationRollbackRequest"
            }
          }
        ],
        "responses": {
          "200": {
            "description": "(empty)",
            "schema": {
              "$ref": "#/definitions/v1alpha1Application"
            }
          }
        }
      }
    },
    "/api/v1/applications/{name}/spec": {
      "put": {
        "tags": [
          "ApplicationService"
        ],
        "summary": "UpdateSpec updates an application spec",
        "operationId": "UpdateSpec",
        "parameters": [
          {
            "type": "string",
            "name": "name",
            "in": "path",
            "required": true
          },
          {
            "name": "body",
            "in": "body",
            "required": true,
            "schema": {
              "$ref": "#/definitions/v1alpha1ApplicationSpec"
            }
          }
        ],
        "responses": {
          "200": {
            "description": "(empty)",
            "schema": {
              "$ref": "#/definitions/v1alpha1ApplicationSpec"
            }
          }
        }
      }
    },
    "/api/v1/applications/{name}/sync": {
      "post": {
        "tags": [
          "ApplicationService"
        ],
        "summary": "Sync syncs an application to its target state",
        "operationId": "Sync",
        "parameters": [
          {
            "type": "string",
            "name": "name",
            "in": "path",
            "required": true
          },
          {
            "name": "body",
            "in": "body",
            "required": true,
            "schema": {
              "$ref": "#/definitions/applicationApplicationSyncRequest"
            }
          }
        ],
        "responses": {
          "200": {
            "description": "(empty)",
            "schema": {
              "$ref": "#/definitions/v1alpha1Application"
            }
          }
        }
      }
    },
    "/api/v1/applications/{name}/syncwindows": {
      "get": {
        "tags": [
          "ApplicationService"
        ],
        "summary": "Get returns an application by name",
        "operationId": "GetApplicationSyncWindows",
        "parameters": [
          {
            "type": "string",
            "name": "name",
            "in": "path",
            "required": true
          }
        ],
        "responses": {
          "200": {
            "description": "(empty)",
            "schema": {
              "$ref": "#/definitions/applicationApplicationSyncWindowsResponse"
            }
          }
        }
      }
    },
    "/api/v1/certificates": {
      "get": {
        "tags": [
          "CertificateService"
        ],
        "summary": "List all available repository certificates",
        "operationId": "ListCertificates",
        "parameters": [
          {
            "type": "string",
            "description": "A file-glob pattern (not regular expression) the host name has to match.",
            "name": "hostNamePattern",
            "in": "query"
          },
          {
            "type": "string",
            "description": "The type of the certificate to match (ssh or https).",
            "name": "certType",
            "in": "query"
          },
          {
            "type": "string",
            "description": "The sub type of the certificate to match (protocol dependent, usually only used for ssh certs).",
            "name": "certSubType",
            "in": "query"
          }
        ],
        "responses": {
          "200": {
            "description": "(empty)",
            "schema": {
              "$ref": "#/definitions/v1alpha1RepositoryCertificateList"
            }
          }
        }
      },
      "post": {
        "tags": [
          "CertificateService"
        ],
        "summary": "Creates repository certificates on the server",
        "operationId": "CreateCertificate",
        "parameters": [
          {
            "name": "body",
            "in": "body",
            "required": true,
            "schema": {
              "$ref": "#/definitions/v1alpha1RepositoryCertificateList"
            }
          }
        ],
        "responses": {
          "200": {
            "description": "(empty)",
            "schema": {
              "$ref": "#/definitions/v1alpha1RepositoryCertificateList"
            }
          }
        }
      },
      "delete": {
        "tags": [
          "CertificateService"
        ],
        "summary": "Delete the certificates that match the RepositoryCertificateQuery",
        "operationId": "DeleteCertificate",
        "responses": {
          "200": {
            "description": "(empty)",
            "schema": {
              "$ref": "#/definitions/v1alpha1RepositoryCertificateList"
            }
          }
        }
      }
    },
    "/api/v1/clusters": {
      "get": {
        "tags": [
          "ClusterService"
        ],
        "summary": "List returns list of clusters",
        "operationId": "ListMixin4",
        "parameters": [
          {
            "type": "string",
            "name": "server",
            "in": "query"
          }
        ],
        "responses": {
          "200": {
            "description": "(empty)",
            "schema": {
              "$ref": "#/definitions/v1alpha1ClusterList"
            }
          }
        }
      },
      "post": {
        "tags": [
          "ClusterService"
        ],
        "summary": "Create creates a cluster",
        "operationId": "CreateMixin4",
        "parameters": [
          {
            "name": "body",
            "in": "body",
            "required": true,
            "schema": {
              "$ref": "#/definitions/v1alpha1Cluster"
            }
          }
        ],
        "responses": {
          "200": {
            "description": "(empty)",
            "schema": {
              "$ref": "#/definitions/v1alpha1Cluster"
            }
          }
        }
      }
    },
    "/api/v1/clusters/{cluster.server}": {
      "put": {
        "tags": [
          "ClusterService"
        ],
        "summary": "Update updates a cluster",
        "operationId": "UpdateMixin4",
        "parameters": [
          {
            "type": "string",
            "name": "cluster.server",
            "in": "path",
            "required": true
          },
          {
            "name": "body",
            "in": "body",
            "required": true,
            "schema": {
              "$ref": "#/definitions/v1alpha1Cluster"
            }
          }
        ],
        "responses": {
          "200": {
            "description": "(empty)",
            "schema": {
              "$ref": "#/definitions/v1alpha1Cluster"
            }
          }
        }
      }
    },
    "/api/v1/clusters/{server}": {
      "get": {
        "tags": [
          "ClusterService"
        ],
        "summary": "Get returns a cluster by server address",
        "operationId": "GetMixin4",
        "parameters": [
          {
            "type": "string",
            "name": "server",
            "in": "path",
            "required": true
          }
        ],
        "responses": {
          "200": {
            "description": "(empty)",
            "schema": {
              "$ref": "#/definitions/v1alpha1Cluster"
            }
          }
        }
      },
      "delete": {
        "tags": [
          "ClusterService"
        ],
        "summary": "Delete deletes a cluster",
        "operationId": "DeleteMixin4",
        "parameters": [
          {
            "type": "string",
            "name": "server",
            "in": "path",
            "required": true
          }
        ],
        "responses": {
          "200": {
            "description": "(empty)",
            "schema": {
              "$ref": "#/definitions/clusterClusterResponse"
            }
          }
        }
      }
    },
    "/api/v1/clusters/{server}/rotate-auth": {
      "post": {
        "tags": [
          "ClusterService"
        ],
        "summary": "RotateAuth returns a cluster by server address",
        "operationId": "RotateAuth",
        "parameters": [
          {
            "type": "string",
            "name": "server",
            "in": "path",
            "required": true
          }
        ],
        "responses": {
          "200": {
            "description": "(empty)",
            "schema": {
              "$ref": "#/definitions/clusterClusterResponse"
            }
          }
        }
      }
    },
    "/api/v1/projects": {
      "get": {
        "tags": [
          "ProjectService"
        ],
        "summary": "List returns list of projects",
        "operationId": "ListMixin5",
        "parameters": [
          {
            "type": "string",
            "name": "name",
            "in": "query"
          }
        ],
        "responses": {
          "200": {
            "description": "(empty)",
            "schema": {
              "$ref": "#/definitions/v1alpha1AppProjectList"
            }
          }
        }
      },
      "post": {
        "tags": [
          "ProjectService"
        ],
        "summary": "Create a new project.",
        "operationId": "CreateMixin5",
        "parameters": [
          {
            "name": "body",
            "in": "body",
            "required": true,
            "schema": {
              "$ref": "#/definitions/projectProjectCreateRequest"
            }
          }
        ],
        "responses": {
          "200": {
            "description": "(empty)",
            "schema": {
              "$ref": "#/definitions/v1alpha1AppProject"
            }
          }
        }
      }
    },
    "/api/v1/projects/{name}": {
      "get": {
        "tags": [
          "ProjectService"
        ],
        "summary": "Get returns a project by name",
        "operationId": "GetMixin5",
        "parameters": [
          {
            "type": "string",
            "name": "name",
            "in": "path",
            "required": true
          }
        ],
        "responses": {
          "200": {
            "description": "(empty)",
            "schema": {
              "$ref": "#/definitions/v1alpha1AppProject"
            }
          }
        }
      },
      "delete": {
        "tags": [
          "ProjectService"
        ],
        "summary": "Delete deletes a project",
        "operationId": "DeleteMixin5",
        "parameters": [
          {
            "type": "string",
            "name": "name",
            "in": "path",
            "required": true
          }
        ],
        "responses": {
          "200": {
            "description": "(empty)",
            "schema": {
              "$ref": "#/definitions/projectEmptyResponse"
            }
          }
        }
      }
    },
    "/api/v1/projects/{name}/events": {
      "get": {
        "tags": [
          "ProjectService"
        ],
        "summary": "ListEvents returns a list of project events",
        "operationId": "ListEvents",
        "parameters": [
          {
            "type": "string",
            "name": "name",
            "in": "path",
            "required": true
          }
        ],
        "responses": {
          "200": {
            "description": "(empty)",
            "schema": {
              "$ref": "#/definitions/v1EventList"
            }
          }
        }
      }
    },
    "/api/v1/projects/{name}/syncwindows": {
      "get": {
        "tags": [
          "ProjectService"
        ],
        "summary": "GetSchedulesState returns true if there are any active sync syncWindows",
        "operationId": "GetSyncWindowsState",
        "parameters": [
          {
            "type": "string",
            "name": "name",
            "in": "path",
            "required": true
          }
        ],
        "responses": {
          "200": {
            "description": "(empty)",
            "schema": {
              "$ref": "#/definitions/projectSyncWindowsResponse"
            }
          }
        }
      }
    },
    "/api/v1/projects/{project.metadata.name}": {
      "put": {
        "tags": [
          "ProjectService"
        ],
        "summary": "Update updates a project",
        "operationId": "UpdateMixin5",
        "parameters": [
          {
            "type": "string",
            "name": "project.metadata.name",
            "in": "path",
            "required": true
          },
          {
            "name": "body",
            "in": "body",
            "required": true,
            "schema": {
              "$ref": "#/definitions/projectProjectUpdateRequest"
            }
          }
        ],
        "responses": {
          "200": {
            "description": "(empty)",
            "schema": {
              "$ref": "#/definitions/v1alpha1AppProject"
            }
          }
        }
      }
    },
    "/api/v1/projects/{project}/roles/{role}/token": {
      "post": {
        "tags": [
          "ProjectService"
        ],
        "summary": "Create a new project token.",
        "operationId": "CreateToken",
        "parameters": [
          {
            "type": "string",
            "name": "project",
            "in": "path",
            "required": true
          },
          {
            "type": "string",
            "name": "role",
            "in": "path",
            "required": true
          },
          {
            "name": "body",
            "in": "body",
            "required": true,
            "schema": {
              "$ref": "#/definitions/projectProjectTokenCreateRequest"
            }
          }
        ],
        "responses": {
          "200": {
            "description": "(empty)",
            "schema": {
              "$ref": "#/definitions/projectProjectTokenResponse"
            }
          }
        }
      }
    },
    "/api/v1/projects/{project}/roles/{role}/token/{iat}": {
      "delete": {
        "tags": [
          "ProjectService"
        ],
        "summary": "Delete a new project token.",
        "operationId": "DeleteToken",
        "parameters": [
          {
            "type": "string",
            "name": "project",
            "in": "path",
            "required": true
          },
          {
            "type": "string",
            "name": "role",
            "in": "path",
            "required": true
          },
          {
            "type": "string",
            "format": "int64",
            "name": "iat",
            "in": "path",
            "required": true
          }
        ],
        "responses": {
          "200": {
            "description": "(empty)",
            "schema": {
              "$ref": "#/definitions/projectEmptyResponse"
            }
          }
        }
      }
    },
    "/api/v1/repocreds": {
      "get": {
        "tags": [
          "RepoCredsService"
        ],
        "summary": "ListRepositoryCredentials gets a list of all configured repository credential sets",
        "operationId": "ListRepositoryCredentials",
        "parameters": [
          {
            "type": "string",
            "description": "Repo URL for query.",
            "name": "url",
            "in": "query"
          }
        ],
        "responses": {
          "200": {
            "description": "(empty)",
            "schema": {
              "$ref": "#/definitions/v1alpha1RepoCredsList"
            }
          }
        }
      },
      "post": {
        "tags": [
          "RepoCredsService"
        ],
        "summary": "CreateRepositoryCredentials creates a new repository credential set",
        "operationId": "CreateRepositoryCredentials",
        "parameters": [
          {
            "name": "body",
            "in": "body",
            "required": true,
            "schema": {
              "$ref": "#/definitions/v1alpha1RepoCreds"
            }
          }
        ],
        "responses": {
          "200": {
            "description": "(empty)",
            "schema": {
              "$ref": "#/definitions/v1alpha1RepoCreds"
            }
          }
        }
      }
    },
    "/api/v1/repocreds/{creds.url}": {
      "put": {
        "tags": [
          "RepoCredsService"
        ],
        "summary": "UpdateRepositoryCredentials updates a repository credential set",
        "operationId": "UpdateRepositoryCredentials",
        "parameters": [
          {
            "type": "string",
            "name": "creds.url",
            "in": "path",
            "required": true
          },
          {
            "name": "body",
            "in": "body",
            "required": true,
            "schema": {
              "$ref": "#/definitions/v1alpha1RepoCreds"
            }
          }
        ],
        "responses": {
          "200": {
            "description": "(empty)",
            "schema": {
              "$ref": "#/definitions/v1alpha1RepoCreds"
            }
          }
        }
      }
    },
    "/api/v1/repocreds/{url}": {
      "delete": {
        "tags": [
          "RepoCredsService"
        ],
        "summary": "DeleteRepositoryCredentials deletes a repository credential set from the configuration",
        "operationId": "DeleteRepositoryCredentials",
        "parameters": [
          {
            "type": "string",
            "name": "url",
            "in": "path",
            "required": true
          }
        ],
        "responses": {
          "200": {
            "description": "(empty)",
            "schema": {
              "$ref": "#/definitions/repocredsRepoCredsResponse"
            }
          }
        }
      }
    },
    "/api/v1/repositories": {
      "get": {
        "tags": [
          "RepositoryService"
        ],
        "summary": "ListRepositories gets a list of all configured repositories",
        "operationId": "ListRepositories",
        "parameters": [
          {
            "type": "string",
            "description": "Repo URL for query.",
            "name": "repo",
            "in": "query"
          },
          {
            "type": "boolean",
            "format": "boolean",
            "description": "Whether to force a cache refresh on repo's connection state.",
            "name": "forceRefresh",
            "in": "query"
          }
        ],
        "responses": {
          "200": {
            "description": "(empty)",
            "schema": {
              "$ref": "#/definitions/v1alpha1RepositoryList"
            }
          }
        }
      },
      "post": {
        "tags": [
          "RepositoryService"
        ],
        "summary": "CreateRepository creates a new repository configuration",
        "operationId": "CreateRepository",
        "parameters": [
          {
            "name": "body",
            "in": "body",
            "required": true,
            "schema": {
              "$ref": "#/definitions/v1alpha1Repository"
            }
          }
        ],
        "responses": {
          "200": {
            "description": "(empty)",
            "schema": {
              "$ref": "#/definitions/v1alpha1Repository"
            }
          }
        }
      }
    },
    "/api/v1/repositories/{repo.repo}": {
      "put": {
        "tags": [
          "RepositoryService"
        ],
        "summary": "UpdateRepository updates a repository configuration",
        "operationId": "UpdateRepository",
        "parameters": [
          {
            "type": "string",
            "name": "repo.repo",
            "in": "path",
            "required": true
          },
          {
            "name": "body",
            "in": "body",
            "required": true,
            "schema": {
              "$ref": "#/definitions/v1alpha1Repository"
            }
          }
        ],
        "responses": {
          "200": {
            "description": "(empty)",
            "schema": {
              "$ref": "#/definitions/v1alpha1Repository"
            }
          }
        }
      }
    },
    "/api/v1/repositories/{repo}": {
      "delete": {
        "tags": [
          "RepositoryService"
        ],
        "summary": "DeleteRepository deletes a repository from the configuration",
        "operationId": "DeleteRepository",
        "parameters": [
          {
            "type": "string",
            "name": "repo",
            "in": "path",
            "required": true
          }
        ],
        "responses": {
          "200": {
            "description": "(empty)",
            "schema": {
              "$ref": "#/definitions/repositoryRepoResponse"
            }
          }
        }
      }
    },
    "/api/v1/repositories/{repo}/apps": {
      "get": {
        "tags": [
          "RepositoryService"
        ],
        "summary": "ListApps returns list of apps in the repo",
        "operationId": "ListApps",
        "parameters": [
          {
            "type": "string",
            "name": "repo",
            "in": "path",
            "required": true
          },
          {
            "type": "string",
            "name": "revision",
            "in": "query"
          }
        ],
        "responses": {
          "200": {
            "description": "(empty)",
            "schema": {
              "$ref": "#/definitions/repositoryRepoAppsResponse"
            }
          }
        }
      }
    },
    "/api/v1/repositories/{repo}/helmcharts": {
      "get": {
        "tags": [
          "RepositoryService"
        ],
        "operationId": "GetHelmCharts",
        "parameters": [
          {
            "type": "string",
            "name": "repo",
            "in": "path",
            "required": true
          },
          {
            "type": "boolean",
            "format": "boolean",
            "description": "Whether to force a cache refresh on repo's connection state.",
            "name": "forceRefresh",
            "in": "query"
          }
        ],
        "responses": {
          "200": {
            "description": "(empty)",
            "schema": {
              "$ref": "#/definitions/repositoryHelmChartsResponse"
            }
          }
        }
      }
    },
    "/api/v1/repositories/{repo}/validate": {
      "post": {
        "tags": [
          "RepositoryService"
        ],
        "summary": "ValidateAccess validates access to a repository with given parameters",
        "operationId": "ValidateAccess",
        "parameters": [
          {
            "type": "string",
            "name": "repo",
            "in": "path",
            "required": true
          },
          {
            "name": "body",
            "in": "body",
            "required": true,
            "schema": {
              "type": "string"
            }
          }
        ],
        "responses": {
          "200": {
            "description": "(empty)",
            "schema": {
              "$ref": "#/definitions/repositoryRepoResponse"
            }
          }
        }
      }
    },
    "/api/v1/repositories/{source.repoURL}/appdetails": {
      "post": {
        "tags": [
          "RepositoryService"
        ],
        "summary": "GetAppDetails returns application details by given path",
        "operationId": "GetAppDetails",
        "parameters": [
          {
            "type": "string",
            "name": "source.repoURL",
            "in": "path",
            "required": true
          },
          {
            "name": "body",
            "in": "body",
            "required": true,
            "schema": {
              "$ref": "#/definitions/repositoryRepoAppDetailsQuery"
            }
          }
        ],
        "responses": {
          "200": {
            "description": "(empty)",
            "schema": {
              "$ref": "#/definitions/repositoryRepoAppDetailsResponse"
            }
          }
        }
      }
    },
    "/api/v1/session": {
      "post": {
        "tags": [
          "SessionService"
        ],
        "summary": "Create a new JWT for authentication and set a cookie if using HTTP.",
        "operationId": "CreateMixin10",
        "parameters": [
          {
            "name": "body",
            "in": "body",
            "required": true,
            "schema": {
              "$ref": "#/definitions/sessionSessionCreateRequest"
            }
          }
        ],
        "responses": {
          "200": {
            "description": "(empty)",
            "schema": {
              "$ref": "#/definitions/sessionSessionResponse"
            }
          }
        }
      },
      "delete": {
        "tags": [
          "SessionService"
        ],
        "summary": "Delete an existing JWT cookie if using HTTP.",
        "operationId": "DeleteMixin10",
        "responses": {
          "200": {
            "description": "(empty)",
            "schema": {
              "$ref": "#/definitions/sessionSessionResponse"
            }
          }
        }
      }
    },
    "/api/v1/session/userinfo": {
      "get": {
        "tags": [
          "SessionService"
        ],
        "summary": "Get the current user's info",
        "operationId": "GetUserInfo",
        "responses": {
          "200": {
            "description": "(empty)",
            "schema": {
              "$ref": "#/definitions/sessionGetUserInfoResponse"
            }
          }
        }
      }
    },
    "/api/v1/settings": {
      "get": {
        "tags": [
          "SettingsService"
        ],
        "summary": "Get returns Argo CD settings",
        "operationId": "GetMixin7",
        "responses": {
          "200": {
            "description": "(empty)",
            "schema": {
              "$ref": "#/definitions/clusterSettings"
            }
          }
        }
      }
    },
    "/api/v1/stream/applications": {
      "get": {
        "tags": [
          "ApplicationService"
        ],
        "summary": "Watch returns stream of application change events.",
        "operationId": "Watch",
        "parameters": [
          {
            "type": "string",
            "description": "the application's name.",
            "name": "name",
            "in": "query"
          },
          {
            "type": "string",
            "description": "forces application reconciliation if set to true.",
            "name": "refresh",
            "in": "query"
          },
          {
            "type": "array",
            "items": {
              "type": "string"
            },
            "description": "the project names to restrict returned list applications.",
            "name": "project",
            "in": "query"
          },
          {
            "type": "string",
            "description": "when specified with a watch call, shows changes that occur after that particular version of a resource.",
            "name": "resourceVersion",
            "in": "query"
          },
          {
            "type": "string",
            "description": "the selector to to restrict returned list to applications only with matched labels.",
            "name": "selector",
            "in": "query"
          }
        ],
        "responses": {
          "200": {
            "description": "(streaming responses)",
            "schema": {
              "$ref": "#/definitions/v1alpha1ApplicationWatchEvent"
            }
          }
        }
      }
    },
    "/api/version": {
      "get": {
        "tags": [
          "VersionService"
        ],
        "summary": "Version returns version information of the API server",
        "operationId": "Version",
        "responses": {
          "200": {
            "description": "(empty)",
            "schema": {
              "$ref": "#/definitions/versionVersionMessage"
            }
          }
        }
      }
    }
  },
  "definitions": {
    "accountUpdatePasswordRequest": {
      "type": "object",
      "properties": {
        "currentPassword": {
          "type": "string"
        },
        "newPassword": {
          "type": "string"
        }
      }
    },
    "accountUpdatePasswordResponse": {
      "type": "object"
    },
    "applicationApplicationPatchRequest": {
      "type": "object",
      "title": "ApplicationPatchRequest is a request to patch an application",
      "properties": {
        "name": {
          "type": "string"
        },
        "patch": {
          "type": "string"
        },
        "patchType": {
          "type": "string"
        }
      }
    },
    "applicationApplicationResourceResponse": {
      "type": "object",
      "properties": {
        "manifest": {
          "type": "string"
        }
      }
    },
    "applicationApplicationResponse": {
      "type": "object"
    },
    "applicationApplicationRollbackRequest": {
      "type": "object",
      "properties": {
        "dryRun": {
          "type": "boolean",
          "format": "boolean"
        },
        "id": {
          "type": "string",
          "format": "int64"
        },
        "name": {
          "type": "string"
        },
        "prune": {
          "type": "boolean",
          "format": "boolean"
        }
      }
    },
    "applicationApplicationSyncRequest": {
      "type": "object",
      "title": "ApplicationSyncRequest is a request to apply the config state to live state",
      "properties": {
        "dryRun": {
          "type": "boolean",
          "format": "boolean"
        },
        "manifests": {
          "type": "array",
          "items": {
            "type": "string"
          }
        },
        "name": {
          "type": "string"
        },
        "prune": {
          "type": "boolean",
          "format": "boolean"
        },
        "resources": {
          "type": "array",
          "items": {
            "$ref": "#/definitions/v1alpha1SyncOperationResource"
          }
        },
        "revision": {
          "type": "string"
        },
        "strategy": {
          "$ref": "#/definitions/v1alpha1SyncStrategy"
        }
      }
    },
    "applicationApplicationSyncWindow": {
      "type": "object",
      "properties": {
        "duration": {
          "type": "string"
        },
        "kind": {
          "type": "string"
        },
        "manualSync": {
          "type": "boolean",
          "format": "boolean"
        },
        "schedule": {
          "type": "string"
        }
      }
    },
    "applicationApplicationSyncWindowsResponse": {
      "type": "object",
      "properties": {
        "activeWindows": {
          "type": "array",
          "items": {
            "$ref": "#/definitions/applicationApplicationSyncWindow"
          }
        },
        "assignedWindows": {
          "type": "array",
          "items": {
            "$ref": "#/definitions/applicationApplicationSyncWindow"
          }
        },
        "canSync": {
          "type": "boolean",
          "format": "boolean"
        }
      }
    },
    "applicationLogEntry": {
      "type": "object",
      "properties": {
        "content": {
          "type": "string"
        },
        "timeStamp": {
          "$ref": "#/definitions/v1Time"
        }
      }
    },
    "applicationManagedResourcesResponse": {
      "type": "object",
      "properties": {
        "items": {
          "type": "array",
          "items": {
            "$ref": "#/definitions/v1alpha1ResourceDiff"
          }
        }
      }
    },
    "applicationOperationTerminateResponse": {
      "type": "object"
    },
    "applicationResourceActionsListResponse": {
      "type": "object",
      "properties": {
        "actions": {
          "type": "array",
          "items": {
            "$ref": "#/definitions/v1alpha1ResourceAction"
          }
        }
      }
    },
    "clusterClusterResponse": {
      "type": "object"
    },
    "clusterConnector": {
      "type": "object",
      "properties": {
        "name": {
          "type": "string"
        },
        "type": {
          "type": "string"
        }
      }
    },
    "clusterDexConfig": {
      "type": "object",
      "properties": {
        "connectors": {
          "type": "array",
          "items": {
            "$ref": "#/definitions/clusterConnector"
          }
        }
      }
    },
    "clusterGoogleAnalyticsConfig": {
      "type": "object",
      "properties": {
        "anonymizeUsers": {
          "type": "boolean",
          "format": "boolean"
        },
        "trackingID": {
          "type": "string"
        }
      }
    },
    "clusterHelp": {
      "type": "object",
      "title": "Help settings",
      "properties": {
        "chatText": {
          "type": "string",
          "title": "the text for getting chat help, defaults to \"Chat now!\""
        },
        "chatUrl": {
          "type": "string",
          "title": "the URL for getting chat help, this will typically be your Slack channel for support"
        }
      }
    },
    "clusterOIDCConfig": {
      "type": "object",
      "properties": {
        "cliClientID": {
          "type": "string"
        },
        "clientID": {
          "type": "string"
        },
        "idTokenClaims": {
          "type": "object",
          "additionalProperties": {
            "$ref": "#/definitions/oidcClaim"
          }
        },
        "issuer": {
          "type": "string"
        },
        "name": {
          "type": "string"
        },
        "scopes": {
          "type": "array",
          "items": {
            "type": "string"
          }
        }
      }
    },
    "clusterPlugin": {
      "type": "object",
      "title": "Plugin settings",
      "properties": {
        "name": {
          "type": "string",
          "title": "the name of the plugin, e.g. \"kasane\""
        }
      }
    },
    "clusterSettings": {
      "type": "object",
      "properties": {
        "appLabelKey": {
          "type": "string"
        },
        "dexConfig": {
          "$ref": "#/definitions/clusterDexConfig"
        },
        "googleAnalytics": {
          "$ref": "#/definitions/clusterGoogleAnalyticsConfig"
        },
        "help": {
          "$ref": "#/definitions/clusterHelp"
        },
        "kustomizeOptions": {
          "$ref": "#/definitions/v1alpha1KustomizeOptions"
        },
        "oidcConfig": {
          "$ref": "#/definitions/clusterOIDCConfig"
        },
        "plugins": {
          "type": "array",
          "items": {
            "$ref": "#/definitions/clusterPlugin"
          }
        },
        "resourceOverrides": {
          "type": "object",
          "additionalProperties": {
            "$ref": "#/definitions/v1alpha1ResourceOverride"
          }
        },
        "statusBadgeEnabled": {
          "type": "boolean",
          "format": "boolean"
        },
        "url": {
          "type": "string"
        }
      }
    },
    "oidcClaim": {
      "type": "object",
      "properties": {
        "essential": {
          "type": "boolean",
          "format": "boolean"
        },
        "value": {
          "type": "string"
        },
        "values": {
          "type": "array",
          "items": {
            "type": "string"
          }
        }
      }
    },
    "projectEmptyResponse": {
      "type": "object"
    },
    "projectProjectCreateRequest": {
      "description": "ProjectCreateRequest defines project creation parameters.",
      "type": "object",
      "properties": {
        "project": {
          "$ref": "#/definitions/v1alpha1AppProject"
        },
        "upsert": {
          "type": "boolean",
          "format": "boolean"
        }
      }
    },
    "projectProjectTokenCreateRequest": {
      "description": "ProjectTokenCreateRequest defines project token creation parameters.",
      "type": "object",
      "properties": {
        "description": {
          "type": "string"
        },
        "expiresIn": {
          "type": "string",
          "format": "int64",
          "title": "expiresIn represents a duration in seconds"
        },
        "project": {
          "type": "string"
        },
        "role": {
          "type": "string"
        }
      }
    },
    "projectProjectTokenResponse": {
      "description": "ProjectTokenResponse wraps the created token or returns an empty string if deleted.",
      "type": "object",
      "properties": {
        "token": {
          "type": "string"
        }
      }
    },
    "projectProjectUpdateRequest": {
      "type": "object",
      "properties": {
        "project": {
          "$ref": "#/definitions/v1alpha1AppProject"
        }
      }
    },
<<<<<<< HEAD
    "repocredsRepoCredsResponse": {
      "type": "object",
      "title": "RepoCredsResponse is a resonse to most repository credentials requests"
=======
    "projectSyncWindowsResponse": {
      "type": "object",
      "properties": {
        "windows": {
          "type": "array",
          "items": {
            "$ref": "#/definitions/v1alpha1SyncWindow"
          }
        }
      }
>>>>>>> 2148b593
    },
    "repositoryAppInfo": {
      "type": "object",
      "title": "AppInfo contains application type and app file path",
      "properties": {
        "path": {
          "type": "string"
        },
        "type": {
          "type": "string"
        }
      }
    },
    "repositoryDirectoryAppSpec": {
      "type": "object",
      "title": "DirectoryAppSpec contains directory"
    },
    "repositoryHelmAppSpec": {
      "type": "object",
      "title": "HelmAppSpec contains helm app name  in source repo",
      "properties": {
        "name": {
          "type": "string"
        },
        "parameters": {
          "type": "array",
          "title": "the output of `helm inspect values`",
          "items": {
            "$ref": "#/definitions/v1alpha1HelmParameter"
          }
        },
        "valueFiles": {
          "type": "array",
          "items": {
            "type": "string"
          }
        },
        "values": {
          "type": "string",
          "title": "the contents of values.yaml"
        }
      }
    },
    "repositoryHelmChart": {
      "type": "object",
      "properties": {
        "name": {
          "type": "string"
        },
        "versions": {
          "type": "array",
          "items": {
            "type": "string"
          }
        }
      }
    },
    "repositoryHelmChartsResponse": {
      "type": "object",
      "properties": {
        "items": {
          "type": "array",
          "items": {
            "$ref": "#/definitions/repositoryHelmChart"
          }
        }
      }
    },
    "repositoryKsonnetAppSpec": {
      "type": "object",
      "title": "KsonnetAppSpec contains Ksonnet app response\nThis roughly reflects: ksonnet/ksonnet/metadata/app/schema.go",
      "properties": {
        "environments": {
          "type": "object",
          "additionalProperties": {
            "$ref": "#/definitions/repositoryKsonnetEnvironment"
          }
        },
        "name": {
          "type": "string"
        },
        "parameters": {
          "type": "array",
          "items": {
            "$ref": "#/definitions/v1alpha1KsonnetParameter"
          }
        }
      }
    },
    "repositoryKsonnetEnvironment": {
      "type": "object",
      "properties": {
        "destination": {
          "$ref": "#/definitions/repositoryKsonnetEnvironmentDestination"
        },
        "k8sVersion": {
          "description": "KubernetesVersion is the kubernetes version the targetted cluster is running on.",
          "type": "string"
        },
        "name": {
          "type": "string",
          "title": "Name is the user defined name of an environment"
        }
      }
    },
    "repositoryKsonnetEnvironmentDestination": {
      "type": "object",
      "properties": {
        "namespace": {
          "type": "string",
          "title": "Namespace is the namespace of the Kubernetes server that targets should be deployed to"
        },
        "server": {
          "description": "Server is the Kubernetes server that the cluster is running on.",
          "type": "string"
        }
      }
    },
    "repositoryKustomizeAppSpec": {
      "type": "object",
      "title": "KustomizeAppSpec contains kustomize images",
      "properties": {
        "images": {
          "description": "images is a list of available images.",
          "type": "array",
          "items": {
            "type": "string"
          }
        }
      }
    },
    "repositoryManifestResponse": {
      "type": "object",
      "properties": {
        "manifests": {
          "type": "array",
          "items": {
            "type": "string"
          }
        },
        "namespace": {
          "type": "string"
        },
        "revision": {
          "type": "string"
        },
        "server": {
          "type": "string"
        },
        "sourceType": {
          "type": "string"
        }
      }
    },
    "repositoryRepoAppDetailsQuery": {
      "type": "object",
      "title": "RepoAppDetailsQuery contains query information for app details request",
      "properties": {
        "source": {
          "$ref": "#/definitions/v1alpha1ApplicationSource"
        }
      }
    },
    "repositoryRepoAppDetailsResponse": {
      "type": "object",
      "title": "RepoAppDetailsResponse application details",
      "properties": {
        "directory": {
          "$ref": "#/definitions/repositoryDirectoryAppSpec"
        },
        "helm": {
          "$ref": "#/definitions/repositoryHelmAppSpec"
        },
        "ksonnet": {
          "$ref": "#/definitions/repositoryKsonnetAppSpec"
        },
        "kustomize": {
          "$ref": "#/definitions/repositoryKustomizeAppSpec"
        },
        "type": {
          "type": "string"
        }
      }
    },
    "repositoryRepoAppsResponse": {
      "type": "object",
      "title": "RepoAppsResponse contains applications of specified repository",
      "properties": {
        "items": {
          "type": "array",
          "items": {
            "$ref": "#/definitions/repositoryAppInfo"
          }
        }
      }
    },
    "repositoryRepoResponse": {
      "type": "object"
    },
    "sessionGetUserInfoResponse": {
      "type": "object",
      "title": "The current user's userInfo info",
      "properties": {
        "groups": {
          "type": "array",
          "items": {
            "type": "string"
          }
        },
        "iss": {
          "type": "string"
        },
        "loggedIn": {
          "type": "boolean",
          "format": "boolean"
        },
        "username": {
          "type": "string"
        }
      }
    },
    "sessionSessionCreateRequest": {
      "description": "SessionCreateRequest is for logging in.",
      "type": "object",
      "properties": {
        "password": {
          "type": "string"
        },
        "token": {
          "type": "string"
        },
        "username": {
          "type": "string"
        }
      }
    },
    "sessionSessionResponse": {
      "description": "SessionResponse wraps the created token or returns an empty string if deleted.",
      "type": "object",
      "properties": {
        "token": {
          "type": "string"
        }
      }
    },
    "v1Event": {
      "description": "Event is a report of an event somewhere in the cluster.",
      "type": "object",
      "properties": {
        "action": {
          "type": "string",
          "title": "What action was taken/failed regarding to the Regarding object.\n+optional"
        },
        "count": {
          "type": "integer",
          "format": "int32",
          "title": "The number of times this event has occurred.\n+optional"
        },
        "eventTime": {
          "$ref": "#/definitions/v1MicroTime"
        },
        "firstTimestamp": {
          "$ref": "#/definitions/v1Time"
        },
        "involvedObject": {
          "$ref": "#/definitions/v1ObjectReference"
        },
        "lastTimestamp": {
          "$ref": "#/definitions/v1Time"
        },
        "message": {
          "type": "string",
          "title": "A human-readable description of the status of this operation.\nTODO: decide on maximum length.\n+optional"
        },
        "metadata": {
          "$ref": "#/definitions/v1ObjectMeta"
        },
        "reason": {
          "type": "string",
          "title": "This should be a short, machine understandable string that gives the reason\nfor the transition into the object's current status.\nTODO: provide exact specification for format.\n+optional"
        },
        "related": {
          "$ref": "#/definitions/v1ObjectReference"
        },
        "reportingComponent": {
          "type": "string",
          "title": "Name of the controller that emitted this Event, e.g. `kubernetes.io/kubelet`.\n+optional"
        },
        "reportingInstance": {
          "type": "string",
          "title": "ID of the controller instance, e.g. `kubelet-xyzf`.\n+optional"
        },
        "series": {
          "$ref": "#/definitions/v1EventSeries"
        },
        "source": {
          "$ref": "#/definitions/v1EventSource"
        },
        "type": {
          "type": "string",
          "title": "Type of this event (Normal, Warning), new types could be added in the future\n+optional"
        }
      }
    },
    "v1EventList": {
      "description": "EventList is a list of events.",
      "type": "object",
      "properties": {
        "items": {
          "type": "array",
          "title": "List of events",
          "items": {
            "$ref": "#/definitions/v1Event"
          }
        },
        "metadata": {
          "$ref": "#/definitions/v1ListMeta"
        }
      }
    },
    "v1EventSeries": {
      "description": "EventSeries contain information on series of events, i.e. thing that was/is happening\ncontinuously for some time.",
      "type": "object",
      "properties": {
        "count": {
          "type": "integer",
          "format": "int32",
          "title": "Number of occurrences in this series up to the last heartbeat time"
        },
        "lastObservedTime": {
          "$ref": "#/definitions/v1MicroTime"
        },
        "state": {
          "type": "string",
          "title": "State of this Series: Ongoing or Finished"
        }
      }
    },
    "v1EventSource": {
      "description": "EventSource contains information for an event.",
      "type": "object",
      "properties": {
        "component": {
          "type": "string",
          "title": "Component from which the event is generated.\n+optional"
        },
        "host": {
          "type": "string",
          "title": "Node name on which the event is generated.\n+optional"
        }
      }
    },
    "v1Fields": {
      "type": "object",
      "title": "Fields stores a set of fields in a data structure like a Trie.\nTo understand how this is used, see: https://github.com/kubernetes-sigs/structured-merge-diff",
      "properties": {
        "map": {
          "description": "Map stores a set of fields in a data structure like a Trie.\n\nEach key is either a '.' representing the field itself, and will always map to an empty set,\nor a string representing a sub-field or item. The string will follow one of these four formats:\n'f:<name>', where <name> is the name of a field in a struct, or key in a map\n'v:<value>', where <value> is the exact json formatted value of a list item\n'i:<index>', where <index> is position of a item in a list\n'k:<keys>', where <keys> is a map of  a list item's key fields to their unique values\nIf a key maps to an empty Fields value, the field that key represents is part of the set.\n\nThe exact format is defined in k8s.io/apiserver/pkg/endpoints/handlers/fieldmanager/internal",
          "type": "object",
          "additionalProperties": {
            "$ref": "#/definitions/v1Fields"
          }
        }
      }
    },
    "v1GroupKind": {
      "description": "+protobuf.options.(gogoproto.goproto_stringer)=false",
      "type": "object",
      "title": "GroupKind specifies a Group and a Kind, but does not force a version.  This is useful for identifying\nconcepts during lookup stages without having partially valid types",
      "properties": {
        "group": {
          "type": "string"
        },
        "kind": {
          "type": "string"
        }
      }
    },
    "v1Initializer": {
      "description": "Initializer is information about an initializer that has not yet completed.",
      "type": "object",
      "properties": {
        "name": {
          "description": "name of the process that is responsible for initializing this object.",
          "type": "string"
        }
      }
    },
    "v1Initializers": {
      "description": "Initializers tracks the progress of initialization.",
      "type": "object",
      "properties": {
        "pending": {
          "type": "array",
          "title": "Pending is a list of initializers that must execute in order before this object is visible.\nWhen the last pending initializer is removed, and no failing result is set, the initializers\nstruct will be set to nil and the object is considered as initialized and visible to all\nclients.\n+patchMergeKey=name\n+patchStrategy=merge",
          "items": {
            "$ref": "#/definitions/v1Initializer"
          }
        },
        "result": {
          "$ref": "#/definitions/v1Status"
        }
      }
    },
    "v1ListMeta": {
      "description": "ListMeta describes metadata that synthetic resources must have, including lists and\nvarious status objects. A resource may have only one of {ObjectMeta, ListMeta}.",
      "type": "object",
      "properties": {
        "continue": {
          "description": "continue may be set if the user set a limit on the number of items returned, and indicates that\nthe server has more data available. The value is opaque and may be used to issue another request\nto the endpoint that served this list to retrieve the next set of available objects. Continuing a\nconsistent list may not be possible if the server configuration has changed or more than a few\nminutes have passed. The resourceVersion field returned when using this continue value will be\nidentical to the value in the first response, unless you have received this token from an error\nmessage.",
          "type": "string"
        },
        "resourceVersion": {
          "type": "string",
          "title": "String that identifies the server's internal version of this object that\ncan be used by clients to determine when objects have changed.\nValue must be treated as opaque by clients and passed unmodified back to the server.\nPopulated by the system.\nRead-only.\nMore info: https://git.k8s.io/community/contributors/devel/api-conventions.md#concurrency-control-and-consistency\n+optional"
        },
        "selfLink": {
          "type": "string",
          "title": "selfLink is a URL representing this object.\nPopulated by the system.\nRead-only.\n+optional"
        }
      }
    },
    "v1LoadBalancerIngress": {
      "description": "LoadBalancerIngress represents the status of a load-balancer ingress point:\ntraffic intended for the service should be sent to an ingress point.",
      "type": "object",
      "properties": {
        "hostname": {
          "type": "string",
          "title": "Hostname is set for load-balancer ingress points that are DNS based\n(typically AWS load-balancers)\n+optional"
        },
        "ip": {
          "type": "string",
          "title": "IP is set for load-balancer ingress points that are IP based\n(typically GCE or OpenStack load-balancers)\n+optional"
        }
      }
    },
    "v1ManagedFieldsEntry": {
      "description": "ManagedFieldsEntry is a workflow-id, a FieldSet and the group version of the resource\nthat the fieldset applies to.",
      "type": "object",
      "properties": {
        "apiVersion": {
          "description": "APIVersion defines the version of this resource that this field set\napplies to. The format is \"group/version\" just like the top-level\nAPIVersion field. It is necessary to track the version of a field\nset because it cannot be automatically converted.",
          "type": "string"
        },
        "fields": {
          "$ref": "#/definitions/v1Fields"
        },
        "manager": {
          "description": "Manager is an identifier of the workflow managing these fields.",
          "type": "string"
        },
        "operation": {
          "description": "Operation is the type of operation which lead to this ManagedFieldsEntry being created.\nThe only valid values for this field are 'Apply' and 'Update'.",
          "type": "string"
        },
        "time": {
          "$ref": "#/definitions/v1Time"
        }
      }
    },
    "v1MicroTime": {
      "description": "MicroTime is version of Time with microsecond level precision.\n\n+protobuf.options.marshal=false\n+protobuf.as=Timestamp\n+protobuf.options.(gogoproto.goproto_stringer)=false",
      "type": "object",
      "properties": {
        "nanos": {
          "description": "Non-negative fractions of a second at nanosecond resolution. Negative\nsecond values with fractions must still have non-negative nanos values\nthat count forward in time. Must be from 0 to 999,999,999\ninclusive. This field may be limited in precision depending on context.",
          "type": "integer",
          "format": "int32"
        },
        "seconds": {
          "description": "Represents seconds of UTC time since Unix epoch\n1970-01-01T00:00:00Z. Must be from 0001-01-01T00:00:00Z to\n9999-12-31T23:59:59Z inclusive.",
          "type": "string",
          "format": "int64"
        }
      }
    },
    "v1ObjectMeta": {
      "description": "ObjectMeta is metadata that all persisted resources must have, which includes all objects\nusers must create.",
      "type": "object",
      "properties": {
        "annotations": {
          "type": "object",
          "title": "Annotations is an unstructured key value map stored with a resource that may be\nset by external tools to store and retrieve arbitrary metadata. They are not\nqueryable and should be preserved when modifying objects.\nMore info: http://kubernetes.io/docs/user-guide/annotations\n+optional",
          "additionalProperties": {
            "type": "string"
          }
        },
        "clusterName": {
          "type": "string",
          "title": "The name of the cluster which the object belongs to.\nThis is used to distinguish resources with same name and namespace in different clusters.\nThis field is not set anywhere right now and apiserver is going to ignore it if set in create or update request.\n+optional"
        },
        "creationTimestamp": {
          "$ref": "#/definitions/v1Time"
        },
        "deletionGracePeriodSeconds": {
          "type": "string",
          "format": "int64",
          "title": "Number of seconds allowed for this object to gracefully terminate before\nit will be removed from the system. Only set when deletionTimestamp is also set.\nMay only be shortened.\nRead-only.\n+optional"
        },
        "deletionTimestamp": {
          "$ref": "#/definitions/v1Time"
        },
        "finalizers": {
          "type": "array",
          "title": "Must be empty before the object is deleted from the registry. Each entry\nis an identifier for the responsible component that will remove the entry\nfrom the list. If the deletionTimestamp of the object is non-nil, entries\nin this list can only be removed.\n+optional\n+patchStrategy=merge",
          "items": {
            "type": "string"
          }
        },
        "generateName": {
          "description": "GenerateName is an optional prefix, used by the server, to generate a unique\nname ONLY IF the Name field has not been provided.\nIf this field is used, the name returned to the client will be different\nthan the name passed. This value will also be combined with a unique suffix.\nThe provided value has the same validation rules as the Name field,\nand may be truncated by the length of the suffix required to make the value\nunique on the server.\n\nIf this field is specified and the generated name exists, the server will\nNOT return a 409 - instead, it will either return 201 Created or 500 with Reason\nServerTimeout indicating a unique name could not be found in the time allotted, and the client\nshould retry (optionally after the time indicated in the Retry-After header).\n\nApplied only if Name is not specified.\nMore info: https://git.k8s.io/community/contributors/devel/api-conventions.md#idempotency\n+optional",
          "type": "string"
        },
        "generation": {
          "type": "string",
          "format": "int64",
          "title": "A sequence number representing a specific generation of the desired state.\nPopulated by the system. Read-only.\n+optional"
        },
        "initializers": {
          "$ref": "#/definitions/v1Initializers"
        },
        "labels": {
          "type": "object",
          "title": "Map of string keys and values that can be used to organize and categorize\n(scope and select) objects. May match selectors of replication controllers\nand services.\nMore info: http://kubernetes.io/docs/user-guide/labels\n+optional",
          "additionalProperties": {
            "type": "string"
          }
        },
        "managedFields": {
          "description": "ManagedFields maps workflow-id and version to the set of fields\nthat are managed by that workflow. This is mostly for internal\nhousekeeping, and users typically shouldn't need to set or\nunderstand this field. A workflow can be the user's name, a\ncontroller's name, or the name of a specific apply path like\n\"ci-cd\". The set of fields is always in the version that the\nworkflow used when modifying the object.\n\nThis field is alpha and can be changed or removed without notice.\n\n+optional",
          "type": "array",
          "items": {
            "$ref": "#/definitions/v1ManagedFieldsEntry"
          }
        },
        "name": {
          "type": "string",
          "title": "Name must be unique within a namespace. Is required when creating resources, although\nsome resources may allow a client to request the generation of an appropriate name\nautomatically. Name is primarily intended for creation idempotence and configuration\ndefinition.\nCannot be updated.\nMore info: http://kubernetes.io/docs/user-guide/identifiers#names\n+optional"
        },
        "namespace": {
          "description": "Namespace defines the space within each name must be unique. An empty namespace is\nequivalent to the \"default\" namespace, but \"default\" is the canonical representation.\nNot all objects are required to be scoped to a namespace - the value of this field for\nthose objects will be empty.\n\nMust be a DNS_LABEL.\nCannot be updated.\nMore info: http://kubernetes.io/docs/user-guide/namespaces\n+optional",
          "type": "string"
        },
        "ownerReferences": {
          "type": "array",
          "title": "List of objects depended by this object. If ALL objects in the list have\nbeen deleted, this object will be garbage collected. If this object is managed by a controller,\nthen an entry in this list will point to this controller, with the controller field set to true.\nThere cannot be more than one managing controller.\n+optional\n+patchMergeKey=uid\n+patchStrategy=merge",
          "items": {
            "$ref": "#/definitions/v1OwnerReference"
          }
        },
        "resourceVersion": {
          "description": "An opaque value that represents the internal version of this object that can\nbe used by clients to determine when objects have changed. May be used for optimistic\nconcurrency, change detection, and the watch operation on a resource or set of resources.\nClients must treat these values as opaque and passed unmodified back to the server.\nThey may only be valid for a particular resource or set of resources.\n\nPopulated by the system.\nRead-only.\nValue must be treated as opaque by clients and .\nMore info: https://git.k8s.io/community/contributors/devel/api-conventions.md#concurrency-control-and-consistency\n+optional",
          "type": "string"
        },
        "selfLink": {
          "type": "string",
          "title": "SelfLink is a URL representing this object.\nPopulated by the system.\nRead-only.\n+optional"
        },
        "uid": {
          "description": "UID is the unique in time and space value for this object. It is typically generated by\nthe server on successful creation of a resource and is not allowed to change on PUT\noperations.\n\nPopulated by the system.\nRead-only.\nMore info: http://kubernetes.io/docs/user-guide/identifiers#uids\n+optional",
          "type": "string"
        }
      }
    },
    "v1ObjectReference": {
      "type": "object",
      "title": "ObjectReference contains enough information to let you inspect or modify the referred object.\n+k8s:deepcopy-gen:interfaces=k8s.io/apimachinery/pkg/runtime.Object",
      "properties": {
        "apiVersion": {
          "type": "string",
          "title": "API version of the referent.\n+optional"
        },
        "fieldPath": {
          "type": "string",
          "title": "If referring to a piece of an object instead of an entire object, this string\nshould contain a valid JSON/Go field access statement, such as desiredState.manifest.containers[2].\nFor example, if the object reference is to a container within a pod, this would take on a value like:\n\"spec.containers{name}\" (where \"name\" refers to the name of the container that triggered\nthe event) or if no container name is specified \"spec.containers[2]\" (container with\nindex 2 in this pod). This syntax is chosen only to have some well-defined way of\nreferencing a part of an object.\nTODO: this design is not final and this field is subject to change in the future.\n+optional"
        },
        "kind": {
          "type": "string",
          "title": "Kind of the referent.\nMore info: https://git.k8s.io/community/contributors/devel/api-conventions.md#types-kinds\n+optional"
        },
        "name": {
          "type": "string",
          "title": "Name of the referent.\nMore info: https://kubernetes.io/docs/concepts/overview/working-with-objects/names/#names\n+optional"
        },
        "namespace": {
          "type": "string",
          "title": "Namespace of the referent.\nMore info: https://kubernetes.io/docs/concepts/overview/working-with-objects/namespaces/\n+optional"
        },
        "resourceVersion": {
          "type": "string",
          "title": "Specific resourceVersion to which this reference is made, if any.\nMore info: https://git.k8s.io/community/contributors/devel/api-conventions.md#concurrency-control-and-consistency\n+optional"
        },
        "uid": {
          "type": "string",
          "title": "UID of the referent.\nMore info: https://kubernetes.io/docs/concepts/overview/working-with-objects/names/#uids\n+optional"
        }
      }
    },
    "v1OwnerReference": {
      "description": "OwnerReference contains enough information to let you identify an owning\nobject. An owning object must be in the same namespace as the dependent, or\nbe cluster-scoped, so there is no namespace field.",
      "type": "object",
      "properties": {
        "apiVersion": {
          "description": "API version of the referent.",
          "type": "string"
        },
        "blockOwnerDeletion": {
          "type": "boolean",
          "format": "boolean",
          "title": "If true, AND if the owner has the \"foregroundDeletion\" finalizer, then\nthe owner cannot be deleted from the key-value store until this\nreference is removed.\nDefaults to false.\nTo set this field, a user needs \"delete\" permission of the owner,\notherwise 422 (Unprocessable Entity) will be returned.\n+optional"
        },
        "controller": {
          "type": "boolean",
          "format": "boolean",
          "title": "If true, this reference points to the managing controller.\n+optional"
        },
        "kind": {
          "type": "string",
          "title": "Kind of the referent.\nMore info: https://git.k8s.io/community/contributors/devel/api-conventions.md#types-kinds"
        },
        "name": {
          "type": "string",
          "title": "Name of the referent.\nMore info: http://kubernetes.io/docs/user-guide/identifiers#names"
        },
        "uid": {
          "type": "string",
          "title": "UID of the referent.\nMore info: http://kubernetes.io/docs/user-guide/identifiers#uids"
        }
      }
    },
    "v1Status": {
      "description": "Status is a return value for calls that don't return other objects.",
      "type": "object",
      "properties": {
        "code": {
          "type": "integer",
          "format": "int32",
          "title": "Suggested HTTP return code for this status, 0 if not set.\n+optional"
        },
        "details": {
          "$ref": "#/definitions/v1StatusDetails"
        },
        "message": {
          "type": "string",
          "title": "A human-readable description of the status of this operation.\n+optional"
        },
        "metadata": {
          "$ref": "#/definitions/v1ListMeta"
        },
        "reason": {
          "type": "string",
          "title": "A machine-readable description of why this operation is in the\n\"Failure\" status. If this value is empty there\nis no information available. A Reason clarifies an HTTP status\ncode but does not override it.\n+optional"
        },
        "status": {
          "type": "string",
          "title": "Status of the operation.\nOne of: \"Success\" or \"Failure\".\nMore info: https://git.k8s.io/community/contributors/devel/api-conventions.md#spec-and-status\n+optional"
        }
      }
    },
    "v1StatusCause": {
      "description": "StatusCause provides more information about an api.Status failure, including\ncases when multiple errors are encountered.",
      "type": "object",
      "properties": {
        "field": {
          "description": "The field of the resource that has caused this error, as named by its JSON\nserialization. May include dot and postfix notation for nested attributes.\nArrays are zero-indexed.  Fields may appear more than once in an array of\ncauses due to fields having multiple errors.\nOptional.\n\nExamples:\n  \"name\" - the field \"name\" on the current resource\n  \"items[0].name\" - the field \"name\" on the first array entry in \"items\"\n+optional",
          "type": "string"
        },
        "message": {
          "type": "string",
          "title": "A human-readable description of the cause of the error.  This field may be\npresented as-is to a reader.\n+optional"
        },
        "reason": {
          "type": "string",
          "title": "A machine-readable description of the cause of the error. If this value is\nempty there is no information available.\n+optional"
        }
      }
    },
    "v1StatusDetails": {
      "description": "StatusDetails is a set of additional properties that MAY be set by the\nserver to provide additional information about a response. The Reason\nfield of a Status object defines what attributes will be set. Clients\nmust ignore fields that do not match the defined type of each attribute,\nand should assume that any attribute may be empty, invalid, or under\ndefined.",
      "type": "object",
      "properties": {
        "causes": {
          "type": "array",
          "title": "The Causes array includes more details associated with the StatusReason\nfailure. Not all StatusReasons may provide detailed causes.\n+optional",
          "items": {
            "$ref": "#/definitions/v1StatusCause"
          }
        },
        "group": {
          "type": "string",
          "title": "The group attribute of the resource associated with the status StatusReason.\n+optional"
        },
        "kind": {
          "type": "string",
          "title": "The kind attribute of the resource associated with the status StatusReason.\nOn some operations may differ from the requested resource Kind.\nMore info: https://git.k8s.io/community/contributors/devel/api-conventions.md#types-kinds\n+optional"
        },
        "name": {
          "type": "string",
          "title": "The name attribute of the resource associated with the status StatusReason\n(when there is a single name which can be described).\n+optional"
        },
        "retryAfterSeconds": {
          "type": "integer",
          "format": "int32",
          "title": "If specified, the time in seconds before the operation should be retried. Some errors may indicate\nthe client must take an alternate action - for those errors this field may indicate how long to wait\nbefore taking the alternate action.\n+optional"
        },
        "uid": {
          "type": "string",
          "title": "UID of the resource.\n(when there is a single resource which can be described).\nMore info: http://kubernetes.io/docs/user-guide/identifiers#uids\n+optional"
        }
      }
    },
    "v1Time": {
      "description": "Time is a wrapper around time.Time which supports correct\nmarshaling to YAML and JSON.  Wrappers are provided for many\nof the factory methods that the time package offers.\n\n+protobuf.options.marshal=false\n+protobuf.as=Timestamp\n+protobuf.options.(gogoproto.goproto_stringer)=false",
      "type": "object",
      "properties": {
        "nanos": {
          "description": "Non-negative fractions of a second at nanosecond resolution. Negative\nsecond values with fractions must still have non-negative nanos values\nthat count forward in time. Must be from 0 to 999,999,999\ninclusive. This field may be limited in precision depending on context.",
          "type": "integer",
          "format": "int32"
        },
        "seconds": {
          "description": "Represents seconds of UTC time since Unix epoch\n1970-01-01T00:00:00Z. Must be from 0001-01-01T00:00:00Z to\n9999-12-31T23:59:59Z inclusive.",
          "type": "string",
          "format": "int64"
        }
      }
    },
    "v1alpha1AWSAuthConfig": {
      "type": "object",
      "title": "AWSAuthConfig is an AWS IAM authentication configuration",
      "properties": {
        "clusterName": {
          "type": "string",
          "title": "ClusterName contains AWS cluster name"
        },
        "roleARN": {
          "description": "RoleARN contains optional role ARN. If set then AWS IAM Authenticator assume a role to perform cluster operations instead of the default AWS credential provider chain.",
          "type": "string"
        }
      }
    },
    "v1alpha1AppProject": {
      "type": "object",
      "title": "AppProject provides a logical grouping of applications, providing controls for:\n* where the apps may deploy to (cluster whitelist)\n* what may be deployed (repository whitelist, resource whitelist/blacklist)\n* who can access these applications (roles, OIDC group claims bindings)\n* and what they can do (RBAC policies)\n* automation access to these roles (JWT tokens)\n+genclient\n+genclient:noStatus\n+k8s:deepcopy-gen:interfaces=k8s.io/apimachinery/pkg/runtime.Object\n+kubebuilder:resource:path=appprojects,shortName=appproj;appprojs",
      "properties": {
        "metadata": {
          "$ref": "#/definitions/v1ObjectMeta"
        },
        "spec": {
          "$ref": "#/definitions/v1alpha1AppProjectSpec"
        }
      }
    },
    "v1alpha1AppProjectList": {
      "type": "object",
      "title": "AppProjectList is list of AppProject resources\n+k8s:deepcopy-gen:interfaces=k8s.io/apimachinery/pkg/runtime.Object",
      "properties": {
        "items": {
          "type": "array",
          "items": {
            "$ref": "#/definitions/v1alpha1AppProject"
          }
        },
        "metadata": {
          "$ref": "#/definitions/v1ListMeta"
        }
      }
    },
    "v1alpha1AppProjectSpec": {
      "type": "object",
      "title": "AppProjectSpec is the specification of an AppProject",
      "properties": {
        "clusterResourceWhitelist": {
          "type": "array",
          "title": "ClusterResourceWhitelist contains list of whitelisted cluster level resources",
          "items": {
            "$ref": "#/definitions/v1GroupKind"
          }
        },
        "description": {
          "type": "string",
          "title": "Description contains optional project description"
        },
        "destinations": {
          "type": "array",
          "title": "Destinations contains list of destinations available for deployment",
          "items": {
            "$ref": "#/definitions/v1alpha1ApplicationDestination"
          }
        },
        "namespaceResourceBlacklist": {
          "type": "array",
          "title": "NamespaceResourceBlacklist contains list of blacklisted namespace level resources",
          "items": {
            "$ref": "#/definitions/v1GroupKind"
          }
        },
        "orphanedResources": {
          "$ref": "#/definitions/v1alpha1OrphanedResourcesMonitorSettings"
        },
        "roles": {
          "type": "array",
          "title": "Roles are user defined RBAC roles associated with this project",
          "items": {
            "$ref": "#/definitions/v1alpha1ProjectRole"
          }
        },
        "sourceRepos": {
          "type": "array",
          "title": "SourceRepos contains list of repository URLs which can be used for deployment",
          "items": {
            "type": "string"
          }
        },
        "syncWindows": {
          "type": "array",
          "title": "SyncWindows controls when syncs can be run for apps in this project",
          "items": {
            "$ref": "#/definitions/v1alpha1SyncWindow"
          }
        }
      }
    },
    "v1alpha1Application": {
      "type": "object",
      "title": "Application is a definition of Application resource.\n+genclient\n+genclient:noStatus\n+k8s:deepcopy-gen:interfaces=k8s.io/apimachinery/pkg/runtime.Object\n+kubebuilder:resource:path=applications,shortName=app;apps",
      "properties": {
        "metadata": {
          "$ref": "#/definitions/v1ObjectMeta"
        },
        "operation": {
          "$ref": "#/definitions/v1alpha1Operation"
        },
        "spec": {
          "$ref": "#/definitions/v1alpha1ApplicationSpec"
        },
        "status": {
          "$ref": "#/definitions/v1alpha1ApplicationStatus"
        }
      }
    },
    "v1alpha1ApplicationCondition": {
      "type": "object",
      "title": "ApplicationCondition contains details about current application condition",
      "properties": {
        "message": {
          "type": "string",
          "title": "Message contains human-readable message indicating details about condition"
        },
        "type": {
          "type": "string",
          "title": "Type is an application condition type"
        }
      }
    },
    "v1alpha1ApplicationDestination": {
      "type": "object",
      "title": "ApplicationDestination contains deployment destination information",
      "properties": {
        "namespace": {
          "type": "string",
          "title": "Namespace overrides the environment namespace value in the ksonnet app.yaml"
        },
        "server": {
          "type": "string",
          "title": "Server overrides the environment server value in the ksonnet app.yaml"
        }
      }
    },
    "v1alpha1ApplicationList": {
      "type": "object",
      "title": "ApplicationList is list of Application resources\n+k8s:deepcopy-gen:interfaces=k8s.io/apimachinery/pkg/runtime.Object",
      "properties": {
        "items": {
          "type": "array",
          "items": {
            "$ref": "#/definitions/v1alpha1Application"
          }
        },
        "metadata": {
          "$ref": "#/definitions/v1ListMeta"
        }
      }
    },
    "v1alpha1ApplicationSource": {
      "description": "ApplicationSource contains information about github repository, path within repository and target application environment.",
      "type": "object",
      "properties": {
        "chart": {
          "type": "string",
          "title": "Chart is a Helm chart name"
        },
        "directory": {
          "$ref": "#/definitions/v1alpha1ApplicationSourceDirectory"
        },
        "helm": {
          "$ref": "#/definitions/v1alpha1ApplicationSourceHelm"
        },
        "ksonnet": {
          "$ref": "#/definitions/v1alpha1ApplicationSourceKsonnet"
        },
        "kustomize": {
          "$ref": "#/definitions/v1alpha1ApplicationSourceKustomize"
        },
        "path": {
          "type": "string",
          "title": "Path is a directory path within the Git repository"
        },
        "plugin": {
          "$ref": "#/definitions/v1alpha1ApplicationSourcePlugin"
        },
        "repoURL": {
          "type": "string",
          "title": "RepoURL is the repository URL of the application manifests"
        },
        "targetRevision": {
          "type": "string",
          "title": "TargetRevision defines the commit, tag, or branch in which to sync the application to.\nIf omitted, will sync to HEAD"
        }
      }
    },
    "v1alpha1ApplicationSourceDirectory": {
      "type": "object",
      "properties": {
        "jsonnet": {
          "$ref": "#/definitions/v1alpha1ApplicationSourceJsonnet"
        },
        "recurse": {
          "type": "boolean",
          "format": "boolean"
        }
      }
    },
    "v1alpha1ApplicationSourceHelm": {
      "type": "object",
      "title": "ApplicationSourceHelm holds helm specific options",
      "properties": {
        "parameters": {
          "type": "array",
          "title": "Parameters are parameters to the helm template",
          "items": {
            "$ref": "#/definitions/v1alpha1HelmParameter"
          }
        },
        "releaseName": {
          "type": "string",
          "title": "The Helm release name. If omitted it will use the application name"
        },
        "valueFiles": {
          "type": "array",
          "title": "ValuesFiles is a list of Helm value files to use when generating a template",
          "items": {
            "type": "string"
          }
        },
        "values": {
          "type": "string",
          "title": "Values is Helm values, typically defined as a block"
        }
      }
    },
    "v1alpha1ApplicationSourceJsonnet": {
      "type": "object",
      "title": "ApplicationSourceJsonnet holds jsonnet specific options",
      "properties": {
        "extVars": {
          "type": "array",
          "title": "ExtVars is a list of Jsonnet External Variables",
          "items": {
            "$ref": "#/definitions/v1alpha1JsonnetVar"
          }
        },
        "tlas": {
          "type": "array",
          "title": "TLAS is a list of Jsonnet Top-level Arguments",
          "items": {
            "$ref": "#/definitions/v1alpha1JsonnetVar"
          }
        }
      }
    },
    "v1alpha1ApplicationSourceKsonnet": {
      "type": "object",
      "title": "ApplicationSourceKsonnet holds ksonnet specific options",
      "properties": {
        "environment": {
          "type": "string",
          "title": "Environment is a ksonnet application environment name"
        },
        "parameters": {
          "type": "array",
          "title": "Parameters are a list of ksonnet component parameter override values",
          "items": {
            "$ref": "#/definitions/v1alpha1KsonnetParameter"
          }
        }
      }
    },
    "v1alpha1ApplicationSourceKustomize": {
      "type": "object",
      "title": "ApplicationSourceKustomize holds kustomize specific options",
      "properties": {
        "commonLabels": {
          "type": "object",
          "title": "CommonLabels adds additional kustomize commonLabels",
          "additionalProperties": {
            "type": "string"
          }
        },
        "images": {
          "type": "array",
          "title": "Images are kustomize image overrides",
          "items": {
            "type": "string"
          }
        },
        "namePrefix": {
          "type": "string",
          "title": "NamePrefix is a prefix appended to resources for kustomize apps"
        },
        "nameSuffix": {
          "type": "string",
          "title": "NameSuffix is a suffix appended to resources for kustomize apps"
        }
      }
    },
    "v1alpha1ApplicationSourcePlugin": {
      "type": "object",
      "title": "ApplicationSourcePlugin holds config management plugin specific options",
      "properties": {
        "env": {
          "type": "array",
          "items": {
            "$ref": "#/definitions/v1alpha1EnvEntry"
          }
        },
        "name": {
          "type": "string"
        }
      }
    },
    "v1alpha1ApplicationSpec": {
      "description": "ApplicationSpec represents desired application state. Contains link to repository with application definition and additional parameters link definition revision.",
      "type": "object",
      "properties": {
        "destination": {
          "$ref": "#/definitions/v1alpha1ApplicationDestination"
        },
        "ignoreDifferences": {
          "type": "array",
          "title": "IgnoreDifferences controls resources fields which should be ignored during comparison",
          "items": {
            "$ref": "#/definitions/v1alpha1ResourceIgnoreDifferences"
          }
        },
        "info": {
          "type": "array",
          "title": "Infos contains a list of useful information (URLs, email addresses, and plain text) that relates to the application",
          "items": {
            "$ref": "#/definitions/v1alpha1Info"
          }
        },
        "project": {
          "description": "Project is a application project name. Empty name means that application belongs to 'default' project.",
          "type": "string"
        },
        "source": {
          "$ref": "#/definitions/v1alpha1ApplicationSource"
        },
        "syncPolicy": {
          "$ref": "#/definitions/v1alpha1SyncPolicy"
        }
      }
    },
    "v1alpha1ApplicationStatus": {
      "type": "object",
      "title": "ApplicationStatus contains information about application sync, health status",
      "properties": {
        "conditions": {
          "type": "array",
          "items": {
            "$ref": "#/definitions/v1alpha1ApplicationCondition"
          }
        },
        "health": {
          "$ref": "#/definitions/v1alpha1HealthStatus"
        },
        "history": {
          "type": "array",
          "items": {
            "$ref": "#/definitions/v1alpha1RevisionHistory"
          }
        },
        "observedAt": {
          "$ref": "#/definitions/v1Time"
        },
        "operationState": {
          "$ref": "#/definitions/v1alpha1OperationState"
        },
        "reconciledAt": {
          "$ref": "#/definitions/v1Time"
        },
        "resources": {
          "type": "array",
          "items": {
            "$ref": "#/definitions/v1alpha1ResourceStatus"
          }
        },
        "sourceType": {
          "type": "string"
        },
        "summary": {
          "$ref": "#/definitions/v1alpha1ApplicationSummary"
        },
        "sync": {
          "$ref": "#/definitions/v1alpha1SyncStatus"
        }
      }
    },
    "v1alpha1ApplicationSummary": {
      "type": "object",
      "properties": {
        "externalURLs": {
          "description": "ExternalURLs holds all external URLs of application child resources.",
          "type": "array",
          "items": {
            "type": "string"
          }
        },
        "images": {
          "description": "Images holds all images of application child resources.",
          "type": "array",
          "items": {
            "type": "string"
          }
        }
      }
    },
    "v1alpha1ApplicationTree": {
      "type": "object",
      "title": "ApplicationTree holds nodes which belongs to the application",
      "properties": {
        "nodes": {
          "description": "Nodes contains list of nodes which either directly managed by the application and children of directly managed nodes.",
          "type": "array",
          "items": {
            "$ref": "#/definitions/v1alpha1ResourceNode"
          }
        },
        "orphanedNodes": {
          "description": "OrphanedNodes contains if or orphaned nodes: nodes which are not managed by the app but in the same namespace. List is populated only if orphaned resources enabled in app project.",
          "type": "array",
          "items": {
            "$ref": "#/definitions/v1alpha1ResourceNode"
          }
        }
      }
    },
    "v1alpha1ApplicationWatchEvent": {
      "description": "ApplicationWatchEvent contains information about application change.",
      "type": "object",
      "properties": {
        "application": {
          "$ref": "#/definitions/v1alpha1Application"
        },
        "type": {
          "type": "string"
        }
      }
    },
    "v1alpha1Cluster": {
      "type": "object",
      "title": "Cluster is the definition of a cluster resource",
      "properties": {
        "config": {
          "$ref": "#/definitions/v1alpha1ClusterConfig"
        },
        "connectionState": {
          "$ref": "#/definitions/v1alpha1ConnectionState"
        },
        "name": {
          "type": "string",
          "title": "Name of the cluster. If omitted, will use the server address"
        },
        "server": {
          "type": "string",
          "title": "Server is the API server URL of the Kubernetes cluster"
        },
        "serverVersion": {
          "type": "string",
          "title": "The server version"
        }
      }
    },
    "v1alpha1ClusterConfig": {
      "description": "ClusterConfig is the configuration attributes. This structure is subset of the go-client\nrest.Config with annotations added for marshalling.",
      "type": "object",
      "properties": {
        "awsAuthConfig": {
          "$ref": "#/definitions/v1alpha1AWSAuthConfig"
        },
        "bearerToken": {
          "description": "Server requires Bearer authentication. This client will not attempt to use\nrefresh tokens for an OAuth2 flow.\nTODO: demonstrate an OAuth2 compatible client.",
          "type": "string"
        },
        "password": {
          "type": "string"
        },
        "tlsClientConfig": {
          "$ref": "#/definitions/v1alpha1TLSClientConfig"
        },
        "username": {
          "type": "string",
          "title": "Server requires Basic authentication"
        }
      }
    },
    "v1alpha1ClusterList": {
      "description": "ClusterList is a collection of Clusters.",
      "type": "object",
      "properties": {
        "items": {
          "type": "array",
          "items": {
            "$ref": "#/definitions/v1alpha1Cluster"
          }
        },
        "metadata": {
          "$ref": "#/definitions/v1ListMeta"
        }
      }
    },
    "v1alpha1ComparedTo": {
      "type": "object",
      "title": "ComparedTo contains application source and target which was used for resources comparison",
      "properties": {
        "destination": {
          "$ref": "#/definitions/v1alpha1ApplicationDestination"
        },
        "source": {
          "$ref": "#/definitions/v1alpha1ApplicationSource"
        }
      }
    },
    "v1alpha1ConnectionState": {
      "type": "object",
      "title": "ConnectionState contains information about remote resource connection state",
      "properties": {
        "attemptedAt": {
          "$ref": "#/definitions/v1Time"
        },
        "message": {
          "type": "string"
        },
        "status": {
          "type": "string"
        }
      }
    },
    "v1alpha1EnvEntry": {
      "type": "object",
      "properties": {
        "name": {
          "type": "string",
          "title": "the name, usually uppercase"
        },
        "value": {
          "type": "string",
          "title": "the value"
        }
      }
    },
    "v1alpha1HealthStatus": {
      "type": "object",
      "properties": {
        "message": {
          "type": "string"
        },
        "status": {
          "type": "string"
        }
      }
    },
    "v1alpha1HelmParameter": {
      "type": "object",
      "title": "HelmParameter is a parameter to a helm template",
      "properties": {
        "forceString": {
          "type": "boolean",
          "format": "boolean",
          "title": "ForceString determines whether to tell Helm to interpret booleans and numbers as strings"
        },
        "name": {
          "type": "string",
          "title": "Name is the name of the helm parameter"
        },
        "value": {
          "type": "string",
          "title": "Value is the value for the helm parameter"
        }
      }
    },
    "v1alpha1Info": {
      "type": "object",
      "properties": {
        "name": {
          "type": "string"
        },
        "value": {
          "type": "string"
        }
      }
    },
    "v1alpha1InfoItem": {
      "type": "object",
      "title": "InfoItem contains human readable information about object",
      "properties": {
        "name": {
          "description": "Name is a human readable title for this piece of information.",
          "type": "string"
        },
        "value": {
          "description": "Value is human readable content.",
          "type": "string"
        }
      }
    },
    "v1alpha1JWTToken": {
      "type": "object",
      "title": "JWTToken holds the issuedAt and expiresAt values of a token",
      "properties": {
        "exp": {
          "type": "string",
          "format": "int64"
        },
        "iat": {
          "type": "string",
          "format": "int64"
        }
      }
    },
    "v1alpha1JsonnetVar": {
      "type": "object",
      "title": "JsonnetVar is a jsonnet variable",
      "properties": {
        "code": {
          "type": "boolean",
          "format": "boolean"
        },
        "name": {
          "type": "string"
        },
        "value": {
          "type": "string"
        }
      }
    },
    "v1alpha1KsonnetParameter": {
      "type": "object",
      "title": "KsonnetParameter is a ksonnet component parameter",
      "properties": {
        "component": {
          "type": "string"
        },
        "name": {
          "type": "string"
        },
        "value": {
          "type": "string"
        }
      }
    },
    "v1alpha1KustomizeOptions": {
      "type": "object",
      "title": "KustomizeOptions are options for kustomize to use when building manifests",
      "properties": {
        "buildOptions": {
          "type": "string",
          "title": "BuildOptions is a string of build parameters to use when calling `kustomize build`"
        }
      }
    },
    "v1alpha1Operation": {
      "description": "Operation contains requested operation parameters.",
      "type": "object",
      "properties": {
        "sync": {
          "$ref": "#/definitions/v1alpha1SyncOperation"
        }
      }
    },
    "v1alpha1OperationState": {
      "description": "OperationState contains information about state of currently performing operation on application.",
      "type": "object",
      "properties": {
        "finishedAt": {
          "$ref": "#/definitions/v1Time"
        },
        "message": {
          "description": "Message hold any pertinent messages when attempting to perform operation (typically errors).",
          "type": "string"
        },
        "operation": {
          "$ref": "#/definitions/v1alpha1Operation"
        },
        "phase": {
          "type": "string",
          "title": "Phase is the current phase of the operation"
        },
        "startedAt": {
          "$ref": "#/definitions/v1Time"
        },
        "syncResult": {
          "$ref": "#/definitions/v1alpha1SyncOperationResult"
        }
      }
    },
    "v1alpha1OrphanedResourcesMonitorSettings": {
      "type": "object",
      "title": "OrphanedResourcesMonitorSettings holds settings of orphaned resources monitoring",
      "properties": {
        "warn": {
          "type": "boolean",
          "format": "boolean",
          "title": "Warn indicates if warning condition should be created for apps which have orphaned resources"
        }
      }
    },
    "v1alpha1ProjectRole": {
      "type": "object",
      "title": "ProjectRole represents a role that has access to a project",
      "properties": {
        "description": {
          "type": "string",
          "title": "Description is a description of the role"
        },
        "groups": {
          "type": "array",
          "title": "Groups are a list of OIDC group claims bound to this role",
          "items": {
            "type": "string"
          }
        },
        "jwtTokens": {
          "type": "array",
          "title": "JWTTokens are a list of generated JWT tokens bound to this role",
          "items": {
            "$ref": "#/definitions/v1alpha1JWTToken"
          }
        },
        "name": {
          "type": "string",
          "title": "Name is a name for this role"
        },
        "policies": {
          "type": "array",
          "title": "Policies Stores a list of casbin formated strings that define access policies for the role in the project",
          "items": {
            "type": "string"
          }
        }
      }
    },
    "v1alpha1RepoCreds": {
      "type": "object",
      "title": "RepoCreds holds a repository credentials definition",
      "properties": {
        "password": {
          "type": "string",
          "title": "Password for authenticating at the repo server"
        },
        "sshPrivateKey": {
          "type": "string",
          "title": "SSH private key data for authenticating at the repo server (only Git repos)"
        },
        "tlsClientCertData": {
          "type": "string",
          "title": "TLS client cert data for authenticating at the repo server"
        },
        "tlsClientCertKey": {
          "type": "string",
          "title": "TLS client cert key for authenticating at the repo server"
        },
        "url": {
          "type": "string",
          "title": "URL is the URL that this credentials matches to"
        },
        "username": {
          "type": "string",
          "title": "Username for authenticating at the repo server"
        }
      }
    },
    "v1alpha1RepoCredsList": {
      "description": "RepositoryList is a collection of Repositories.",
      "type": "object",
      "properties": {
        "items": {
          "type": "array",
          "items": {
            "$ref": "#/definitions/v1alpha1RepoCreds"
          }
        },
        "metadata": {
          "$ref": "#/definitions/v1ListMeta"
        }
      }
    },
    "v1alpha1Repository": {
      "type": "object",
      "title": "Repository is a repository holding application configurations",
      "properties": {
        "connectionState": {
          "$ref": "#/definitions/v1alpha1ConnectionState"
        },
        "enableLfs": {
          "type": "boolean",
          "format": "boolean",
          "title": "Whether git-lfs support should be enabled for this repo"
        },
        "inheritedCreds": {
          "type": "boolean",
          "format": "boolean",
          "title": "Whether credentials were inherited from a credential set"
        },
        "insecure": {
          "type": "boolean",
          "format": "boolean",
          "title": "Whether the repo is insecure"
        },
        "insecureIgnoreHostKey": {
          "type": "boolean",
          "format": "boolean",
          "title": "InsecureIgnoreHostKey should not be used anymore, Insecure is favoured\nonly for Git repos"
        },
        "name": {
          "type": "string",
          "title": "only for Helm repos"
        },
        "password": {
          "type": "string",
          "title": "Password for authenticating at the repo server"
        },
        "repo": {
          "type": "string",
          "title": "URL of the repo"
        },
        "sshPrivateKey": {
          "type": "string",
          "title": "SSH private key data for authenticating at the repo server\nonly for Git repos"
        },
        "tlsClientCertData": {
          "type": "string",
          "title": "TLS client cert data for authenticating at the repo server"
        },
        "tlsClientCertKey": {
          "type": "string",
          "title": "TLS client cert key for authenticating at the repo server"
        },
        "type": {
          "type": "string",
          "title": "type of the repo, maybe \"git or \"helm, \"git\" is assumed if empty or absent"
        },
        "username": {
          "type": "string",
          "title": "Username for authenticating at the repo server"
        }
      }
    },
    "v1alpha1RepositoryCertificate": {
      "type": "object",
      "title": "A RepositoryCertificate is either SSH known hosts entry or TLS certificate",
      "properties": {
        "certData": {
          "type": "string",
          "format": "byte",
          "title": "Actual certificate data, protocol dependent"
        },
        "certInfo": {
          "type": "string",
          "title": "Additional certificate info (e.g. SSH fingerprint, X509 CommonName)"
        },
        "certSubType": {
          "type": "string",
          "title": "The sub type of the cert, i.e. \"ssh-rsa\""
        },
        "certType": {
          "type": "string",
          "title": "Type of certificate - currently \"https\" or \"ssh\""
        },
        "serverName": {
          "type": "string",
          "title": "Name of the server the certificate is intended for"
        }
      }
    },
    "v1alpha1RepositoryCertificateList": {
      "type": "object",
      "title": "RepositoryCertificateList is a collection of RepositoryCertificates",
      "properties": {
        "items": {
          "type": "array",
          "title": "List of certificates to be processed",
          "items": {
            "$ref": "#/definitions/v1alpha1RepositoryCertificate"
          }
        },
        "metadata": {
          "$ref": "#/definitions/v1ListMeta"
        }
      }
    },
    "v1alpha1RepositoryList": {
      "description": "RepositoryList is a collection of Repositories.",
      "type": "object",
      "properties": {
        "items": {
          "type": "array",
          "items": {
            "$ref": "#/definitions/v1alpha1Repository"
          }
        },
        "metadata": {
          "$ref": "#/definitions/v1ListMeta"
        }
      }
    },
    "v1alpha1ResourceAction": {
      "type": "object",
      "properties": {
        "disabled": {
          "type": "boolean",
          "format": "boolean"
        },
        "name": {
          "type": "string"
        },
        "params": {
          "type": "array",
          "items": {
            "$ref": "#/definitions/v1alpha1ResourceActionParam"
          }
        }
      }
    },
    "v1alpha1ResourceActionParam": {
      "type": "object",
      "properties": {
        "default": {
          "type": "string"
        },
        "name": {
          "type": "string"
        },
        "type": {
          "type": "string"
        },
        "value": {
          "type": "string"
        }
      }
    },
    "v1alpha1ResourceDiff": {
      "type": "object",
      "title": "ResourceDiff holds the diff of a live and target resource object",
      "properties": {
        "diff": {
          "type": "string"
        },
        "group": {
          "type": "string"
        },
        "hook": {
          "type": "boolean",
          "format": "boolean"
        },
        "kind": {
          "type": "string"
        },
        "liveState": {
          "type": "string"
        },
        "name": {
          "type": "string"
        },
        "namespace": {
          "type": "string"
        },
        "targetState": {
          "type": "string"
        }
      }
    },
    "v1alpha1ResourceIgnoreDifferences": {
      "description": "ResourceIgnoreDifferences contains resource filter and list of json paths which should be ignored during comparison with live state.",
      "type": "object",
      "properties": {
        "group": {
          "type": "string"
        },
        "jsonPointers": {
          "type": "array",
          "items": {
            "type": "string"
          }
        },
        "kind": {
          "type": "string"
        },
        "name": {
          "type": "string"
        },
        "namespace": {
          "type": "string"
        }
      }
    },
    "v1alpha1ResourceNetworkingInfo": {
      "type": "object",
      "title": "ResourceNetworkingInfo holds networking resource related information",
      "properties": {
        "externalURLs": {
          "description": "ExternalURLs holds list of URLs which should be available externally. List is populated for ingress resources using rules hostnames.",
          "type": "array",
          "items": {
            "type": "string"
          }
        },
        "ingress": {
          "type": "array",
          "items": {
            "$ref": "#/definitions/v1LoadBalancerIngress"
          }
        },
        "labels": {
          "type": "object",
          "additionalProperties": {
            "type": "string"
          }
        },
        "targetLabels": {
          "type": "object",
          "additionalProperties": {
            "type": "string"
          }
        },
        "targetRefs": {
          "type": "array",
          "items": {
            "$ref": "#/definitions/v1alpha1ResourceRef"
          }
        }
      }
    },
    "v1alpha1ResourceNode": {
      "type": "object",
      "title": "ResourceNode contains information about live resource and its children",
      "properties": {
        "health": {
          "$ref": "#/definitions/v1alpha1HealthStatus"
        },
        "images": {
          "type": "array",
          "items": {
            "type": "string"
          }
        },
        "info": {
          "type": "array",
          "items": {
            "$ref": "#/definitions/v1alpha1InfoItem"
          }
        },
        "networkingInfo": {
          "$ref": "#/definitions/v1alpha1ResourceNetworkingInfo"
        },
        "parentRefs": {
          "type": "array",
          "items": {
            "$ref": "#/definitions/v1alpha1ResourceRef"
          }
        },
        "resourceRef": {
          "$ref": "#/definitions/v1alpha1ResourceRef"
        },
        "resourceVersion": {
          "type": "string"
        }
      }
    },
    "v1alpha1ResourceOverride": {
      "type": "object",
      "title": "ResourceOverride holds configuration to customize resource diffing and health assessment",
      "properties": {
        "actions": {
          "type": "string"
        },
        "healthLua": {
          "type": "string"
        },
        "ignoreDifferences": {
          "type": "string"
        }
      }
    },
    "v1alpha1ResourceRef": {
      "type": "object",
      "title": "ResourceRef includes fields which unique identify resource",
      "properties": {
        "group": {
          "type": "string"
        },
        "kind": {
          "type": "string"
        },
        "name": {
          "type": "string"
        },
        "namespace": {
          "type": "string"
        },
        "uid": {
          "type": "string"
        },
        "version": {
          "type": "string"
        }
      }
    },
    "v1alpha1ResourceResult": {
      "type": "object",
      "title": "ResourceResult holds the operation result details of a specific resource",
      "properties": {
        "group": {
          "type": "string"
        },
        "hookPhase": {
          "type": "string",
          "title": "the state of any operation associated with this resource OR hook\nnote: can contain values for non-hook resources"
        },
        "hookType": {
          "type": "string",
          "title": "the type of the hook, empty for non-hook resources"
        },
        "kind": {
          "type": "string"
        },
        "message": {
          "type": "string",
          "title": "message for the last sync OR operation"
        },
        "name": {
          "type": "string"
        },
        "namespace": {
          "type": "string"
        },
        "status": {
          "type": "string",
          "title": "the final result of the sync, this is be empty if the resources is yet to be applied/pruned and is always zero-value for hooks"
        },
        "syncPhase": {
          "type": "string",
          "title": "indicates the particular phase of the sync that this is for"
        },
        "version": {
          "type": "string"
        }
      }
    },
    "v1alpha1ResourceStatus": {
      "type": "object",
      "title": "ResourceStatus holds the current sync and health status of a resource",
      "properties": {
        "group": {
          "type": "string"
        },
        "health": {
          "$ref": "#/definitions/v1alpha1HealthStatus"
        },
        "hook": {
          "type": "boolean",
          "format": "boolean"
        },
        "kind": {
          "type": "string"
        },
        "name": {
          "type": "string"
        },
        "namespace": {
          "type": "string"
        },
        "requiresPruning": {
          "type": "boolean",
          "format": "boolean"
        },
        "status": {
          "type": "string"
        },
        "version": {
          "type": "string"
        }
      }
    },
    "v1alpha1RevisionHistory": {
      "type": "object",
      "title": "RevisionHistory contains information relevant to an application deployment",
      "properties": {
        "deployedAt": {
          "$ref": "#/definitions/v1Time"
        },
        "id": {
          "type": "string",
          "format": "int64"
        },
        "revision": {
          "type": "string"
        },
        "source": {
          "$ref": "#/definitions/v1alpha1ApplicationSource"
        }
      }
    },
    "v1alpha1RevisionMetadata": {
      "type": "object",
      "title": "data about a specific revision within a repo",
      "properties": {
        "author": {
          "type": "string",
          "title": "who authored this revision,\ntypically their name and email, e.g. \"John Doe <john_doe@my-company.com>\",\nbut might not match this example"
        },
        "date": {
          "$ref": "#/definitions/v1Time"
        },
        "message": {
          "type": "string",
          "title": "the message associated with the revision,\nprobably the commit message,\nthis is truncated to the first newline or 64 characters (which ever comes first)"
        },
        "tags": {
          "type": "array",
          "title": "tags on the revision,\nnote - tags can move from one revision to another",
          "items": {
            "type": "string"
          }
        }
      }
    },
    "v1alpha1SyncOperation": {
      "description": "SyncOperation contains sync operation details.",
      "type": "object",
      "properties": {
        "dryRun": {
          "type": "boolean",
          "format": "boolean",
          "title": "DryRun will perform a `kubectl apply --dry-run` without actually performing the sync"
        },
        "manifests": {
          "type": "array",
          "title": "Manifests is an optional field that overrides sync source with a local directory for development",
          "items": {
            "type": "string"
          }
        },
        "prune": {
          "type": "boolean",
          "format": "boolean",
          "title": "Prune deletes resources that are no longer tracked in git"
        },
        "resources": {
          "type": "array",
          "title": "Resources describes which resources to sync",
          "items": {
            "$ref": "#/definitions/v1alpha1SyncOperationResource"
          }
        },
        "revision": {
          "description": "Revision is the revision in which to sync the application to.\nIf omitted, will use the revision specified in app spec.",
          "type": "string"
        },
        "source": {
          "$ref": "#/definitions/v1alpha1ApplicationSource"
        },
        "syncStrategy": {
          "$ref": "#/definitions/v1alpha1SyncStrategy"
        }
      }
    },
    "v1alpha1SyncOperationResource": {
      "description": "SyncOperationResource contains resources to sync.",
      "type": "object",
      "properties": {
        "group": {
          "type": "string"
        },
        "kind": {
          "type": "string"
        },
        "name": {
          "type": "string"
        }
      }
    },
    "v1alpha1SyncOperationResult": {
      "type": "object",
      "title": "SyncOperationResult represent result of sync operation",
      "properties": {
        "resources": {
          "type": "array",
          "title": "Resources holds the sync result of each individual resource",
          "items": {
            "$ref": "#/definitions/v1alpha1ResourceResult"
          }
        },
        "revision": {
          "type": "string",
          "title": "Revision holds the revision of the sync"
        },
        "source": {
          "$ref": "#/definitions/v1alpha1ApplicationSource"
        }
      }
    },
    "v1alpha1SyncPolicy": {
      "type": "object",
      "title": "SyncPolicy controls when a sync will be performed in response to updates in git",
      "properties": {
        "automated": {
          "$ref": "#/definitions/v1alpha1SyncPolicyAutomated"
        }
      }
    },
    "v1alpha1SyncPolicyAutomated": {
      "type": "object",
      "title": "SyncPolicyAutomated controls the behavior of an automated sync",
      "properties": {
        "prune": {
          "type": "boolean",
          "format": "boolean",
          "title": "Prune will prune resources automatically as part of automated sync (default: false)"
        },
        "selfHeal": {
          "type": "boolean",
          "format": "boolean",
          "title": "SelfHeal enables auto-syncing if  (default: false)"
        }
      }
    },
    "v1alpha1SyncStatus": {
      "description": "SyncStatus is a comparison result of application spec and deployed application.",
      "type": "object",
      "properties": {
        "comparedTo": {
          "$ref": "#/definitions/v1alpha1ComparedTo"
        },
        "revision": {
          "type": "string"
        },
        "status": {
          "type": "string"
        }
      }
    },
    "v1alpha1SyncStrategy": {
      "type": "object",
      "title": "SyncStrategy controls the manner in which a sync is performed",
      "properties": {
        "apply": {
          "$ref": "#/definitions/v1alpha1SyncStrategyApply"
        },
        "hook": {
          "$ref": "#/definitions/v1alpha1SyncStrategyHook"
        }
      }
    },
    "v1alpha1SyncStrategyApply": {
      "type": "object",
      "title": "SyncStrategyApply uses `kubectl apply` to perform the apply",
      "properties": {
        "force": {
          "description": "Force indicates whether or not to supply the --force flag to `kubectl apply`.\nThe --force flag deletes and re-create the resource, when PATCH encounters conflict and has\nretried for 5 times.",
          "type": "boolean",
          "format": "boolean"
        }
      }
    },
    "v1alpha1SyncStrategyHook": {
      "description": "SyncStrategyHook will perform a sync using hooks annotations.\nIf no hook annotation is specified falls back to `kubectl apply`.",
      "type": "object",
      "properties": {
        "syncStrategyApply": {
          "$ref": "#/definitions/v1alpha1SyncStrategyApply"
        }
      }
    },
    "v1alpha1SyncWindow": {
      "type": "object",
      "title": "SyncWindow contains the kind, time, duration and attributes that are used to assign the syncWindows to apps",
      "properties": {
        "applications": {
          "type": "array",
          "title": "Applications contains a list of applications that the window will apply to",
          "items": {
            "type": "string"
          }
        },
        "clusters": {
          "type": "array",
          "title": "Clusters contains a list of clusters that the window will apply to",
          "items": {
            "type": "string"
          }
        },
        "duration": {
          "type": "string",
          "title": "Duration is the amount of time the sync window will be open"
        },
        "kind": {
          "type": "string",
          "title": "Kind defines if the window allows or blocks syncs"
        },
        "manualSync": {
          "type": "boolean",
          "format": "boolean",
          "title": "ManualSync enables manual syncs when they would otherwise be blocked"
        },
        "namespaces": {
          "type": "array",
          "title": "Namespaces contains a list of namespaces that the window will apply to",
          "items": {
            "type": "string"
          }
        },
        "schedule": {
          "type": "string",
          "title": "Schedule is the time the window will begin, specified in cron format"
        }
      }
    },
    "v1alpha1TLSClientConfig": {
      "type": "object",
      "title": "TLSClientConfig contains settings to enable transport layer security",
      "properties": {
        "caData": {
          "type": "string",
          "format": "byte",
          "title": "CAData holds PEM-encoded bytes (typically read from a root certificates bundle).\nCAData takes precedence over CAFile"
        },
        "certData": {
          "type": "string",
          "format": "byte",
          "title": "CertData holds PEM-encoded bytes (typically read from a client certificate file).\nCertData takes precedence over CertFile"
        },
        "insecure": {
          "description": "Server should be accessed without verifying the TLS certificate. For testing only.",
          "type": "boolean",
          "format": "boolean"
        },
        "keyData": {
          "type": "string",
          "format": "byte",
          "title": "KeyData holds PEM-encoded bytes (typically read from a client certificate key file).\nKeyData takes precedence over KeyFile"
        },
        "serverName": {
          "description": "ServerName is passed to the server for SNI and is used in the client to check server\ncertificates against. If ServerName is empty, the hostname used to contact the\nserver is used.",
          "type": "string"
        }
      }
    },
    "versionVersionMessage": {
      "type": "object",
      "title": "VersionMessage represents version of the Argo CD API server",
      "properties": {
        "BuildDate": {
          "type": "string"
        },
        "Compiler": {
          "type": "string"
        },
        "GitCommit": {
          "type": "string"
        },
        "GitTag": {
          "type": "string"
        },
        "GitTreeState": {
          "type": "string"
        },
        "GoVersion": {
          "type": "string"
        },
        "HelmVersion": {
          "type": "string"
        },
        "KsonnetVersion": {
          "type": "string"
        },
        "KubectlVersion": {
          "type": "string"
        },
        "KustomizeVersion": {
          "type": "string"
        },
        "Platform": {
          "type": "string"
        },
        "Version": {
          "type": "string"
        }
      }
    }
  }
}<|MERGE_RESOLUTION|>--- conflicted
+++ resolved
@@ -49,7 +49,7 @@
           "ApplicationService"
         ],
         "summary": "List returns list of applications",
-        "operationId": "List",
+        "operationId": "ListMixin8",
         "parameters": [
           {
             "type": "string",
@@ -99,7 +99,7 @@
           "ApplicationService"
         ],
         "summary": "Create creates an application",
-        "operationId": "Create",
+        "operationId": "CreateMixin8",
         "parameters": [
           {
             "name": "body",
@@ -126,7 +126,7 @@
           "ApplicationService"
         ],
         "summary": "Update updates an application",
-        "operationId": "Update",
+        "operationId": "UpdateMixin8",
         "parameters": [
           {
             "type": "string",
@@ -207,7 +207,7 @@
           "ApplicationService"
         ],
         "summary": "Get returns an application by name",
-        "operationId": "Get",
+        "operationId": "GetMixin8",
         "parameters": [
           {
             "type": "string",
@@ -257,7 +257,7 @@
           "ApplicationService"
         ],
         "summary": "Delete deletes an application",
-        "operationId": "Delete",
+        "operationId": "DeleteMixin8",
         "parameters": [
           {
             "type": "string",
@@ -896,7 +896,7 @@
           "ClusterService"
         ],
         "summary": "List returns list of clusters",
-        "operationId": "ListMixin4",
+        "operationId": "List",
         "parameters": [
           {
             "type": "string",
@@ -918,7 +918,7 @@
           "ClusterService"
         ],
         "summary": "Create creates a cluster",
-        "operationId": "CreateMixin4",
+        "operationId": "Create",
         "parameters": [
           {
             "name": "body",
@@ -945,7 +945,7 @@
           "ClusterService"
         ],
         "summary": "Update updates a cluster",
-        "operationId": "UpdateMixin4",
+        "operationId": "Update",
         "parameters": [
           {
             "type": "string",
@@ -978,7 +978,7 @@
           "ClusterService"
         ],
         "summary": "Get returns a cluster by server address",
-        "operationId": "GetMixin4",
+        "operationId": "GetMixin2",
         "parameters": [
           {
             "type": "string",
@@ -1001,7 +1001,7 @@
           "ClusterService"
         ],
         "summary": "Delete deletes a cluster",
-        "operationId": "DeleteMixin4",
+        "operationId": "Delete",
         "parameters": [
           {
             "type": "string",
@@ -1051,7 +1051,7 @@
           "ProjectService"
         ],
         "summary": "List returns list of projects",
-        "operationId": "ListMixin5",
+        "operationId": "ListMixin6",
         "parameters": [
           {
             "type": "string",
@@ -1073,7 +1073,7 @@
           "ProjectService"
         ],
         "summary": "Create a new project.",
-        "operationId": "CreateMixin5",
+        "operationId": "CreateMixin6",
         "parameters": [
           {
             "name": "body",
@@ -1100,7 +1100,7 @@
           "ProjectService"
         ],
         "summary": "Get returns a project by name",
-        "operationId": "GetMixin5",
+        "operationId": "GetMixin6",
         "parameters": [
           {
             "type": "string",
@@ -1123,7 +1123,7 @@
           "ProjectService"
         ],
         "summary": "Delete deletes a project",
-        "operationId": "DeleteMixin5",
+        "operationId": "DeleteMixin6",
         "parameters": [
           {
             "type": "string",
@@ -1198,7 +1198,7 @@
           "ProjectService"
         ],
         "summary": "Update updates a project",
-        "operationId": "UpdateMixin5",
+        "operationId": "UpdateMixin6",
         "parameters": [
           {
             "type": "string",
@@ -1717,7 +1717,7 @@
           "SettingsService"
         ],
         "summary": "Get returns Argo CD settings",
-        "operationId": "GetMixin7",
+        "operationId": "Get",
         "responses": {
           "200": {
             "description": "(empty)",
@@ -2172,22 +2172,20 @@
         }
       }
     },
-<<<<<<< HEAD
+    "projectSyncWindowsResponse": {
+      "type": "object",
+      "properties": {
+        "windows": {
+          "type": "array",
+          "items": {
+            "$ref": "#/definitions/v1alpha1SyncWindow"
+          }
+        }
+      }
+    },
     "repocredsRepoCredsResponse": {
       "type": "object",
       "title": "RepoCredsResponse is a resonse to most repository credentials requests"
-=======
-    "projectSyncWindowsResponse": {
-      "type": "object",
-      "properties": {
-        "windows": {
-          "type": "array",
-          "items": {
-            "$ref": "#/definitions/v1alpha1SyncWindow"
-          }
-        }
-      }
->>>>>>> 2148b593
     },
     "repositoryAppInfo": {
       "type": "object",
