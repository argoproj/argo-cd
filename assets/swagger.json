--- conflicted
+++ resolved
@@ -148,11 +148,7 @@
           "AccountService"
         ],
         "summary": "CreateToken creates a token",
-<<<<<<< HEAD
-        "operationId": "CreateToken",
-=======
         "operationId": "AccountService_CreateToken",
->>>>>>> 45b3e48d
         "parameters": [
           {
             "type": "string",
@@ -191,11 +187,7 @@
           "AccountService"
         ],
         "summary": "DeleteToken deletes a token",
-<<<<<<< HEAD
-        "operationId": "DeleteToken",
-=======
         "operationId": "AccountService_DeleteToken",
->>>>>>> 45b3e48d
         "parameters": [
           {
             "type": "string",
@@ -232,11 +224,7 @@
           "ApplicationService"
         ],
         "summary": "List returns list of applications",
-<<<<<<< HEAD
-        "operationId": "List",
-=======
         "operationId": "ApplicationService_List",
->>>>>>> 45b3e48d
         "parameters": [
           {
             "type": "string",
@@ -293,11 +281,7 @@
           "ApplicationService"
         ],
         "summary": "Create creates an application",
-<<<<<<< HEAD
-        "operationId": "Create",
-=======
         "operationId": "ApplicationService_Create",
->>>>>>> 45b3e48d
         "parameters": [
           {
             "name": "body",
@@ -340,11 +324,7 @@
           "ApplicationService"
         ],
         "summary": "Update updates an application",
-<<<<<<< HEAD
-        "operationId": "Update",
-=======
         "operationId": "ApplicationService_Update",
->>>>>>> 45b3e48d
         "parameters": [
           {
             "type": "string",
@@ -501,11 +481,7 @@
           "ApplicationService"
         ],
         "summary": "Get returns an application by name",
-<<<<<<< HEAD
-        "operationId": "Get",
-=======
         "operationId": "ApplicationService_Get",
->>>>>>> 45b3e48d
         "parameters": [
           {
             "type": "string",
@@ -563,11 +539,7 @@
           "ApplicationService"
         ],
         "summary": "Delete deletes an application",
-<<<<<<< HEAD
-        "operationId": "Delete",
-=======
         "operationId": "ApplicationService_Delete",
->>>>>>> 45b3e48d
         "parameters": [
           {
             "type": "string",
@@ -1480,11 +1452,7 @@
           "ClusterService"
         ],
         "summary": "List returns list of clusters",
-<<<<<<< HEAD
-        "operationId": "ListMixin3",
-=======
         "operationId": "ClusterService_List",
->>>>>>> 45b3e48d
         "parameters": [
           {
             "type": "string",
@@ -1517,11 +1485,7 @@
           "ClusterService"
         ],
         "summary": "Create creates a cluster",
-<<<<<<< HEAD
-        "operationId": "CreateMixin3",
-=======
         "operationId": "ClusterService_Create",
->>>>>>> 45b3e48d
         "parameters": [
           {
             "name": "body",
@@ -1559,11 +1523,7 @@
           "ClusterService"
         ],
         "summary": "Update updates a cluster",
-<<<<<<< HEAD
-        "operationId": "UpdateMixin3",
-=======
         "operationId": "ClusterService_Update",
->>>>>>> 45b3e48d
         "parameters": [
           {
             "type": "string",
@@ -1612,11 +1572,7 @@
           "ClusterService"
         ],
         "summary": "Get returns a cluster by server address",
-<<<<<<< HEAD
-        "operationId": "GetMixin3",
-=======
         "operationId": "ClusterService_Get",
->>>>>>> 45b3e48d
         "parameters": [
           {
             "type": "string",
@@ -1650,11 +1606,7 @@
           "ClusterService"
         ],
         "summary": "Delete deletes a cluster",
-<<<<<<< HEAD
-        "operationId": "DeleteMixin3",
-=======
         "operationId": "ClusterService_Delete",
->>>>>>> 45b3e48d
         "parameters": [
           {
             "type": "string",
@@ -1752,11 +1704,7 @@
           "GPGKeyService"
         ],
         "summary": "List all available repository certificates",
-<<<<<<< HEAD
-        "operationId": "ListMixin4",
-=======
         "operationId": "GPGKeyService_List",
->>>>>>> 45b3e48d
         "parameters": [
           {
             "type": "string",
@@ -1785,11 +1733,7 @@
           "GPGKeyService"
         ],
         "summary": "Create one or more GPG public keys in the server's configuration",
-<<<<<<< HEAD
-        "operationId": "CreateMixin4",
-=======
         "operationId": "GPGKeyService_Create",
->>>>>>> 45b3e48d
         "parameters": [
           {
             "description": "Raw key data of the GPG key(s) to create",
@@ -1827,11 +1771,7 @@
           "GPGKeyService"
         ],
         "summary": "Delete specified GPG public key from the server's configuration",
-<<<<<<< HEAD
-        "operationId": "DeleteMixin4",
-=======
         "operationId": "GPGKeyService_Delete",
->>>>>>> 45b3e48d
         "parameters": [
           {
             "type": "string",
@@ -1862,11 +1802,7 @@
           "GPGKeyService"
         ],
         "summary": "Get information about specified GPG public key from the server",
-<<<<<<< HEAD
-        "operationId": "GetMixin4",
-=======
         "operationId": "GPGKeyService_Get",
->>>>>>> 45b3e48d
         "parameters": [
           {
             "type": "string",
@@ -1898,11 +1834,7 @@
           "ProjectService"
         ],
         "summary": "List returns list of projects",
-<<<<<<< HEAD
-        "operationId": "ListMixin5",
-=======
         "operationId": "ProjectService_List",
->>>>>>> 45b3e48d
         "parameters": [
           {
             "type": "string",
@@ -1930,11 +1862,7 @@
           "ProjectService"
         ],
         "summary": "Create a new project",
-<<<<<<< HEAD
-        "operationId": "CreateMixin5",
-=======
         "operationId": "ProjectService_Create",
->>>>>>> 45b3e48d
         "parameters": [
           {
             "name": "body",
@@ -1967,11 +1895,7 @@
           "ProjectService"
         ],
         "summary": "Get returns a project by name",
-<<<<<<< HEAD
-        "operationId": "GetMixin5",
-=======
         "operationId": "ProjectService_Get",
->>>>>>> 45b3e48d
         "parameters": [
           {
             "type": "string",
@@ -2000,11 +1924,7 @@
           "ProjectService"
         ],
         "summary": "Delete deletes a project",
-<<<<<<< HEAD
-        "operationId": "DeleteMixin5",
-=======
         "operationId": "ProjectService_Delete",
->>>>>>> 45b3e48d
         "parameters": [
           {
             "type": "string",
@@ -2128,11 +2048,7 @@
           "ProjectService"
         ],
         "summary": "Update updates a project",
-<<<<<<< HEAD
-        "operationId": "UpdateMixin5",
-=======
         "operationId": "ProjectService_Update",
->>>>>>> 45b3e48d
         "parameters": [
           {
             "type": "string",
@@ -2172,11 +2088,7 @@
           "ProjectService"
         ],
         "summary": "Create a new project token",
-<<<<<<< HEAD
-        "operationId": "CreateTokenMixin5",
-=======
         "operationId": "ProjectService_CreateToken",
->>>>>>> 45b3e48d
         "parameters": [
           {
             "type": "string",
@@ -2221,11 +2133,7 @@
           "ProjectService"
         ],
         "summary": "Delete a new project token",
-<<<<<<< HEAD
-        "operationId": "DeleteTokenMixin5",
-=======
         "operationId": "ProjectService_DeleteToken",
->>>>>>> 45b3e48d
         "parameters": [
           {
             "type": "string",
@@ -2535,11 +2443,7 @@
           "RepositoryService"
         ],
         "summary": "Get returns a repository or its credentials",
-<<<<<<< HEAD
-        "operationId": "GetMixin7",
-=======
         "operationId": "RepositoryService_Get",
->>>>>>> 45b3e48d
         "parameters": [
           {
             "type": "string",
@@ -2613,11 +2517,7 @@
           "RepositoryService"
         ],
         "summary": "ListApps returns list of apps in the repe",
-<<<<<<< HEAD
-        "operationId": "ListApps",
-=======
         "operationId": "RepositoryService_ListApps",
->>>>>>> 45b3e48d
         "parameters": [
           {
             "type": "string",
@@ -2863,11 +2763,7 @@
           "SessionService"
         ],
         "summary": "Create a new JWT for authentication and set a cookie if using HTTP",
-<<<<<<< HEAD
-        "operationId": "CreateMixin8",
-=======
         "operationId": "SessionService_Create",
->>>>>>> 45b3e48d
         "parameters": [
           {
             "name": "body",
@@ -2898,11 +2794,7 @@
           "SessionService"
         ],
         "summary": "Delete an existing JWT cookie if using HTTP",
-<<<<<<< HEAD
-        "operationId": "DeleteMixin8",
-=======
         "operationId": "SessionService_Delete",
->>>>>>> 45b3e48d
         "responses": {
           "200": {
             "description": "A successful response.",
@@ -2948,11 +2840,7 @@
           "SettingsService"
         ],
         "summary": "Get returns Argo CD settings",
-<<<<<<< HEAD
-        "operationId": "GetMixin10",
-=======
         "operationId": "SettingsService_Get",
->>>>>>> 45b3e48d
         "responses": {
           "200": {
             "description": "A successful response.",
@@ -3910,13 +3798,6 @@
     "repositoryRepoResponse": {
       "type": "object"
     },
-<<<<<<< HEAD
-    "resourceQuantity": {
-      "description": "Quantity is a fixed-point representation of a number.\nIt provides convenient marshaling/unmarshaling in JSON and YAML,\nin addition to String() and AsInt64() accessors.\n\nThe serialization format is:\n\n<quantity>        ::= <signedNumber><suffix>\n  (Note that <suffix> may be empty, from the \"\" case in <decimalSI>.)\n<digit>           ::= 0 | 1 | ... | 9\n<digits>          ::= <digit> | <digit><digits>\n<number>          ::= <digits> | <digits>.<digits> | <digits>. | .<digits>\n<sign>            ::= \"+\" | \"-\"\n<signedNumber>    ::= <number> | <sign><number>\n<suffix>          ::= <binarySI> | <decimalExponent> | <decimalSI>\n<binarySI>        ::= Ki | Mi | Gi | Ti | Pi | Ei\n  (International System of units; See: http://physics.nist.gov/cuu/Units/binary.html)\n<decimalSI>       ::= m | \"\" | k | M | G | T | P | E\n  (Note that 1024 = 1Ki but 1000 = 1k; I didn't choose the capitalization.)\n<decimalExponent> ::= \"e\" <signedNumber> | \"E\" <signedNumber>\n\nNo matter which of the three exponent forms is used, no quantity may represent\na number greater than 2^63-1 in magnitude, nor may it have more than 3 decimal\nplaces. Numbers larger or more precise will be capped or rounded up.\n(E.g.: 0.1m will rounded up to 1m.)\nThis may be extended in the future if we require larger or smaller quantities.\n\nWhen a Quantity is parsed from a string, it will remember the type of suffix\nit had, and will use the same type again when it is serialized.\n\nBefore serializing, Quantity will be put in \"canonical form\".\nThis means that Exponent/suffix will be adjusted up or down (with a\ncorresponding increase or decrease in Mantissa) such that:\n  a. No precision is lost\n  b. No fractional digits will be emitted\n  c. The exponent (or suffix) is as large as possible.\nThe sign will be omitted unless the number is negative.\n\nExamples:\n  1.5 will be serialized as \"1500m\"\n  1.5Gi will be serialized as \"1536Mi\"\n\nNote that the quantity will NEVER be internally represented by a\nfloating point number. That is the whole point of this exercise.\n\nNon-canonical values will still parse as long as they are well formed,\nbut will be re-emitted in their canonical form. (So always use canonical\nform, or don't diff.)\n\nThis format is intended to make it difficult to use these numbers without\nwriting some sort of special handling code in the hopes that that will\ncause implementors to also use a fixed point implementation.\n\n+protobuf=true\n+protobuf.embed=string\n+protobuf.options.marshal=false\n+protobuf.options.(gogoproto.goproto_stringer)=false\n+k8s:deepcopy-gen=true\n+k8s:openapi-gen=true",
-      "type": "object",
-      "properties": {
-        "string": {
-=======
     "runtimeError": {
       "type": "object",
       "properties": {
@@ -3934,7 +3815,6 @@
           "type": "string"
         },
         "message": {
->>>>>>> 45b3e48d
           "type": "string"
         }
       }
