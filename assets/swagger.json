{
  "consumes": [
    "application/json"
  ],
  "produces": [
    "application/json"
  ],
  "swagger": "2.0",
  "info": {
    "description": "Description of all APIs",
    "title": "Consolidate Services",
    "version": "version not set"
  },
  "paths": {
    "/api/v1/account": {
      "get": {
        "tags": [
          "AccountService"
        ],
        "summary": "ListAccounts returns the list of accounts",
        "operationId": "AccountService_ListAccounts",
        "responses": {
          "200": {
            "description": "A successful response.",
            "schema": {
              "$ref": "#/definitions/accountAccountsList"
            }
          },
          "default": {
            "description": "An unexpected error response.",
            "schema": {
              "$ref": "#/definitions/runtimeError"
            }
          }
        }
      }
    },
    "/api/v1/account/can-i/{resource}/{action}/{subresource}": {
      "get": {
        "tags": [
          "AccountService"
        ],
        "summary": "CanI checks if the current account has permission to perform an action",
        "operationId": "AccountService_CanI",
        "parameters": [
          {
            "type": "string",
            "name": "resource",
            "in": "path",
            "required": true
          },
          {
            "type": "string",
            "name": "action",
            "in": "path",
            "required": true
          },
          {
            "type": "string",
            "name": "subresource",
            "in": "path",
            "required": true
          }
        ],
        "responses": {
          "200": {
            "description": "A successful response.",
            "schema": {
              "$ref": "#/definitions/accountCanIResponse"
            }
          },
          "default": {
            "description": "An unexpected error response.",
            "schema": {
              "$ref": "#/definitions/runtimeError"
            }
          }
        }
      }
    },
    "/api/v1/account/password": {
      "put": {
        "tags": [
          "AccountService"
        ],
        "summary": "UpdatePassword updates an account's password to a new value",
        "operationId": "AccountService_UpdatePassword",
        "parameters": [
          {
            "name": "body",
            "in": "body",
            "required": true,
            "schema": {
              "$ref": "#/definitions/accountUpdatePasswordRequest"
            }
          }
        ],
        "responses": {
          "200": {
            "description": "A successful response.",
            "schema": {
              "$ref": "#/definitions/accountUpdatePasswordResponse"
            }
          },
          "default": {
            "description": "An unexpected error response.",
            "schema": {
              "$ref": "#/definitions/runtimeError"
            }
          }
        }
      }
    },
    "/api/v1/account/{name}": {
      "get": {
        "tags": [
          "AccountService"
        ],
        "summary": "GetAccount returns an account",
        "operationId": "AccountService_GetAccount",
        "parameters": [
          {
            "type": "string",
            "name": "name",
            "in": "path",
            "required": true
          }
        ],
        "responses": {
          "200": {
            "description": "A successful response.",
            "schema": {
              "$ref": "#/definitions/accountAccount"
            }
          },
          "default": {
            "description": "An unexpected error response.",
            "schema": {
              "$ref": "#/definitions/runtimeError"
            }
          }
        }
      }
    },
    "/api/v1/account/{name}/token": {
      "post": {
        "tags": [
          "AccountService"
        ],
        "summary": "CreateToken creates a token",
        "operationId": "AccountService_CreateToken",
        "parameters": [
          {
            "type": "string",
            "name": "name",
            "in": "path",
            "required": true
          },
          {
            "name": "body",
            "in": "body",
            "required": true,
            "schema": {
              "$ref": "#/definitions/accountCreateTokenRequest"
            }
          }
        ],
        "responses": {
          "200": {
            "description": "A successful response.",
            "schema": {
              "$ref": "#/definitions/accountCreateTokenResponse"
            }
          },
          "default": {
            "description": "An unexpected error response.",
            "schema": {
              "$ref": "#/definitions/runtimeError"
            }
          }
        }
      }
    },
    "/api/v1/account/{name}/token/{id}": {
      "delete": {
        "tags": [
          "AccountService"
        ],
        "summary": "DeleteToken deletes a token",
        "operationId": "AccountService_DeleteToken",
        "parameters": [
          {
            "type": "string",
            "name": "name",
            "in": "path",
            "required": true
          },
          {
            "type": "string",
            "name": "id",
            "in": "path",
            "required": true
          }
        ],
        "responses": {
          "200": {
            "description": "A successful response.",
            "schema": {
              "$ref": "#/definitions/accountEmptyResponse"
            }
          },
          "default": {
            "description": "An unexpected error response.",
            "schema": {
              "$ref": "#/definitions/runtimeError"
            }
          }
        }
      }
    },
    "/api/v1/applications": {
      "get": {
        "tags": [
          "ApplicationService"
        ],
        "summary": "List returns list of applications",
        "operationId": "ApplicationService_List",
        "parameters": [
          {
            "type": "string",
            "description": "the application's name.",
            "name": "name",
            "in": "query"
          },
          {
            "type": "string",
            "description": "forces application reconciliation if set to true.",
            "name": "refresh",
            "in": "query"
          },
          {
            "type": "array",
            "items": {
              "type": "string"
            },
            "collectionFormat": "multi",
            "description": "the project names to restrict returned list applications.",
            "name": "project",
            "in": "query"
          },
          {
            "type": "string",
            "description": "when specified with a watch call, shows changes that occur after that particular version of a resource.",
            "name": "resourceVersion",
            "in": "query"
          },
          {
            "type": "string",
            "description": "the selector to to restrict returned list to applications only with matched labels.",
            "name": "selector",
            "in": "query"
          }
        ],
        "responses": {
          "200": {
            "description": "A successful response.",
            "schema": {
              "$ref": "#/definitions/v1alpha1ApplicationList"
            }
          },
          "default": {
            "description": "An unexpected error response.",
            "schema": {
              "$ref": "#/definitions/runtimeError"
            }
          }
        }
      },
      "post": {
        "tags": [
          "ApplicationService"
        ],
        "summary": "Create creates an application",
        "operationId": "ApplicationService_Create",
        "parameters": [
          {
            "name": "body",
            "in": "body",
            "required": true,
            "schema": {
              "$ref": "#/definitions/v1alpha1Application"
            }
          },
          {
            "type": "boolean",
            "name": "upsert",
            "in": "query"
          },
          {
            "type": "boolean",
            "name": "validate",
            "in": "query"
          }
        ],
        "responses": {
          "200": {
            "description": "A successful response.",
            "schema": {
              "$ref": "#/definitions/v1alpha1Application"
            }
          },
          "default": {
            "description": "An unexpected error response.",
            "schema": {
              "$ref": "#/definitions/runtimeError"
            }
          }
        }
      }
    },
    "/api/v1/applications/{application.metadata.name}": {
      "put": {
        "tags": [
          "ApplicationService"
        ],
        "summary": "Update updates an application",
        "operationId": "ApplicationService_Update",
        "parameters": [
          {
            "type": "string",
            "description": "Name must be unique within a namespace. Is required when creating resources, although\nsome resources may allow a client to request the generation of an appropriate name\nautomatically. Name is primarily intended for creation idempotence and configuration\ndefinition.\nCannot be updated.\nMore info: http://kubernetes.io/docs/user-guide/identifiers#names\n+optional",
            "name": "application.metadata.name",
            "in": "path",
            "required": true
          },
          {
            "name": "body",
            "in": "body",
            "required": true,
            "schema": {
              "$ref": "#/definitions/v1alpha1Application"
            }
          },
          {
            "type": "boolean",
            "name": "validate",
            "in": "query"
          }
        ],
        "responses": {
          "200": {
            "description": "A successful response.",
            "schema": {
              "$ref": "#/definitions/v1alpha1Application"
            }
          },
          "default": {
            "description": "An unexpected error response.",
            "schema": {
              "$ref": "#/definitions/runtimeError"
            }
          }
        }
      }
    },
    "/api/v1/applications/{applicationName}/managed-resources": {
      "get": {
        "tags": [
          "ApplicationService"
        ],
        "summary": "ManagedResources returns list of managed resources",
        "operationId": "ApplicationService_ManagedResources",
        "parameters": [
          {
            "type": "string",
            "name": "applicationName",
            "in": "path",
            "required": true
          },
          {
            "type": "string",
            "name": "namespace",
            "in": "query"
          },
          {
            "type": "string",
            "name": "name",
            "in": "query"
          },
          {
            "type": "string",
            "name": "version",
            "in": "query"
          },
          {
            "type": "string",
            "name": "group",
            "in": "query"
          },
          {
            "type": "string",
            "name": "kind",
            "in": "query"
          }
        ],
        "responses": {
          "200": {
            "description": "A successful response.",
            "schema": {
              "$ref": "#/definitions/applicationManagedResourcesResponse"
            }
          },
          "default": {
            "description": "An unexpected error response.",
            "schema": {
              "$ref": "#/definitions/runtimeError"
            }
          }
        }
      }
    },
    "/api/v1/applications/{applicationName}/resource-tree": {
      "get": {
        "tags": [
          "ApplicationService"
        ],
        "summary": "ResourceTree returns resource tree",
        "operationId": "ApplicationService_ResourceTree",
        "parameters": [
          {
            "type": "string",
            "name": "applicationName",
            "in": "path",
            "required": true
          },
          {
            "type": "string",
            "name": "namespace",
            "in": "query"
          },
          {
            "type": "string",
            "name": "name",
            "in": "query"
          },
          {
            "type": "string",
            "name": "version",
            "in": "query"
          },
          {
            "type": "string",
            "name": "group",
            "in": "query"
          },
          {
            "type": "string",
            "name": "kind",
            "in": "query"
          }
        ],
        "responses": {
          "200": {
            "description": "A successful response.",
            "schema": {
              "$ref": "#/definitions/v1alpha1ApplicationTree"
            }
          },
          "default": {
            "description": "An unexpected error response.",
            "schema": {
              "$ref": "#/definitions/runtimeError"
            }
          }
        }
      }
    },
    "/api/v1/applications/{name}": {
      "get": {
        "tags": [
          "ApplicationService"
        ],
        "summary": "Get returns an application by name",
        "operationId": "ApplicationService_Get",
        "parameters": [
          {
            "type": "string",
            "description": "the application's name",
            "name": "name",
            "in": "path",
            "required": true
          },
          {
            "type": "string",
            "description": "forces application reconciliation if set to true.",
            "name": "refresh",
            "in": "query"
          },
          {
            "type": "array",
            "items": {
              "type": "string"
            },
            "collectionFormat": "multi",
            "description": "the project names to restrict returned list applications.",
            "name": "project",
            "in": "query"
          },
          {
            "type": "string",
            "description": "when specified with a watch call, shows changes that occur after that particular version of a resource.",
            "name": "resourceVersion",
            "in": "query"
          },
          {
            "type": "string",
            "description": "the selector to to restrict returned list to applications only with matched labels.",
            "name": "selector",
            "in": "query"
          }
        ],
        "responses": {
          "200": {
            "description": "A successful response.",
            "schema": {
              "$ref": "#/definitions/v1alpha1Application"
            }
          },
          "default": {
            "description": "An unexpected error response.",
            "schema": {
              "$ref": "#/definitions/runtimeError"
            }
          }
        }
      },
      "delete": {
        "tags": [
          "ApplicationService"
        ],
        "summary": "Delete deletes an application",
        "operationId": "ApplicationService_Delete",
        "parameters": [
          {
            "type": "string",
            "name": "name",
            "in": "path",
            "required": true
          },
          {
            "type": "boolean",
            "name": "cascade",
            "in": "query"
          }
        ],
        "responses": {
          "200": {
            "description": "A successful response.",
            "schema": {
              "$ref": "#/definitions/applicationApplicationResponse"
            }
          },
          "default": {
            "description": "An unexpected error response.",
            "schema": {
              "$ref": "#/definitions/runtimeError"
            }
          }
        }
      },
      "patch": {
        "tags": [
          "ApplicationService"
        ],
        "summary": "Patch patch an application",
        "operationId": "ApplicationService_Patch",
        "parameters": [
          {
            "type": "string",
            "name": "name",
            "in": "path",
            "required": true
          },
          {
            "name": "body",
            "in": "body",
            "required": true,
            "schema": {
              "$ref": "#/definitions/applicationApplicationPatchRequest"
            }
          }
        ],
        "responses": {
          "200": {
            "description": "A successful response.",
            "schema": {
              "$ref": "#/definitions/v1alpha1Application"
            }
          },
          "default": {
            "description": "An unexpected error response.",
            "schema": {
              "$ref": "#/definitions/runtimeError"
            }
          }
        }
      }
    },
    "/api/v1/applications/{name}/events": {
      "get": {
        "tags": [
          "ApplicationService"
        ],
        "summary": "ListResourceEvents returns a list of event resources",
        "operationId": "ApplicationService_ListResourceEvents",
        "parameters": [
          {
            "type": "string",
            "name": "name",
            "in": "path",
            "required": true
          },
          {
            "type": "string",
            "name": "resourceNamespace",
            "in": "query"
          },
          {
            "type": "string",
            "name": "resourceName",
            "in": "query"
          },
          {
            "type": "string",
            "name": "resourceUID",
            "in": "query"
          }
        ],
        "responses": {
          "200": {
            "description": "A successful response.",
            "schema": {
              "$ref": "#/definitions/v1EventList"
            }
          },
          "default": {
            "description": "An unexpected error response.",
            "schema": {
              "$ref": "#/definitions/runtimeError"
            }
          }
        }
      }
    },
    "/api/v1/applications/{name}/manifests": {
      "get": {
        "tags": [
          "ApplicationService"
        ],
        "summary": "GetManifests returns application manifests",
        "operationId": "ApplicationService_GetManifests",
        "parameters": [
          {
            "type": "string",
            "name": "name",
            "in": "path",
            "required": true
          },
          {
            "type": "string",
            "name": "revision",
            "in": "query"
          }
        ],
        "responses": {
          "200": {
            "description": "A successful response.",
            "schema": {
              "$ref": "#/definitions/repositoryManifestResponse"
            }
          },
          "default": {
            "description": "An unexpected error response.",
            "schema": {
              "$ref": "#/definitions/runtimeError"
            }
          }
        }
      }
    },
    "/api/v1/applications/{name}/operation": {
      "delete": {
        "tags": [
          "ApplicationService"
        ],
        "summary": "TerminateOperation terminates the currently running operation",
        "operationId": "ApplicationService_TerminateOperation",
        "parameters": [
          {
            "type": "string",
            "name": "name",
            "in": "path",
            "required": true
          }
        ],
        "responses": {
          "200": {
            "description": "A successful response.",
            "schema": {
              "$ref": "#/definitions/applicationOperationTerminateResponse"
            }
          },
          "default": {
            "description": "An unexpected error response.",
            "schema": {
              "$ref": "#/definitions/runtimeError"
            }
          }
        }
      }
    },
    "/api/v1/applications/{name}/pods/{podName}/logs": {
      "get": {
        "tags": [
          "ApplicationService"
        ],
        "summary": "PodLogs returns stream of log entries for the specified pod. Pod",
        "operationId": "ApplicationService_PodLogs",
        "parameters": [
          {
            "type": "string",
            "name": "name",
            "in": "path",
            "required": true
          },
          {
            "type": "string",
            "name": "podName",
            "in": "path",
            "required": true
          },
          {
            "type": "string",
            "name": "namespace",
            "in": "query"
          },
          {
            "type": "string",
            "name": "container",
            "in": "query"
          },
          {
            "type": "string",
            "format": "int64",
            "name": "sinceSeconds",
            "in": "query"
          },
          {
            "type": "string",
            "format": "int64",
            "description": "Represents seconds of UTC time since Unix epoch\n1970-01-01T00:00:00Z. Must be from 0001-01-01T00:00:00Z to\n9999-12-31T23:59:59Z inclusive.",
            "name": "sinceTime.seconds",
            "in": "query"
          },
          {
            "type": "integer",
            "format": "int32",
            "description": "Non-negative fractions of a second at nanosecond resolution. Negative\nsecond values with fractions must still have non-negative nanos values\nthat count forward in time. Must be from 0 to 999,999,999\ninclusive. This field may be limited in precision depending on context.",
            "name": "sinceTime.nanos",
            "in": "query"
          },
          {
            "type": "string",
            "format": "int64",
            "name": "tailLines",
            "in": "query"
          },
          {
            "type": "boolean",
            "name": "follow",
            "in": "query"
          },
          {
            "type": "string",
<<<<<<< HEAD
            "name": "kind",
            "in": "query"
          },
          {
            "type": "string",
            "name": "group",
            "in": "query"
          },
          {
            "type": "string",
            "name": "resourceName",
=======
            "name": "untilTime",
>>>>>>> 00f53b51
            "in": "query"
          }
        ],
        "responses": {
          "200": {
            "description": "A successful response.(streaming responses)",
            "schema": {
              "type": "object",
              "title": "Stream result of applicationLogEntry",
              "properties": {
                "error": {
                  "$ref": "#/definitions/runtimeStreamError"
                },
                "result": {
                  "$ref": "#/definitions/applicationLogEntry"
                }
              }
            }
          },
          "default": {
            "description": "An unexpected error response.",
            "schema": {
              "$ref": "#/definitions/runtimeError"
            }
          }
        }
      }
    },
    "/api/v1/applications/{name}/resource": {
      "get": {
        "tags": [
          "ApplicationService"
        ],
        "summary": "GetResource returns single application resource",
        "operationId": "ApplicationService_GetResource",
        "parameters": [
          {
            "type": "string",
            "name": "name",
            "in": "path",
            "required": true
          },
          {
            "type": "string",
            "name": "namespace",
            "in": "query"
          },
          {
            "type": "string",
            "name": "resourceName",
            "in": "query"
          },
          {
            "type": "string",
            "name": "version",
            "in": "query"
          },
          {
            "type": "string",
            "name": "group",
            "in": "query"
          },
          {
            "type": "string",
            "name": "kind",
            "in": "query"
          }
        ],
        "responses": {
          "200": {
            "description": "A successful response.",
            "schema": {
              "$ref": "#/definitions/applicationApplicationResourceResponse"
            }
          },
          "default": {
            "description": "An unexpected error response.",
            "schema": {
              "$ref": "#/definitions/runtimeError"
            }
          }
        }
      },
      "post": {
        "tags": [
          "ApplicationService"
        ],
        "summary": "PatchResource patch single application resource",
        "operationId": "ApplicationService_PatchResource",
        "parameters": [
          {
            "type": "string",
            "name": "name",
            "in": "path",
            "required": true
          },
          {
            "name": "body",
            "in": "body",
            "required": true,
            "schema": {
              "type": "string"
            }
          },
          {
            "type": "string",
            "name": "namespace",
            "in": "query"
          },
          {
            "type": "string",
            "name": "resourceName",
            "in": "query"
          },
          {
            "type": "string",
            "name": "version",
            "in": "query"
          },
          {
            "type": "string",
            "name": "group",
            "in": "query"
          },
          {
            "type": "string",
            "name": "kind",
            "in": "query"
          },
          {
            "type": "string",
            "name": "patchType",
            "in": "query"
          }
        ],
        "responses": {
          "200": {
            "description": "A successful response.",
            "schema": {
              "$ref": "#/definitions/applicationApplicationResourceResponse"
            }
          },
          "default": {
            "description": "An unexpected error response.",
            "schema": {
              "$ref": "#/definitions/runtimeError"
            }
          }
        }
      },
      "delete": {
        "tags": [
          "ApplicationService"
        ],
        "summary": "DeleteResource deletes a single application resource",
        "operationId": "ApplicationService_DeleteResource",
        "parameters": [
          {
            "type": "string",
            "name": "name",
            "in": "path",
            "required": true
          },
          {
            "type": "string",
            "name": "namespace",
            "in": "query"
          },
          {
            "type": "string",
            "name": "resourceName",
            "in": "query"
          },
          {
            "type": "string",
            "name": "version",
            "in": "query"
          },
          {
            "type": "string",
            "name": "group",
            "in": "query"
          },
          {
            "type": "string",
            "name": "kind",
            "in": "query"
          },
          {
            "type": "boolean",
            "name": "force",
            "in": "query"
          }
        ],
        "responses": {
          "200": {
            "description": "A successful response.",
            "schema": {
              "$ref": "#/definitions/applicationApplicationResponse"
            }
          },
          "default": {
            "description": "An unexpected error response.",
            "schema": {
              "$ref": "#/definitions/runtimeError"
            }
          }
        }
      }
    },
    "/api/v1/applications/{name}/resource/actions": {
      "get": {
        "tags": [
          "ApplicationService"
        ],
        "summary": "ListResourceActions returns list of resource actions",
        "operationId": "ApplicationService_ListResourceActions",
        "parameters": [
          {
            "type": "string",
            "name": "name",
            "in": "path",
            "required": true
          },
          {
            "type": "string",
            "name": "namespace",
            "in": "query"
          },
          {
            "type": "string",
            "name": "resourceName",
            "in": "query"
          },
          {
            "type": "string",
            "name": "version",
            "in": "query"
          },
          {
            "type": "string",
            "name": "group",
            "in": "query"
          },
          {
            "type": "string",
            "name": "kind",
            "in": "query"
          }
        ],
        "responses": {
          "200": {
            "description": "A successful response.",
            "schema": {
              "$ref": "#/definitions/applicationResourceActionsListResponse"
            }
          },
          "default": {
            "description": "An unexpected error response.",
            "schema": {
              "$ref": "#/definitions/runtimeError"
            }
          }
        }
      },
      "post": {
        "tags": [
          "ApplicationService"
        ],
        "summary": "RunResourceAction run resource action",
        "operationId": "ApplicationService_RunResourceAction",
        "parameters": [
          {
            "type": "string",
            "name": "name",
            "in": "path",
            "required": true
          },
          {
            "name": "body",
            "in": "body",
            "required": true,
            "schema": {
              "type": "string"
            }
          },
          {
            "type": "string",
            "name": "namespace",
            "in": "query"
          },
          {
            "type": "string",
            "name": "resourceName",
            "in": "query"
          },
          {
            "type": "string",
            "name": "version",
            "in": "query"
          },
          {
            "type": "string",
            "name": "group",
            "in": "query"
          },
          {
            "type": "string",
            "name": "kind",
            "in": "query"
          }
        ],
        "responses": {
          "200": {
            "description": "A successful response.",
            "schema": {
              "$ref": "#/definitions/applicationApplicationResponse"
            }
          },
          "default": {
            "description": "An unexpected error response.",
            "schema": {
              "$ref": "#/definitions/runtimeError"
            }
          }
        }
      }
    },
    "/api/v1/applications/{name}/revisions/{revision}/metadata": {
      "get": {
        "tags": [
          "ApplicationService"
        ],
        "summary": "Get the meta-data (author, date, tags, message) for a specific revision of the application",
        "operationId": "ApplicationService_RevisionMetadata",
        "parameters": [
          {
            "type": "string",
            "description": "the application's name",
            "name": "name",
            "in": "path",
            "required": true
          },
          {
            "type": "string",
            "description": "the revision of the app",
            "name": "revision",
            "in": "path",
            "required": true
          }
        ],
        "responses": {
          "200": {
            "description": "A successful response.",
            "schema": {
              "$ref": "#/definitions/v1alpha1RevisionMetadata"
            }
          },
          "default": {
            "description": "An unexpected error response.",
            "schema": {
              "$ref": "#/definitions/runtimeError"
            }
          }
        }
      }
    },
    "/api/v1/applications/{name}/rollback": {
      "post": {
        "tags": [
          "ApplicationService"
        ],
        "summary": "Rollback syncs an application to its target state",
        "operationId": "ApplicationService_Rollback",
        "parameters": [
          {
            "type": "string",
            "name": "name",
            "in": "path",
            "required": true
          },
          {
            "name": "body",
            "in": "body",
            "required": true,
            "schema": {
              "$ref": "#/definitions/applicationApplicationRollbackRequest"
            }
          }
        ],
        "responses": {
          "200": {
            "description": "A successful response.",
            "schema": {
              "$ref": "#/definitions/v1alpha1Application"
            }
          },
          "default": {
            "description": "An unexpected error response.",
            "schema": {
              "$ref": "#/definitions/runtimeError"
            }
          }
        }
      }
    },
    "/api/v1/applications/{name}/spec": {
      "put": {
        "tags": [
          "ApplicationService"
        ],
        "summary": "UpdateSpec updates an application spec",
        "operationId": "ApplicationService_UpdateSpec",
        "parameters": [
          {
            "type": "string",
            "name": "name",
            "in": "path",
            "required": true
          },
          {
            "name": "body",
            "in": "body",
            "required": true,
            "schema": {
              "$ref": "#/definitions/v1alpha1ApplicationSpec"
            }
          },
          {
            "type": "boolean",
            "name": "validate",
            "in": "query"
          }
        ],
        "responses": {
          "200": {
            "description": "A successful response.",
            "schema": {
              "$ref": "#/definitions/v1alpha1ApplicationSpec"
            }
          },
          "default": {
            "description": "An unexpected error response.",
            "schema": {
              "$ref": "#/definitions/runtimeError"
            }
          }
        }
      }
    },
    "/api/v1/applications/{name}/sync": {
      "post": {
        "tags": [
          "ApplicationService"
        ],
        "summary": "Sync syncs an application to its target state",
        "operationId": "ApplicationService_Sync",
        "parameters": [
          {
            "type": "string",
            "name": "name",
            "in": "path",
            "required": true
          },
          {
            "name": "body",
            "in": "body",
            "required": true,
            "schema": {
              "$ref": "#/definitions/applicationApplicationSyncRequest"
            }
          }
        ],
        "responses": {
          "200": {
            "description": "A successful response.",
            "schema": {
              "$ref": "#/definitions/v1alpha1Application"
            }
          },
          "default": {
            "description": "An unexpected error response.",
            "schema": {
              "$ref": "#/definitions/runtimeError"
            }
          }
        }
      }
    },
    "/api/v1/applications/{name}/syncwindows": {
      "get": {
        "tags": [
          "ApplicationService"
        ],
        "summary": "Get returns sync windows of the application",
        "operationId": "ApplicationService_GetApplicationSyncWindows",
        "parameters": [
          {
            "type": "string",
            "name": "name",
            "in": "path",
            "required": true
          }
        ],
        "responses": {
          "200": {
            "description": "A successful response.",
            "schema": {
              "$ref": "#/definitions/applicationApplicationSyncWindowsResponse"
            }
          },
          "default": {
            "description": "An unexpected error response.",
            "schema": {
              "$ref": "#/definitions/runtimeError"
            }
          }
        }
      }
    },
    "/api/v1/certificates": {
      "get": {
        "tags": [
          "CertificateService"
        ],
        "summary": "List all available repository certificates",
        "operationId": "CertificateService_ListCertificates",
        "parameters": [
          {
            "type": "string",
            "description": "A file-glob pattern (not regular expression) the host name has to match.",
            "name": "hostNamePattern",
            "in": "query"
          },
          {
            "type": "string",
            "description": "The type of the certificate to match (ssh or https).",
            "name": "certType",
            "in": "query"
          },
          {
            "type": "string",
            "description": "The sub type of the certificate to match (protocol dependent, usually only used for ssh certs).",
            "name": "certSubType",
            "in": "query"
          }
        ],
        "responses": {
          "200": {
            "description": "A successful response.",
            "schema": {
              "$ref": "#/definitions/v1alpha1RepositoryCertificateList"
            }
          },
          "default": {
            "description": "An unexpected error response.",
            "schema": {
              "$ref": "#/definitions/runtimeError"
            }
          }
        }
      },
      "post": {
        "tags": [
          "CertificateService"
        ],
        "summary": "Creates repository certificates on the server",
        "operationId": "CertificateService_CreateCertificate",
        "parameters": [
          {
            "description": "List of certificates to be created",
            "name": "body",
            "in": "body",
            "required": true,
            "schema": {
              "$ref": "#/definitions/v1alpha1RepositoryCertificateList"
            }
          },
          {
            "type": "boolean",
            "description": "Whether to upsert already existing certificates.",
            "name": "upsert",
            "in": "query"
          }
        ],
        "responses": {
          "200": {
            "description": "A successful response.",
            "schema": {
              "$ref": "#/definitions/v1alpha1RepositoryCertificateList"
            }
          },
          "default": {
            "description": "An unexpected error response.",
            "schema": {
              "$ref": "#/definitions/runtimeError"
            }
          }
        }
      },
      "delete": {
        "tags": [
          "CertificateService"
        ],
        "summary": "Delete the certificates that match the RepositoryCertificateQuery",
        "operationId": "CertificateService_DeleteCertificate",
        "parameters": [
          {
            "type": "string",
            "description": "A file-glob pattern (not regular expression) the host name has to match.",
            "name": "hostNamePattern",
            "in": "query"
          },
          {
            "type": "string",
            "description": "The type of the certificate to match (ssh or https).",
            "name": "certType",
            "in": "query"
          },
          {
            "type": "string",
            "description": "The sub type of the certificate to match (protocol dependent, usually only used for ssh certs).",
            "name": "certSubType",
            "in": "query"
          }
        ],
        "responses": {
          "200": {
            "description": "A successful response.",
            "schema": {
              "$ref": "#/definitions/v1alpha1RepositoryCertificateList"
            }
          },
          "default": {
            "description": "An unexpected error response.",
            "schema": {
              "$ref": "#/definitions/runtimeError"
            }
          }
        }
      }
    },
    "/api/v1/clusters": {
      "get": {
        "tags": [
          "ClusterService"
        ],
        "summary": "List returns list of clusters",
        "operationId": "ClusterService_List",
        "parameters": [
          {
            "type": "string",
            "name": "server",
            "in": "query"
          },
          {
            "type": "string",
            "name": "name",
            "in": "query"
          }
        ],
        "responses": {
          "200": {
            "description": "A successful response.",
            "schema": {
              "$ref": "#/definitions/v1alpha1ClusterList"
            }
          },
          "default": {
            "description": "An unexpected error response.",
            "schema": {
              "$ref": "#/definitions/runtimeError"
            }
          }
        }
      },
      "post": {
        "tags": [
          "ClusterService"
        ],
        "summary": "Create creates a cluster",
        "operationId": "ClusterService_Create",
        "parameters": [
          {
            "name": "body",
            "in": "body",
            "required": true,
            "schema": {
              "$ref": "#/definitions/v1alpha1Cluster"
            }
          },
          {
            "type": "boolean",
            "name": "upsert",
            "in": "query"
          }
        ],
        "responses": {
          "200": {
            "description": "A successful response.",
            "schema": {
              "$ref": "#/definitions/v1alpha1Cluster"
            }
          },
          "default": {
            "description": "An unexpected error response.",
            "schema": {
              "$ref": "#/definitions/runtimeError"
            }
          }
        }
      }
    },
    "/api/v1/clusters/{cluster.server}": {
      "put": {
        "tags": [
          "ClusterService"
        ],
        "summary": "Update updates a cluster",
        "operationId": "ClusterService_Update",
        "parameters": [
          {
            "type": "string",
            "description": "Server is the API server URL of the Kubernetes cluster",
            "name": "cluster.server",
            "in": "path",
            "required": true
          },
          {
            "name": "body",
            "in": "body",
            "required": true,
            "schema": {
              "$ref": "#/definitions/v1alpha1Cluster"
            }
          },
          {
            "type": "array",
            "items": {
              "type": "string"
            },
            "collectionFormat": "multi",
            "name": "updatedFields",
            "in": "query"
          }
        ],
        "responses": {
          "200": {
            "description": "A successful response.",
            "schema": {
              "$ref": "#/definitions/v1alpha1Cluster"
            }
          },
          "default": {
            "description": "An unexpected error response.",
            "schema": {
              "$ref": "#/definitions/runtimeError"
            }
          }
        }
      }
    },
    "/api/v1/clusters/{server}": {
      "get": {
        "tags": [
          "ClusterService"
        ],
        "summary": "Get returns a cluster by server address",
        "operationId": "ClusterService_Get",
        "parameters": [
          {
            "type": "string",
            "name": "server",
            "in": "path",
            "required": true
          },
          {
            "type": "string",
            "name": "name",
            "in": "query"
          }
        ],
        "responses": {
          "200": {
            "description": "A successful response.",
            "schema": {
              "$ref": "#/definitions/v1alpha1Cluster"
            }
          },
          "default": {
            "description": "An unexpected error response.",
            "schema": {
              "$ref": "#/definitions/runtimeError"
            }
          }
        }
      },
      "delete": {
        "tags": [
          "ClusterService"
        ],
        "summary": "Delete deletes a cluster",
        "operationId": "ClusterService_Delete",
        "parameters": [
          {
            "type": "string",
            "name": "server",
            "in": "path",
            "required": true
          },
          {
            "type": "string",
            "name": "name",
            "in": "query"
          }
        ],
        "responses": {
          "200": {
            "description": "A successful response.",
            "schema": {
              "$ref": "#/definitions/clusterClusterResponse"
            }
          },
          "default": {
            "description": "An unexpected error response.",
            "schema": {
              "$ref": "#/definitions/runtimeError"
            }
          }
        }
      }
    },
    "/api/v1/clusters/{server}/invalidate-cache": {
      "post": {
        "tags": [
          "ClusterService"
        ],
        "summary": "InvalidateCache invalidates cluster cache",
        "operationId": "ClusterService_InvalidateCache",
        "parameters": [
          {
            "type": "string",
            "name": "server",
            "in": "path",
            "required": true
          }
        ],
        "responses": {
          "200": {
            "description": "A successful response.",
            "schema": {
              "$ref": "#/definitions/v1alpha1Cluster"
            }
          },
          "default": {
            "description": "An unexpected error response.",
            "schema": {
              "$ref": "#/definitions/runtimeError"
            }
          }
        }
      }
    },
    "/api/v1/clusters/{server}/rotate-auth": {
      "post": {
        "tags": [
          "ClusterService"
        ],
        "summary": "RotateAuth rotates the bearer token used for a cluster",
        "operationId": "ClusterService_RotateAuth",
        "parameters": [
          {
            "type": "string",
            "name": "server",
            "in": "path",
            "required": true
          }
        ],
        "responses": {
          "200": {
            "description": "A successful response.",
            "schema": {
              "$ref": "#/definitions/clusterClusterResponse"
            }
          },
          "default": {
            "description": "An unexpected error response.",
            "schema": {
              "$ref": "#/definitions/runtimeError"
            }
          }
        }
      }
    },
    "/api/v1/gpgkeys": {
      "get": {
        "tags": [
          "GPGKeyService"
        ],
        "summary": "List all available repository certificates",
        "operationId": "GPGKeyService_List",
        "parameters": [
          {
            "type": "string",
            "description": "The GPG key ID to query for.",
            "name": "keyID",
            "in": "query"
          }
        ],
        "responses": {
          "200": {
            "description": "A successful response.",
            "schema": {
              "$ref": "#/definitions/v1alpha1GnuPGPublicKeyList"
            }
          },
          "default": {
            "description": "An unexpected error response.",
            "schema": {
              "$ref": "#/definitions/runtimeError"
            }
          }
        }
      },
      "post": {
        "tags": [
          "GPGKeyService"
        ],
        "summary": "Create one or more GPG public keys in the server's configuration",
        "operationId": "GPGKeyService_Create",
        "parameters": [
          {
            "description": "Raw key data of the GPG key(s) to create",
            "name": "body",
            "in": "body",
            "required": true,
            "schema": {
              "$ref": "#/definitions/v1alpha1GnuPGPublicKey"
            }
          },
          {
            "type": "boolean",
            "description": "Whether to upsert already existing public keys.",
            "name": "upsert",
            "in": "query"
          }
        ],
        "responses": {
          "200": {
            "description": "A successful response.",
            "schema": {
              "$ref": "#/definitions/gpgkeyGnuPGPublicKeyCreateResponse"
            }
          },
          "default": {
            "description": "An unexpected error response.",
            "schema": {
              "$ref": "#/definitions/runtimeError"
            }
          }
        }
      },
      "delete": {
        "tags": [
          "GPGKeyService"
        ],
        "summary": "Delete specified GPG public key from the server's configuration",
        "operationId": "GPGKeyService_Delete",
        "parameters": [
          {
            "type": "string",
            "description": "The GPG key ID to query for.",
            "name": "keyID",
            "in": "query"
          }
        ],
        "responses": {
          "200": {
            "description": "A successful response.",
            "schema": {
              "$ref": "#/definitions/gpgkeyGnuPGPublicKeyResponse"
            }
          },
          "default": {
            "description": "An unexpected error response.",
            "schema": {
              "$ref": "#/definitions/runtimeError"
            }
          }
        }
      }
    },
    "/api/v1/gpgkeys/{keyID}": {
      "get": {
        "tags": [
          "GPGKeyService"
        ],
        "summary": "Get information about specified GPG public key from the server",
        "operationId": "GPGKeyService_Get",
        "parameters": [
          {
            "type": "string",
            "description": "The GPG key ID to query for",
            "name": "keyID",
            "in": "path",
            "required": true
          }
        ],
        "responses": {
          "200": {
            "description": "A successful response.",
            "schema": {
              "$ref": "#/definitions/v1alpha1GnuPGPublicKey"
            }
          },
          "default": {
            "description": "An unexpected error response.",
            "schema": {
              "$ref": "#/definitions/runtimeError"
            }
          }
        }
      }
    },
    "/api/v1/projects": {
      "get": {
        "tags": [
          "ProjectService"
        ],
        "summary": "List returns list of projects",
        "operationId": "ProjectService_List",
        "parameters": [
          {
            "type": "string",
            "name": "name",
            "in": "query"
          }
        ],
        "responses": {
          "200": {
            "description": "A successful response.",
            "schema": {
              "$ref": "#/definitions/v1alpha1AppProjectList"
            }
          },
          "default": {
            "description": "An unexpected error response.",
            "schema": {
              "$ref": "#/definitions/runtimeError"
            }
          }
        }
      },
      "post": {
        "tags": [
          "ProjectService"
        ],
        "summary": "Create a new project",
        "operationId": "ProjectService_Create",
        "parameters": [
          {
            "name": "body",
            "in": "body",
            "required": true,
            "schema": {
              "$ref": "#/definitions/projectProjectCreateRequest"
            }
          }
        ],
        "responses": {
          "200": {
            "description": "A successful response.",
            "schema": {
              "$ref": "#/definitions/v1alpha1AppProject"
            }
          },
          "default": {
            "description": "An unexpected error response.",
            "schema": {
              "$ref": "#/definitions/runtimeError"
            }
          }
        }
      }
    },
    "/api/v1/projects/{name}": {
      "get": {
        "tags": [
          "ProjectService"
        ],
        "summary": "Get returns a project by name",
        "operationId": "ProjectService_Get",
        "parameters": [
          {
            "type": "string",
            "name": "name",
            "in": "path",
            "required": true
          }
        ],
        "responses": {
          "200": {
            "description": "A successful response.",
            "schema": {
              "$ref": "#/definitions/v1alpha1AppProject"
            }
          },
          "default": {
            "description": "An unexpected error response.",
            "schema": {
              "$ref": "#/definitions/runtimeError"
            }
          }
        }
      },
      "delete": {
        "tags": [
          "ProjectService"
        ],
        "summary": "Delete deletes a project",
        "operationId": "ProjectService_Delete",
        "parameters": [
          {
            "type": "string",
            "name": "name",
            "in": "path",
            "required": true
          }
        ],
        "responses": {
          "200": {
            "description": "A successful response.",
            "schema": {
              "$ref": "#/definitions/projectEmptyResponse"
            }
          },
          "default": {
            "description": "An unexpected error response.",
            "schema": {
              "$ref": "#/definitions/runtimeError"
            }
          }
        }
      }
    },
    "/api/v1/projects/{name}/events": {
      "get": {
        "tags": [
          "ProjectService"
        ],
        "summary": "ListEvents returns a list of project events",
        "operationId": "ProjectService_ListEvents",
        "parameters": [
          {
            "type": "string",
            "name": "name",
            "in": "path",
            "required": true
          }
        ],
        "responses": {
          "200": {
            "description": "A successful response.",
            "schema": {
              "$ref": "#/definitions/v1EventList"
            }
          },
          "default": {
            "description": "An unexpected error response.",
            "schema": {
              "$ref": "#/definitions/runtimeError"
            }
          }
        }
      }
    },
    "/api/v1/projects/{name}/globalprojects": {
      "get": {
        "tags": [
          "ProjectService"
        ],
        "summary": "Get returns a virtual project by name",
        "operationId": "ProjectService_GetGlobalProjects",
        "parameters": [
          {
            "type": "string",
            "name": "name",
            "in": "path",
            "required": true
          }
        ],
        "responses": {
          "200": {
            "description": "A successful response.",
            "schema": {
              "$ref": "#/definitions/projectGlobalProjectsResponse"
            }
          },
          "default": {
            "description": "An unexpected error response.",
            "schema": {
              "$ref": "#/definitions/runtimeError"
            }
          }
        }
      }
    },
    "/api/v1/projects/{name}/syncwindows": {
      "get": {
        "tags": [
          "ProjectService"
        ],
        "summary": "GetSchedulesState returns true if there are any active sync syncWindows",
        "operationId": "ProjectService_GetSyncWindowsState",
        "parameters": [
          {
            "type": "string",
            "name": "name",
            "in": "path",
            "required": true
          }
        ],
        "responses": {
          "200": {
            "description": "A successful response.",
            "schema": {
              "$ref": "#/definitions/projectSyncWindowsResponse"
            }
          },
          "default": {
            "description": "An unexpected error response.",
            "schema": {
              "$ref": "#/definitions/runtimeError"
            }
          }
        }
      }
    },
    "/api/v1/projects/{project.metadata.name}": {
      "put": {
        "tags": [
          "ProjectService"
        ],
        "summary": "Update updates a project",
        "operationId": "ProjectService_Update",
        "parameters": [
          {
            "type": "string",
            "description": "Name must be unique within a namespace. Is required when creating resources, although\nsome resources may allow a client to request the generation of an appropriate name\nautomatically. Name is primarily intended for creation idempotence and configuration\ndefinition.\nCannot be updated.\nMore info: http://kubernetes.io/docs/user-guide/identifiers#names\n+optional",
            "name": "project.metadata.name",
            "in": "path",
            "required": true
          },
          {
            "name": "body",
            "in": "body",
            "required": true,
            "schema": {
              "$ref": "#/definitions/projectProjectUpdateRequest"
            }
          }
        ],
        "responses": {
          "200": {
            "description": "A successful response.",
            "schema": {
              "$ref": "#/definitions/v1alpha1AppProject"
            }
          },
          "default": {
            "description": "An unexpected error response.",
            "schema": {
              "$ref": "#/definitions/runtimeError"
            }
          }
        }
      }
    },
    "/api/v1/projects/{project}/roles/{role}/token": {
      "post": {
        "tags": [
          "ProjectService"
        ],
        "summary": "Create a new project token",
        "operationId": "ProjectService_CreateToken",
        "parameters": [
          {
            "type": "string",
            "name": "project",
            "in": "path",
            "required": true
          },
          {
            "type": "string",
            "name": "role",
            "in": "path",
            "required": true
          },
          {
            "name": "body",
            "in": "body",
            "required": true,
            "schema": {
              "$ref": "#/definitions/projectProjectTokenCreateRequest"
            }
          }
        ],
        "responses": {
          "200": {
            "description": "A successful response.",
            "schema": {
              "$ref": "#/definitions/projectProjectTokenResponse"
            }
          },
          "default": {
            "description": "An unexpected error response.",
            "schema": {
              "$ref": "#/definitions/runtimeError"
            }
          }
        }
      }
    },
    "/api/v1/projects/{project}/roles/{role}/token/{iat}": {
      "delete": {
        "tags": [
          "ProjectService"
        ],
        "summary": "Delete a new project token",
        "operationId": "ProjectService_DeleteToken",
        "parameters": [
          {
            "type": "string",
            "name": "project",
            "in": "path",
            "required": true
          },
          {
            "type": "string",
            "name": "role",
            "in": "path",
            "required": true
          },
          {
            "type": "string",
            "format": "int64",
            "name": "iat",
            "in": "path",
            "required": true
          },
          {
            "type": "string",
            "name": "id",
            "in": "query"
          }
        ],
        "responses": {
          "200": {
            "description": "A successful response.",
            "schema": {
              "$ref": "#/definitions/projectEmptyResponse"
            }
          },
          "default": {
            "description": "An unexpected error response.",
            "schema": {
              "$ref": "#/definitions/runtimeError"
            }
          }
        }
      }
    },
    "/api/v1/repocreds": {
      "get": {
        "tags": [
          "RepoCredsService"
        ],
        "summary": "ListRepositoryCredentials gets a list of all configured repository credential sets",
        "operationId": "RepoCredsService_ListRepositoryCredentials",
        "parameters": [
          {
            "type": "string",
            "description": "Repo URL for query.",
            "name": "url",
            "in": "query"
          }
        ],
        "responses": {
          "200": {
            "description": "A successful response.",
            "schema": {
              "$ref": "#/definitions/v1alpha1RepoCredsList"
            }
          },
          "default": {
            "description": "An unexpected error response.",
            "schema": {
              "$ref": "#/definitions/runtimeError"
            }
          }
        }
      },
      "post": {
        "tags": [
          "RepoCredsService"
        ],
        "summary": "CreateRepositoryCredentials creates a new repository credential set",
        "operationId": "RepoCredsService_CreateRepositoryCredentials",
        "parameters": [
          {
            "description": "Repository definition",
            "name": "body",
            "in": "body",
            "required": true,
            "schema": {
              "$ref": "#/definitions/v1alpha1RepoCreds"
            }
          },
          {
            "type": "boolean",
            "description": "Whether to create in upsert mode.",
            "name": "upsert",
            "in": "query"
          }
        ],
        "responses": {
          "200": {
            "description": "A successful response.",
            "schema": {
              "$ref": "#/definitions/v1alpha1RepoCreds"
            }
          },
          "default": {
            "description": "An unexpected error response.",
            "schema": {
              "$ref": "#/definitions/runtimeError"
            }
          }
        }
      }
    },
    "/api/v1/repocreds/{creds.url}": {
      "put": {
        "tags": [
          "RepoCredsService"
        ],
        "summary": "UpdateRepositoryCredentials updates a repository credential set",
        "operationId": "RepoCredsService_UpdateRepositoryCredentials",
        "parameters": [
          {
            "type": "string",
            "description": "URL is the URL that this credentials matches to",
            "name": "creds.url",
            "in": "path",
            "required": true
          },
          {
            "name": "body",
            "in": "body",
            "required": true,
            "schema": {
              "$ref": "#/definitions/v1alpha1RepoCreds"
            }
          }
        ],
        "responses": {
          "200": {
            "description": "A successful response.",
            "schema": {
              "$ref": "#/definitions/v1alpha1RepoCreds"
            }
          },
          "default": {
            "description": "An unexpected error response.",
            "schema": {
              "$ref": "#/definitions/runtimeError"
            }
          }
        }
      }
    },
    "/api/v1/repocreds/{url}": {
      "delete": {
        "tags": [
          "RepoCredsService"
        ],
        "summary": "DeleteRepositoryCredentials deletes a repository credential set from the configuration",
        "operationId": "RepoCredsService_DeleteRepositoryCredentials",
        "parameters": [
          {
            "type": "string",
            "name": "url",
            "in": "path",
            "required": true
          }
        ],
        "responses": {
          "200": {
            "description": "A successful response.",
            "schema": {
              "$ref": "#/definitions/repocredsRepoCredsResponse"
            }
          },
          "default": {
            "description": "An unexpected error response.",
            "schema": {
              "$ref": "#/definitions/runtimeError"
            }
          }
        }
      }
    },
    "/api/v1/repositories": {
      "get": {
        "tags": [
          "RepositoryService"
        ],
        "summary": "ListRepositories gets a list of all configured repositories",
        "operationId": "RepositoryService_ListRepositories",
        "parameters": [
          {
            "type": "string",
            "description": "Repo URL for query.",
            "name": "repo",
            "in": "query"
          },
          {
            "type": "boolean",
            "description": "Whether to force a cache refresh on repo's connection state.",
            "name": "forceRefresh",
            "in": "query"
          }
        ],
        "responses": {
          "200": {
            "description": "A successful response.",
            "schema": {
              "$ref": "#/definitions/v1alpha1RepositoryList"
            }
          },
          "default": {
            "description": "An unexpected error response.",
            "schema": {
              "$ref": "#/definitions/runtimeError"
            }
          }
        }
      },
      "post": {
        "tags": [
          "RepositoryService"
        ],
        "summary": "CreateRepository creates a new repository configuration",
        "operationId": "RepositoryService_CreateRepository",
        "parameters": [
          {
            "description": "Repository definition",
            "name": "body",
            "in": "body",
            "required": true,
            "schema": {
              "$ref": "#/definitions/v1alpha1Repository"
            }
          },
          {
            "type": "boolean",
            "description": "Whether to create in upsert mode.",
            "name": "upsert",
            "in": "query"
          },
          {
            "type": "boolean",
            "description": "Whether to operate on credential set instead of repository.",
            "name": "credsOnly",
            "in": "query"
          }
        ],
        "responses": {
          "200": {
            "description": "A successful response.",
            "schema": {
              "$ref": "#/definitions/v1alpha1Repository"
            }
          },
          "default": {
            "description": "An unexpected error response.",
            "schema": {
              "$ref": "#/definitions/runtimeError"
            }
          }
        }
      }
    },
    "/api/v1/repositories/{repo.repo}": {
      "put": {
        "tags": [
          "RepositoryService"
        ],
        "summary": "UpdateRepository updates a repository configuration",
        "operationId": "RepositoryService_UpdateRepository",
        "parameters": [
          {
            "type": "string",
            "description": "URL of the repo",
            "name": "repo.repo",
            "in": "path",
            "required": true
          },
          {
            "name": "body",
            "in": "body",
            "required": true,
            "schema": {
              "$ref": "#/definitions/v1alpha1Repository"
            }
          }
        ],
        "responses": {
          "200": {
            "description": "A successful response.",
            "schema": {
              "$ref": "#/definitions/v1alpha1Repository"
            }
          },
          "default": {
            "description": "An unexpected error response.",
            "schema": {
              "$ref": "#/definitions/runtimeError"
            }
          }
        }
      }
    },
    "/api/v1/repositories/{repo}": {
      "get": {
        "tags": [
          "RepositoryService"
        ],
        "summary": "Get returns a repository or its credentials",
        "operationId": "RepositoryService_Get",
        "parameters": [
          {
            "type": "string",
            "description": "Repo URL for query",
            "name": "repo",
            "in": "path",
            "required": true
          },
          {
            "type": "boolean",
            "description": "Whether to force a cache refresh on repo's connection state.",
            "name": "forceRefresh",
            "in": "query"
          }
        ],
        "responses": {
          "200": {
            "description": "A successful response.",
            "schema": {
              "$ref": "#/definitions/v1alpha1Repository"
            }
          },
          "default": {
            "description": "An unexpected error response.",
            "schema": {
              "$ref": "#/definitions/runtimeError"
            }
          }
        }
      },
      "delete": {
        "tags": [
          "RepositoryService"
        ],
        "summary": "DeleteRepository deletes a repository from the configuration",
        "operationId": "RepositoryService_DeleteRepository",
        "parameters": [
          {
            "type": "string",
            "description": "Repo URL for query",
            "name": "repo",
            "in": "path",
            "required": true
          },
          {
            "type": "boolean",
            "description": "Whether to force a cache refresh on repo's connection state.",
            "name": "forceRefresh",
            "in": "query"
          }
        ],
        "responses": {
          "200": {
            "description": "A successful response.",
            "schema": {
              "$ref": "#/definitions/repositoryRepoResponse"
            }
          },
          "default": {
            "description": "An unexpected error response.",
            "schema": {
              "$ref": "#/definitions/runtimeError"
            }
          }
        }
      }
    },
    "/api/v1/repositories/{repo}/apps": {
      "get": {
        "tags": [
          "RepositoryService"
        ],
        "summary": "ListApps returns list of apps in the repe",
        "operationId": "RepositoryService_ListApps",
        "parameters": [
          {
            "type": "string",
            "name": "repo",
            "in": "path",
            "required": true
          },
          {
            "type": "string",
            "name": "revision",
            "in": "query"
          }
        ],
        "responses": {
          "200": {
            "description": "A successful response.",
            "schema": {
              "$ref": "#/definitions/repositoryRepoAppsResponse"
            }
          },
          "default": {
            "description": "An unexpected error response.",
            "schema": {
              "$ref": "#/definitions/runtimeError"
            }
          }
        }
      }
    },
    "/api/v1/repositories/{repo}/helmcharts": {
      "get": {
        "tags": [
          "RepositoryService"
        ],
        "summary": "GetHelmCharts returns list of helm charts in the specified repository",
        "operationId": "RepositoryService_GetHelmCharts",
        "parameters": [
          {
            "type": "string",
            "description": "Repo URL for query",
            "name": "repo",
            "in": "path",
            "required": true
          },
          {
            "type": "boolean",
            "description": "Whether to force a cache refresh on repo's connection state.",
            "name": "forceRefresh",
            "in": "query"
          }
        ],
        "responses": {
          "200": {
            "description": "A successful response.",
            "schema": {
              "$ref": "#/definitions/repositoryHelmChartsResponse"
            }
          },
          "default": {
            "description": "An unexpected error response.",
            "schema": {
              "$ref": "#/definitions/runtimeError"
            }
          }
        }
      }
    },
    "/api/v1/repositories/{repo}/refs": {
      "get": {
        "tags": [
          "RepositoryService"
        ],
        "operationId": "RepositoryService_ListRefs",
        "parameters": [
          {
            "type": "string",
            "description": "Repo URL for query",
            "name": "repo",
            "in": "path",
            "required": true
          },
          {
            "type": "boolean",
            "description": "Whether to force a cache refresh on repo's connection state.",
            "name": "forceRefresh",
            "in": "query"
          }
        ],
        "responses": {
          "200": {
            "description": "A successful response.",
            "schema": {
              "$ref": "#/definitions/repositoryRefs"
            }
          },
          "default": {
            "description": "An unexpected error response.",
            "schema": {
              "$ref": "#/definitions/runtimeError"
            }
          }
        }
      }
    },
    "/api/v1/repositories/{repo}/validate": {
      "post": {
        "tags": [
          "RepositoryService"
        ],
        "summary": "ValidateAccess validates access to a repository with given parameters",
        "operationId": "RepositoryService_ValidateAccess",
        "parameters": [
          {
            "type": "string",
            "description": "The URL to the repo",
            "name": "repo",
            "in": "path",
            "required": true
          },
          {
            "description": "The URL to the repo",
            "name": "body",
            "in": "body",
            "required": true,
            "schema": {
              "type": "string"
            }
          },
          {
            "type": "string",
            "description": "Username for accessing repo.",
            "name": "username",
            "in": "query"
          },
          {
            "type": "string",
            "description": "Password for accessing repo.",
            "name": "password",
            "in": "query"
          },
          {
            "type": "string",
            "description": "Private key data for accessing SSH repository.",
            "name": "sshPrivateKey",
            "in": "query"
          },
          {
            "type": "boolean",
            "description": "Whether to skip certificate or host key validation.",
            "name": "insecure",
            "in": "query"
          },
          {
            "type": "string",
            "description": "TLS client cert data for accessing HTTPS repository.",
            "name": "tlsClientCertData",
            "in": "query"
          },
          {
            "type": "string",
            "description": "TLS client cert key for accessing HTTPS repository.",
            "name": "tlsClientCertKey",
            "in": "query"
          },
          {
            "type": "string",
            "description": "The type of the repo.",
            "name": "type",
            "in": "query"
          },
          {
            "type": "string",
            "description": "The name of the repo.",
            "name": "name",
            "in": "query"
          },
          {
            "type": "boolean",
            "description": "Whether helm-oci support should be enabled for this repo.",
            "name": "enableOci",
            "in": "query"
          }
        ],
        "responses": {
          "200": {
            "description": "A successful response.",
            "schema": {
              "$ref": "#/definitions/repositoryRepoResponse"
            }
          },
          "default": {
            "description": "An unexpected error response.",
            "schema": {
              "$ref": "#/definitions/runtimeError"
            }
          }
        }
      }
    },
    "/api/v1/repositories/{source.repoURL}/appdetails": {
      "post": {
        "tags": [
          "RepositoryService"
        ],
        "summary": "GetAppDetails returns application details by given path",
        "operationId": "RepositoryService_GetAppDetails",
        "parameters": [
          {
            "type": "string",
            "description": "RepoURL is the repository URL of the application manifests",
            "name": "source.repoURL",
            "in": "path",
            "required": true
          },
          {
            "name": "body",
            "in": "body",
            "required": true,
            "schema": {
              "$ref": "#/definitions/repositoryRepoAppDetailsQuery"
            }
          }
        ],
        "responses": {
          "200": {
            "description": "A successful response.",
            "schema": {
              "$ref": "#/definitions/repositoryRepoAppDetailsResponse"
            }
          },
          "default": {
            "description": "An unexpected error response.",
            "schema": {
              "$ref": "#/definitions/runtimeError"
            }
          }
        }
      }
    },
    "/api/v1/session": {
      "post": {
        "tags": [
          "SessionService"
        ],
        "summary": "Create a new JWT for authentication and set a cookie if using HTTP",
        "operationId": "SessionService_Create",
        "parameters": [
          {
            "name": "body",
            "in": "body",
            "required": true,
            "schema": {
              "$ref": "#/definitions/sessionSessionCreateRequest"
            }
          }
        ],
        "responses": {
          "200": {
            "description": "A successful response.",
            "schema": {
              "$ref": "#/definitions/sessionSessionResponse"
            }
          },
          "default": {
            "description": "An unexpected error response.",
            "schema": {
              "$ref": "#/definitions/runtimeError"
            }
          }
        }
      },
      "delete": {
        "tags": [
          "SessionService"
        ],
        "summary": "Delete an existing JWT cookie if using HTTP",
        "operationId": "SessionService_Delete",
        "responses": {
          "200": {
            "description": "A successful response.",
            "schema": {
              "$ref": "#/definitions/sessionSessionResponse"
            }
          },
          "default": {
            "description": "An unexpected error response.",
            "schema": {
              "$ref": "#/definitions/runtimeError"
            }
          }
        }
      }
    },
    "/api/v1/session/userinfo": {
      "get": {
        "tags": [
          "SessionService"
        ],
        "summary": "Get the current user's info",
        "operationId": "SessionService_GetUserInfo",
        "responses": {
          "200": {
            "description": "A successful response.",
            "schema": {
              "$ref": "#/definitions/sessionGetUserInfoResponse"
            }
          },
          "default": {
            "description": "An unexpected error response.",
            "schema": {
              "$ref": "#/definitions/runtimeError"
            }
          }
        }
      }
    },
    "/api/v1/settings": {
      "get": {
        "tags": [
          "SettingsService"
        ],
        "summary": "Get returns Argo CD settings",
        "operationId": "SettingsService_Get",
        "responses": {
          "200": {
            "description": "A successful response.",
            "schema": {
              "$ref": "#/definitions/clusterSettings"
            }
          },
          "default": {
            "description": "An unexpected error response.",
            "schema": {
              "$ref": "#/definitions/runtimeError"
            }
          }
        }
      }
    },
    "/api/v1/stream/applications": {
      "get": {
        "tags": [
          "ApplicationService"
        ],
        "summary": "Watch returns stream of application change events",
        "operationId": "ApplicationService_Watch",
        "parameters": [
          {
            "type": "string",
            "description": "the application's name.",
            "name": "name",
            "in": "query"
          },
          {
            "type": "string",
            "description": "forces application reconciliation if set to true.",
            "name": "refresh",
            "in": "query"
          },
          {
            "type": "array",
            "items": {
              "type": "string"
            },
            "collectionFormat": "multi",
            "description": "the project names to restrict returned list applications.",
            "name": "project",
            "in": "query"
          },
          {
            "type": "string",
            "description": "when specified with a watch call, shows changes that occur after that particular version of a resource.",
            "name": "resourceVersion",
            "in": "query"
          },
          {
            "type": "string",
            "description": "the selector to to restrict returned list to applications only with matched labels.",
            "name": "selector",
            "in": "query"
          }
        ],
        "responses": {
          "200": {
            "description": "A successful response.(streaming responses)",
            "schema": {
              "type": "object",
              "title": "Stream result of v1alpha1ApplicationWatchEvent",
              "properties": {
                "error": {
                  "$ref": "#/definitions/runtimeStreamError"
                },
                "result": {
                  "$ref": "#/definitions/v1alpha1ApplicationWatchEvent"
                }
              }
            }
          },
          "default": {
            "description": "An unexpected error response.",
            "schema": {
              "$ref": "#/definitions/runtimeError"
            }
          }
        }
      }
    },
    "/api/v1/stream/applications/{applicationName}/resource-tree": {
      "get": {
        "tags": [
          "ApplicationService"
        ],
        "summary": "Watch returns stream of application resource tree",
        "operationId": "ApplicationService_WatchResourceTree",
        "parameters": [
          {
            "type": "string",
            "name": "applicationName",
            "in": "path",
            "required": true
          },
          {
            "type": "string",
            "name": "namespace",
            "in": "query"
          },
          {
            "type": "string",
            "name": "name",
            "in": "query"
          },
          {
            "type": "string",
            "name": "version",
            "in": "query"
          },
          {
            "type": "string",
            "name": "group",
            "in": "query"
          },
          {
            "type": "string",
            "name": "kind",
            "in": "query"
          }
        ],
        "responses": {
          "200": {
            "description": "A successful response.(streaming responses)",
            "schema": {
              "type": "object",
              "title": "Stream result of v1alpha1ApplicationTree",
              "properties": {
                "error": {
                  "$ref": "#/definitions/runtimeStreamError"
                },
                "result": {
                  "$ref": "#/definitions/v1alpha1ApplicationTree"
                }
              }
            }
          },
          "default": {
            "description": "An unexpected error response.",
            "schema": {
              "$ref": "#/definitions/runtimeError"
            }
          }
        }
      }
    },
    "/api/version": {
      "get": {
        "tags": [
          "VersionService"
        ],
        "summary": "Version returns version information of the API server",
        "operationId": "VersionService_Version",
        "responses": {
          "200": {
            "description": "A successful response.",
            "schema": {
              "$ref": "#/definitions/versionVersionMessage"
            }
          },
          "default": {
            "description": "An unexpected error response.",
            "schema": {
              "$ref": "#/definitions/runtimeError"
            }
          }
        }
      }
    }
  },
  "definitions": {
    "accountAccount": {
      "type": "object",
      "properties": {
        "capabilities": {
          "type": "array",
          "items": {
            "type": "string"
          }
        },
        "enabled": {
          "type": "boolean"
        },
        "name": {
          "type": "string"
        },
        "tokens": {
          "type": "array",
          "items": {
            "$ref": "#/definitions/accountToken"
          }
        }
      }
    },
    "accountAccountsList": {
      "type": "object",
      "properties": {
        "items": {
          "type": "array",
          "items": {
            "$ref": "#/definitions/accountAccount"
          }
        }
      }
    },
    "accountCanIResponse": {
      "type": "object",
      "properties": {
        "value": {
          "type": "string"
        }
      }
    },
    "accountCreateTokenRequest": {
      "type": "object",
      "properties": {
        "expiresIn": {
          "type": "string",
          "format": "int64",
          "title": "expiresIn represents a duration in seconds"
        },
        "id": {
          "type": "string"
        },
        "name": {
          "type": "string"
        }
      }
    },
    "accountCreateTokenResponse": {
      "type": "object",
      "properties": {
        "token": {
          "type": "string"
        }
      }
    },
    "accountEmptyResponse": {
      "type": "object"
    },
    "accountToken": {
      "type": "object",
      "properties": {
        "expiresAt": {
          "type": "string",
          "format": "int64"
        },
        "id": {
          "type": "string"
        },
        "issuedAt": {
          "type": "string",
          "format": "int64"
        }
      }
    },
    "accountUpdatePasswordRequest": {
      "type": "object",
      "properties": {
        "currentPassword": {
          "type": "string"
        },
        "name": {
          "type": "string"
        },
        "newPassword": {
          "type": "string"
        }
      }
    },
    "accountUpdatePasswordResponse": {
      "type": "object"
    },
    "applicationApplicationPatchRequest": {
      "type": "object",
      "title": "ApplicationPatchRequest is a request to patch an application",
      "properties": {
        "name": {
          "type": "string"
        },
        "patch": {
          "type": "string"
        },
        "patchType": {
          "type": "string"
        }
      }
    },
    "applicationApplicationResourceResponse": {
      "type": "object",
      "properties": {
        "manifest": {
          "type": "string"
        }
      }
    },
    "applicationApplicationResponse": {
      "type": "object"
    },
    "applicationApplicationRollbackRequest": {
      "type": "object",
      "properties": {
        "dryRun": {
          "type": "boolean"
        },
        "id": {
          "type": "string",
          "format": "int64"
        },
        "name": {
          "type": "string"
        },
        "prune": {
          "type": "boolean"
        }
      }
    },
    "applicationApplicationSyncRequest": {
      "type": "object",
      "title": "ApplicationSyncRequest is a request to apply the config state to live state",
      "properties": {
        "dryRun": {
          "type": "boolean"
        },
        "infos": {
          "type": "array",
          "items": {
            "$ref": "#/definitions/v1alpha1Info"
          }
        },
        "manifests": {
          "type": "array",
          "items": {
            "type": "string"
          }
        },
        "name": {
          "type": "string"
        },
        "prune": {
          "type": "boolean"
        },
        "resources": {
          "type": "array",
          "items": {
            "$ref": "#/definitions/v1alpha1SyncOperationResource"
          }
        },
        "retryStrategy": {
          "$ref": "#/definitions/v1alpha1RetryStrategy"
        },
        "revision": {
          "type": "string"
        },
        "strategy": {
          "$ref": "#/definitions/v1alpha1SyncStrategy"
        }
      }
    },
    "applicationApplicationSyncWindow": {
      "type": "object",
      "properties": {
        "duration": {
          "type": "string"
        },
        "kind": {
          "type": "string"
        },
        "manualSync": {
          "type": "boolean"
        },
        "schedule": {
          "type": "string"
        }
      }
    },
    "applicationApplicationSyncWindowsResponse": {
      "type": "object",
      "properties": {
        "activeWindows": {
          "type": "array",
          "items": {
            "$ref": "#/definitions/applicationApplicationSyncWindow"
          }
        },
        "assignedWindows": {
          "type": "array",
          "items": {
            "$ref": "#/definitions/applicationApplicationSyncWindow"
          }
        },
        "canSync": {
          "type": "boolean"
        }
      }
    },
    "applicationLogEntry": {
      "type": "object",
      "properties": {
        "content": {
          "type": "string"
        },
        "last": {
          "type": "boolean"
        },
        "timeStamp": {
          "$ref": "#/definitions/v1Time"
        },
        "timeStampStr": {
          "type": "string"
        }
      }
    },
    "applicationManagedResourcesResponse": {
      "type": "object",
      "properties": {
        "items": {
          "type": "array",
          "items": {
            "$ref": "#/definitions/v1alpha1ResourceDiff"
          }
        }
      }
    },
    "applicationOperationTerminateResponse": {
      "type": "object"
    },
    "applicationResourceActionsListResponse": {
      "type": "object",
      "properties": {
        "actions": {
          "type": "array",
          "items": {
            "$ref": "#/definitions/v1alpha1ResourceAction"
          }
        }
      }
    },
    "applicationv1alpha1EnvEntry": {
      "type": "object",
      "properties": {
        "name": {
          "type": "string",
          "title": "the name, usually uppercase"
        },
        "value": {
          "type": "string",
          "title": "the value"
        }
      }
    },
    "clusterClusterResponse": {
      "type": "object"
    },
    "clusterConnector": {
      "type": "object",
      "properties": {
        "name": {
          "type": "string"
        },
        "type": {
          "type": "string"
        }
      }
    },
    "clusterDexConfig": {
      "type": "object",
      "properties": {
        "connectors": {
          "type": "array",
          "items": {
            "$ref": "#/definitions/clusterConnector"
          }
        }
      }
    },
    "clusterGoogleAnalyticsConfig": {
      "type": "object",
      "properties": {
        "anonymizeUsers": {
          "type": "boolean"
        },
        "trackingID": {
          "type": "string"
        }
      }
    },
    "clusterHelp": {
      "type": "object",
      "title": "Help settings",
      "properties": {
        "chatText": {
          "type": "string",
          "title": "the text for getting chat help, defaults to \"Chat now!\""
        },
        "chatUrl": {
          "type": "string",
          "title": "the URL for getting chat help, this will typically be your Slack channel for support"
        }
      }
    },
    "clusterOIDCConfig": {
      "type": "object",
      "properties": {
        "cliClientID": {
          "type": "string"
        },
        "clientID": {
          "type": "string"
        },
        "idTokenClaims": {
          "type": "object",
          "additionalProperties": {
            "$ref": "#/definitions/oidcClaim"
          }
        },
        "issuer": {
          "type": "string"
        },
        "name": {
          "type": "string"
        },
        "scopes": {
          "type": "array",
          "items": {
            "type": "string"
          }
        }
      }
    },
    "clusterPlugin": {
      "type": "object",
      "title": "Plugin settings",
      "properties": {
        "name": {
          "type": "string",
          "title": "the name of the plugin, e.g. \"kasane\""
        }
      }
    },
    "clusterSettings": {
      "type": "object",
      "properties": {
        "appLabelKey": {
          "type": "string"
        },
        "configManagementPlugins": {
          "type": "array",
          "items": {
            "$ref": "#/definitions/v1alpha1ConfigManagementPlugin"
          }
        },
        "dexConfig": {
          "$ref": "#/definitions/clusterDexConfig"
        },
        "googleAnalytics": {
          "$ref": "#/definitions/clusterGoogleAnalyticsConfig"
        },
        "help": {
          "$ref": "#/definitions/clusterHelp"
        },
        "kustomizeOptions": {
          "$ref": "#/definitions/v1alpha1KustomizeOptions"
        },
        "kustomizeVersions": {
          "type": "array",
          "items": {
            "type": "string"
          }
        },
        "oidcConfig": {
          "$ref": "#/definitions/clusterOIDCConfig"
        },
        "plugins": {
          "type": "array",
          "items": {
            "$ref": "#/definitions/clusterPlugin"
          }
        },
        "resourceOverrides": {
          "type": "object",
          "additionalProperties": {
            "$ref": "#/definitions/v1alpha1ResourceOverride"
          }
        },
        "statusBadgeEnabled": {
          "type": "boolean"
        },
        "uiCssURL": {
          "type": "string"
        },
        "url": {
          "type": "string"
        },
        "userLoginsDisabled": {
          "type": "boolean"
        }
      }
    },
    "gpgkeyGnuPGPublicKeyCreateResponse": {
      "type": "object",
      "title": "Response to a public key creation request",
      "properties": {
        "created": {
          "$ref": "#/definitions/v1alpha1GnuPGPublicKeyList"
        },
        "skipped": {
          "type": "array",
          "title": "List of key IDs that haven been skipped because they already exist on the server",
          "items": {
            "type": "string"
          }
        }
      }
    },
    "gpgkeyGnuPGPublicKeyResponse": {
      "type": "object",
      "title": "Generic (empty) response for GPG public key CRUD requests"
    },
    "oidcClaim": {
      "type": "object",
      "properties": {
        "essential": {
          "type": "boolean"
        },
        "value": {
          "type": "string"
        },
        "values": {
          "type": "array",
          "items": {
            "type": "string"
          }
        }
      }
    },
    "projectEmptyResponse": {
      "type": "object"
    },
    "projectGlobalProjectsResponse": {
      "type": "object",
      "properties": {
        "items": {
          "type": "array",
          "items": {
            "$ref": "#/definitions/v1alpha1AppProject"
          }
        }
      }
    },
    "projectProjectCreateRequest": {
      "description": "ProjectCreateRequest defines project creation parameters.",
      "type": "object",
      "properties": {
        "project": {
          "$ref": "#/definitions/v1alpha1AppProject"
        },
        "upsert": {
          "type": "boolean"
        }
      }
    },
    "projectProjectTokenCreateRequest": {
      "description": "ProjectTokenCreateRequest defines project token creation parameters.",
      "type": "object",
      "properties": {
        "description": {
          "type": "string"
        },
        "expiresIn": {
          "type": "string",
          "format": "int64",
          "title": "expiresIn represents a duration in seconds"
        },
        "id": {
          "type": "string"
        },
        "project": {
          "type": "string"
        },
        "role": {
          "type": "string"
        }
      }
    },
    "projectProjectTokenResponse": {
      "description": "ProjectTokenResponse wraps the created token or returns an empty string if deleted.",
      "type": "object",
      "properties": {
        "token": {
          "type": "string"
        }
      }
    },
    "projectProjectUpdateRequest": {
      "type": "object",
      "properties": {
        "project": {
          "$ref": "#/definitions/v1alpha1AppProject"
        }
      }
    },
    "projectSyncWindowsResponse": {
      "type": "object",
      "properties": {
        "windows": {
          "type": "array",
          "items": {
            "$ref": "#/definitions/v1alpha1SyncWindow"
          }
        }
      }
    },
    "protobufAny": {
      "type": "object",
      "properties": {
        "type_url": {
          "type": "string"
        },
        "value": {
          "type": "string",
          "format": "byte"
        }
      }
    },
    "repocredsRepoCredsResponse": {
      "type": "object",
      "title": "RepoCredsResponse is a response to most repository credentials requests"
    },
    "repositoryAppInfo": {
      "type": "object",
      "title": "AppInfo contains application type and app file path",
      "properties": {
        "path": {
          "type": "string"
        },
        "type": {
          "type": "string"
        }
      }
    },
    "repositoryDirectoryAppSpec": {
      "type": "object",
      "title": "DirectoryAppSpec contains directory"
    },
    "repositoryHelmAppSpec": {
      "type": "object",
      "title": "HelmAppSpec contains helm app name  in source repo",
      "properties": {
        "fileParameters": {
          "type": "array",
          "title": "helm file parameters",
          "items": {
            "$ref": "#/definitions/v1alpha1HelmFileParameter"
          }
        },
        "name": {
          "type": "string"
        },
        "parameters": {
          "type": "array",
          "title": "the output of `helm inspect values`",
          "items": {
            "$ref": "#/definitions/v1alpha1HelmParameter"
          }
        },
        "valueFiles": {
          "type": "array",
          "items": {
            "type": "string"
          }
        },
        "values": {
          "type": "string",
          "title": "the contents of values.yaml"
        }
      }
    },
    "repositoryHelmChart": {
      "type": "object",
      "properties": {
        "name": {
          "type": "string"
        },
        "versions": {
          "type": "array",
          "items": {
            "type": "string"
          }
        }
      }
    },
    "repositoryHelmChartsResponse": {
      "type": "object",
      "properties": {
        "items": {
          "type": "array",
          "items": {
            "$ref": "#/definitions/repositoryHelmChart"
          }
        }
      }
    },
    "repositoryKsonnetAppSpec": {
      "type": "object",
      "title": "KsonnetAppSpec contains Ksonnet app response\nThis roughly reflects: ksonnet/ksonnet/metadata/app/schema.go",
      "properties": {
        "environments": {
          "type": "object",
          "additionalProperties": {
            "$ref": "#/definitions/repositoryKsonnetEnvironment"
          }
        },
        "name": {
          "type": "string"
        },
        "parameters": {
          "type": "array",
          "items": {
            "$ref": "#/definitions/v1alpha1KsonnetParameter"
          }
        }
      }
    },
    "repositoryKsonnetEnvironment": {
      "type": "object",
      "properties": {
        "destination": {
          "$ref": "#/definitions/repositoryKsonnetEnvironmentDestination"
        },
        "k8sVersion": {
          "description": "KubernetesVersion is the kubernetes version the targeted cluster is running on.",
          "type": "string"
        },
        "name": {
          "type": "string",
          "title": "Name is the user defined name of an environment"
        }
      }
    },
    "repositoryKsonnetEnvironmentDestination": {
      "type": "object",
      "properties": {
        "namespace": {
          "type": "string",
          "title": "Namespace is the namespace of the Kubernetes server that targets should be deployed to"
        },
        "server": {
          "description": "Server is the Kubernetes server that the cluster is running on.",
          "type": "string"
        }
      }
    },
    "repositoryKustomizeAppSpec": {
      "type": "object",
      "title": "KustomizeAppSpec contains kustomize images",
      "properties": {
        "images": {
          "description": "images is a list of available images.",
          "type": "array",
          "items": {
            "type": "string"
          }
        }
      }
    },
    "repositoryManifestResponse": {
      "type": "object",
      "properties": {
        "manifests": {
          "type": "array",
          "items": {
            "type": "string"
          }
        },
        "namespace": {
          "type": "string"
        },
        "revision": {
          "type": "string",
          "title": "resolved revision"
        },
        "server": {
          "type": "string"
        },
        "sourceType": {
          "type": "string"
        },
        "verifyResult": {
          "type": "string",
          "title": "Raw response of git verify-commit operation (always the empty string for Helm)"
        }
      }
    },
    "repositoryRefs": {
      "type": "object",
      "title": "A subset of the repository's named refs",
      "properties": {
        "branches": {
          "type": "array",
          "items": {
            "type": "string"
          }
        },
        "tags": {
          "type": "array",
          "items": {
            "type": "string"
          }
        }
      }
    },
    "repositoryRepoAppDetailsQuery": {
      "type": "object",
      "title": "RepoAppDetailsQuery contains query information for app details request",
      "properties": {
        "source": {
          "$ref": "#/definitions/v1alpha1ApplicationSource"
        }
      }
    },
    "repositoryRepoAppDetailsResponse": {
      "type": "object",
      "title": "RepoAppDetailsResponse application details",
      "properties": {
        "directory": {
          "$ref": "#/definitions/repositoryDirectoryAppSpec"
        },
        "helm": {
          "$ref": "#/definitions/repositoryHelmAppSpec"
        },
        "ksonnet": {
          "$ref": "#/definitions/repositoryKsonnetAppSpec"
        },
        "kustomize": {
          "$ref": "#/definitions/repositoryKustomizeAppSpec"
        },
        "type": {
          "type": "string"
        }
      }
    },
    "repositoryRepoAppsResponse": {
      "type": "object",
      "title": "RepoAppsResponse contains applications of specified repository",
      "properties": {
        "items": {
          "type": "array",
          "items": {
            "$ref": "#/definitions/repositoryAppInfo"
          }
        }
      }
    },
    "repositoryRepoResponse": {
      "type": "object"
    },
    "runtimeError": {
      "type": "object",
      "properties": {
        "code": {
          "type": "integer",
          "format": "int32"
        },
        "details": {
          "type": "array",
          "items": {
            "$ref": "#/definitions/protobufAny"
          }
        },
        "error": {
          "type": "string"
        },
        "message": {
          "type": "string"
        }
      }
    },
    "runtimeStreamError": {
      "type": "object",
      "properties": {
        "details": {
          "type": "array",
          "items": {
            "$ref": "#/definitions/protobufAny"
          }
        },
        "grpc_code": {
          "type": "integer",
          "format": "int32"
        },
        "http_code": {
          "type": "integer",
          "format": "int32"
        },
        "http_status": {
          "type": "string"
        },
        "message": {
          "type": "string"
        }
      }
    },
    "sessionGetUserInfoResponse": {
      "type": "object",
      "title": "The current user's userInfo info",
      "properties": {
        "groups": {
          "type": "array",
          "items": {
            "type": "string"
          }
        },
        "iss": {
          "type": "string"
        },
        "loggedIn": {
          "type": "boolean"
        },
        "username": {
          "type": "string"
        }
      }
    },
    "sessionSessionCreateRequest": {
      "description": "SessionCreateRequest is for logging in.",
      "type": "object",
      "properties": {
        "password": {
          "type": "string"
        },
        "token": {
          "type": "string"
        },
        "username": {
          "type": "string"
        }
      }
    },
    "sessionSessionResponse": {
      "description": "SessionResponse wraps the created token or returns an empty string if deleted.",
      "type": "object",
      "properties": {
        "token": {
          "type": "string"
        }
      }
    },
    "v1Event": {
      "description": "Event is a report of an event somewhere in the cluster.  Events\nhave a limited retention time and triggers and messages may evolve\nwith time.  Event consumers should not rely on the timing of an event\nwith a given Reason reflecting a consistent underlying trigger, or the\ncontinued existence of events with that Reason.  Events should be\ntreated as informative, best-effort, supplemental data.",
      "type": "object",
      "properties": {
        "action": {
          "type": "string",
          "title": "What action was taken/failed regarding to the Regarding object.\n+optional"
        },
        "count": {
          "type": "integer",
          "format": "int32",
          "title": "The number of times this event has occurred.\n+optional"
        },
        "eventTime": {
          "$ref": "#/definitions/v1MicroTime"
        },
        "firstTimestamp": {
          "$ref": "#/definitions/v1Time"
        },
        "involvedObject": {
          "$ref": "#/definitions/v1ObjectReference"
        },
        "lastTimestamp": {
          "$ref": "#/definitions/v1Time"
        },
        "message": {
          "type": "string",
          "title": "A human-readable description of the status of this operation.\nTODO: decide on maximum length.\n+optional"
        },
        "metadata": {
          "$ref": "#/definitions/v1ObjectMeta"
        },
        "reason": {
          "type": "string",
          "title": "This should be a short, machine understandable string that gives the reason\nfor the transition into the object's current status.\nTODO: provide exact specification for format.\n+optional"
        },
        "related": {
          "$ref": "#/definitions/v1ObjectReference"
        },
        "reportingComponent": {
          "type": "string",
          "title": "Name of the controller that emitted this Event, e.g. `kubernetes.io/kubelet`.\n+optional"
        },
        "reportingInstance": {
          "type": "string",
          "title": "ID of the controller instance, e.g. `kubelet-xyzf`.\n+optional"
        },
        "series": {
          "$ref": "#/definitions/v1EventSeries"
        },
        "source": {
          "$ref": "#/definitions/v1EventSource"
        },
        "type": {
          "type": "string",
          "title": "Type of this event (Normal, Warning), new types could be added in the future\n+optional"
        }
      }
    },
    "v1EventList": {
      "description": "EventList is a list of events.",
      "type": "object",
      "properties": {
        "items": {
          "type": "array",
          "title": "List of events",
          "items": {
            "$ref": "#/definitions/v1Event"
          }
        },
        "metadata": {
          "$ref": "#/definitions/v1ListMeta"
        }
      }
    },
    "v1EventSeries": {
      "description": "EventSeries contain information on series of events, i.e. thing that was/is happening\ncontinuously for some time.",
      "type": "object",
      "properties": {
        "count": {
          "type": "integer",
          "format": "int32",
          "title": "Number of occurrences in this series up to the last heartbeat time"
        },
        "lastObservedTime": {
          "$ref": "#/definitions/v1MicroTime"
        }
      }
    },
    "v1EventSource": {
      "description": "EventSource contains information for an event.",
      "type": "object",
      "properties": {
        "component": {
          "type": "string",
          "title": "Component from which the event is generated.\n+optional"
        },
        "host": {
          "type": "string",
          "title": "Node name on which the event is generated.\n+optional"
        }
      }
    },
    "v1FieldsV1": {
      "description": "FieldsV1 stores a set of fields in a data structure like a Trie, in JSON format.\n\nEach key is either a '.' representing the field itself, and will always map to an empty set,\nor a string representing a sub-field or item. The string will follow one of these four formats:\n'f:<name>', where <name> is the name of a field in a struct, or key in a map\n'v:<value>', where <value> is the exact json formatted value of a list item\n'i:<index>', where <index> is position of a item in a list\n'k:<keys>', where <keys> is a map of  a list item's key fields to their unique values\nIf a key maps to an empty Fields value, the field that key represents is part of the set.\n\nThe exact format is defined in sigs.k8s.io/structured-merge-diff\n+protobuf.options.(gogoproto.goproto_stringer)=false",
      "type": "object",
      "properties": {
        "Raw": {
          "description": "Raw is the underlying serialization of this object.",
          "type": "string",
          "format": "byte"
        }
      }
    },
    "v1GroupKind": {
      "description": "+protobuf.options.(gogoproto.goproto_stringer)=false",
      "type": "object",
      "title": "GroupKind specifies a Group and a Kind, but does not force a version.  This is useful for identifying\nconcepts during lookup stages without having partially valid types",
      "properties": {
        "group": {
          "type": "string"
        },
        "kind": {
          "type": "string"
        }
      }
    },
    "v1ListMeta": {
      "description": "ListMeta describes metadata that synthetic resources must have, including lists and\nvarious status objects. A resource may have only one of {ObjectMeta, ListMeta}.",
      "type": "object",
      "properties": {
        "continue": {
          "description": "continue may be set if the user set a limit on the number of items returned, and indicates that\nthe server has more data available. The value is opaque and may be used to issue another request\nto the endpoint that served this list to retrieve the next set of available objects. Continuing a\nconsistent list may not be possible if the server configuration has changed or more than a few\nminutes have passed. The resourceVersion field returned when using this continue value will be\nidentical to the value in the first response, unless you have received this token from an error\nmessage.",
          "type": "string"
        },
        "remainingItemCount": {
          "type": "string",
          "format": "int64",
          "title": "remainingItemCount is the number of subsequent items in the list which are not included in this\nlist response. If the list request contained label or field selectors, then the number of\nremaining items is unknown and the field will be left unset and omitted during serialization.\nIf the list is complete (either because it is not chunking or because this is the last chunk),\nthen there are no more remaining items and this field will be left unset and omitted during\nserialization.\nServers older than v1.15 do not set this field.\nThe intended use of the remainingItemCount is *estimating* the size of a collection. Clients\nshould not rely on the remainingItemCount to be set or to be exact.\n+optional"
        },
        "resourceVersion": {
          "type": "string",
          "title": "String that identifies the server's internal version of this object that\ncan be used by clients to determine when objects have changed.\nValue must be treated as opaque by clients and passed unmodified back to the server.\nPopulated by the system.\nRead-only.\nMore info: https://git.k8s.io/community/contributors/devel/sig-architecture/api-conventions.md#concurrency-control-and-consistency\n+optional"
        },
        "selfLink": {
          "description": "selfLink is a URL representing this object.\nPopulated by the system.\nRead-only.\n\nDEPRECATED\nKubernetes will stop propagating this field in 1.20 release and the field is planned\nto be removed in 1.21 release.\n+optional",
          "type": "string"
        }
      }
    },
    "v1LoadBalancerIngress": {
      "description": "LoadBalancerIngress represents the status of a load-balancer ingress point:\ntraffic intended for the service should be sent to an ingress point.",
      "type": "object",
      "properties": {
        "hostname": {
          "type": "string",
          "title": "Hostname is set for load-balancer ingress points that are DNS based\n(typically AWS load-balancers)\n+optional"
        },
        "ip": {
          "type": "string",
          "title": "IP is set for load-balancer ingress points that are IP based\n(typically GCE or OpenStack load-balancers)\n+optional"
        },
        "ports": {
          "type": "array",
          "title": "Ports is a list of records of service ports\nIf used, every port defined in the service should have an entry in it\n+listType=atomic\n+optional",
          "items": {
            "$ref": "#/definitions/v1PortStatus"
          }
        }
      }
    },
    "v1ManagedFieldsEntry": {
      "description": "ManagedFieldsEntry is a workflow-id, a FieldSet and the group version of the resource\nthat the fieldset applies to.",
      "type": "object",
      "properties": {
        "apiVersion": {
          "description": "APIVersion defines the version of this resource that this field set\napplies to. The format is \"group/version\" just like the top-level\nAPIVersion field. It is necessary to track the version of a field\nset because it cannot be automatically converted.",
          "type": "string"
        },
        "fieldsType": {
          "type": "string",
          "title": "FieldsType is the discriminator for the different fields format and version.\nThere is currently only one possible value: \"FieldsV1\""
        },
        "fieldsV1": {
          "$ref": "#/definitions/v1FieldsV1"
        },
        "manager": {
          "description": "Manager is an identifier of the workflow managing these fields.",
          "type": "string"
        },
        "operation": {
          "description": "Operation is the type of operation which lead to this ManagedFieldsEntry being created.\nThe only valid values for this field are 'Apply' and 'Update'.",
          "type": "string"
        },
        "time": {
          "$ref": "#/definitions/v1Time"
        }
      }
    },
    "v1MicroTime": {
      "description": "MicroTime is version of Time with microsecond level precision.\n\n+protobuf.options.marshal=false\n+protobuf.as=Timestamp\n+protobuf.options.(gogoproto.goproto_stringer)=false",
      "type": "object",
      "properties": {
        "nanos": {
          "description": "Non-negative fractions of a second at nanosecond resolution. Negative\nsecond values with fractions must still have non-negative nanos values\nthat count forward in time. Must be from 0 to 999,999,999\ninclusive. This field may be limited in precision depending on context.",
          "type": "integer",
          "format": "int32"
        },
        "seconds": {
          "description": "Represents seconds of UTC time since Unix epoch\n1970-01-01T00:00:00Z. Must be from 0001-01-01T00:00:00Z to\n9999-12-31T23:59:59Z inclusive.",
          "type": "string",
          "format": "int64"
        }
      }
    },
    "v1NodeSystemInfo": {
      "description": "NodeSystemInfo is a set of ids/uuids to uniquely identify the node.",
      "type": "object",
      "properties": {
        "architecture": {
          "type": "string",
          "title": "The Architecture reported by the node"
        },
        "bootID": {
          "description": "Boot ID reported by the node.",
          "type": "string"
        },
        "containerRuntimeVersion": {
          "description": "ContainerRuntime Version reported by the node through runtime remote API (e.g. docker://1.5.0).",
          "type": "string"
        },
        "kernelVersion": {
          "description": "Kernel Version reported by the node from 'uname -r' (e.g. 3.16.0-0.bpo.4-amd64).",
          "type": "string"
        },
        "kubeProxyVersion": {
          "description": "KubeProxy Version reported by the node.",
          "type": "string"
        },
        "kubeletVersion": {
          "description": "Kubelet Version reported by the node.",
          "type": "string"
        },
        "machineID": {
          "type": "string",
          "title": "MachineID reported by the node. For unique machine identification\nin the cluster this field is preferred. Learn more from man(5)\nmachine-id: http://man7.org/linux/man-pages/man5/machine-id.5.html"
        },
        "operatingSystem": {
          "type": "string",
          "title": "The Operating System reported by the node"
        },
        "osImage": {
          "description": "OS Image reported by the node from /etc/os-release (e.g. Debian GNU/Linux 7 (wheezy)).",
          "type": "string"
        },
        "systemUUID": {
          "type": "string",
          "title": "SystemUUID reported by the node. For unique machine identification\nMachineID is preferred. This field is specific to Red Hat hosts\nhttps://access.redhat.com/documentation/en-us/red_hat_subscription_management/1/html/rhsm/uuid"
        }
      }
    },
    "v1ObjectMeta": {
      "description": "ObjectMeta is metadata that all persisted resources must have, which includes all objects\nusers must create.",
      "type": "object",
      "properties": {
        "annotations": {
          "type": "object",
          "title": "Annotations is an unstructured key value map stored with a resource that may be\nset by external tools to store and retrieve arbitrary metadata. They are not\nqueryable and should be preserved when modifying objects.\nMore info: http://kubernetes.io/docs/user-guide/annotations\n+optional",
          "additionalProperties": {
            "type": "string"
          }
        },
        "clusterName": {
          "type": "string",
          "title": "The name of the cluster which the object belongs to.\nThis is used to distinguish resources with same name and namespace in different clusters.\nThis field is not set anywhere right now and apiserver is going to ignore it if set in create or update request.\n+optional"
        },
        "creationTimestamp": {
          "$ref": "#/definitions/v1Time"
        },
        "deletionGracePeriodSeconds": {
          "type": "string",
          "format": "int64",
          "title": "Number of seconds allowed for this object to gracefully terminate before\nit will be removed from the system. Only set when deletionTimestamp is also set.\nMay only be shortened.\nRead-only.\n+optional"
        },
        "deletionTimestamp": {
          "$ref": "#/definitions/v1Time"
        },
        "finalizers": {
          "type": "array",
          "title": "Must be empty before the object is deleted from the registry. Each entry\nis an identifier for the responsible component that will remove the entry\nfrom the list. If the deletionTimestamp of the object is non-nil, entries\nin this list can only be removed.\nFinalizers may be processed and removed in any order.  Order is NOT enforced\nbecause it introduces significant risk of stuck finalizers.\nfinalizers is a shared field, any actor with permission can reorder it.\nIf the finalizer list is processed in order, then this can lead to a situation\nin which the component responsible for the first finalizer in the list is\nwaiting for a signal (field value, external system, or other) produced by a\ncomponent responsible for a finalizer later in the list, resulting in a deadlock.\nWithout enforced ordering finalizers are free to order amongst themselves and\nare not vulnerable to ordering changes in the list.\n+optional\n+patchStrategy=merge",
          "items": {
            "type": "string"
          }
        },
        "generateName": {
          "description": "GenerateName is an optional prefix, used by the server, to generate a unique\nname ONLY IF the Name field has not been provided.\nIf this field is used, the name returned to the client will be different\nthan the name passed. This value will also be combined with a unique suffix.\nThe provided value has the same validation rules as the Name field,\nand may be truncated by the length of the suffix required to make the value\nunique on the server.\n\nIf this field is specified and the generated name exists, the server will\nNOT return a 409 - instead, it will either return 201 Created or 500 with Reason\nServerTimeout indicating a unique name could not be found in the time allotted, and the client\nshould retry (optionally after the time indicated in the Retry-After header).\n\nApplied only if Name is not specified.\nMore info: https://git.k8s.io/community/contributors/devel/sig-architecture/api-conventions.md#idempotency\n+optional",
          "type": "string"
        },
        "generation": {
          "type": "string",
          "format": "int64",
          "title": "A sequence number representing a specific generation of the desired state.\nPopulated by the system. Read-only.\n+optional"
        },
        "labels": {
          "type": "object",
          "title": "Map of string keys and values that can be used to organize and categorize\n(scope and select) objects. May match selectors of replication controllers\nand services.\nMore info: http://kubernetes.io/docs/user-guide/labels\n+optional",
          "additionalProperties": {
            "type": "string"
          }
        },
        "managedFields": {
          "description": "ManagedFields maps workflow-id and version to the set of fields\nthat are managed by that workflow. This is mostly for internal\nhousekeeping, and users typically shouldn't need to set or\nunderstand this field. A workflow can be the user's name, a\ncontroller's name, or the name of a specific apply path like\n\"ci-cd\". The set of fields is always in the version that the\nworkflow used when modifying the object.\n\n+optional",
          "type": "array",
          "items": {
            "$ref": "#/definitions/v1ManagedFieldsEntry"
          }
        },
        "name": {
          "type": "string",
          "title": "Name must be unique within a namespace. Is required when creating resources, although\nsome resources may allow a client to request the generation of an appropriate name\nautomatically. Name is primarily intended for creation idempotence and configuration\ndefinition.\nCannot be updated.\nMore info: http://kubernetes.io/docs/user-guide/identifiers#names\n+optional"
        },
        "namespace": {
          "description": "Namespace defines the space within which each name must be unique. An empty namespace is\nequivalent to the \"default\" namespace, but \"default\" is the canonical representation.\nNot all objects are required to be scoped to a namespace - the value of this field for\nthose objects will be empty.\n\nMust be a DNS_LABEL.\nCannot be updated.\nMore info: http://kubernetes.io/docs/user-guide/namespaces\n+optional",
          "type": "string"
        },
        "ownerReferences": {
          "type": "array",
          "title": "List of objects depended by this object. If ALL objects in the list have\nbeen deleted, this object will be garbage collected. If this object is managed by a controller,\nthen an entry in this list will point to this controller, with the controller field set to true.\nThere cannot be more than one managing controller.\n+optional\n+patchMergeKey=uid\n+patchStrategy=merge",
          "items": {
            "$ref": "#/definitions/v1OwnerReference"
          }
        },
        "resourceVersion": {
          "description": "An opaque value that represents the internal version of this object that can\nbe used by clients to determine when objects have changed. May be used for optimistic\nconcurrency, change detection, and the watch operation on a resource or set of resources.\nClients must treat these values as opaque and passed unmodified back to the server.\nThey may only be valid for a particular resource or set of resources.\n\nPopulated by the system.\nRead-only.\nValue must be treated as opaque by clients and .\nMore info: https://git.k8s.io/community/contributors/devel/sig-architecture/api-conventions.md#concurrency-control-and-consistency\n+optional",
          "type": "string"
        },
        "selfLink": {
          "description": "SelfLink is a URL representing this object.\nPopulated by the system.\nRead-only.\n\nDEPRECATED\nKubernetes will stop propagating this field in 1.20 release and the field is planned\nto be removed in 1.21 release.\n+optional",
          "type": "string"
        },
        "uid": {
          "description": "UID is the unique in time and space value for this object. It is typically generated by\nthe server on successful creation of a resource and is not allowed to change on PUT\noperations.\n\nPopulated by the system.\nRead-only.\nMore info: http://kubernetes.io/docs/user-guide/identifiers#uids\n+optional",
          "type": "string"
        }
      }
    },
    "v1ObjectReference": {
      "type": "object",
      "title": "ObjectReference contains enough information to let you inspect or modify the referred object.\n---\nNew uses of this type are discouraged because of difficulty describing its usage when embedded in APIs.\n 1. Ignored fields.  It includes many fields which are not generally honored.  For instance, ResourceVersion and FieldPath are both very rarely valid in actual usage.\n 2. Invalid usage help.  It is impossible to add specific help for individual usage.  In most embedded usages, there are particular\n    restrictions like, \"must refer only to types A and B\" or \"UID not honored\" or \"name must be restricted\".\n    Those cannot be well described when embedded.\n 3. Inconsistent validation.  Because the usages are different, the validation rules are different by usage, which makes it hard for users to predict what will happen.\n 4. The fields are both imprecise and overly precise.  Kind is not a precise mapping to a URL. This can produce ambiguity\n    during interpretation and require a REST mapping.  In most cases, the dependency is on the group,resource tuple\n    and the version of the actual struct is irrelevant.\n 5. We cannot easily change it.  Because this type is embedded in many locations, updates to this type\n    will affect numerous schemas.  Don't make new APIs embed an underspecified API type they do not control.\nInstead of using this type, create a locally provided and used type that is well-focused on your reference.\nFor example, ServiceReferences for admission registration: https://github.com/kubernetes/api/blob/release-1.17/admissionregistration/v1/types.go#L533 .\n+k8s:deepcopy-gen:interfaces=k8s.io/apimachinery/pkg/runtime.Object",
      "properties": {
        "apiVersion": {
          "type": "string",
          "title": "API version of the referent.\n+optional"
        },
        "fieldPath": {
          "type": "string",
          "title": "If referring to a piece of an object instead of an entire object, this string\nshould contain a valid JSON/Go field access statement, such as desiredState.manifest.containers[2].\nFor example, if the object reference is to a container within a pod, this would take on a value like:\n\"spec.containers{name}\" (where \"name\" refers to the name of the container that triggered\nthe event) or if no container name is specified \"spec.containers[2]\" (container with\nindex 2 in this pod). This syntax is chosen only to have some well-defined way of\nreferencing a part of an object.\nTODO: this design is not final and this field is subject to change in the future.\n+optional"
        },
        "kind": {
          "type": "string",
          "title": "Kind of the referent.\nMore info: https://git.k8s.io/community/contributors/devel/sig-architecture/api-conventions.md#types-kinds\n+optional"
        },
        "name": {
          "type": "string",
          "title": "Name of the referent.\nMore info: https://kubernetes.io/docs/concepts/overview/working-with-objects/names/#names\n+optional"
        },
        "namespace": {
          "type": "string",
          "title": "Namespace of the referent.\nMore info: https://kubernetes.io/docs/concepts/overview/working-with-objects/namespaces/\n+optional"
        },
        "resourceVersion": {
          "type": "string",
          "title": "Specific resourceVersion to which this reference is made, if any.\nMore info: https://git.k8s.io/community/contributors/devel/sig-architecture/api-conventions.md#concurrency-control-and-consistency\n+optional"
        },
        "uid": {
          "type": "string",
          "title": "UID of the referent.\nMore info: https://kubernetes.io/docs/concepts/overview/working-with-objects/names/#uids\n+optional"
        }
      }
    },
    "v1OwnerReference": {
      "description": "OwnerReference contains enough information to let you identify an owning\nobject. An owning object must be in the same namespace as the dependent, or\nbe cluster-scoped, so there is no namespace field.",
      "type": "object",
      "properties": {
        "apiVersion": {
          "description": "API version of the referent.",
          "type": "string"
        },
        "blockOwnerDeletion": {
          "type": "boolean",
          "title": "If true, AND if the owner has the \"foregroundDeletion\" finalizer, then\nthe owner cannot be deleted from the key-value store until this\nreference is removed.\nDefaults to false.\nTo set this field, a user needs \"delete\" permission of the owner,\notherwise 422 (Unprocessable Entity) will be returned.\n+optional"
        },
        "controller": {
          "type": "boolean",
          "title": "If true, this reference points to the managing controller.\n+optional"
        },
        "kind": {
          "type": "string",
          "title": "Kind of the referent.\nMore info: https://git.k8s.io/community/contributors/devel/sig-architecture/api-conventions.md#types-kinds"
        },
        "name": {
          "type": "string",
          "title": "Name of the referent.\nMore info: http://kubernetes.io/docs/user-guide/identifiers#names"
        },
        "uid": {
          "type": "string",
          "title": "UID of the referent.\nMore info: http://kubernetes.io/docs/user-guide/identifiers#uids"
        }
      }
    },
    "v1PortStatus": {
      "type": "object",
      "properties": {
        "error": {
          "type": "string",
          "title": "Error is to record the problem with the service port\nThe format of the error shall comply with the following rules:\n- built-in error values shall be specified in this file and those shall use\n  CamelCase names\n- cloud provider specific error values must have names that comply with the\n  format foo.example.com/CamelCase.\n---\nThe regex it matches is (dns1123SubdomainFmt/)?(qualifiedNameFmt)\n+optional\n+kubebuilder:validation:Required\n+kubebuilder:validation:Pattern=`^([a-z0-9]([-a-z0-9]*[a-z0-9])?(\\.[a-z0-9]([-a-z0-9]*[a-z0-9])?)*/)?(([A-Za-z0-9][-A-Za-z0-9_.]*)?[A-Za-z0-9])$`\n+kubebuilder:validation:MaxLength=316"
        },
        "port": {
          "type": "integer",
          "format": "int32",
          "title": "Port is the port number of the service port of which status is recorded here"
        },
        "protocol": {
          "type": "string",
          "title": "Protocol is the protocol of the service port of which status is recorded here\nThe supported values are: \"TCP\", \"UDP\", \"SCTP\""
        }
      }
    },
    "v1Time": {
      "description": "Time is a wrapper around time.Time which supports correct\nmarshaling to YAML and JSON.  Wrappers are provided for many\nof the factory methods that the time package offers.\n\n+protobuf.options.marshal=false\n+protobuf.as=Timestamp\n+protobuf.options.(gogoproto.goproto_stringer)=false",
      "type": "object",
      "properties": {
        "nanos": {
          "description": "Non-negative fractions of a second at nanosecond resolution. Negative\nsecond values with fractions must still have non-negative nanos values\nthat count forward in time. Must be from 0 to 999,999,999\ninclusive. This field may be limited in precision depending on context.",
          "type": "integer",
          "format": "int32"
        },
        "seconds": {
          "description": "Represents seconds of UTC time since Unix epoch\n1970-01-01T00:00:00Z. Must be from 0001-01-01T00:00:00Z to\n9999-12-31T23:59:59Z inclusive.",
          "type": "string",
          "format": "int64"
        }
      }
    },
    "v1alpha1AWSAuthConfig": {
      "type": "object",
      "title": "AWSAuthConfig is an AWS IAM authentication configuration",
      "properties": {
        "clusterName": {
          "type": "string",
          "title": "ClusterName contains AWS cluster name"
        },
        "roleARN": {
          "description": "RoleARN contains optional role ARN. If set then AWS IAM Authenticator assume a role to perform cluster operations instead of the default AWS credential provider chain.",
          "type": "string"
        }
      }
    },
    "v1alpha1AppProject": {
      "type": "object",
      "title": "AppProject provides a logical grouping of applications, providing controls for:\n* where the apps may deploy to (cluster whitelist)\n* what may be deployed (repository whitelist, resource whitelist/blacklist)\n* who can access these applications (roles, OIDC group claims bindings)\n* and what they can do (RBAC policies)\n* automation access to these roles (JWT tokens)\n+genclient\n+genclient:noStatus\n+k8s:deepcopy-gen:interfaces=k8s.io/apimachinery/pkg/runtime.Object\n+kubebuilder:resource:path=appprojects,shortName=appproj;appprojs",
      "properties": {
        "metadata": {
          "$ref": "#/definitions/v1ObjectMeta"
        },
        "spec": {
          "$ref": "#/definitions/v1alpha1AppProjectSpec"
        },
        "status": {
          "$ref": "#/definitions/v1alpha1AppProjectStatus"
        }
      }
    },
    "v1alpha1AppProjectList": {
      "type": "object",
      "title": "AppProjectList is list of AppProject resources\n+k8s:deepcopy-gen:interfaces=k8s.io/apimachinery/pkg/runtime.Object",
      "properties": {
        "items": {
          "type": "array",
          "items": {
            "$ref": "#/definitions/v1alpha1AppProject"
          }
        },
        "metadata": {
          "$ref": "#/definitions/v1ListMeta"
        }
      }
    },
    "v1alpha1AppProjectSpec": {
      "type": "object",
      "title": "AppProjectSpec is the specification of an AppProject",
      "properties": {
        "clusterResourceBlacklist": {
          "type": "array",
          "title": "ClusterResourceBlacklist contains list of blacklisted cluster level resources",
          "items": {
            "$ref": "#/definitions/v1GroupKind"
          }
        },
        "clusterResourceWhitelist": {
          "type": "array",
          "title": "ClusterResourceWhitelist contains list of whitelisted cluster level resources",
          "items": {
            "$ref": "#/definitions/v1GroupKind"
          }
        },
        "description": {
          "type": "string",
          "title": "Description contains optional project description"
        },
        "destinations": {
          "type": "array",
          "title": "Destinations contains list of destinations available for deployment",
          "items": {
            "$ref": "#/definitions/v1alpha1ApplicationDestination"
          }
        },
        "namespaceResourceBlacklist": {
          "type": "array",
          "title": "NamespaceResourceBlacklist contains list of blacklisted namespace level resources",
          "items": {
            "$ref": "#/definitions/v1GroupKind"
          }
        },
        "namespaceResourceWhitelist": {
          "type": "array",
          "title": "NamespaceResourceWhitelist contains list of whitelisted namespace level resources",
          "items": {
            "$ref": "#/definitions/v1GroupKind"
          }
        },
        "orphanedResources": {
          "$ref": "#/definitions/v1alpha1OrphanedResourcesMonitorSettings"
        },
        "roles": {
          "type": "array",
          "title": "Roles are user defined RBAC roles associated with this project",
          "items": {
            "$ref": "#/definitions/v1alpha1ProjectRole"
          }
        },
        "signatureKeys": {
          "type": "array",
          "title": "List of PGP key IDs that commits to be synced to must be signed with",
          "items": {
            "$ref": "#/definitions/v1alpha1SignatureKey"
          }
        },
        "sourceRepos": {
          "type": "array",
          "title": "SourceRepos contains list of repository URLs which can be used for deployment",
          "items": {
            "type": "string"
          }
        },
        "syncWindows": {
          "type": "array",
          "title": "SyncWindows controls when syncs can be run for apps in this project",
          "items": {
            "$ref": "#/definitions/v1alpha1SyncWindow"
          }
        }
      }
    },
    "v1alpha1AppProjectStatus": {
      "type": "object",
      "title": "AppProjectStatus contains information about appproj",
      "properties": {
        "jwtTokensByRole": {
          "type": "object",
          "additionalProperties": {
            "$ref": "#/definitions/v1alpha1JWTTokens"
          }
        }
      }
    },
    "v1alpha1Application": {
      "type": "object",
      "title": "Application is a definition of Application resource.\n+genclient\n+genclient:noStatus\n+k8s:deepcopy-gen:interfaces=k8s.io/apimachinery/pkg/runtime.Object\n+kubebuilder:resource:path=applications,shortName=app;apps\n+kubebuilder:printcolumn:name=\"Sync Status\",type=string,JSONPath=`.status.sync.status`\n+kubebuilder:printcolumn:name=\"Health Status\",type=string,JSONPath=`.status.health.status`\n+kubebuilder:printcolumn:name=\"Revision\",type=string,JSONPath=`.status.sync.revision`,priority=10",
      "properties": {
        "metadata": {
          "$ref": "#/definitions/v1ObjectMeta"
        },
        "operation": {
          "$ref": "#/definitions/v1alpha1Operation"
        },
        "spec": {
          "$ref": "#/definitions/v1alpha1ApplicationSpec"
        },
        "status": {
          "$ref": "#/definitions/v1alpha1ApplicationStatus"
        }
      }
    },
    "v1alpha1ApplicationCondition": {
      "type": "object",
      "title": "ApplicationCondition contains details about current application condition",
      "properties": {
        "lastTransitionTime": {
          "$ref": "#/definitions/v1Time"
        },
        "message": {
          "type": "string",
          "title": "Message contains human-readable message indicating details about condition"
        },
        "type": {
          "type": "string",
          "title": "Type is an application condition type"
        }
      }
    },
    "v1alpha1ApplicationDestination": {
      "type": "object",
      "title": "ApplicationDestination contains deployment destination information",
      "properties": {
        "name": {
          "type": "string",
          "title": "Name of the destination cluster which can be used instead of server (url) field"
        },
        "namespace": {
          "type": "string",
          "title": "Namespace overrides the environment namespace value in the ksonnet app.yaml"
        },
        "server": {
          "type": "string",
          "title": "Server overrides the environment server value in the ksonnet app.yaml"
        }
      }
    },
    "v1alpha1ApplicationList": {
      "type": "object",
      "title": "ApplicationList is list of Application resources\n+k8s:deepcopy-gen:interfaces=k8s.io/apimachinery/pkg/runtime.Object",
      "properties": {
        "items": {
          "type": "array",
          "items": {
            "$ref": "#/definitions/v1alpha1Application"
          }
        },
        "metadata": {
          "$ref": "#/definitions/v1ListMeta"
        }
      }
    },
    "v1alpha1ApplicationSource": {
      "description": "ApplicationSource contains information about github repository, path within repository and target application environment.",
      "type": "object",
      "properties": {
        "chart": {
          "type": "string",
          "title": "Chart is a Helm chart name"
        },
        "directory": {
          "$ref": "#/definitions/v1alpha1ApplicationSourceDirectory"
        },
        "helm": {
          "$ref": "#/definitions/v1alpha1ApplicationSourceHelm"
        },
        "ksonnet": {
          "$ref": "#/definitions/v1alpha1ApplicationSourceKsonnet"
        },
        "kustomize": {
          "$ref": "#/definitions/v1alpha1ApplicationSourceKustomize"
        },
        "path": {
          "type": "string",
          "title": "Path is a directory path within the Git repository"
        },
        "plugin": {
          "$ref": "#/definitions/v1alpha1ApplicationSourcePlugin"
        },
        "repoURL": {
          "type": "string",
          "title": "RepoURL is the repository URL of the application manifests"
        },
        "targetRevision": {
          "type": "string",
          "title": "TargetRevision defines the commit, tag, or branch in which to sync the application to.\nIf omitted, will sync to HEAD"
        }
      }
    },
    "v1alpha1ApplicationSourceDirectory": {
      "type": "object",
      "properties": {
        "exclude": {
          "type": "string"
        },
        "include": {
          "type": "string"
        },
        "jsonnet": {
          "$ref": "#/definitions/v1alpha1ApplicationSourceJsonnet"
        },
        "recurse": {
          "type": "boolean"
        }
      }
    },
    "v1alpha1ApplicationSourceHelm": {
      "type": "object",
      "title": "ApplicationSourceHelm holds helm specific options",
      "properties": {
        "fileParameters": {
          "type": "array",
          "title": "FileParameters are file parameters to the helm template",
          "items": {
            "$ref": "#/definitions/v1alpha1HelmFileParameter"
          }
        },
        "parameters": {
          "type": "array",
          "title": "Parameters are parameters to the helm template",
          "items": {
            "$ref": "#/definitions/v1alpha1HelmParameter"
          }
        },
        "releaseName": {
          "type": "string",
          "title": "The Helm release name. If omitted it will use the application name"
        },
        "valueFiles": {
          "type": "array",
          "title": "ValuesFiles is a list of Helm value files to use when generating a template",
          "items": {
            "type": "string"
          }
        },
        "values": {
          "type": "string",
          "title": "Values is Helm values, typically defined as a block"
        },
        "version": {
          "type": "string",
          "title": "Version is the Helm version to use for templating with"
        }
      }
    },
    "v1alpha1ApplicationSourceJsonnet": {
      "type": "object",
      "title": "ApplicationSourceJsonnet holds jsonnet specific options",
      "properties": {
        "extVars": {
          "type": "array",
          "title": "ExtVars is a list of Jsonnet External Variables",
          "items": {
            "$ref": "#/definitions/v1alpha1JsonnetVar"
          }
        },
        "libs": {
          "type": "array",
          "title": "Additional library search dirs",
          "items": {
            "type": "string"
          }
        },
        "tlas": {
          "type": "array",
          "title": "TLAS is a list of Jsonnet Top-level Arguments",
          "items": {
            "$ref": "#/definitions/v1alpha1JsonnetVar"
          }
        }
      }
    },
    "v1alpha1ApplicationSourceKsonnet": {
      "type": "object",
      "title": "ApplicationSourceKsonnet holds ksonnet specific options",
      "properties": {
        "environment": {
          "type": "string",
          "title": "Environment is a ksonnet application environment name"
        },
        "parameters": {
          "type": "array",
          "title": "Parameters are a list of ksonnet component parameter override values",
          "items": {
            "$ref": "#/definitions/v1alpha1KsonnetParameter"
          }
        }
      }
    },
    "v1alpha1ApplicationSourceKustomize": {
      "type": "object",
      "title": "ApplicationSourceKustomize holds kustomize specific options",
      "properties": {
        "commonAnnotations": {
          "type": "object",
          "title": "CommonAnnotations adds additional kustomize commonAnnotations",
          "additionalProperties": {
            "type": "string"
          }
        },
        "commonLabels": {
          "type": "object",
          "title": "CommonLabels adds additional kustomize commonLabels",
          "additionalProperties": {
            "type": "string"
          }
        },
        "images": {
          "type": "array",
          "title": "Images are kustomize image overrides",
          "items": {
            "type": "string"
          }
        },
        "namePrefix": {
          "type": "string",
          "title": "NamePrefix is a prefix appended to resources for kustomize apps"
        },
        "nameSuffix": {
          "type": "string",
          "title": "NameSuffix is a suffix appended to resources for kustomize apps"
        },
        "version": {
          "type": "string",
          "title": "Version contains optional Kustomize version"
        }
      }
    },
    "v1alpha1ApplicationSourcePlugin": {
      "type": "object",
      "title": "ApplicationSourcePlugin holds config management plugin specific options",
      "properties": {
        "env": {
          "type": "array",
          "items": {
            "$ref": "#/definitions/applicationv1alpha1EnvEntry"
          }
        },
        "name": {
          "type": "string"
        }
      }
    },
    "v1alpha1ApplicationSpec": {
      "description": "ApplicationSpec represents desired application state. Contains link to repository with application definition and additional parameters link definition revision.",
      "type": "object",
      "properties": {
        "destination": {
          "$ref": "#/definitions/v1alpha1ApplicationDestination"
        },
        "ignoreDifferences": {
          "type": "array",
          "title": "IgnoreDifferences controls resources fields which should be ignored during comparison",
          "items": {
            "$ref": "#/definitions/v1alpha1ResourceIgnoreDifferences"
          }
        },
        "info": {
          "type": "array",
          "title": "Infos contains a list of useful information (URLs, email addresses, and plain text) that relates to the application",
          "items": {
            "$ref": "#/definitions/v1alpha1Info"
          }
        },
        "project": {
          "description": "Project is a application project name. Empty name means that application belongs to 'default' project.",
          "type": "string"
        },
        "revisionHistoryLimit": {
          "description": "This limits this number of items kept in the apps revision history.\nThis should only be changed in exceptional circumstances.\nSetting to zero will store no history. This will reduce storage used.\nIncreasing will increase the space used to store the history, so we do not recommend increasing it.\nDefault is 10.",
          "type": "string",
          "format": "int64"
        },
        "source": {
          "$ref": "#/definitions/v1alpha1ApplicationSource"
        },
        "syncPolicy": {
          "$ref": "#/definitions/v1alpha1SyncPolicy"
        }
      }
    },
    "v1alpha1ApplicationStatus": {
      "type": "object",
      "title": "ApplicationStatus contains information about application sync, health status",
      "properties": {
        "conditions": {
          "type": "array",
          "items": {
            "$ref": "#/definitions/v1alpha1ApplicationCondition"
          }
        },
        "health": {
          "$ref": "#/definitions/v1alpha1HealthStatus"
        },
        "history": {
          "type": "array",
          "items": {
            "$ref": "#/definitions/v1alpha1RevisionHistory"
          }
        },
        "observedAt": {
          "$ref": "#/definitions/v1Time"
        },
        "operationState": {
          "$ref": "#/definitions/v1alpha1OperationState"
        },
        "reconciledAt": {
          "$ref": "#/definitions/v1Time"
        },
        "resources": {
          "type": "array",
          "items": {
            "$ref": "#/definitions/v1alpha1ResourceStatus"
          }
        },
        "sourceType": {
          "type": "string"
        },
        "summary": {
          "$ref": "#/definitions/v1alpha1ApplicationSummary"
        },
        "sync": {
          "$ref": "#/definitions/v1alpha1SyncStatus"
        }
      }
    },
    "v1alpha1ApplicationSummary": {
      "type": "object",
      "properties": {
        "externalURLs": {
          "description": "ExternalURLs holds all external URLs of application child resources.",
          "type": "array",
          "items": {
            "type": "string"
          }
        },
        "images": {
          "description": "Images holds all images of application child resources.",
          "type": "array",
          "items": {
            "type": "string"
          }
        }
      }
    },
    "v1alpha1ApplicationTree": {
      "type": "object",
      "title": "ApplicationTree holds nodes which belongs to the application",
      "properties": {
        "hosts": {
          "type": "array",
          "title": "Hosts holds list of Kubernetes nodes that run application related pods",
          "items": {
            "$ref": "#/definitions/v1alpha1HostInfo"
          }
        },
        "nodes": {
          "description": "Nodes contains list of nodes which either directly managed by the application and children of directly managed nodes.",
          "type": "array",
          "items": {
            "$ref": "#/definitions/v1alpha1ResourceNode"
          }
        },
        "orphanedNodes": {
          "description": "OrphanedNodes contains if or orphaned nodes: nodes which are not managed by the app but in the same namespace. List is populated only if orphaned resources enabled in app project.",
          "type": "array",
          "items": {
            "$ref": "#/definitions/v1alpha1ResourceNode"
          }
        }
      }
    },
    "v1alpha1ApplicationWatchEvent": {
      "description": "ApplicationWatchEvent contains information about application change.",
      "type": "object",
      "properties": {
        "application": {
          "$ref": "#/definitions/v1alpha1Application"
        },
        "type": {
          "type": "string"
        }
      }
    },
    "v1alpha1Backoff": {
      "type": "object",
      "title": "Backoff is a backoff strategy to use within retryStrategy",
      "properties": {
        "duration": {
          "type": "string",
          "title": "Duration is the amount to back off. Default unit is seconds, but could also be a duration (e.g. \"2m\", \"1h\")"
        },
        "factor": {
          "type": "string",
          "format": "int64",
          "title": "Factor is a factor to multiply the base duration after each failed retry"
        },
        "maxDuration": {
          "type": "string",
          "title": "MaxDuration is the maximum amount of time allowed for the backoff strategy"
        }
      }
    },
    "v1alpha1Cluster": {
      "type": "object",
      "title": "Cluster is the definition of a cluster resource",
      "properties": {
        "config": {
          "$ref": "#/definitions/v1alpha1ClusterConfig"
        },
        "connectionState": {
          "$ref": "#/definitions/v1alpha1ConnectionState"
        },
        "info": {
          "$ref": "#/definitions/v1alpha1ClusterInfo"
        },
        "name": {
          "type": "string",
          "title": "Name of the cluster. If omitted, will use the server address"
        },
        "namespaces": {
          "description": "Holds list of namespaces which are accessible in that cluster. Cluster level resources would be ignored if namespace list is not empty.",
          "type": "array",
          "items": {
            "type": "string"
          }
        },
        "refreshRequestedAt": {
          "$ref": "#/definitions/v1Time"
        },
        "server": {
          "type": "string",
          "title": "Server is the API server URL of the Kubernetes cluster"
        },
        "serverVersion": {
          "type": "string",
          "title": "DEPRECATED: use Info.ServerVersion field instead.\nThe server version"
        },
        "shard": {
          "description": "Shard contains optional shard number. Calculated on the fly by the application controller if not specified.",
          "type": "string",
          "format": "int64"
        }
      }
    },
    "v1alpha1ClusterCacheInfo": {
      "type": "object",
      "properties": {
        "apisCount": {
          "type": "string",
          "format": "int64",
          "title": "APIsCount holds number of observed Kubernetes API count"
        },
        "lastCacheSyncTime": {
          "$ref": "#/definitions/v1Time"
        },
        "resourcesCount": {
          "type": "string",
          "format": "int64",
          "title": "ResourcesCount holds number of observed Kubernetes resources"
        }
      }
    },
    "v1alpha1ClusterConfig": {
      "description": "ClusterConfig is the configuration attributes. This structure is subset of the go-client\nrest.Config with annotations added for marshalling.",
      "type": "object",
      "properties": {
        "awsAuthConfig": {
          "$ref": "#/definitions/v1alpha1AWSAuthConfig"
        },
        "bearerToken": {
          "description": "Server requires Bearer authentication. This client will not attempt to use\nrefresh tokens for an OAuth2 flow.\nTODO: demonstrate an OAuth2 compatible client.",
          "type": "string"
        },
        "execProviderConfig": {
          "$ref": "#/definitions/v1alpha1ExecProviderConfig"
        },
        "password": {
          "type": "string"
        },
        "tlsClientConfig": {
          "$ref": "#/definitions/v1alpha1TLSClientConfig"
        },
        "username": {
          "type": "string",
          "title": "Server requires Basic authentication"
        }
      }
    },
    "v1alpha1ClusterInfo": {
      "type": "object",
      "properties": {
        "applicationsCount": {
          "type": "string",
          "format": "int64"
        },
        "cacheInfo": {
          "$ref": "#/definitions/v1alpha1ClusterCacheInfo"
        },
        "connectionState": {
          "$ref": "#/definitions/v1alpha1ConnectionState"
        },
        "serverVersion": {
          "type": "string"
        }
      }
    },
    "v1alpha1ClusterList": {
      "description": "ClusterList is a collection of Clusters.",
      "type": "object",
      "properties": {
        "items": {
          "type": "array",
          "items": {
            "$ref": "#/definitions/v1alpha1Cluster"
          }
        },
        "metadata": {
          "$ref": "#/definitions/v1ListMeta"
        }
      }
    },
    "v1alpha1Command": {
      "type": "object",
      "title": "Command holds binary path and arguments list",
      "properties": {
        "args": {
          "type": "array",
          "items": {
            "type": "string"
          }
        },
        "command": {
          "type": "array",
          "items": {
            "type": "string"
          }
        }
      }
    },
    "v1alpha1ComparedTo": {
      "type": "object",
      "title": "ComparedTo contains application source and target which was used for resources comparison",
      "properties": {
        "destination": {
          "$ref": "#/definitions/v1alpha1ApplicationDestination"
        },
        "source": {
          "$ref": "#/definitions/v1alpha1ApplicationSource"
        }
      }
    },
    "v1alpha1ConfigManagementPlugin": {
      "type": "object",
      "title": "ConfigManagementPlugin contains config management plugin configuration",
      "properties": {
        "generate": {
          "$ref": "#/definitions/v1alpha1Command"
        },
        "init": {
          "$ref": "#/definitions/v1alpha1Command"
        },
        "name": {
          "type": "string"
        }
      }
    },
    "v1alpha1ConnectionState": {
      "type": "object",
      "title": "ConnectionState contains information about remote resource connection state",
      "properties": {
        "attemptedAt": {
          "$ref": "#/definitions/v1Time"
        },
        "message": {
          "type": "string"
        },
        "status": {
          "type": "string"
        }
      }
    },
    "v1alpha1ExecProviderConfig": {
      "type": "object",
      "title": "ExecProviderConfig is config used to call an external command to perform cluster authentication\nSee: https://godoc.org/k8s.io/client-go/tools/clientcmd/api#ExecConfig",
      "properties": {
        "apiVersion": {
          "type": "string",
          "title": "Preferred input version of the ExecInfo"
        },
        "args": {
          "type": "array",
          "title": "Arguments to pass to the command when executing it",
          "items": {
            "type": "string"
          }
        },
        "command": {
          "type": "string",
          "title": "Command to execute"
        },
        "env": {
          "type": "object",
          "title": "Env defines additional environment variables to expose to the process",
          "additionalProperties": {
            "type": "string"
          }
        },
        "installHint": {
          "type": "string",
          "title": "This text is shown to the user when the executable doesn't seem to be present"
        }
      }
    },
    "v1alpha1GnuPGPublicKey": {
      "type": "object",
      "title": "GnuPGPublicKey is a representation of a GnuPG public key",
      "properties": {
        "fingerprint": {
          "type": "string",
          "title": "Fingerprint of the key"
        },
        "keyData": {
          "type": "string",
          "title": "Key data"
        },
        "keyID": {
          "type": "string",
          "title": "KeyID in hexadecimal string format"
        },
        "owner": {
          "type": "string",
          "title": "Owner identification"
        },
        "subType": {
          "type": "string",
          "title": "Key sub type (e.g. rsa4096)"
        },
        "trust": {
          "type": "string",
          "title": "Trust level"
        }
      }
    },
    "v1alpha1GnuPGPublicKeyList": {
      "type": "object",
      "title": "GnuPGPublicKeyList is a collection of GnuPGPublicKey objects",
      "properties": {
        "items": {
          "type": "array",
          "items": {
            "$ref": "#/definitions/v1alpha1GnuPGPublicKey"
          }
        },
        "metadata": {
          "$ref": "#/definitions/v1ListMeta"
        }
      }
    },
    "v1alpha1HealthStatus": {
      "type": "object",
      "properties": {
        "message": {
          "type": "string"
        },
        "status": {
          "type": "string"
        }
      }
    },
    "v1alpha1HelmFileParameter": {
      "type": "object",
      "title": "HelmFileParameter is a file parameter to a helm template",
      "properties": {
        "name": {
          "type": "string",
          "title": "Name is the name of the helm parameter"
        },
        "path": {
          "type": "string",
          "title": "Path is the path value for the helm parameter"
        }
      }
    },
    "v1alpha1HelmParameter": {
      "type": "object",
      "title": "HelmParameter is a parameter to a helm template",
      "properties": {
        "forceString": {
          "type": "boolean",
          "title": "ForceString determines whether to tell Helm to interpret booleans and numbers as strings"
        },
        "name": {
          "type": "string",
          "title": "Name is the name of the helm parameter"
        },
        "value": {
          "type": "string",
          "title": "Value is the value for the helm parameter"
        }
      }
    },
    "v1alpha1HostInfo": {
      "type": "object",
      "title": "HostInfo holds host name and resources metrics",
      "properties": {
        "name": {
          "type": "string"
        },
        "resourcesInfo": {
          "type": "array",
          "items": {
            "$ref": "#/definitions/v1alpha1HostResourceInfo"
          }
        },
        "systemInfo": {
          "$ref": "#/definitions/v1NodeSystemInfo"
        }
      }
    },
    "v1alpha1HostResourceInfo": {
      "type": "object",
      "properties": {
        "capacity": {
          "type": "string",
          "format": "int64"
        },
        "requestedByApp": {
          "type": "string",
          "format": "int64"
        },
        "requestedByNeighbors": {
          "type": "string",
          "format": "int64"
        },
        "resourceName": {
          "type": "string"
        }
      }
    },
    "v1alpha1Info": {
      "type": "object",
      "properties": {
        "name": {
          "type": "string"
        },
        "value": {
          "type": "string"
        }
      }
    },
    "v1alpha1InfoItem": {
      "type": "object",
      "title": "InfoItem contains human readable information about object",
      "properties": {
        "name": {
          "description": "Name is a human readable title for this piece of information.",
          "type": "string"
        },
        "value": {
          "description": "Value is human readable content.",
          "type": "string"
        }
      }
    },
    "v1alpha1JWTToken": {
      "type": "object",
      "title": "JWTToken holds the issuedAt and expiresAt values of a token",
      "properties": {
        "exp": {
          "type": "string",
          "format": "int64"
        },
        "iat": {
          "type": "string",
          "format": "int64"
        },
        "id": {
          "type": "string"
        }
      }
    },
    "v1alpha1JWTTokens": {
      "type": "object",
      "properties": {
        "items": {
          "type": "array",
          "items": {
            "$ref": "#/definitions/v1alpha1JWTToken"
          }
        }
      }
    },
    "v1alpha1JsonnetVar": {
      "type": "object",
      "title": "JsonnetVar is a jsonnet variable",
      "properties": {
        "code": {
          "type": "boolean"
        },
        "name": {
          "type": "string"
        },
        "value": {
          "type": "string"
        }
      }
    },
    "v1alpha1KnownTypeField": {
      "type": "object",
      "title": "KnownTypeField contains mapping between CRD field and known Kubernetes type",
      "properties": {
        "field": {
          "type": "string"
        },
        "type": {
          "type": "string"
        }
      }
    },
    "v1alpha1KsonnetParameter": {
      "type": "object",
      "title": "KsonnetParameter is a ksonnet component parameter",
      "properties": {
        "component": {
          "type": "string"
        },
        "name": {
          "type": "string"
        },
        "value": {
          "type": "string"
        }
      }
    },
    "v1alpha1KustomizeOptions": {
      "type": "object",
      "title": "KustomizeOptions are options for kustomize to use when building manifests",
      "properties": {
        "binaryPath": {
          "type": "string",
          "title": "BinaryPath holds optional path to kustomize binary"
        },
        "buildOptions": {
          "type": "string",
          "title": "BuildOptions is a string of build parameters to use when calling `kustomize build`"
        }
      }
    },
    "v1alpha1Operation": {
      "description": "Operation contains requested operation parameters.",
      "type": "object",
      "properties": {
        "info": {
          "type": "array",
          "items": {
            "$ref": "#/definitions/v1alpha1Info"
          }
        },
        "initiatedBy": {
          "$ref": "#/definitions/v1alpha1OperationInitiator"
        },
        "retry": {
          "$ref": "#/definitions/v1alpha1RetryStrategy"
        },
        "sync": {
          "$ref": "#/definitions/v1alpha1SyncOperation"
        }
      }
    },
    "v1alpha1OperationInitiator": {
      "type": "object",
      "title": "OperationInitiator holds information about the operation initiator",
      "properties": {
        "automated": {
          "description": "Automated is set to true if operation was initiated automatically by the application controller.",
          "type": "boolean"
        },
        "username": {
          "description": "Name of a user who started operation.",
          "type": "string"
        }
      }
    },
    "v1alpha1OperationState": {
      "description": "OperationState contains information about state of currently performing operation on application.",
      "type": "object",
      "properties": {
        "finishedAt": {
          "$ref": "#/definitions/v1Time"
        },
        "message": {
          "description": "Message hold any pertinent messages when attempting to perform operation (typically errors).",
          "type": "string"
        },
        "operation": {
          "$ref": "#/definitions/v1alpha1Operation"
        },
        "phase": {
          "type": "string",
          "title": "Phase is the current phase of the operation"
        },
        "retryCount": {
          "type": "string",
          "format": "int64",
          "title": "RetryCount contains time of operation retries"
        },
        "startedAt": {
          "$ref": "#/definitions/v1Time"
        },
        "syncResult": {
          "$ref": "#/definitions/v1alpha1SyncOperationResult"
        }
      }
    },
    "v1alpha1OrphanedResourceKey": {
      "type": "object",
      "properties": {
        "group": {
          "type": "string"
        },
        "kind": {
          "type": "string"
        },
        "name": {
          "type": "string"
        }
      }
    },
    "v1alpha1OrphanedResourcesMonitorSettings": {
      "type": "object",
      "title": "OrphanedResourcesMonitorSettings holds settings of orphaned resources monitoring",
      "properties": {
        "ignore": {
          "type": "array",
          "items": {
            "$ref": "#/definitions/v1alpha1OrphanedResourceKey"
          }
        },
        "warn": {
          "type": "boolean",
          "title": "Warn indicates if warning condition should be created for apps which have orphaned resources"
        }
      }
    },
    "v1alpha1OverrideIgnoreDiff": {
      "type": "object",
      "properties": {
        "jSONPointers": {
          "type": "array",
          "items": {
            "type": "string"
          }
        }
      }
    },
    "v1alpha1ProjectRole": {
      "type": "object",
      "title": "ProjectRole represents a role that has access to a project",
      "properties": {
        "description": {
          "type": "string",
          "title": "Description is a description of the role"
        },
        "groups": {
          "type": "array",
          "title": "Groups are a list of OIDC group claims bound to this role",
          "items": {
            "type": "string"
          }
        },
        "jwtTokens": {
          "type": "array",
          "title": "JWTTokens are a list of generated JWT tokens bound to this role",
          "items": {
            "$ref": "#/definitions/v1alpha1JWTToken"
          }
        },
        "name": {
          "type": "string",
          "title": "Name is a name for this role"
        },
        "policies": {
          "type": "array",
          "title": "Policies Stores a list of casbin formated strings that define access policies for the role in the project",
          "items": {
            "type": "string"
          }
        }
      }
    },
    "v1alpha1RepoCreds": {
      "type": "object",
      "title": "RepoCreds holds a repository credentials definition",
      "properties": {
        "password": {
          "type": "string",
          "title": "Password for authenticating at the repo server"
        },
        "sshPrivateKey": {
          "type": "string",
          "title": "SSH private key data for authenticating at the repo server (only Git repos)"
        },
        "tlsClientCertData": {
          "type": "string",
          "title": "TLS client cert data for authenticating at the repo server"
        },
        "tlsClientCertKey": {
          "type": "string",
          "title": "TLS client cert key for authenticating at the repo server"
        },
        "url": {
          "type": "string",
          "title": "URL is the URL that this credentials matches to"
        },
        "username": {
          "type": "string",
          "title": "Username for authenticating at the repo server"
        }
      }
    },
    "v1alpha1RepoCredsList": {
      "description": "RepositoryList is a collection of Repositories.",
      "type": "object",
      "properties": {
        "items": {
          "type": "array",
          "items": {
            "$ref": "#/definitions/v1alpha1RepoCreds"
          }
        },
        "metadata": {
          "$ref": "#/definitions/v1ListMeta"
        }
      }
    },
    "v1alpha1Repository": {
      "type": "object",
      "title": "Repository is a repository holding application configurations",
      "properties": {
        "connectionState": {
          "$ref": "#/definitions/v1alpha1ConnectionState"
        },
        "enableLfs": {
          "type": "boolean",
          "title": "Whether git-lfs support should be enabled for this repo"
        },
        "enableOCI": {
          "type": "boolean",
          "title": "Whether helm-oci support should be enabled for this repo"
        },
        "inheritedCreds": {
          "type": "boolean",
          "title": "Whether credentials were inherited from a credential set"
        },
        "insecure": {
          "type": "boolean",
          "title": "Whether the repo is insecure"
        },
        "insecureIgnoreHostKey": {
          "type": "boolean",
          "title": "InsecureIgnoreHostKey should not be used anymore, Insecure is favoured\nonly for Git repos"
        },
        "name": {
          "type": "string",
          "title": "only for Helm repos"
        },
        "password": {
          "type": "string",
          "title": "Password for authenticating at the repo server"
        },
        "repo": {
          "type": "string",
          "title": "URL of the repo"
        },
        "sshPrivateKey": {
          "type": "string",
          "title": "SSH private key data for authenticating at the repo server\nonly for Git repos"
        },
        "tlsClientCertData": {
          "type": "string",
          "title": "TLS client cert data for authenticating at the repo server"
        },
        "tlsClientCertKey": {
          "type": "string",
          "title": "TLS client cert key for authenticating at the repo server"
        },
        "type": {
          "type": "string",
          "title": "type of the repo, maybe \"git or \"helm, \"git\" is assumed if empty or absent"
        },
        "username": {
          "type": "string",
          "title": "Username for authenticating at the repo server"
        }
      }
    },
    "v1alpha1RepositoryCertificate": {
      "type": "object",
      "title": "A RepositoryCertificate is either SSH known hosts entry or TLS certificate",
      "properties": {
        "certData": {
          "type": "string",
          "format": "byte",
          "title": "Actual certificate data, protocol dependent"
        },
        "certInfo": {
          "type": "string",
          "title": "Additional certificate info (e.g. SSH fingerprint, X509 CommonName)"
        },
        "certSubType": {
          "type": "string",
          "title": "The sub type of the cert, i.e. \"ssh-rsa\""
        },
        "certType": {
          "type": "string",
          "title": "Type of certificate - currently \"https\" or \"ssh\""
        },
        "serverName": {
          "type": "string",
          "title": "Name of the server the certificate is intended for"
        }
      }
    },
    "v1alpha1RepositoryCertificateList": {
      "type": "object",
      "title": "RepositoryCertificateList is a collection of RepositoryCertificates",
      "properties": {
        "items": {
          "type": "array",
          "title": "List of certificates to be processed",
          "items": {
            "$ref": "#/definitions/v1alpha1RepositoryCertificate"
          }
        },
        "metadata": {
          "$ref": "#/definitions/v1ListMeta"
        }
      }
    },
    "v1alpha1RepositoryList": {
      "description": "RepositoryList is a collection of Repositories.",
      "type": "object",
      "properties": {
        "items": {
          "type": "array",
          "items": {
            "$ref": "#/definitions/v1alpha1Repository"
          }
        },
        "metadata": {
          "$ref": "#/definitions/v1ListMeta"
        }
      }
    },
    "v1alpha1ResourceAction": {
      "type": "object",
      "properties": {
        "disabled": {
          "type": "boolean"
        },
        "name": {
          "type": "string"
        },
        "params": {
          "type": "array",
          "items": {
            "$ref": "#/definitions/v1alpha1ResourceActionParam"
          }
        }
      }
    },
    "v1alpha1ResourceActionParam": {
      "type": "object",
      "properties": {
        "default": {
          "type": "string"
        },
        "name": {
          "type": "string"
        },
        "type": {
          "type": "string"
        },
        "value": {
          "type": "string"
        }
      }
    },
    "v1alpha1ResourceDiff": {
      "type": "object",
      "title": "ResourceDiff holds the diff of a live and target resource object",
      "properties": {
        "diff": {
          "type": "string",
          "title": "Diff contains the JSON patch between target and live resource\nDeprecated: use NormalizedLiveState and PredictedLiveState to render the difference"
        },
        "group": {
          "type": "string"
        },
        "hook": {
          "type": "boolean"
        },
        "kind": {
          "type": "string"
        },
        "liveState": {
          "type": "string",
          "title": "TargetState contains the JSON live resource manifest"
        },
        "name": {
          "type": "string"
        },
        "namespace": {
          "type": "string"
        },
        "normalizedLiveState": {
          "type": "string",
          "title": "NormalizedLiveState contains JSON serialized live resource state with applied normalizations"
        },
        "predictedLiveState": {
          "type": "string",
          "title": "PredictedLiveState contains JSON serialized resource state that is calculated based on normalized and target resource state"
        },
        "targetState": {
          "type": "string",
          "title": "TargetState contains the JSON serialized resource manifest defined in the Git/Helm"
        }
      }
    },
    "v1alpha1ResourceIgnoreDifferences": {
      "description": "ResourceIgnoreDifferences contains resource filter and list of json paths which should be ignored during comparison with live state.",
      "type": "object",
      "properties": {
        "group": {
          "type": "string"
        },
        "jsonPointers": {
          "type": "array",
          "items": {
            "type": "string"
          }
        },
        "kind": {
          "type": "string"
        },
        "name": {
          "type": "string"
        },
        "namespace": {
          "type": "string"
        }
      }
    },
    "v1alpha1ResourceNetworkingInfo": {
      "type": "object",
      "title": "ResourceNetworkingInfo holds networking resource related information",
      "properties": {
        "externalURLs": {
          "description": "ExternalURLs holds list of URLs which should be available externally. List is populated for ingress resources using rules hostnames.",
          "type": "array",
          "items": {
            "type": "string"
          }
        },
        "ingress": {
          "type": "array",
          "items": {
            "$ref": "#/definitions/v1LoadBalancerIngress"
          }
        },
        "labels": {
          "type": "object",
          "additionalProperties": {
            "type": "string"
          }
        },
        "targetLabels": {
          "type": "object",
          "additionalProperties": {
            "type": "string"
          }
        },
        "targetRefs": {
          "type": "array",
          "items": {
            "$ref": "#/definitions/v1alpha1ResourceRef"
          }
        }
      }
    },
    "v1alpha1ResourceNode": {
      "type": "object",
      "title": "ResourceNode contains information about live resource and its children",
      "properties": {
        "createdAt": {
          "$ref": "#/definitions/v1Time"
        },
        "health": {
          "$ref": "#/definitions/v1alpha1HealthStatus"
        },
        "images": {
          "type": "array",
          "items": {
            "type": "string"
          }
        },
        "info": {
          "type": "array",
          "items": {
            "$ref": "#/definitions/v1alpha1InfoItem"
          }
        },
        "networkingInfo": {
          "$ref": "#/definitions/v1alpha1ResourceNetworkingInfo"
        },
        "parentRefs": {
          "type": "array",
          "items": {
            "$ref": "#/definitions/v1alpha1ResourceRef"
          }
        },
        "resourceRef": {
          "$ref": "#/definitions/v1alpha1ResourceRef"
        },
        "resourceVersion": {
          "type": "string"
        }
      }
    },
    "v1alpha1ResourceOverride": {
      "type": "object",
      "title": "ResourceOverride holds configuration to customize resource diffing and health assessment",
      "properties": {
        "actions": {
          "type": "string"
        },
        "healthLua": {
          "type": "string"
        },
        "ignoreDifferences": {
          "$ref": "#/definitions/v1alpha1OverrideIgnoreDiff"
        },
        "knownTypeFields": {
          "type": "array",
          "items": {
            "$ref": "#/definitions/v1alpha1KnownTypeField"
          }
        }
      }
    },
    "v1alpha1ResourceRef": {
      "type": "object",
      "title": "ResourceRef includes fields which unique identify resource",
      "properties": {
        "group": {
          "type": "string"
        },
        "kind": {
          "type": "string"
        },
        "name": {
          "type": "string"
        },
        "namespace": {
          "type": "string"
        },
        "uid": {
          "type": "string"
        },
        "version": {
          "type": "string"
        }
      }
    },
    "v1alpha1ResourceResult": {
      "type": "object",
      "title": "ResourceResult holds the operation result details of a specific resource",
      "properties": {
        "group": {
          "type": "string"
        },
        "hookPhase": {
          "type": "string",
          "title": "the state of any operation associated with this resource OR hook\nnote: can contain values for non-hook resources"
        },
        "hookType": {
          "type": "string",
          "title": "the type of the hook, empty for non-hook resources"
        },
        "kind": {
          "type": "string"
        },
        "message": {
          "type": "string",
          "title": "message for the last sync OR operation"
        },
        "name": {
          "type": "string"
        },
        "namespace": {
          "type": "string"
        },
        "status": {
          "type": "string",
          "title": "the final result of the sync, this is be empty if the resources is yet to be applied/pruned and is always zero-value for hooks"
        },
        "syncPhase": {
          "type": "string",
          "title": "indicates the particular phase of the sync that this is for"
        },
        "version": {
          "type": "string"
        }
      }
    },
    "v1alpha1ResourceStatus": {
      "type": "object",
      "title": "ResourceStatus holds the current sync and health status of a resource",
      "properties": {
        "group": {
          "type": "string"
        },
        "health": {
          "$ref": "#/definitions/v1alpha1HealthStatus"
        },
        "hook": {
          "type": "boolean"
        },
        "kind": {
          "type": "string"
        },
        "name": {
          "type": "string"
        },
        "namespace": {
          "type": "string"
        },
        "requiresPruning": {
          "type": "boolean"
        },
        "status": {
          "type": "string"
        },
        "version": {
          "type": "string"
        }
      }
    },
    "v1alpha1RetryStrategy": {
      "type": "object",
      "properties": {
        "backoff": {
          "$ref": "#/definitions/v1alpha1Backoff"
        },
        "limit": {
          "type": "string",
          "format": "int64",
          "title": "Limit is the maximum number of attempts when retrying a container"
        }
      }
    },
    "v1alpha1RevisionHistory": {
      "type": "object",
      "title": "RevisionHistory contains information relevant to an application deployment",
      "properties": {
        "deployStartedAt": {
          "$ref": "#/definitions/v1Time"
        },
        "deployedAt": {
          "$ref": "#/definitions/v1Time"
        },
        "id": {
          "type": "string",
          "format": "int64",
          "title": "ID is an auto incrementing identifier of the RevisionHistory"
        },
        "revision": {
          "type": "string",
          "title": "Revision holds the revision of the sync"
        },
        "source": {
          "$ref": "#/definitions/v1alpha1ApplicationSource"
        }
      }
    },
    "v1alpha1RevisionMetadata": {
      "type": "object",
      "title": "data about a specific revision within a repo",
      "properties": {
        "author": {
          "type": "string",
          "title": "who authored this revision,\ntypically their name and email, e.g. \"John Doe <john_doe@my-company.com>\",\nbut might not match this example"
        },
        "date": {
          "$ref": "#/definitions/v1Time"
        },
        "message": {
          "type": "string",
          "title": "the message associated with the revision,\nprobably the commit message,\nthis is truncated to the first newline or 64 characters (which ever comes first)"
        },
        "signatureInfo": {
          "type": "string",
          "title": "If revision was signed with GPG, and signature verification is enabled,\nthis contains a hint on the signer"
        },
        "tags": {
          "type": "array",
          "title": "tags on the revision,\nnote - tags can move from one revision to another",
          "items": {
            "type": "string"
          }
        }
      }
    },
    "v1alpha1SignatureKey": {
      "type": "object",
      "title": "SignatureKey is the specification of a key required to verify commit signatures with",
      "properties": {
        "keyID": {
          "type": "string",
          "title": "The ID of the key in hexadecimal notation"
        }
      }
    },
    "v1alpha1SyncOperation": {
      "description": "SyncOperation contains sync operation details.",
      "type": "object",
      "properties": {
        "dryRun": {
          "type": "boolean",
          "title": "DryRun will perform a `kubectl apply --dry-run` without actually performing the sync"
        },
        "manifests": {
          "type": "array",
          "title": "Manifests is an optional field that overrides sync source with a local directory for development",
          "items": {
            "type": "string"
          }
        },
        "prune": {
          "type": "boolean",
          "title": "Prune deletes resources that are no longer tracked in git"
        },
        "resources": {
          "type": "array",
          "title": "Resources describes which resources to sync",
          "items": {
            "$ref": "#/definitions/v1alpha1SyncOperationResource"
          }
        },
        "revision": {
          "description": "Revision is the revision in which to sync the application to.\nIf omitted, will use the revision specified in app spec.",
          "type": "string"
        },
        "source": {
          "$ref": "#/definitions/v1alpha1ApplicationSource"
        },
        "syncOptions": {
          "type": "array",
          "title": "SyncOptions provide per-sync sync-options, e.g. Validate=false",
          "items": {
            "type": "string"
          }
        },
        "syncStrategy": {
          "$ref": "#/definitions/v1alpha1SyncStrategy"
        }
      }
    },
    "v1alpha1SyncOperationResource": {
      "description": "SyncOperationResource contains resources to sync.",
      "type": "object",
      "properties": {
        "group": {
          "type": "string"
        },
        "kind": {
          "type": "string"
        },
        "name": {
          "type": "string"
        },
        "namespace": {
          "type": "string"
        }
      }
    },
    "v1alpha1SyncOperationResult": {
      "type": "object",
      "title": "SyncOperationResult represent result of sync operation",
      "properties": {
        "resources": {
          "type": "array",
          "title": "Resources holds the sync result of each individual resource",
          "items": {
            "$ref": "#/definitions/v1alpha1ResourceResult"
          }
        },
        "revision": {
          "type": "string",
          "title": "Revision holds the revision of the sync"
        },
        "source": {
          "$ref": "#/definitions/v1alpha1ApplicationSource"
        }
      }
    },
    "v1alpha1SyncPolicy": {
      "type": "object",
      "title": "SyncPolicy controls when a sync will be performed in response to updates in git",
      "properties": {
        "automated": {
          "$ref": "#/definitions/v1alpha1SyncPolicyAutomated"
        },
        "retry": {
          "$ref": "#/definitions/v1alpha1RetryStrategy"
        },
        "syncOptions": {
          "type": "array",
          "title": "Options allow you to specify whole app sync-options",
          "items": {
            "type": "string"
          }
        }
      }
    },
    "v1alpha1SyncPolicyAutomated": {
      "type": "object",
      "title": "SyncPolicyAutomated controls the behavior of an automated sync",
      "properties": {
        "allowEmpty": {
          "type": "boolean",
          "title": "AllowEmpty allows apps have zero live resources (default: false)"
        },
        "prune": {
          "type": "boolean",
          "title": "Prune will prune resources automatically as part of automated sync (default: false)"
        },
        "selfHeal": {
          "type": "boolean",
          "title": "SelfHeal enables auto-syncing if  (default: false)"
        }
      }
    },
    "v1alpha1SyncStatus": {
      "description": "SyncStatus is a comparison result of application spec and deployed application.",
      "type": "object",
      "properties": {
        "comparedTo": {
          "$ref": "#/definitions/v1alpha1ComparedTo"
        },
        "revision": {
          "type": "string"
        },
        "status": {
          "type": "string"
        }
      }
    },
    "v1alpha1SyncStrategy": {
      "type": "object",
      "title": "SyncStrategy controls the manner in which a sync is performed",
      "properties": {
        "apply": {
          "$ref": "#/definitions/v1alpha1SyncStrategyApply"
        },
        "hook": {
          "$ref": "#/definitions/v1alpha1SyncStrategyHook"
        }
      }
    },
    "v1alpha1SyncStrategyApply": {
      "type": "object",
      "title": "SyncStrategyApply uses `kubectl apply` to perform the apply",
      "properties": {
        "force": {
          "description": "Force indicates whether or not to supply the --force flag to `kubectl apply`.\nThe --force flag deletes and re-create the resource, when PATCH encounters conflict and has\nretried for 5 times.",
          "type": "boolean"
        }
      }
    },
    "v1alpha1SyncStrategyHook": {
      "description": "SyncStrategyHook will perform a sync using hooks annotations.\nIf no hook annotation is specified falls back to `kubectl apply`.",
      "type": "object",
      "properties": {
        "syncStrategyApply": {
          "$ref": "#/definitions/v1alpha1SyncStrategyApply"
        }
      }
    },
    "v1alpha1SyncWindow": {
      "type": "object",
      "title": "SyncWindow contains the kind, time, duration and attributes that are used to assign the syncWindows to apps",
      "properties": {
        "applications": {
          "type": "array",
          "title": "Applications contains a list of applications that the window will apply to",
          "items": {
            "type": "string"
          }
        },
        "clusters": {
          "type": "array",
          "title": "Clusters contains a list of clusters that the window will apply to",
          "items": {
            "type": "string"
          }
        },
        "duration": {
          "type": "string",
          "title": "Duration is the amount of time the sync window will be open"
        },
        "kind": {
          "type": "string",
          "title": "Kind defines if the window allows or blocks syncs"
        },
        "manualSync": {
          "type": "boolean",
          "title": "ManualSync enables manual syncs when they would otherwise be blocked"
        },
        "namespaces": {
          "type": "array",
          "title": "Namespaces contains a list of namespaces that the window will apply to",
          "items": {
            "type": "string"
          }
        },
        "schedule": {
          "type": "string",
          "title": "Schedule is the time the window will begin, specified in cron format"
        }
      }
    },
    "v1alpha1TLSClientConfig": {
      "type": "object",
      "title": "TLSClientConfig contains settings to enable transport layer security",
      "properties": {
        "caData": {
          "type": "string",
          "format": "byte",
          "title": "CAData holds PEM-encoded bytes (typically read from a root certificates bundle).\nCAData takes precedence over CAFile"
        },
        "certData": {
          "type": "string",
          "format": "byte",
          "title": "CertData holds PEM-encoded bytes (typically read from a client certificate file).\nCertData takes precedence over CertFile"
        },
        "insecure": {
          "description": "Server should be accessed without verifying the TLS certificate. For testing only.",
          "type": "boolean"
        },
        "keyData": {
          "type": "string",
          "format": "byte",
          "title": "KeyData holds PEM-encoded bytes (typically read from a client certificate key file).\nKeyData takes precedence over KeyFile"
        },
        "serverName": {
          "description": "ServerName is passed to the server for SNI and is used in the client to check server\ncertificates against. If ServerName is empty, the hostname used to contact the\nserver is used.",
          "type": "string"
        }
      }
    },
    "versionVersionMessage": {
      "type": "object",
      "title": "VersionMessage represents version of the Argo CD API server",
      "properties": {
        "BuildDate": {
          "type": "string"
        },
        "Compiler": {
          "type": "string"
        },
        "GitCommit": {
          "type": "string"
        },
        "GitTag": {
          "type": "string"
        },
        "GitTreeState": {
          "type": "string"
        },
        "GoVersion": {
          "type": "string"
        },
        "HelmVersion": {
          "type": "string"
        },
        "JsonnetVersion": {
          "type": "string"
        },
        "KsonnetVersion": {
          "type": "string"
        },
        "KubectlVersion": {
          "type": "string"
        },
        "KustomizeVersion": {
          "type": "string"
        },
        "Platform": {
          "type": "string"
        },
        "Version": {
          "type": "string"
        }
      }
    }
  }
}<|MERGE_RESOLUTION|>--- conflicted
+++ resolved
@@ -782,21 +782,7 @@
           },
           {
             "type": "string",
-<<<<<<< HEAD
-            "name": "kind",
-            "in": "query"
-          },
-          {
-            "type": "string",
-            "name": "group",
-            "in": "query"
-          },
-          {
-            "type": "string",
-            "name": "resourceName",
-=======
             "name": "untilTime",
->>>>>>> 00f53b51
             "in": "query"
           }
         ],
