--- conflicted
+++ resolved
@@ -112,14 +112,10 @@
 
     rm -f "${SWAGGER_OUT}"
 
-    echo ${SWAGGER_ROOT}
-    echo ${PRIMARY_SWAGGER}
-    echo ${COMBINED_SWAGGER}
-
-    find "${SWAGGER_ROOT}" -name '*.swagger.json' -exec swagger mixin "${PRIMARY_SWAGGER}" '{}' \+ > "${COMBINED_SWAGGER}"
+    find "${SWAGGER_ROOT}" -name '*.swagger.json' -exec swagger mixin -c "${EXPECTED_COLLISIONS}" "${PRIMARY_SWAGGER}" '{}' \+ > "${COMBINED_SWAGGER}"
     jq -r 'del(.definitions[].properties[]? | select(."$ref"!=null and .description!=null).description) | del(.definitions[].properties[]? | select(."$ref"!=null and .title!=null).title)' "${COMBINED_SWAGGER}" > "${SWAGGER_OUT}"
 
-    #/bin/rm "${PRIMARY_SWAGGER}" "${COMBINED_SWAGGER}"
+    /bin/rm "${PRIMARY_SWAGGER}" "${COMBINED_SWAGGER}"
 }
 
 # clean up generated swagger files (should come after collect_swagger)
@@ -129,18 +125,9 @@
 }
 
 echo "If additional types are added, the number of expected collisions may need to be increased"
-<<<<<<< HEAD
-EXPECTED_COLLISION_COUNT=91
-#collect_swagger server ${EXPECTED_COLLISION_COUNT}
-#clean_swagger server
-#clean_swagger reposerver
-#clean_swagger controller
-#clean_swagger cmpserver
-=======
 EXPECTED_COLLISION_COUNT=95
 collect_swagger server ${EXPECTED_COLLISION_COUNT}
 clean_swagger server
 clean_swagger reposerver
 clean_swagger controller
-clean_swagger cmpserver
->>>>>>> acc554f3
+clean_swagger cmpserver