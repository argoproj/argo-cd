module github.com/argoproj/argo-cd/v3

go 1.25.0

require (
	code.gitea.io/sdk/gitea v0.22.0
	dario.cat/mergo v1.0.2
	github.com/Azure/azure-sdk-for-go/sdk/azcore v1.19.1
	github.com/Azure/azure-sdk-for-go/sdk/azidentity v1.13.0
	github.com/Azure/kubelogin v0.2.12
	github.com/Masterminds/semver/v3 v3.4.0
	github.com/Masterminds/sprig/v3 v3.3.0
	github.com/TomOnTime/utfutil v1.0.0
	github.com/alicebob/miniredis/v2 v2.35.0
	github.com/argoproj/gitops-engine v0.7.1-0.20250908182407-97ad5b59a627
	github.com/argoproj/notifications-engine v0.4.1-0.20250908182349-da04400446ff
	github.com/argoproj/pkg v0.13.6
	github.com/argoproj/pkg/v2 v2.0.1
	github.com/aws/aws-sdk-go v1.55.7
	github.com/bmatcuk/doublestar/v4 v4.9.1
	github.com/bombsimon/logrusr/v4 v4.1.0
	github.com/bradleyfalzon/ghinstallation/v2 v2.17.0
	github.com/casbin/casbin/v2 v2.128.0
	github.com/casbin/govaluate v1.10.0
	github.com/cespare/xxhash/v2 v2.3.0
	github.com/chainguard-dev/git-urls v1.0.2
	github.com/coreos/go-oidc/v3 v3.14.1
	github.com/cyphar/filepath-securejoin v0.4.1
	github.com/dlclark/regexp2 v1.11.5
	github.com/dustin/go-humanize v1.0.1
	github.com/evanphx/json-patch v5.9.11+incompatible
	github.com/expr-lang/expr v1.17.6
	github.com/felixge/httpsnoop v1.0.4
	github.com/fsnotify/fsnotify v1.9.0
	github.com/gfleury/go-bitbucket-v1 v0.0.0-20240917142304-df385efaac68
	// DO NOT BUMP UNTIL go-git/go-git#1551 is fixed
	github.com/go-git/go-git/v5 v5.14.0
	github.com/go-jose/go-jose/v4 v4.1.3
	github.com/go-logr/logr v1.4.3
	github.com/go-openapi/loads v0.23.1
	github.com/go-openapi/runtime v0.29.0
	github.com/go-playground/webhooks/v6 v6.4.0
	github.com/go-redis/cache/v9 v9.0.0
	github.com/gobwas/glob v0.2.3
	github.com/gogits/go-gogs-client v0.0.0-20210131175652-1d7215cd8d85
	github.com/gogo/protobuf v1.3.2
	github.com/golang-jwt/jwt/v5 v5.3.0
	github.com/golang/protobuf v1.5.4
	github.com/google/btree v1.1.3
	github.com/google/gnostic-models v0.7.0
	github.com/google/go-cmp v0.7.0
	github.com/google/go-github/v69 v69.2.0
	github.com/google/go-jsonnet v0.21.0
	github.com/google/shlex v0.0.0-20191202100458-e7afc7fbc510
	github.com/google/uuid v1.6.1-0.20241114170450-2d3c2a9cc518
	github.com/gorilla/handlers v1.5.2
	github.com/gorilla/websocket v1.5.4-0.20250319132907-e064f32e3674
	github.com/gosimple/slug v1.15.0
	github.com/grpc-ecosystem/go-grpc-middleware/providers/prometheus v1.1.0
	github.com/grpc-ecosystem/go-grpc-middleware/v2 v2.3.2
	github.com/grpc-ecosystem/grpc-gateway v1.16.0
	github.com/hashicorp/go-retryablehttp v0.7.8
	github.com/improbable-eng/grpc-web v0.15.1-0.20230209220825-1d9bbb09a099
	github.com/itchyny/gojq v0.12.17
	github.com/jarcoal/httpmock v1.4.1
	github.com/jeremywohl/flatten v1.0.2-0.20211013061545-07e4a09fb8e4
	github.com/kballard/go-shellquote v0.0.0-20180428030007-95032a82bc51
	github.com/ktrysmt/go-bitbucket v0.9.87
	github.com/mattn/go-isatty v0.0.20
	github.com/mattn/go-zglob v0.0.6
	github.com/microsoft/azure-devops-go-api/azuredevops/v7 v7.1.1-0.20241014080628-3045bdf43455
	github.com/minio/blake2b-simd v0.0.0-20160723061019-3f5f724cb5b1
	github.com/olekukonko/tablewriter v1.1.0
	github.com/opencontainers/go-digest v1.0.0
	github.com/opencontainers/image-spec v1.1.1
	github.com/patrickmn/go-cache v2.1.1-0.20191004192108-46f407853014+incompatible
	github.com/prometheus/client_golang v1.23.2
	github.com/prometheus/client_model v0.6.2
	github.com/r3labs/diff/v3 v3.0.2
	github.com/redis/go-redis/v9 v9.8.0
	github.com/robfig/cron/v3 v3.0.2-0.20210106135023-bc59245fe10e
	github.com/sirupsen/logrus v1.9.3
	github.com/skratchdot/open-golang v0.0.0-20200116055534-eef842397966
	github.com/soheilhy/cmux v0.1.5
	github.com/spf13/cobra v1.10.1
	github.com/spf13/pflag v1.0.10
	github.com/stretchr/testify v1.11.1
	github.com/valyala/fasttemplate v1.2.2
	github.com/yuin/gopher-lua v1.1.1
	gitlab.com/gitlab-org/api/client-go v0.157.0
	go.opentelemetry.io/contrib/instrumentation/google.golang.org/grpc/otelgrpc v0.63.0
	go.opentelemetry.io/otel v1.38.0
	go.opentelemetry.io/otel/exporters/otlp/otlptrace/otlptracegrpc v1.38.0
	go.opentelemetry.io/otel/sdk v1.38.0
	golang.org/x/crypto v0.43.0
	golang.org/x/net v0.46.0
	golang.org/x/oauth2 v0.32.0
	golang.org/x/sync v0.17.0
	golang.org/x/term v0.36.0
	golang.org/x/time v0.14.0
	google.golang.org/genproto/googleapis/api v0.0.0-20250825161204-c5933d9347a5
	google.golang.org/grpc v1.76.0
	google.golang.org/protobuf v1.36.10
	gopkg.in/yaml.v2 v2.4.0
	gopkg.in/yaml.v3 v3.0.1
	k8s.io/api v0.34.0
	k8s.io/apiextensions-apiserver v0.34.0
	k8s.io/apimachinery v0.34.0
	k8s.io/client-go v0.34.0
	k8s.io/code-generator v0.34.0
	k8s.io/klog/v2 v2.130.1
	k8s.io/kube-openapi v0.0.0-20250710124328-f3f2b991d03b
	k8s.io/kubectl v0.34.0
	k8s.io/utils v0.0.0-20250604170112-4c0f3b243397
	layeh.com/gopher-json v0.0.0-20190114024228-97fed8db8427
	oras.land/oras-go/v2 v2.6.0
	sigs.k8s.io/controller-runtime v0.21.0
	sigs.k8s.io/structured-merge-diff/v6 v6.3.1-0.20251003215857-446d8398e19c
	sigs.k8s.io/yaml v1.6.0
)

require golang.org/x/sys v0.36.0

require (
	cloud.google.com/go/auth v0.15.0 // indirect
	cloud.google.com/go/auth/oauth2adapt v0.2.7 // indirect
	cloud.google.com/go/compute/metadata v0.7.0 // indirect
	github.com/42wim/httpsig v1.2.3 // indirect
	github.com/Azure/azure-sdk-for-go/sdk/azidentity/cache v0.3.2 // indirect
	github.com/Azure/azure-sdk-for-go/sdk/internal v1.11.2 // indirect
	github.com/Azure/go-ansiterm v0.0.0-20250102033503-faa5f7b0171c // indirect
	github.com/Azure/go-autorest v14.2.0+incompatible // indirect
	github.com/Azure/go-autorest/autorest v0.11.29 // indirect
	github.com/Azure/go-autorest/autorest/adal v0.9.23 // indirect
	github.com/Azure/go-autorest/autorest/date v0.3.0 // indirect
	github.com/Azure/go-autorest/logger v0.2.1 // indirect
	github.com/Azure/go-autorest/tracing v0.6.0 // indirect
	github.com/AzureAD/microsoft-authentication-extensions-for-go/cache v0.1.1 // indirect
	github.com/AzureAD/microsoft-authentication-library-for-go v1.5.0 // indirect
	github.com/MakeNowJust/heredoc v1.0.0 // indirect
	github.com/Masterminds/goutils v1.1.1 // indirect
	github.com/Microsoft/go-winio v0.6.2 // indirect
	github.com/OvyFlash/telegram-bot-api v0.0.0-20241219171906-3f2ca0c14ada // indirect
	github.com/PagerDuty/go-pagerduty v1.8.0 // indirect
	github.com/ProtonMail/go-crypto v1.1.6 // indirect
	github.com/RocketChat/Rocket.Chat.Go.SDK v0.0.0-20240116134246-a8cbe886bab0 // indirect
	github.com/asaskevich/govalidator v0.0.0-20230301143203-a9d515a09cc2 // indirect
	github.com/aws/aws-sdk-go-v2 v1.36.3 // indirect
	github.com/aws/aws-sdk-go-v2/config v1.29.9 // indirect
	github.com/aws/aws-sdk-go-v2/credentials v1.17.62 // indirect
	github.com/aws/aws-sdk-go-v2/feature/ec2/imds v1.16.30 // indirect
	github.com/aws/aws-sdk-go-v2/internal/configsources v1.3.34 // indirect
	github.com/aws/aws-sdk-go-v2/internal/endpoints/v2 v2.6.34 // indirect
	github.com/aws/aws-sdk-go-v2/internal/ini v1.8.3 // indirect
	github.com/aws/aws-sdk-go-v2/service/internal/accept-encoding v1.12.3 // indirect
	github.com/aws/aws-sdk-go-v2/service/internal/presigned-url v1.12.15 // indirect
	github.com/aws/aws-sdk-go-v2/service/sqs v1.38.1 // indirect
	github.com/aws/aws-sdk-go-v2/service/sso v1.25.1 // indirect
	github.com/aws/aws-sdk-go-v2/service/ssooidc v1.29.1 // indirect
	github.com/aws/aws-sdk-go-v2/service/sts v1.33.17 // indirect
	github.com/aws/smithy-go v1.22.2 // indirect
	github.com/beorn7/perks v1.0.1 // indirect
	github.com/blang/semver/v4 v4.0.0 // indirect
	github.com/cenkalti/backoff/v4 v4.3.0 // indirect
	github.com/cenkalti/backoff/v5 v5.0.3 // indirect
	github.com/chai2010/gettext-go v1.0.3 // indirect
	github.com/cloudflare/circl v1.6.1 // indirect
	github.com/cpuguy83/go-md2man/v2 v2.0.6 // indirect
	github.com/davecgh/go-spew v1.1.2-0.20180830191138-d8f796af33cc // indirect
	github.com/davidmz/go-pageant v1.0.2 // indirect
	github.com/desertbit/timer v1.0.1 // indirect
	github.com/dgryski/go-rendezvous v0.0.0-20200823014737-9f7001d12a5f // indirect
	github.com/distribution/reference v0.6.0 // indirect
	github.com/emicklei/go-restful/v3 v3.12.2 // indirect
	github.com/emirpasic/gods v1.18.1 // indirect
	github.com/evanphx/json-patch/v5 v5.9.11 // indirect
	github.com/exponent-io/jsonpath v0.0.0-20210407135951-1de76d718b3f // indirect
	github.com/fatih/camelcase v1.0.0 // indirect
	github.com/fatih/color v1.18.0 // indirect
	github.com/fxamacker/cbor/v2 v2.9.0 // indirect
	github.com/ghodss/yaml v1.0.0 // indirect
	github.com/go-errors/errors v1.5.1 // indirect
	github.com/go-fed/httpsig v1.1.0 // indirect
	github.com/go-git/gcfg v1.5.1-0.20230307220236-3a3c6141e376 // indirect
	github.com/go-git/go-billy/v5 v5.6.2 // indirect
	github.com/go-logr/stdr v1.2.2 // indirect
	github.com/go-openapi/analysis v0.24.0 // indirect
	github.com/go-openapi/errors v0.22.3 // indirect
	github.com/go-openapi/jsonpointer v0.22.1 // indirect
	github.com/go-openapi/jsonreference v0.21.2 // indirect
	github.com/go-openapi/spec v0.22.0 // indirect
	github.com/go-openapi/strfmt v0.24.0 // indirect
	github.com/go-openapi/swag v0.23.1 // indirect
	github.com/go-openapi/swag/conv v0.25.1 // indirect
	github.com/go-openapi/swag/fileutils v0.25.1 // indirect
	github.com/go-openapi/swag/jsonname v0.25.1 // indirect
	github.com/go-openapi/swag/jsonutils v0.25.1 // indirect
	github.com/go-openapi/swag/loading v0.25.1 // indirect
	github.com/go-openapi/swag/mangling v0.25.1 // indirect
	github.com/go-openapi/swag/stringutils v0.25.1 // indirect
	github.com/go-openapi/swag/typeutils v0.25.1 // indirect
	github.com/go-openapi/swag/yamlutils v0.25.1 // indirect
	github.com/go-openapi/validate v0.25.0 // indirect
	github.com/go-viper/mapstructure/v2 v2.4.0 // indirect
	github.com/golang-jwt/jwt/v4 v4.5.2 // indirect
	github.com/golang/glog v1.2.5 // indirect
	github.com/golang/groupcache v0.0.0-20241129210726-2c02b8208cf8 // indirect
	github.com/google/go-github/v75 v75.0.0 // indirect
	github.com/google/go-querystring v1.1.0 // indirect
	github.com/google/s2a-go v0.1.9 // indirect
	github.com/googleapis/enterprise-certificate-proxy v0.3.4 // indirect
	github.com/googleapis/gax-go/v2 v2.14.1 // indirect
	github.com/gosimple/unidecode v1.0.1 // indirect
	github.com/gregdel/pushover v1.3.1 // indirect
	github.com/gregjones/httpcache v0.0.0-20190611155906-901d90724c79 // indirect
	github.com/grpc-ecosystem/grpc-gateway/v2 v2.27.2 // indirect
	github.com/hashicorp/go-cleanhttp v0.5.2 // indirect
	github.com/hashicorp/go-version v1.7.0 // indirect
	github.com/huandu/xstrings v1.5.0 // indirect
	github.com/inconshreveable/mousetrap v1.1.0 // indirect
	github.com/itchyny/timefmt-go v0.1.6 // indirect
	github.com/jbenet/go-context v0.0.0-20150711004518-d14ea06fba99 // indirect
	github.com/jmespath/go-jmespath v0.4.0 // indirect
	github.com/jonboulle/clockwork v0.5.0 // indirect
	github.com/josharian/intern v1.0.0 // indirect
	github.com/json-iterator/go v1.1.12 // indirect
	github.com/kevinburke/ssh_config v1.2.0 // indirect
	github.com/keybase/go-keychain v0.0.1 // indirect
	github.com/klauspost/compress v1.18.0 // indirect
	github.com/kylelemons/godebug v1.1.0 // indirect
	github.com/liggitt/tabwriter v0.0.0-20181228230101-89fcab3d43de // indirect
	github.com/mailru/easyjson v0.9.0 // indirect
	github.com/mattn/go-colorable v0.1.13 // indirect
	github.com/mattn/go-runewidth v0.0.16 // indirect
	github.com/mitchellh/copystructure v1.2.0 // indirect
	github.com/mitchellh/go-wordwrap v1.0.1 // indirect
	github.com/mitchellh/mapstructure v1.5.0 // indirect
	github.com/mitchellh/reflectwalk v1.0.2 // indirect
	github.com/moby/spdystream v0.5.0 // indirect
	github.com/moby/term v0.5.2 // indirect
	github.com/modern-go/concurrent v0.0.0-20180306012644-bacd9c7ef1dd // indirect
	github.com/modern-go/reflect2 v1.0.3-0.20250322232337-35a7c28c31ee // indirect
	github.com/monochromegane/go-gitignore v0.0.0-20200626010858-205db1a8cc00 // indirect
	github.com/munnerz/goautoneg v0.0.0-20191010083416-a7dc8b61c822 // indirect
	github.com/mxk/go-flowrate v0.0.0-20140419014527-cca7078d478f // indirect
	github.com/oklog/ulid v1.3.1 // indirect
	github.com/olekukonko/errors v1.1.0 // indirect
	github.com/olekukonko/ll v0.0.9 // indirect
	github.com/opsgenie/opsgenie-go-sdk-v2 v1.2.23 // indirect
	github.com/peterbourgon/diskv v2.0.1+incompatible // indirect
	github.com/pjbgf/sha1cd v0.3.2 // indirect
	github.com/pkg/browser v0.0.0-20240102092130-5ac0b6a4141c // indirect
	github.com/pkg/errors v0.9.1 // indirect
	github.com/pmezard/go-difflib v1.0.1-0.20181226105442-5d4384ee4fb2 // indirect
	github.com/prometheus/common v0.66.1 // indirect
	github.com/prometheus/procfs v0.16.1 // indirect
	github.com/rivo/uniseg v0.4.7 // indirect
	github.com/rs/cors v1.11.1 // indirect
	github.com/russross/blackfriday/v2 v2.1.0 // indirect
	github.com/sergi/go-diff v1.3.2-0.20230802210424-5b0b94c5c0d3 // indirect
	github.com/shopspring/decimal v1.4.0 // indirect
	github.com/skeema/knownhosts v1.3.1 // indirect
	github.com/slack-go/slack v0.16.0 // indirect
	github.com/spf13/cast v1.7.1 // indirect
	github.com/stretchr/objx v0.5.2 // indirect
	github.com/valyala/bytebufferpool v1.0.0 // indirect
	github.com/vmihailenco/go-tinylfu v0.2.2 // indirect
	github.com/vmihailenco/msgpack/v5 v5.4.1 // indirect
	github.com/vmihailenco/tagparser/v2 v2.0.0 // indirect
	github.com/x448/float16 v0.8.4 // indirect
	github.com/xanzy/ssh-agent v0.3.3 // indirect
	github.com/xlab/treeprint v1.2.0 // indirect
	go.mongodb.org/mongo-driver v1.17.4 // indirect
	go.opentelemetry.io/auto/sdk v1.2.1 // indirect
	go.opentelemetry.io/contrib/instrumentation/net/http/otelhttp v0.59.0 // indirect
	go.opentelemetry.io/otel/exporters/otlp/otlptrace v1.38.0 // indirect
	go.opentelemetry.io/otel/metric v1.38.0 // indirect
	go.opentelemetry.io/otel/trace v1.38.0 // indirect
	go.opentelemetry.io/proto/otlp v1.7.1 // indirect
	go.yaml.in/yaml/v2 v2.4.2 // indirect
	go.yaml.in/yaml/v3 v3.0.4 // indirect
	golang.org/x/exp v0.0.0-20240719175910-8a7402abbf56 // indirect
<<<<<<< HEAD
	golang.org/x/mod v0.27.0 // indirect
	golang.org/x/text v0.29.0 // indirect
	golang.org/x/tools v0.36.0 // indirect
=======
	golang.org/x/mod v0.28.0 // indirect
	golang.org/x/sys v0.37.0 // indirect
	golang.org/x/text v0.30.0 // indirect
	golang.org/x/tools v0.37.0 // indirect
>>>>>>> 6d5678a3
	golang.org/x/tools/go/packages/packagestest v0.1.1-deprecated // indirect
	gomodules.xyz/envconfig v1.3.1-0.20190308184047-426f31af0d45 // indirect
	gomodules.xyz/jsonpatch/v2 v2.4.0 // indirect
	gomodules.xyz/notify v0.1.1 // indirect
	google.golang.org/api v0.223.0 // indirect
	google.golang.org/genproto v0.0.0-20240213162025-012b6fc9bca9 // indirect
	google.golang.org/genproto/googleapis/rpc v0.0.0-20250825161204-c5933d9347a5 // indirect
	gopkg.in/alexcesaro/quotedprintable.v3 v3.0.0-20150716171945-2caba252f4dc // indirect
	gopkg.in/evanphx/json-patch.v4 v4.12.0 // indirect
	gopkg.in/gomail.v2 v2.0.0-20160411212932-81ebce5c23df // indirect
	gopkg.in/inf.v0 v0.9.1 // indirect
	gopkg.in/warnings.v0 v0.1.2 // indirect
	k8s.io/apiserver v0.34.0 // indirect
	k8s.io/cli-runtime v0.34.0 // indirect
	k8s.io/component-base v0.34.0 // indirect
	k8s.io/component-helpers v0.34.0 // indirect
	k8s.io/controller-manager v0.34.0 // indirect
	k8s.io/gengo/v2 v2.0.0-20250604051438-85fd79dbfd9f // indirect
	k8s.io/kube-aggregator v0.34.0 // indirect
	k8s.io/kubernetes v1.34.0 // indirect
	nhooyr.io/websocket v1.8.7 // indirect
	sigs.k8s.io/json v0.0.0-20241014173422-cfa47c3a1cc8 // indirect
	sigs.k8s.io/kustomize/api v0.20.1 // indirect
	sigs.k8s.io/kustomize/kyaml v0.20.1 // indirect
	sigs.k8s.io/randfill v1.0.0 // indirect
)

replace (
	github.com/golang/protobuf => github.com/golang/protobuf v1.5.4
	github.com/grpc-ecosystem/grpc-gateway => github.com/grpc-ecosystem/grpc-gateway v1.16.0
	golang.org/x/tools => golang.org/x/tools v0.35.0

	// Avoid CVE-2022-3064
	gopkg.in/yaml.v2 => gopkg.in/yaml.v2 v2.4.0

	// Avoid CVE-2022-28948
	gopkg.in/yaml.v3 => gopkg.in/yaml.v3 v3.0.1

	k8s.io/api => k8s.io/api v0.34.0
	k8s.io/apiextensions-apiserver => k8s.io/apiextensions-apiserver v0.34.0
	k8s.io/apimachinery => k8s.io/apimachinery v0.34.0
	k8s.io/apiserver => k8s.io/apiserver v0.34.0
	k8s.io/cli-runtime => k8s.io/cli-runtime v0.34.0
	k8s.io/client-go => k8s.io/client-go v0.34.0
	k8s.io/cloud-provider => k8s.io/cloud-provider v0.34.0
	k8s.io/cluster-bootstrap => k8s.io/cluster-bootstrap v0.34.0
	k8s.io/code-generator => k8s.io/code-generator v0.34.0
	k8s.io/component-base => k8s.io/component-base v0.34.0
	k8s.io/component-helpers => k8s.io/component-helpers v0.34.0
	k8s.io/controller-manager => k8s.io/controller-manager v0.34.0
	k8s.io/cri-api => k8s.io/cri-api v0.34.0
	k8s.io/cri-client => k8s.io/cri-client v0.34.0
	k8s.io/csi-translation-lib => k8s.io/csi-translation-lib v0.34.0
	k8s.io/dynamic-resource-allocation => k8s.io/dynamic-resource-allocation v0.34.0
	k8s.io/endpointslice => k8s.io/endpointslice v0.34.0
	k8s.io/externaljwt => k8s.io/externaljwt v0.34.0
	k8s.io/kms => k8s.io/kms v0.34.0
	k8s.io/kube-aggregator => k8s.io/kube-aggregator v0.34.0
	k8s.io/kube-controller-manager => k8s.io/kube-controller-manager v0.34.0
	k8s.io/kube-proxy => k8s.io/kube-proxy v0.34.0
	k8s.io/kube-scheduler => k8s.io/kube-scheduler v0.34.0
	k8s.io/kubectl => k8s.io/kubectl v0.34.0
	k8s.io/kubelet => k8s.io/kubelet v0.34.0
	k8s.io/legacy-cloud-providers => k8s.io/legacy-cloud-providers v0.34.0
	k8s.io/metrics => k8s.io/metrics v0.34.0
	k8s.io/mount-utils => k8s.io/mount-utils v0.34.0
	k8s.io/pod-security-admission => k8s.io/pod-security-admission v0.34.0
	k8s.io/sample-apiserver => k8s.io/sample-apiserver v0.34.0
	k8s.io/sample-cli-plugin => k8s.io/sample-cli-plugin v0.34.0
	k8s.io/sample-controller => k8s.io/sample-controller v0.34.0
)

replace github.com/argoproj/gitops-engine => ./gitops-engine<|MERGE_RESOLUTION|>--- conflicted
+++ resolved
@@ -118,8 +118,6 @@
 	sigs.k8s.io/structured-merge-diff/v6 v6.3.1-0.20251003215857-446d8398e19c
 	sigs.k8s.io/yaml v1.6.0
 )
-
-require golang.org/x/sys v0.36.0
 
 require (
 	cloud.google.com/go/auth v0.15.0 // indirect
@@ -280,16 +278,10 @@
 	go.yaml.in/yaml/v2 v2.4.2 // indirect
 	go.yaml.in/yaml/v3 v3.0.4 // indirect
 	golang.org/x/exp v0.0.0-20240719175910-8a7402abbf56 // indirect
-<<<<<<< HEAD
-	golang.org/x/mod v0.27.0 // indirect
-	golang.org/x/text v0.29.0 // indirect
-	golang.org/x/tools v0.36.0 // indirect
-=======
 	golang.org/x/mod v0.28.0 // indirect
 	golang.org/x/sys v0.37.0 // indirect
 	golang.org/x/text v0.30.0 // indirect
 	golang.org/x/tools v0.37.0 // indirect
->>>>>>> 6d5678a3
 	golang.org/x/tools/go/packages/packagestest v0.1.1-deprecated // indirect
 	gomodules.xyz/envconfig v1.3.1-0.20190308184047-426f31af0d45 // indirect
 	gomodules.xyz/jsonpatch/v2 v2.4.0 // indirect
