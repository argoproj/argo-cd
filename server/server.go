--- conflicted
+++ resolved
@@ -347,14 +347,10 @@
 	ag := extension.NewDefaultApplicationGetter(appLister)
 	pg := extension.NewDefaultProjectGetter(projLister, dbInstance)
 	ug := extension.NewDefaultUserGetter(policyEnf)
-<<<<<<< HEAD
 	em := extension.NewManager(logger, opts.Namespace, sg, ag, pg, dbInstance, enf, ug)
-=======
-	em := extension.NewManager(logger, opts.Namespace, sg, ag, pg, enf, ug)
 	noopShutdown := func() {
 		log.Error("API Server Shutdown function called but server is not started yet.")
 	}
->>>>>>> 75bbb50d
 
 	a := &ArgoCDServer{
 		ArgoCDServerOpts:   opts,
