--- conflicted
+++ resolved
@@ -329,14 +329,7 @@
 	ag := extension.NewDefaultApplicationGetter(appLister)
 	pg := extension.NewDefaultProjectGetter(projLister, dbInstance)
 	ug := extension.NewDefaultUserGetter(policyEnf)
-<<<<<<< HEAD
 	em := extension.NewManager(logger, opts.Namespace, sg, ag, pg, dbInstance, enf, ug)
-	noopShutdown := func() {
-		log.Error("API Server Shutdown function called but server is not started yet.")
-	}
-=======
-	em := extension.NewManager(logger, opts.Namespace, sg, ag, pg, enf, ug)
->>>>>>> 46bfc10e
 
 	a := &ArgoCDServer{
 		ArgoCDServerOpts:   opts,
