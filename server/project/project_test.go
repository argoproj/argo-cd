--- conflicted
+++ resolved
@@ -58,7 +58,7 @@
 			"server.secretkey": []byte("test"),
 		},
 	}, &corev1.Secret{
-		ObjectMeta: v1.ObjectMeta{
+		ObjectMeta: metav1.ObjectMeta{
 			Name:      "cluster-1",
 			Namespace: testNamespace,
 			Labels: map[string]string{
@@ -70,7 +70,7 @@
 			"server": []byte("https://server1"),
 		},
 	}, &corev1.Secret{
-		ObjectMeta: v1.ObjectMeta{
+		ObjectMeta: metav1.ObjectMeta{
 			Name:      "cluster-2",
 			Namespace: testNamespace,
 			Labels: map[string]string{
@@ -82,7 +82,7 @@
 			"server": []byte("https://server2"),
 		},
 	}, &corev1.Secret{
-		ObjectMeta: v1.ObjectMeta{
+		ObjectMeta: metav1.ObjectMeta{
 			Name:      "cluster-3",
 			Namespace: testNamespace,
 			Labels: map[string]string{
@@ -236,13 +236,8 @@
 
 	t.Run("TestRemoveSourceSuccessful", func(t *testing.T) {
 		existingApp := v1alpha1.Application{
-<<<<<<< HEAD
-			ObjectMeta: v1.ObjectMeta{Name: "test", Namespace: "default"},
+			ObjectMeta: metav1.ObjectMeta{Name: "test", Namespace: "default"},
 			Spec:       v1alpha1.ApplicationSpec{Destination: v1alpha1.ApplicationDestination{Server: "https://server1"}, Source: &v1alpha1.ApplicationSource{}, Project: "test"},
-=======
-			ObjectMeta: metav1.ObjectMeta{Name: "test", Namespace: "default"},
-			Spec:       v1alpha1.ApplicationSpec{Source: &v1alpha1.ApplicationSource{}, Project: "test"},
->>>>>>> cb3024c5
 		}
 
 		argoDB := db.NewDB("default", settingsMgr, kubeclientset)
@@ -258,13 +253,8 @@
 
 	t.Run("TestRemoveSourceUsedByApp", func(t *testing.T) {
 		existingApp := v1alpha1.Application{
-<<<<<<< HEAD
-			ObjectMeta: v1.ObjectMeta{Name: "test", Namespace: "default"},
+			ObjectMeta: metav1.ObjectMeta{Name: "test", Namespace: "default"},
 			Spec:       v1alpha1.ApplicationSpec{Destination: v1alpha1.ApplicationDestination{Name: "server1"}, Project: "test", Source: &v1alpha1.ApplicationSource{RepoURL: "https://github.com/argoproj/argo-cd.git"}},
-=======
-			ObjectMeta: metav1.ObjectMeta{Name: "test", Namespace: "default"},
-			Spec:       v1alpha1.ApplicationSpec{Project: "test", Source: &v1alpha1.ApplicationSource{RepoURL: "https://github.com/argoproj/argo-cd.git"}},
->>>>>>> cb3024c5
 		}
 
 		argoDB := db.NewDB("default", settingsMgr, kubeclientset)
@@ -285,13 +275,8 @@
 		proj := existingProj.DeepCopy()
 		proj.Spec.SourceRepos = []string{"https://github.com/argoproj/argo-cd.git", "https://github.com/argoproj/*"}
 		existingApp := v1alpha1.Application{
-<<<<<<< HEAD
-			ObjectMeta: v1.ObjectMeta{Name: "test", Namespace: "default"},
+			ObjectMeta: metav1.ObjectMeta{Name: "test", Namespace: "default"},
 			Spec:       v1alpha1.ApplicationSpec{Destination: v1alpha1.ApplicationDestination{Server: "https://server1"}, Project: "test", Source: &v1alpha1.ApplicationSource{RepoURL: "https://github.com/argoproj/argo-cd.git"}},
-=======
-			ObjectMeta: metav1.ObjectMeta{Name: "test", Namespace: "default"},
-			Spec:       v1alpha1.ApplicationSpec{Project: "test", Source: &v1alpha1.ApplicationSource{RepoURL: "https://github.com/argoproj/argo-cd.git"}},
->>>>>>> cb3024c5
 		}
 		argoDB := db.NewDB("default", settingsMgr, kubeclientset)
 		projectServer := NewServer("default", fake.NewSimpleClientset(), apps.NewSimpleClientset(proj, &existingApp), enforcer, sync.NewKeyLock(), nil, nil, projInformer, settingsMgr, argoDB, testEnableEventList)
