--- conflicted
+++ resolved
@@ -255,7 +255,7 @@
 	t.Run("TestRemoveSourceUsedByApp", func(t *testing.T) {
 		existingApp := v1alpha1.Application{
 			ObjectMeta: v1.ObjectMeta{Name: "test", Namespace: "default"},
-			Spec:       v1alpha1.ApplicationSpec{Project: "test", Source: &v1alpha1.ApplicationSource{RepoURL: "https://github.com/argoproj/argo-cd.git"}},
+			Spec:       v1alpha1.ApplicationSpec{Destination: v1alpha1.ApplicationDestination{Name: "server1"}, Project: "test", Source: &v1alpha1.ApplicationSource{RepoURL: "https://github.com/argoproj/argo-cd.git"}},
 		}
 
 		argoDB := db.NewDB("default", settingsMgr, kubeclientset)
@@ -268,12 +268,8 @@
 
 		require.Error(t, err)
 		statusCode, _ := status.FromError(err)
-<<<<<<< HEAD
 		assert.Equalf(t, codes.InvalidArgument, statusCode.Code(), "Got unexpected error code with error: %v", err)
-=======
-		assert.Equal(t, codes.InvalidArgument, statusCode.Code())
 		assert.Equal(t, "as a result of project update 1 applications source became invalid", statusCode.Message())
->>>>>>> 46bfc10e
 	})
 
 	t.Run("TestRemoveSourceUsedByAppSuccessfulIfPermittedByAnotherSrc", func(t *testing.T) {
