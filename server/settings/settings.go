--- conflicted
+++ resolved
@@ -2,10 +2,7 @@
 
 import (
 	"context"
-<<<<<<< HEAD
-=======
 	"fmt"
->>>>>>> acc554f3
 
 	"github.com/ghodss/yaml"
 	"github.com/golang/protobuf/ptypes/empty"
@@ -23,10 +20,7 @@
 // Server provides a Settings service
 type Server struct {
 	mgr                       *settings.SettingsManager
-<<<<<<< HEAD
-=======
 	repoClient                apiclient.Clientset
->>>>>>> acc554f3
 	authenticator             Authenticator
 	disableAuth               bool
 	appsInAnyNamespaceEnabled bool
@@ -37,13 +31,8 @@
 }
 
 // NewServer returns a new instance of the Settings service
-<<<<<<< HEAD
-func NewServer(mgr *settings.SettingsManager, authenticator Authenticator, disableAuth, appsInAnyNamespaceEnabled bool) *Server {
-	return &Server{mgr: mgr, authenticator: authenticator, disableAuth: disableAuth, appsInAnyNamespaceEnabled: appsInAnyNamespaceEnabled}
-=======
 func NewServer(mgr *settings.SettingsManager, repoClient apiclient.Clientset, authenticator Authenticator, disableAuth, appsInAnyNamespaceEnabled bool) *Server {
 	return &Server{mgr: mgr, repoClient: repoClient, authenticator: authenticator, disableAuth: disableAuth, appsInAnyNamespaceEnabled: appsInAnyNamespaceEnabled}
->>>>>>> acc554f3
 }
 
 // Get returns Argo CD settings
