syntax = "proto3";
option go_package = "github.com/argoproj/argo-cd/v3/pkg/apiclient/repository";

// Repository Service
//
// Repository Service API performs CRUD actions against repository resources
package repository;

import "google/api/annotations.proto";
import "github.com/argoproj/argo-cd/v3/pkg/apis/application/v1alpha1/generated.proto";
import "github.com/argoproj/argo-cd/v3/reposerver/repository/repository.proto";

// RepoAppsQuery is a query for Repository apps
message RepoAppsQuery {
	string repo = 1;
	string revision = 2;
	string appName = 3;
	string appProject = 4;
}


// AppInfo contains application type and app file path
message AppInfo {
	string type = 1;
	string path = 2;
}

// RepoAppDetailsQuery contains query information for app details request
message RepoAppDetailsQuery {
	github.com.argoproj.argo_cd.v3.pkg.apis.application.v1alpha1.ApplicationSource source = 1;
	string appName = 2;
	string appProject = 3;
	// source index (for multi source apps)
	int32 sourceIndex = 4;
	// versionId from historical data (for multi source apps)
	int32 versionId = 5;
}

// RepoAppsResponse contains applications of specified repository
message RepoAppsResponse {
	repeated AppInfo items = 1;
}

// RepoQuery is a query for Repository resources
message RepoQuery {
	// Repo URL for query
	string repo = 1;
	// Whether to force a cache refresh on repo's connection state
	bool forceRefresh = 2;
	// App project for query
	string appProject = 3;
}

// RepoAccessQuery is a query for checking access to a repo
message RepoAccessQuery {
	// The URL to the repo
	string repo = 1;
	// Username for accessing repo
	string username = 2;
	// Password for accessing repo
	string password = 3;
	// Private key data for accessing SSH repository
	string sshPrivateKey = 4;
	// Whether to skip certificate or host key validation
	bool   insecure = 5;
	// TLS client cert data for accessing HTTPS repository
	string tlsClientCertData = 6;
	// TLS client cert key for accessing HTTPS repository
	string tlsClientCertKey = 7;
	// The type of the repo
	string type = 9;
	// The name of the repo
	string name = 10;
	// Whether helm-oci support should be enabled for this repo
	bool enableOci = 11;
	// Github App Private Key PEM data
	string githubAppPrivateKey = 12;
	// Github App ID of the app used to access the repo
	int64 githubAppID = 13;
	// Github App Installation ID of the installed GitHub App
	int64 githubAppInstallationID = 14;
	// Github App Enterprise base url if empty will default to https://api.github.com
	string githubAppEnterpriseBaseUrl = 15;
	// HTTP/HTTPS proxy to access the repository
	string proxy = 16;
	// Reference between project and repository that allow you automatically to be added as item inside SourceRepos project entity
	string project = 17;
	// Google Cloud Platform service account key
	string gcpServiceAccountKey = 18;
	// Whether to force HTTP basic auth
	bool forceHttpBasicAuth = 19;
	// Whether to use azure workload identity for authentication
	bool useAzureWorkloadIdentity = 20;
<<<<<<< HEAD
	// Whether https should be disabled for an OCI repo
	bool insecureOciForceHttp = 21;
=======
	// BearerToken contains the bearer token used for Git auth at the repo server
	string bearerToken = 21;
>>>>>>> 9d66e89d
}

message RepoResponse {}

// RepoCreateRequest is a request for creating repository config
message RepoCreateRequest {
	// Repository definition
	github.com.argoproj.argo_cd.v3.pkg.apis.application.v1alpha1.Repository repo = 1;
	// Whether to create in upsert mode
	bool upsert = 2;
	// Whether to operate on credential set instead of repository
	bool credsOnly = 3;
}

message RepoUpdateRequest {
	github.com.argoproj.argo_cd.v3.pkg.apis.application.v1alpha1.Repository repo = 1;
}

// RepositoryService
service RepositoryService {

	// List returns list of repos or repository credentials
	rpc List(RepoQuery) returns (github.com.argoproj.argo_cd.v3.pkg.apis.application.v1alpha1.RepositoryList) {
		option (google.api.http).get = "/api/v1/repositories";
		option deprecated = true;
	}

	// Get returns a repository or its credentials
	rpc Get(RepoQuery) returns (github.com.argoproj.argo_cd.v3.pkg.apis.application.v1alpha1.Repository) {
		option (google.api.http).get = "/api/v1/repositories/{repo}";
	}

	// GetWrite returns a repository or its write credentials
	rpc GetWrite(RepoQuery) returns (github.com.argoproj.argo_cd.v3.pkg.apis.application.v1alpha1.Repository) {
		option (google.api.http).get = "/api/v1/write-repositories/{repo}";
	}

	// ListRepositories gets a list of all configured repositories
	rpc ListRepositories(RepoQuery) returns (github.com.argoproj.argo_cd.v3.pkg.apis.application.v1alpha1.RepositoryList) {
		option (google.api.http).get = "/api/v1/repositories";
	}

	// ListWriteRepositories gets a list of all configured write repositories
	rpc ListWriteRepositories(RepoQuery) returns (github.com.argoproj.argo_cd.v3.pkg.apis.application.v1alpha1.RepositoryList) {
		option (google.api.http).get = "/api/v1/write-repositories";
	}

	rpc ListRefs(RepoQuery) returns (Refs) {
		option (google.api.http).get = "/api/v1/repositories/{repo}/refs";
	}

	// ListApps returns list of apps in the repo
	rpc ListApps(RepoAppsQuery) returns (RepoAppsResponse) {
		option (google.api.http).get = "/api/v1/repositories/{repo}/apps";
	}

	// GetAppDetails returns application details by given path
	rpc GetAppDetails(RepoAppDetailsQuery) returns (repository.RepoAppDetailsResponse) {
		option (google.api.http) = {
			post: "/api/v1/repositories/{source.repoURL}/appdetails"
			body: "*"
		};
	}

	// GetHelmCharts returns list of helm charts in the specified repository
	rpc GetHelmCharts(RepoQuery) returns (repository.HelmChartsResponse) {
		option (google.api.http).get = "/api/v1/repositories/{repo}/helmcharts";
	}

	// Create creates a repo or a repo credential set
	rpc Create(RepoCreateRequest) returns (github.com.argoproj.argo_cd.v3.pkg.apis.application.v1alpha1.Repository) {
		option (google.api.http) = {
			post: "/api/v1/repositories"
			body: "repo"
		};
		option deprecated = true;
	}

	// CreateRepository creates a new repository configuration
	rpc CreateRepository(RepoCreateRequest) returns (github.com.argoproj.argo_cd.v3.pkg.apis.application.v1alpha1.Repository) {
		option (google.api.http) = {
			post: "/api/v1/repositories"
			body: "repo"
		};
	}

	// CreateWriteRepository creates a new write repository configuration
	rpc CreateWriteRepository(RepoCreateRequest) returns (github.com.argoproj.argo_cd.v3.pkg.apis.application.v1alpha1.Repository) {
		option (google.api.http) = {
			post: "/api/v1/write-repositories"
			body: "repo"
		};
	}

	// Update updates a repo or repo credential set
	rpc Update(RepoUpdateRequest) returns (github.com.argoproj.argo_cd.v3.pkg.apis.application.v1alpha1.Repository) {
		option (google.api.http) = {
			put: "/api/v1/repositories/{repo.repo}"
			body: "repo"
		};
		option deprecated = true;
	}

	// UpdateRepository updates a repository configuration
	rpc UpdateRepository(RepoUpdateRequest) returns (github.com.argoproj.argo_cd.v3.pkg.apis.application.v1alpha1.Repository) {
		option (google.api.http) = {
			put: "/api/v1/repositories/{repo.repo}"
			body: "repo"
		};
	}

	// UpdateWriteRepository updates a write repository configuration
	rpc UpdateWriteRepository(RepoUpdateRequest) returns (github.com.argoproj.argo_cd.v3.pkg.apis.application.v1alpha1.Repository) {
		option (google.api.http) = {
			put: "/api/v1/write-repositories/{repo.repo}"
			body: "repo"
		};
	}

	// Delete deletes a repository from the configuration
	rpc Delete(RepoQuery) returns (RepoResponse) {
		option (google.api.http).delete = "/api/v1/repositories/{repo}";
		option deprecated = true;
	}

	// DeleteRepository deletes a repository from the configuration
	rpc DeleteRepository(RepoQuery) returns (RepoResponse) {
		option (google.api.http).delete = "/api/v1/repositories/{repo}";
	}

	// DeleteWriteRepository deletes a write repository from the configuration
	rpc DeleteWriteRepository(RepoQuery) returns (RepoResponse) {
		option (google.api.http).delete = "/api/v1/write-repositories/{repo}";
	}

	// ValidateAccess validates access to a repository with given parameters
	rpc ValidateAccess(RepoAccessQuery) returns (RepoResponse) {
		option (google.api.http) = {
			post: "/api/v1/repositories/{repo}/validate"
			body: "repo"
		};
	}

	// ValidateWriteAccess validates write access to a repository with given parameters
	rpc ValidateWriteAccess(RepoAccessQuery) returns (RepoResponse) {
		option (google.api.http) = {
			post: "/api/v1/write-repositories/{repo}/validate"
			body: "repo"
		};
	}
}<|MERGE_RESOLUTION|>--- conflicted
+++ resolved
@@ -91,13 +91,10 @@
 	bool forceHttpBasicAuth = 19;
 	// Whether to use azure workload identity for authentication
 	bool useAzureWorkloadIdentity = 20;
-<<<<<<< HEAD
-	// Whether https should be disabled for an OCI repo
-	bool insecureOciForceHttp = 21;
-=======
 	// BearerToken contains the bearer token used for Git auth at the repo server
 	string bearerToken = 21;
->>>>>>> 9d66e89d
+	// Whether https should be disabled for an OCI repo
+	bool insecureOciForceHttp = 22;
 }
 
 message RepoResponse {}
