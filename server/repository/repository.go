--- conflicted
+++ resolved
@@ -289,18 +289,8 @@
 	}
 
 	repo := &appsv1.Repository{
-<<<<<<< HEAD
-		Repo:          q.Repo,
-		Username:      q.Username,
-		Password:      q.Password,
-		SSHPrivateKey: q.SshPrivateKey,
-		Insecure:      q.Insecure,
-		Type:          q.Type,
-		Name:          q.Name,
-	}
-
-	client, err := factory.NewFactory().NewClient(repo)
-=======
+		Type:              q.Type,
+		Name:              q.Name,
 		Username:          q.Username,
 		Password:          q.Password,
 		SSHPrivateKey:     q.SshPrivateKey,
@@ -309,7 +299,6 @@
 		TLSClientCertKey:  q.TlsClientCertKey,
 	}
 	err := git.TestRepo(q.Repo, argo.GetRepoCreds(repo), q.Insecure, false)
->>>>>>> 2742ead0
 	if err != nil {
 		return nil, err
 	}
