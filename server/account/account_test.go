--- conflicted
+++ resolved
@@ -330,32 +330,7 @@
 	ctx := projTokenContext(t.Context())
 	resp, err := accountServer.CanI(ctx, &account.CanIRequest{Resource: "logs", Action: "get", Subresource: "*/*"})
 	require.NoError(t, err)
-<<<<<<< HEAD
 	assert.Equal(t, "no", resp.Value)
-=======
-	assert.EqualValues(t, "no", resp.Value)
-}
-
-func TestCanI_GetLogsAllowSwitchOn(t *testing.T) {
-	accountServer, _ := newTestAccountServer(context.Background(), func(cm *v1.ConfigMap, secret *v1.Secret) {
-		cm.Data["server.rbac.log.enforce.enable"] = "true"
-	})
-
-	ctx := projTokenContext(context.Background())
-	resp, err := accountServer.CanI(ctx, &account.CanIRequest{Resource: "logs", Action: "get", Subresource: ""})
-	require.NoError(t, err)
-	assert.EqualValues(t, "yes", resp.Value)
-}
-
-func TestCanI_GetLogsAllowSwitchOff(t *testing.T) {
-	accountServer, _ := newTestAccountServer(context.Background(), func(cm *v1.ConfigMap, secret *v1.Secret) {
-		cm.Data["server.rbac.log.enforce.enable"] = "false"
-	})
-
-	ctx := projTokenContext(context.Background())
-	resp, err := accountServer.CanI(ctx, &account.CanIRequest{Resource: "logs", Action: "get", Subresource: ""})
-	require.NoError(t, err)
-	assert.EqualValues(t, "yes", resp.Value)
 }
 
 const (
@@ -412,5 +387,4 @@
 		assert.NoError(t, err)
 		assert.EqualValues(t, "no", resp.Value)
 	})
->>>>>>> bf9a3b87
 }