--- conflicted
+++ resolved
@@ -20,11 +20,7 @@
 	redisRequestHistogram    *prometheus.HistogramVec
 	extensionRequestCounter  *prometheus.CounterVec
 	extensionRequestDuration *prometheus.HistogramVec
-<<<<<<< HEAD
-=======
 	loginRequestCounter      *prometheus.CounterVec
-	argoVersion              *prometheus.GaugeVec
->>>>>>> eee2a489
 }
 
 var (
@@ -107,11 +103,7 @@
 		redisRequestHistogram:    redisRequestHistogram,
 		extensionRequestCounter:  extensionRequestCounter,
 		extensionRequestDuration: extensionRequestDuration,
-<<<<<<< HEAD
-=======
 		loginRequestCounter:      loginRequestCounter,
-		argoVersion:              argoVersion,
->>>>>>> eee2a489
 	}
 }
 
