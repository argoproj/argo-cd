package application

import (
	"context"
	"encoding/json"
	"errors"
	"fmt"
	"math"
	"reflect"
	"sort"
	"strconv"
	"strings"
	"time"

	"github.com/argoproj/argo-cd/v2/pkg/apiclient/events"
	"gopkg.in/yaml.v2"

	kubecache "github.com/argoproj/gitops-engine/pkg/cache"
	"github.com/argoproj/gitops-engine/pkg/diff"
	"github.com/argoproj/gitops-engine/pkg/sync/common"
	"github.com/argoproj/gitops-engine/pkg/utils/kube"
	"github.com/argoproj/gitops-engine/pkg/utils/text"
	"github.com/argoproj/pkg/sync"
	jsonpatch "github.com/evanphx/json-patch"
	log "github.com/sirupsen/logrus"
	"google.golang.org/grpc/codes"
	"google.golang.org/grpc/status"
	v1 "k8s.io/api/core/v1"
	apierr "k8s.io/apimachinery/pkg/api/errors"
	metav1 "k8s.io/apimachinery/pkg/apis/meta/v1"
	"k8s.io/apimachinery/pkg/apis/meta/v1/unstructured"
	"k8s.io/apimachinery/pkg/fields"
	"k8s.io/apimachinery/pkg/labels"
	"k8s.io/apimachinery/pkg/runtime/schema"
	"k8s.io/apimachinery/pkg/types"
	"k8s.io/apimachinery/pkg/watch"
	"k8s.io/client-go/kubernetes"
	"k8s.io/client-go/rest"
	"k8s.io/client-go/tools/cache"
	"k8s.io/utils/pointer"

	argocommon "github.com/argoproj/argo-cd/v2/common"
	"github.com/argoproj/argo-cd/v2/pkg/apiclient/application"
	appv1 "github.com/argoproj/argo-cd/v2/pkg/apis/application/v1alpha1"
	appclientset "github.com/argoproj/argo-cd/v2/pkg/client/clientset/versioned"
	applisters "github.com/argoproj/argo-cd/v2/pkg/client/listers/application/v1alpha1"
	"github.com/argoproj/argo-cd/v2/reposerver/apiclient"
	servercache "github.com/argoproj/argo-cd/v2/server/cache"
	"github.com/argoproj/argo-cd/v2/server/deeplinks"
	"github.com/argoproj/argo-cd/v2/server/rbacpolicy"
	"github.com/argoproj/argo-cd/v2/util/argo"
	argoutil "github.com/argoproj/argo-cd/v2/util/argo"
	"github.com/argoproj/argo-cd/v2/util/collections"
	"github.com/argoproj/argo-cd/v2/util/db"
	"github.com/argoproj/argo-cd/v2/util/env"
	"github.com/argoproj/argo-cd/v2/util/git"
	ioutil "github.com/argoproj/argo-cd/v2/util/io"
	"github.com/argoproj/argo-cd/v2/util/lua"
	"github.com/argoproj/argo-cd/v2/util/rbac"
	"github.com/argoproj/argo-cd/v2/util/security"
	"github.com/argoproj/argo-cd/v2/util/session"
	"github.com/argoproj/argo-cd/v2/util/settings"

	applicationType "github.com/argoproj/argo-cd/v2/pkg/apis/application"
)

type AppResourceTreeFn func(ctx context.Context, app *appv1.Application) (*appv1.ApplicationTree, error)

const (
	maxPodLogsToRender                 = 15
	backgroundPropagationPolicy string = "background"
	foregroundPropagationPolicy string = "foreground"
)

const (
	projectEntity     = "project"
	sourceEntity      = "source"
	destinationEntity = "destination"
)

var (
	watchAPIBufferSize  = env.ParseNumFromEnv(argocommon.EnvWatchAPIBufferSize, 1000, 0, math.MaxInt32)
	permissionDeniedErr = status.Error(codes.PermissionDenied, "permission denied")

	applicationEventCacheExpiration = time.Minute * time.Duration(env.ParseNumFromEnv(argocommon.EnvApplicationEventCacheDuration, 20, 0, math.MaxInt32))
	resourceEventCacheExpiration    = time.Minute * time.Duration(env.ParseNumFromEnv(argocommon.EnvResourceEventCacheDuration, 20, 0, math.MaxInt32))
)

// Server provides an Application service
type Server struct {
	ns                       string
	kubeclientset            kubernetes.Interface
	appclientset             appclientset.Interface
	appLister                applisters.ApplicationLister
	appInformer              cache.SharedIndexInformer
	appBroadcaster           Broadcaster
	repoClientset            apiclient.Clientset
	kubectl                  kube.Kubectl
	db                       db.ArgoDB
	enf                      *rbac.Enforcer
	projectLock              sync.KeyLock
	auditLogger              *argo.AuditLogger
	settingsMgr              *settings.SettingsManager
	cache                    *servercache.Cache
	projInformer             cache.SharedIndexInformer
	enabledNamespaces        []string
	applicationEventReporter *applicationEventReporter
}

// NewServer returns a new instance of the Application service
func NewServer(
	namespace string,
	kubeclientset kubernetes.Interface,
	appclientset appclientset.Interface,
	appLister applisters.ApplicationLister,
	appInformer cache.SharedIndexInformer,
	appBroadcaster Broadcaster,
	repoClientset apiclient.Clientset,
	cache *servercache.Cache,
	kubectl kube.Kubectl,
	db db.ArgoDB,
	enf *rbac.Enforcer,
	projectLock sync.KeyLock,
	settingsMgr *settings.SettingsManager,
	projInformer cache.SharedIndexInformer,
	enabledNamespaces []string,
) (application.ApplicationServiceServer, AppResourceTreeFn) {
	if appBroadcaster == nil {
		appBroadcaster = &broadcasterHandler{}
	}
	appInformer.AddEventHandler(appBroadcaster)
	server := &Server{
		ns:                namespace,
		appclientset:      appclientset,
		appLister:         appLister,
		appInformer:       appInformer,
		appBroadcaster:    appBroadcaster,
		kubeclientset:     kubeclientset,
		cache:             cache,
		db:                db,
		repoClientset:     repoClientset,
		kubectl:           kubectl,
		enf:               enf,
		projectLock:       projectLock,
		auditLogger:       argo.NewAuditLogger(namespace, kubeclientset, "argocd-server"),
		settingsMgr:       settingsMgr,
		projInformer:      projInformer,
		enabledNamespaces: enabledNamespaces,
	}
	server.applicationEventReporter = NewApplicationEventReporter(server)

	return server, server.getAppResources
}

func (s *Server) GetManifestsWithFiles(stream application.ApplicationService_GetManifestsWithFilesServer) error {
	return nil
}

// getAppEnforceRBAC gets the Application with the given name in the given namespace. If no namespace is
// specified, the Application is fetched from the default namespace (the one in which the API server is running).
//
// If the user does not provide a "project," then we have to be very careful how we respond. If an app with the given
// name exists, and the user has access to that app in the app's project, we return the app. If the app exists but the
// user does not have access, we return "permission denied." If the app does not exist, we return "permission denied" -
// if we responded with a 404, then the user could infer that the app exists when they get "permission denied."
//
// If the user does provide a "project," we can respond more specifically. If the user does not have access to the given
// app name in the given project, we return "permission denied." If the app exists, but the project is different from
func (s *Server) getAppEnforceRBAC(ctx context.Context, action, project, namespace, name string, getApp func() (*appv1.Application, error)) (*appv1.Application, error) {
	logCtx := log.WithFields(map[string]interface{}{
		"application": name,
		"namespace":   namespace,
	})
	if project != "" {
		// The user has provided everything we need to perform an initial RBAC check.
		givenRBACName := security.RBACName(s.ns, project, namespace, name)
		if err := s.enf.EnforceErr(ctx.Value("claims"), rbacpolicy.ResourceApplications, action, givenRBACName); err != nil {
			logCtx.WithFields(map[string]interface{}{
				"project":                project,
				argocommon.SecurityField: argocommon.SecurityMedium,
			}).Warnf("user tried to %s application which they do not have access to: %s", action, err)
			// Do a GET on the app. This ensures that the timing of a "no access" response is the same as a "yes access,
			// but the app is in a different project" response. We don't want the user inferring the existence of the
			// app from response time.
			_, _ = getApp()
			return nil, permissionDeniedErr
		}
	}
	a, err := getApp()
	if err != nil {
		if apierr.IsNotFound(err) {
			if project != "" {
				// We know that the user was allowed to get the Application, but the Application does not exist. Return 404.
				return nil, status.Errorf(codes.NotFound, apierr.NewNotFound(schema.GroupResource{Group: "argoproj.io", Resource: "applications"}, name).Error())
			}
			// We don't know if the user was allowed to get the Application, and we don't want to leak information about
			// the Application's existence. Return 403.
			logCtx.Warn("application does not exist")
			return nil, permissionDeniedErr
		}
		logCtx.Errorf("failed to get application: %s", err)
		return nil, permissionDeniedErr
	}
	// Even if we performed an initial RBAC check (because the request was fully parameterized), we still need to
	// perform a second RBAC check to ensure that the user has access to the actual Application's project (not just the
	// project they specified in the request).
	if err := s.enf.EnforceErr(ctx.Value("claims"), rbacpolicy.ResourceApplications, action, a.RBACName(s.ns)); err != nil {
		logCtx.WithFields(map[string]interface{}{
			"project":                a.Spec.Project,
			argocommon.SecurityField: argocommon.SecurityMedium,
		}).Warnf("user tried to %s application which they do not have access to: %s", action, err)
		if project != "" {
			// The user specified a project. We would have returned a 404 if the user had access to the app, but the app
			// did not exist. So we have to return a 404 when the app does exist, but the user does not have access.
			// Otherwise, they could infer that the app exists based on the error code.
			return nil, status.Errorf(codes.NotFound, apierr.NewNotFound(schema.GroupResource{Group: "argoproj.io", Resource: "applications"}, name).Error())
		}
		// The user didn't specify a project. We always return permission denied for both lack of access and lack of
		// existence.
		return nil, permissionDeniedErr
	}
	effectiveProject := "default"
	if a.Spec.Project != "" {
		effectiveProject = a.Spec.Project
	}
	if project != "" && effectiveProject != project {
		logCtx.WithFields(map[string]interface{}{
			"project":                a.Spec.Project,
			argocommon.SecurityField: argocommon.SecurityMedium,
		}).Warnf("user tried to %s application in project %s, but the application is in project %s", action, project, effectiveProject)
		// The user has access to the app, but the app is in a different project. Return 404, meaning "app doesn't
		// exist in that project".
		return nil, status.Errorf(codes.NotFound, apierr.NewNotFound(schema.GroupResource{Group: "argoproj.io", Resource: "applications"}, name).Error())
	}
	return a, nil
}

// getApplicationEnforceRBACInformer uses an informer to get an Application. If the app does not exist, permission is
// denied, or any other error occurs when getting the app, we return a permission denied error to obscure any sensitive
// information.
func (s *Server) getApplicationEnforceRBACInformer(ctx context.Context, action, project, namespace, name string) (*appv1.Application, error) {
	namespaceOrDefault := s.appNamespaceOrDefault(namespace)
	return s.getAppEnforceRBAC(ctx, action, project, namespaceOrDefault, name, func() (*appv1.Application, error) {
		return s.appLister.Applications(namespaceOrDefault).Get(name)
	})
}

// getApplicationEnforceRBACClient uses a client to get an Application. If the app does not exist, permission is denied,
// or any other error occurs when getting the app, we return a permission denied error to obscure any sensitive
// information.
func (s *Server) getApplicationEnforceRBACClient(ctx context.Context, action, project, namespace, name, resourceVersion string) (*appv1.Application, error) {
	namespaceOrDefault := s.appNamespaceOrDefault(namespace)
	return s.getAppEnforceRBAC(ctx, action, project, namespaceOrDefault, name, func() (*appv1.Application, error) {
<<<<<<< HEAD
=======
		if !s.isNamespaceEnabled(namespaceOrDefault) {
			return nil, security.NamespaceNotPermittedError(namespaceOrDefault)
		}
>>>>>>> 6eba5be8
		return s.appclientset.ArgoprojV1alpha1().Applications(namespaceOrDefault).Get(ctx, name, metav1.GetOptions{
			ResourceVersion: resourceVersion,
		})
	})
}

// List returns list of applications
func (s *Server) List(ctx context.Context, q *application.ApplicationQuery) (*appv1.ApplicationList, error) {
	selector, err := labels.Parse(q.GetSelector())
	if err != nil {
		return nil, fmt.Errorf("error parsing the selector: %w", err)
	}
	var apps []*appv1.Application
	if q.GetAppNamespace() == "" {
		apps, err = s.appLister.List(selector)
	} else {
		apps, err = s.appLister.Applications(q.GetAppNamespace()).List(selector)
	}
	if err != nil {
		return nil, fmt.Errorf("error listing apps with selectors: %w", err)
	}

	filteredApps := apps
	// Filter applications by name
	if q.Name != nil {
		filteredApps = argoutil.FilterByNameP(filteredApps, *q.Name)
	}

	// Filter applications by projects
	filteredApps = argoutil.FilterByProjectsP(filteredApps, getProjectsFromApplicationQuery(*q))

	// Filter applications by source repo URL
	filteredApps = argoutil.FilterByRepoP(filteredApps, q.GetRepo())

	newItems := make([]appv1.Application, 0)
	for _, a := range filteredApps {
		// Skip any application that is neither in the control plane's namespace
		// nor in the list of enabled namespaces.
		if !s.isNamespaceEnabled(a.Namespace) {
			continue
		}
		if s.enf.Enforce(ctx.Value("claims"), rbacpolicy.ResourceApplications, rbacpolicy.ActionGet, a.RBACName(s.ns)) {
			newItems = append(newItems, *a)
		}
	}

	// Sort found applications by name
	sort.Slice(newItems, func(i, j int) bool {
		return newItems[i].Name < newItems[j].Name
	})

	appList := appv1.ApplicationList{
		ListMeta: metav1.ListMeta{
			ResourceVersion: s.appInformer.LastSyncResourceVersion(),
		},
		Items: newItems,
	}
	return &appList, nil
}

// Create creates an application
func (s *Server) Create(ctx context.Context, q *application.ApplicationCreateRequest) (*appv1.Application, error) {
	if q.GetApplication() == nil {
		return nil, fmt.Errorf("error creating application: application is nil in request")
	}
	a := q.GetApplication()

	if err := s.enf.EnforceErr(ctx.Value("claims"), rbacpolicy.ResourceApplications, rbacpolicy.ActionCreate, a.RBACName(s.ns)); err != nil {
		return nil, err
	}

	s.projectLock.RLock(a.Spec.GetProject())
	defer s.projectLock.RUnlock(a.Spec.GetProject())

	validate := true
	if q.Validate != nil {
		validate = *q.Validate
	}
	err := s.validateAndNormalizeApp(ctx, a, validate)
	if err != nil {
		return nil, fmt.Errorf("error while validating and normalizing app: %w", err)
	}

	appNs := s.appNamespaceOrDefault(a.Namespace)

	if !s.isNamespaceEnabled(appNs) {
		return nil, security.NamespaceNotPermittedError(appNs)
	}

	created, err := s.appclientset.ArgoprojV1alpha1().Applications(appNs).Create(ctx, a, metav1.CreateOptions{})
	if err == nil {
		s.logAppEvent(created, ctx, argo.EventReasonResourceCreated, "created application")
		s.waitSync(created)
		return created, nil
	}
	if !apierr.IsAlreadyExists(err) {
		return nil, fmt.Errorf("error creating application: %w", err)
	}

	// act idempotent if existing spec matches new spec
	existing, err := s.appLister.Applications(appNs).Get(a.Name)
	if err != nil {
		return nil, status.Errorf(codes.Internal, "unable to check existing application details (%s): %v", appNs, err)
	}
	equalSpecs := reflect.DeepEqual(existing.Spec, a.Spec) &&
		reflect.DeepEqual(existing.Labels, a.Labels) &&
		reflect.DeepEqual(existing.Annotations, a.Annotations) &&
		reflect.DeepEqual(existing.Finalizers, a.Finalizers)

	if equalSpecs {
		return existing, nil
	}
	if q.Upsert == nil || !*q.Upsert {
		return nil, status.Errorf(codes.InvalidArgument, "existing application spec is different, use upsert flag to force update")
	}
	if err := s.enf.EnforceErr(ctx.Value("claims"), rbacpolicy.ResourceApplications, rbacpolicy.ActionUpdate, a.RBACName(s.ns)); err != nil {
		return nil, err
	}
	updated, err := s.updateApp(existing, a, ctx, true)
	if err != nil {
		return nil, fmt.Errorf("error updating application: %w", err)
	}
	return updated, nil
}

func (s *Server) queryRepoServer(ctx context.Context, a *appv1.Application, action func(
	client apiclient.RepoServerServiceClient,
	repo *appv1.Repository,
	helmRepos []*appv1.Repository,
	helmCreds []*appv1.RepoCreds,
	helmOptions *appv1.HelmOptions,
	kustomizeOptions *appv1.KustomizeOptions,
	enabledSourceTypes map[string]bool,
) error) error {

	closer, client, err := s.repoClientset.NewRepoServerClient()
	if err != nil {
		return fmt.Errorf("error creating repo server client: %w", err)
	}
	defer ioutil.Close(closer)
	repo, err := s.db.GetRepository(ctx, a.Spec.GetSource().RepoURL)
	if err != nil {
		return fmt.Errorf("error getting repository: %w", err)
	}
	kustomizeSettings, err := s.settingsMgr.GetKustomizeSettings()
	if err != nil {
		return fmt.Errorf("error getting kustomize settings: %w", err)
	}
	kustomizeOptions, err := kustomizeSettings.GetOptions(a.Spec.GetSource(), s.settingsMgr.GetKustomizeSetNamespaceEnabled())
	if err != nil {
		return fmt.Errorf("error getting kustomize settings options: %w", err)
	}
	proj, err := argo.GetAppProject(a, applisters.NewAppProjectLister(s.projInformer.GetIndexer()), s.ns, s.settingsMgr, s.db, ctx)
	if err != nil {
		if apierr.IsNotFound(err) {
			return status.Errorf(codes.InvalidArgument, "application references project %s which does not exist", a.Spec.Project)
		}
		return fmt.Errorf("error getting application's project: %w", err)
	}

	helmRepos, err := s.db.ListHelmRepositories(ctx)
	if err != nil {
		return fmt.Errorf("error listing helm repositories: %w", err)
	}

	permittedHelmRepos, err := argo.GetPermittedRepos(proj, helmRepos)
	if err != nil {
		return fmt.Errorf("error retrieving permitted repos: %w", err)
	}
	helmRepositoryCredentials, err := s.db.GetAllHelmRepositoryCredentials(ctx)
	if err != nil {
		return fmt.Errorf("error getting helm repository credentials: %w", err)
	}
	helmOptions, err := s.settingsMgr.GetHelmSettings()
	if err != nil {
		return fmt.Errorf("error getting helm settings: %w", err)
	}
	permittedHelmCredentials, err := argo.GetPermittedReposCredentials(proj, helmRepositoryCredentials)
	if err != nil {
		return fmt.Errorf("error getting permitted repos credentials: %w", err)
	}
	enabledSourceTypes, err := s.settingsMgr.GetEnabledSourceTypes()
	if err != nil {
		return fmt.Errorf("error getting settings enabled source types: %w", err)
	}
	return action(client, repo, permittedHelmRepos, permittedHelmCredentials, helmOptions, kustomizeOptions, enabledSourceTypes)
}

// GetManifests returns application manifests
func (s *Server) GetManifests(ctx context.Context, q *application.ApplicationManifestQuery) (*apiclient.ManifestResponse, error) {
	if q.Name == nil || *q.Name == "" {
		return nil, fmt.Errorf("invalid request: application name is missing")
	}
	a, err := s.getApplicationEnforceRBACInformer(ctx, rbacpolicy.ActionGet, q.GetProject(), q.GetAppNamespace(), q.GetName())
	if err != nil {
		return nil, err
	}

	source := a.Spec.GetSource()

	if !s.isNamespaceEnabled(a.Namespace) {
		return nil, security.NamespaceNotPermittedError(a.Namespace)
	}

	var manifestInfo *apiclient.ManifestResponse
	err = s.queryRepoServer(ctx, a, func(
		client apiclient.RepoServerServiceClient, repo *appv1.Repository, helmRepos []*appv1.Repository, helmCreds []*appv1.RepoCreds, helmOptions *appv1.HelmOptions, kustomizeOptions *appv1.KustomizeOptions, enableGenerateManifests map[string]bool) error {
		revision := source.TargetRevision
		if q.GetRevision() != "" {
			revision = q.GetRevision()
		}
		appInstanceLabelKey, err := s.settingsMgr.GetAppInstanceLabelKey()
		if err != nil {
			return fmt.Errorf("error getting app instance label key from settings: %w", err)
		}

		config, err := s.getApplicationClusterConfig(ctx, a)
		if err != nil {
			return fmt.Errorf("error getting application cluster config: %w", err)
		}

		serverVersion, err := s.kubectl.GetServerVersion(config)
		if err != nil {
			return fmt.Errorf("error getting server version: %w", err)
		}

		apiResources, err := s.kubectl.GetAPIResources(config, false, kubecache.NewNoopSettings())
		if err != nil {
			return fmt.Errorf("error getting API resources: %w", err)
		}

		manifestInfo, err = client.GenerateManifest(ctx, &apiclient.ManifestRequest{
			Repo:               repo,
			Revision:           revision,
			AppLabelKey:        appInstanceLabelKey,
			AppName:            a.InstanceName(s.ns),
			Namespace:          a.Spec.Destination.Namespace,
			ApplicationSource:  &source,
			Repos:              helmRepos,
			KustomizeOptions:   kustomizeOptions,
			KubeVersion:        serverVersion,
			ApiVersions:        argo.APIResourcesToStrings(apiResources, true),
			HelmRepoCreds:      helmCreds,
			HelmOptions:        helmOptions,
			TrackingMethod:     string(argoutil.GetTrackingMethod(s.settingsMgr)),
			EnabledSourceTypes: enableGenerateManifests,
			VersionConfig:      apiclient.GetVersionConfig(),
		})
		if err != nil {
			return fmt.Errorf("error generating manifests: %w", err)
		}
		return nil
	})

	if err != nil {
		return nil, err
	}

	for i, manifest := range manifestInfo.Manifests {
		obj := &unstructured.Unstructured{}
		err = json.Unmarshal([]byte(manifest.CompiledManifest), obj)
		if err != nil {
			return nil, fmt.Errorf("error unmarshaling manifest into unstructured: %w", err)
		}
		if obj.GetKind() == kube.SecretKind && obj.GroupVersionKind().Group == "" {
			obj, _, err = diff.HideSecretData(obj, nil)
			if err != nil {
				return nil, fmt.Errorf("error hiding secret data: %w", err)
			}
			data, err := json.Marshal(obj)
			if err != nil {
				return nil, fmt.Errorf("error marshaling manifest: %w", err)
			}
			manifestInfo.Manifests[i].CompiledManifest = string(data)
		}
	}

	return manifestInfo, nil
}

<<<<<<< HEAD
=======
func (s *Server) GetManifestsWithFiles(stream application.ApplicationService_GetManifestsWithFilesServer) error {
	ctx := stream.Context()
	query, err := manifeststream.ReceiveApplicationManifestQueryWithFiles(stream)

	if err != nil {
		return fmt.Errorf("error getting query: %w", err)
	}

	if query.Name == nil || *query.Name == "" {
		return fmt.Errorf("invalid request: application name is missing")
	}

	a, err := s.getApplicationEnforceRBACInformer(ctx, rbacpolicy.ActionGet, query.GetProject(), query.GetAppNamespace(), query.GetName())
	if err != nil {
		return err
	}

	var manifestInfo *apiclient.ManifestResponse
	err = s.queryRepoServer(ctx, a, func(
		client apiclient.RepoServerServiceClient, repo *appv1.Repository, helmRepos []*appv1.Repository, helmCreds []*appv1.RepoCreds, helmOptions *appv1.HelmOptions, kustomizeOptions *appv1.KustomizeOptions, enableGenerateManifests map[string]bool) error {

		appInstanceLabelKey, err := s.settingsMgr.GetAppInstanceLabelKey()
		if err != nil {
			return fmt.Errorf("error getting app instance label key from settings: %w", err)
		}

		config, err := s.getApplicationClusterConfig(ctx, a)
		if err != nil {
			return fmt.Errorf("error getting application cluster config: %w", err)
		}

		serverVersion, err := s.kubectl.GetServerVersion(config)
		if err != nil {
			return fmt.Errorf("error getting server version: %w", err)
		}

		apiResources, err := s.kubectl.GetAPIResources(config, false, kubecache.NewNoopSettings())
		if err != nil {
			return fmt.Errorf("error getting API resources: %w", err)
		}

		source := a.Spec.GetSource()

		proj, err := argo.GetAppProject(a, applisters.NewAppProjectLister(s.projInformer.GetIndexer()), s.ns, s.settingsMgr, s.db, ctx)
		if err != nil {
			return fmt.Errorf("error getting app project: %w", err)
		}

		req := &apiclient.ManifestRequest{
			Repo:               repo,
			Revision:           source.TargetRevision,
			AppLabelKey:        appInstanceLabelKey,
			AppName:            a.Name,
			Namespace:          a.Spec.Destination.Namespace,
			ApplicationSource:  &source,
			Repos:              helmRepos,
			KustomizeOptions:   kustomizeOptions,
			KubeVersion:        serverVersion,
			ApiVersions:        argo.APIResourcesToStrings(apiResources, true),
			HelmRepoCreds:      helmCreds,
			HelmOptions:        helmOptions,
			TrackingMethod:     string(argoutil.GetTrackingMethod(s.settingsMgr)),
			EnabledSourceTypes: enableGenerateManifests,
			ProjectName:        proj.Name,
			ProjectSourceRepos: proj.Spec.SourceRepos,
		}

		repoStreamClient, err := client.GenerateManifestWithFiles(stream.Context())
		if err != nil {
			return fmt.Errorf("error opening stream: %w", err)
		}

		err = manifeststream.SendRepoStream(repoStreamClient, stream, req, *query.Checksum)
		if err != nil {
			return fmt.Errorf("error sending repo stream: %w", err)
		}

		resp, err := repoStreamClient.CloseAndRecv()
		if err != nil {
			return fmt.Errorf("error generating manifests: %w", err)
		}

		manifestInfo = resp
		return nil
	})

	if err != nil {
		return err
	}

	for i, manifest := range manifestInfo.Manifests {
		obj := &unstructured.Unstructured{}
		err = json.Unmarshal([]byte(manifest), obj)
		if err != nil {
			return fmt.Errorf("error unmarshaling manifest into unstructured: %w", err)
		}
		if obj.GetKind() == kube.SecretKind && obj.GroupVersionKind().Group == "" {
			obj, _, err = diff.HideSecretData(obj, nil)
			if err != nil {
				return fmt.Errorf("error hiding secret data: %w", err)
			}
			data, err := json.Marshal(obj)
			if err != nil {
				return fmt.Errorf("error marshaling manifest: %w", err)
			}
			manifestInfo.Manifests[i] = string(data)
		}
	}

	stream.SendAndClose(manifestInfo)
	return nil
}

>>>>>>> 6eba5be8
// Get returns an application by name
func (s *Server) Get(ctx context.Context, q *application.ApplicationQuery) (*appv1.Application, error) {
	appName := q.GetName()
	appNs := s.appNamespaceOrDefault(q.GetAppNamespace())

	project := ""
	projects := getProjectsFromApplicationQuery(*q)
	if len(projects) == 1 {
		project = projects[0]
	} else if len(projects) > 1 {
		return nil, status.Errorf(codes.InvalidArgument, "multiple projects specified - the get endpoint accepts either zero or one project")
	}
<<<<<<< HEAD
=======

>>>>>>> 6eba5be8
	// We must use a client Get instead of an informer Get, because it's common to call Get immediately
	// following a Watch (which is not yet powered by an informer), and the Get must reflect what was
	// previously seen by the client.
	a, err := s.getApplicationEnforceRBACClient(ctx, rbacpolicy.ActionGet, project, appNs, appName, q.GetResourceVersion())
	if err != nil {
		return nil, err
	}

	s.inferResourcesStatusHealth(a)

	if q.Refresh == nil {
		return a, nil
	}

	refreshType := appv1.RefreshTypeNormal
	if *q.Refresh == string(appv1.RefreshTypeHard) {
		refreshType = appv1.RefreshTypeHard
	}
	appIf := s.appclientset.ArgoprojV1alpha1().Applications(appNs)

	// subscribe early with buffered channel to ensure we don't miss events
	events := make(chan *appv1.ApplicationWatchEvent, watchAPIBufferSize)
	unsubscribe := s.appBroadcaster.Subscribe(events, func(event *appv1.ApplicationWatchEvent) bool {
		return event.Application.Name == appName && event.Application.Namespace == appNs
	})
	defer unsubscribe()

	app, err := argoutil.RefreshApp(appIf, appName, refreshType)
	if err != nil {
		return nil, fmt.Errorf("error refreshing the app: %w", err)
	}

	if refreshType == appv1.RefreshTypeHard {
		// force refresh cached application details
		if err := s.queryRepoServer(ctx, a, func(
			client apiclient.RepoServerServiceClient,
			repo *appv1.Repository,
			helmRepos []*appv1.Repository,
			_ []*appv1.RepoCreds,
			helmOptions *appv1.HelmOptions,
			kustomizeOptions *appv1.KustomizeOptions,
			enabledSourceTypes map[string]bool,
		) error {
			source := app.Spec.GetSource()
			_, err := client.GetAppDetails(ctx, &apiclient.RepoServerAppDetailsQuery{
				Repo:               repo,
				Source:             &source,
				AppName:            appName,
				KustomizeOptions:   kustomizeOptions,
				Repos:              helmRepos,
				NoCache:            true,
				TrackingMethod:     string(argoutil.GetTrackingMethod(s.settingsMgr)),
				EnabledSourceTypes: enabledSourceTypes,
				HelmOptions:        helmOptions,
			})
			return err
		}); err != nil {
			log.Warnf("Failed to force refresh application details: %v", err)
		}
	}

	minVersion := 0
	if minVersion, err = strconv.Atoi(app.ResourceVersion); err != nil {
		minVersion = 0
	}

	for {
		select {
		case <-ctx.Done():
			return nil, fmt.Errorf("application refresh deadline exceeded")
		case event := <-events:
			if appVersion, err := strconv.Atoi(event.Application.ResourceVersion); err == nil && appVersion > minVersion {
				annotations := event.Application.GetAnnotations()
				if annotations == nil {
					annotations = make(map[string]string)
				}
				if _, ok := annotations[appv1.AnnotationKeyRefresh]; !ok {
					return &event.Application, nil
				}
			}
		}
	}
}

// ListResourceEvents returns a list of event resources
func (s *Server) ListResourceEvents(ctx context.Context, q *application.ApplicationResourceEventsQuery) (*v1.EventList, error) {
	a, err := s.getApplicationEnforceRBACInformer(ctx, rbacpolicy.ActionGet, q.GetProject(), q.GetAppNamespace(), q.GetName())
	if err != nil {
		return nil, err
	}

	var (
		kubeClientset kubernetes.Interface
		fieldSelector string
		namespace     string
	)
	// There are two places where we get events. If we are getting application events, we query
	// our own cluster. If it is events on a resource on an external cluster, then we query the
	// external cluster using its rest.Config
	if q.GetResourceName() == "" && q.GetResourceUID() == "" {
		kubeClientset = s.kubeclientset
		namespace = a.Namespace
		fieldSelector = fields.SelectorFromSet(map[string]string{
			"involvedObject.name":      a.Name,
			"involvedObject.uid":       string(a.UID),
			"involvedObject.namespace": a.Namespace,
		}).String()
	} else {
		tree, err := s.getAppResources(ctx, a)
		if err != nil {
			return nil, fmt.Errorf("error getting app resources: %w", err)
		}
		found := false
		for _, n := range append(tree.Nodes, tree.OrphanedNodes...) {
			if n.ResourceRef.UID == q.GetResourceUID() && n.ResourceRef.Name == q.GetResourceName() && n.ResourceRef.Namespace == q.GetResourceNamespace() {
				found = true
				break
			}
		}
		if !found {
			return nil, status.Errorf(codes.InvalidArgument, "%s not found as part of application %s", q.GetResourceName(), q.GetName())
		}

		namespace = q.GetResourceNamespace()
		var config *rest.Config
		config, err = s.getApplicationClusterConfig(ctx, a)
		if err != nil {
			return nil, fmt.Errorf("error getting application cluster config: %w", err)
		}
		kubeClientset, err = kubernetes.NewForConfig(config)
		if err != nil {
			return nil, fmt.Errorf("error creating kube client: %w", err)
		}
		fieldSelector = fields.SelectorFromSet(map[string]string{
			"involvedObject.name":      q.GetResourceName(),
			"involvedObject.uid":       q.GetResourceUID(),
			"involvedObject.namespace": namespace,
		}).String()
	}
	log.Infof("Querying for resource events with field selector: %s", fieldSelector)
	opts := metav1.ListOptions{FieldSelector: fieldSelector}
	list, err := kubeClientset.CoreV1().Events(namespace).List(ctx, opts)
	if err != nil {
		return nil, fmt.Errorf("error listing resource events: %w", err)
	}
	return list, nil
}

// validateAndUpdateApp validates and updates the application. currentProject is the name of the project the app
// currently is under. If not specified, we assume that the app is under the project specified in the app spec.
func (s *Server) validateAndUpdateApp(ctx context.Context, newApp *appv1.Application, merge bool, validate bool, action string, currentProject string) (*appv1.Application, error) {
	s.projectLock.RLock(newApp.Spec.GetProject())
	defer s.projectLock.RUnlock(newApp.Spec.GetProject())

	app, err := s.getApplicationEnforceRBACClient(ctx, action, currentProject, newApp.Namespace, newApp.Name, "")
	if err != nil {
		return nil, err
	}

	err = s.validateAndNormalizeApp(ctx, newApp, validate)
	if err != nil {
		return nil, fmt.Errorf("error validating and normalizing app: %w", err)
	}

	a, err := s.updateApp(app, newApp, ctx, merge)
	if err != nil {
		return nil, fmt.Errorf("error updating application: %w", err)
	}
	return a, nil
}

var informerSyncTimeout = 2 * time.Second

// waitSync is a helper to wait until the application informer cache is synced after create/update.
// It waits until the app in the informer, has a resource version greater than the version in the
// supplied app, or after 2 seconds, whichever comes first. Returns true if synced.
// We use an informer cache for read operations (Get, List). Since the cache is only
// eventually consistent, it is possible that it doesn't reflect an application change immediately
// after a mutating API call (create/update). This function should be called after a creates &
// update to give a probable (but not guaranteed) chance of being up-to-date after the create/update.
func (s *Server) waitSync(app *appv1.Application) {
	logCtx := log.WithField("application", app.Name)
	deadline := time.Now().Add(informerSyncTimeout)
	minVersion, err := strconv.Atoi(app.ResourceVersion)
	if err != nil {
		logCtx.Warnf("waitSync failed: could not parse resource version %s", app.ResourceVersion)
		time.Sleep(50 * time.Millisecond) // sleep anyway
		return
	}
	for {
		if currApp, err := s.appLister.Applications(app.Namespace).Get(app.Name); err == nil {
			currVersion, err := strconv.Atoi(currApp.ResourceVersion)
			if err == nil && currVersion >= minVersion {
				return
			}
		}
		if time.Now().After(deadline) {
			break
		}
		time.Sleep(20 * time.Millisecond)
	}
	logCtx.Warnf("waitSync failed: timed out")
}

func (s *Server) updateApp(app *appv1.Application, newApp *appv1.Application, ctx context.Context, merge bool) (*appv1.Application, error) {
	for i := 0; i < 10; i++ {
		app.Spec = newApp.Spec
		if merge {
			app.Labels = collections.MergeStringMaps(app.Labels, newApp.Labels)
			app.Annotations = collections.MergeStringMaps(app.Annotations, newApp.Annotations)
		} else {
			app.Labels = newApp.Labels
			app.Annotations = newApp.Annotations
		}

		app.Finalizers = newApp.Finalizers

		res, err := s.appclientset.ArgoprojV1alpha1().Applications(app.Namespace).Update(ctx, app, metav1.UpdateOptions{})
		if err == nil {
			s.logAppEvent(app, ctx, argo.EventReasonResourceUpdated, "updated application spec")
			s.waitSync(res)
			return res, nil
		}
		if !apierr.IsConflict(err) {
			return nil, err
		}

		app, err = s.appclientset.ArgoprojV1alpha1().Applications(app.Namespace).Get(ctx, newApp.Name, metav1.GetOptions{})
		if err != nil {
			return nil, fmt.Errorf("error getting application: %w", err)
		}
		s.inferResourcesStatusHealth(app)
	}
	return nil, status.Errorf(codes.Internal, "Failed to update application. Too many conflicts")
}

// Update updates an application
func (s *Server) Update(ctx context.Context, q *application.ApplicationUpdateRequest) (*appv1.Application, error) {
	if q.GetApplication() == nil {
		return nil, fmt.Errorf("error updating application: application is nil in request")
	}
	a := q.GetApplication()
	if err := s.enf.EnforceErr(ctx.Value("claims"), rbacpolicy.ResourceApplications, rbacpolicy.ActionUpdate, a.RBACName(s.ns)); err != nil {
		return nil, err
	}

	validate := true
	if q.Validate != nil {
		validate = *q.Validate
	}
	return s.validateAndUpdateApp(ctx, q.Application, false, validate, rbacpolicy.ActionUpdate, q.GetProject())
}

// UpdateSpec updates an application spec and filters out any invalid parameter overrides
func (s *Server) UpdateSpec(ctx context.Context, q *application.ApplicationUpdateSpecRequest) (*appv1.ApplicationSpec, error) {
	if q.GetSpec() == nil {
		return nil, fmt.Errorf("error updating application spec: spec is nil in request")
	}
	a, err := s.getApplicationEnforceRBACClient(ctx, rbacpolicy.ActionUpdate, q.GetProject(), q.GetAppNamespace(), q.GetName(), "")
	if err != nil {
		return nil, err
	}

	a.Spec = *q.GetSpec()
	validate := true
	if q.Validate != nil {
		validate = *q.Validate
	}
	a, err = s.validateAndUpdateApp(ctx, a, false, validate, rbacpolicy.ActionUpdate, q.GetProject())
	if err != nil {
		return nil, fmt.Errorf("error validating and updating app: %w", err)
	}
	return &a.Spec, nil
}

// Patch patches an application
func (s *Server) Patch(ctx context.Context, q *application.ApplicationPatchRequest) (*appv1.Application, error) {
	app, err := s.getApplicationEnforceRBACClient(ctx, rbacpolicy.ActionGet, q.GetProject(), q.GetAppNamespace(), q.GetName(), "")
	if err != nil {
		return nil, err
	}

	if err = s.enf.EnforceErr(ctx.Value("claims"), rbacpolicy.ResourceApplications, rbacpolicy.ActionUpdate, app.RBACName(s.ns)); err != nil {
		return nil, err
	}

	jsonApp, err := json.Marshal(app)
	if err != nil {
		return nil, fmt.Errorf("error marshaling application: %w", err)
	}

	var patchApp []byte

	switch q.GetPatchType() {
	case "json", "":
		patch, err := jsonpatch.DecodePatch([]byte(q.GetPatch()))
		if err != nil {
			return nil, fmt.Errorf("error decoding json patch: %w", err)
		}
		patchApp, err = patch.Apply(jsonApp)
		if err != nil {
			return nil, fmt.Errorf("error applying patch: %w", err)
		}
	case "merge":
		patchApp, err = jsonpatch.MergePatch(jsonApp, []byte(q.GetPatch()))
		if err != nil {
			return nil, fmt.Errorf("error calculating merge patch: %w", err)
		}
	default:
		return nil, status.Error(codes.InvalidArgument, fmt.Sprintf("Patch type '%s' is not supported", q.GetPatchType()))
	}

	newApp := &appv1.Application{}
	err = json.Unmarshal(patchApp, newApp)
	if err != nil {
		return nil, fmt.Errorf("error unmarshaling patched app: %w", err)
	}
	return s.validateAndUpdateApp(ctx, newApp, false, true, rbacpolicy.ActionUpdate, q.GetProject())
}

// Delete removes an application and all associated resources
func (s *Server) Delete(ctx context.Context, q *application.ApplicationDeleteRequest) (*application.ApplicationResponse, error) {
	appName := q.GetName()
	appNs := s.appNamespaceOrDefault(q.GetAppNamespace())
	a, err := s.getApplicationEnforceRBACClient(ctx, rbacpolicy.ActionGet, q.GetProject(), appNs, appName, "")
	if err != nil {
		return nil, err
	}

	s.projectLock.RLock(a.Spec.Project)
	defer s.projectLock.RUnlock(a.Spec.Project)

	if err := s.enf.EnforceErr(ctx.Value("claims"), rbacpolicy.ResourceApplications, rbacpolicy.ActionDelete, a.RBACName(s.ns)); err != nil {
		return nil, err
	}

	if q.Cascade != nil && !*q.Cascade && q.GetPropagationPolicy() != "" {
		return nil, status.Error(codes.InvalidArgument, "cannot set propagation policy when cascading is disabled")
	}

	patchFinalizer := false
	if q.Cascade == nil || *q.Cascade {
		// validate the propgation policy
		policyFinalizer := getPropagationPolicyFinalizer(q.GetPropagationPolicy())
		if policyFinalizer == "" {
			return nil, status.Errorf(codes.InvalidArgument, "invalid propagation policy: %s", *q.PropagationPolicy)
		}
		if !a.IsFinalizerPresent(policyFinalizer) {
			a.SetCascadedDeletion(policyFinalizer)
			patchFinalizer = true
		}
	} else {
		if a.CascadedDeletion() {
			a.UnSetCascadedDeletion()
			patchFinalizer = true
		}
	}

	if patchFinalizer {
		// Although the cascaded deletion/propagation policy finalizer is not set when apps are created via
		// API, they will often be set by the user as part of declarative config. As part of a delete
		// request, we always calculate the patch to see if we need to set/unset the finalizer.
		patch, err := json.Marshal(map[string]interface{}{
			"metadata": map[string]interface{}{
				"finalizers": a.Finalizers,
			},
		})
		if err != nil {
			return nil, fmt.Errorf("error marshaling finalizers: %w", err)
		}
		_, err = s.appclientset.ArgoprojV1alpha1().Applications(a.Namespace).Patch(ctx, a.Name, types.MergePatchType, patch, metav1.PatchOptions{})
		if err != nil {
			return nil, fmt.Errorf("error patching application with finalizers: %w", err)
		}
	}

	err = s.appclientset.ArgoprojV1alpha1().Applications(appNs).Delete(ctx, appName, metav1.DeleteOptions{})
	if err != nil {
		return nil, fmt.Errorf("error deleting application: %w", err)
	}
	s.logAppEvent(a, ctx, argo.EventReasonResourceDeleted, "deleted application")
	return &application.ApplicationResponse{}, nil
}

func (s *Server) isApplicationPermitted(selector labels.Selector, minVersion int, claims any, appName, appNs string, projects map[string]bool, a appv1.Application) bool {
	if len(projects) > 0 && !projects[a.Spec.GetProject()] {
		return false
	}

	if appVersion, err := strconv.Atoi(a.ResourceVersion); err == nil && appVersion < minVersion {
		return false
	}
	matchedEvent := (appName == "" || (a.Name == appName && a.Namespace == appNs)) && selector.Matches(labels.Set(a.Labels))
	if !matchedEvent {
		return false
	}

	if !s.isNamespaceEnabled(a.Namespace) {
		return false
	}

	if !s.enf.Enforce(claims, rbacpolicy.ResourceApplications, rbacpolicy.ActionGet, a.RBACName(s.ns)) {
		// do not emit apps user does not have accessing
		return false
	}

	return true
}

func (s *Server) Watch(q *application.ApplicationQuery, ws application.ApplicationService_WatchServer) error {
	appName := q.GetName()
	appNs := s.appNamespaceOrDefault(q.GetAppNamespace())
	logCtx := log.NewEntry(log.New())
	if q.Name != nil {
		logCtx = logCtx.WithField("application", *q.Name)
	}
	projects := map[string]bool{}
	for _, project := range getProjectsFromApplicationQuery(*q) {
		projects[project] = true
	}
	claims := ws.Context().Value("claims")
	selector, err := labels.Parse(q.GetSelector())
	if err != nil {
		return fmt.Errorf("error parsing labels with selectors: %w", err)
	}
	minVersion := 0
	if q.GetResourceVersion() != "" {
		if minVersion, err = strconv.Atoi(q.GetResourceVersion()); err != nil {
			minVersion = 0
		}
	}

	// sendIfPermitted is a helper to send the application to the client's streaming channel if the
	// caller has RBAC privileges permissions to view it
	sendIfPermitted := func(a appv1.Application, eventType watch.EventType) {
		permitted := s.isApplicationPermitted(selector, minVersion, claims, appName, appNs, projects, a)
		if !permitted {
			return
		}
		s.inferResourcesStatusHealth(&a)
		err := ws.Send(&appv1.ApplicationWatchEvent{
			Type:        eventType,
			Application: a,
		})
		if err != nil {
			logCtx.Warnf("Unable to send stream message: %v", err)
			return
		}
	}

	events := make(chan *appv1.ApplicationWatchEvent, watchAPIBufferSize)
	// Mimic watch API behavior: send ADDED events if no resource version provided
	// If watch API is executed for one application when emit event even if resource version is provided
	// This is required since single app watch API is used for during operations like app syncing and it is
	// critical to never miss events.
	if q.GetResourceVersion() == "" || q.GetName() != "" {
		apps, err := s.appLister.List(selector)
		if err != nil {
			return fmt.Errorf("error listing apps with selector: %w", err)
		}
		sort.Slice(apps, func(i, j int) bool {
			return apps[i].QualifiedName() < apps[j].QualifiedName()
		})
		for i := range apps {
			sendIfPermitted(*apps[i], watch.Added)
		}
	}
	unsubscribe := s.appBroadcaster.Subscribe(events)
	defer unsubscribe()
	for {
		select {
		case event := <-events:
			sendIfPermitted(event.Application, event.Type)
		case <-ws.Context().Done():
			return nil
		}
	}
}

func (s *Server) StartEventSource(es *events.EventSource, stream events.Eventing_StartEventSourceServer) error {
	var (
		logCtx   log.FieldLogger = log.StandardLogger()
		selector labels.Selector
		err      error
	)
	q := application.ApplicationQuery{}
	if err := yaml.Unmarshal(es.Config, &q); err != nil {
		logCtx.WithError(err).Error("failed to unmarshal event-source config")
		return fmt.Errorf("failed to unmarshal event-source config: %w", err)
	}

	if q.Name != nil {
		logCtx = logCtx.WithField("application", *q.Name)
	}

	claims := stream.Context().Value("claims")

	if q.Selector != nil {
		selector, err = labels.Parse(*q.Selector)
		if err != nil {
			return err
		}
	}

	minVersion := 0
	if q.ResourceVersion != nil {
		if minVersion, err = strconv.Atoi(*q.ResourceVersion); err != nil {
			minVersion = 0
		}
	}

	appNs := s.appNamespaceOrDefault(q.GetAppNamespace())

	// sendIfPermitted is a helper to send the application to the client's streaming channel if the
	// caller has RBAC privileges permissions to view it
	sendIfPermitted := func(ctx context.Context, a appv1.Application, eventType watch.EventType, ts string, ignoreResourceCache bool) error {
		if eventType == watch.Bookmark {
			return nil // ignore this event
		}

		if appVersion, err := strconv.Atoi(a.ResourceVersion); err == nil && appVersion < minVersion {
			return nil
		}

		if selector != nil {
			matchedEvent := (q.GetName() == "" || a.Name == q.GetName()) && selector.Matches(labels.Set(a.Labels))
			if !matchedEvent {
				return nil
			}
		}

		if !s.isNamespaceEnabled(appNs) {
			return security.NamespaceNotPermittedError(appNs)
		}

		if !s.enf.Enforce(claims, rbacpolicy.ResourceApplications, rbacpolicy.ActionGet, a.RBACName(s.ns)) {
			// do not emit apps user does not have accessing
			return nil
		}

		appInstanceLabelKey, err := s.settingsMgr.GetAppInstanceLabelKey()
		if err != nil {
			return err
		}
		trackingMethod := argoutil.GetTrackingMethod(s.settingsMgr)

		err = s.applicationEventReporter.streamApplicationEvents(ctx, &a, es, stream, ts, ignoreResourceCache, appInstanceLabelKey, trackingMethod)
		if err != nil {
			return err
		}

		if err := s.cache.SetLastApplicationEvent(&a, applicationEventCacheExpiration); err != nil {
			logCtx.WithError(err).Error("failed to cache last sent application event")
			return err
		}
		return nil
	}

	priorityQueueEnabled := env.ParseBoolFromEnv("CODEFRESH_PRIORITY_QUEUE", false)

	allEventsChannel := make(chan *appv1.ApplicationWatchEvent, watchAPIBufferSize)
	onUpdateEventsChannel := make(chan *appv1.ApplicationWatchEvent, watchAPIBufferSize)
	onDeleteEventsChannel := make(chan *appv1.ApplicationWatchEvent, watchAPIBufferSize)
	onAddEventsChannel := make(chan *appv1.ApplicationWatchEvent, watchAPIBufferSize)

	v1ReporterEnabledFilter := func(event *appv1.ApplicationWatchEvent) bool {
		rVersion, _ := s.settingsMgr.GetCodefreshReporterVersion()
		if rVersion == string(settings.CodefreshV2ReporterVersion) {
			logCtx.Info("v1 reporter disabled skipping event")
			return false
		}
		return true
	}

	if priorityQueueEnabled {
		unsubscribeOnUpdateChannel := s.appBroadcaster.Subscribe(onUpdateEventsChannel, func(event *appv1.ApplicationWatchEvent) bool {
			return event.Type == watch.Modified
		}, v1ReporterEnabledFilter)

		unsubscribeOnDeleteChannel := s.appBroadcaster.Subscribe(onDeleteEventsChannel, func(event *appv1.ApplicationWatchEvent) bool {
			return event.Type == watch.Deleted
		}, v1ReporterEnabledFilter)

		unsubscribeOnAddChannel := s.appBroadcaster.Subscribe(onAddEventsChannel, func(event *appv1.ApplicationWatchEvent) bool {
			return event.Type == watch.Added
		}, v1ReporterEnabledFilter)

		defer unsubscribeOnUpdateChannel()
		defer unsubscribeOnDeleteChannel()
		defer unsubscribeOnAddChannel()
	} else {
		unsubscribeEventsChannel := s.appBroadcaster.Subscribe(allEventsChannel, v1ReporterEnabledFilter)
		defer unsubscribeEventsChannel()
	}

	ticker := time.NewTicker(5 * time.Second)
	defer ticker.Stop()
	for {
		select {
		case event := <-onAddEventsChannel: // active only when CODEFRESH_PRIORITY_QUEUE=true
			{
				logCtx.Infof("OnAdd channel size is %d", len(onAddEventsChannel))
				logCtx.Infof("Received application \"%s\" added event", event.Application.Name)
				err = s.processEvent(event, logCtx, stream, sendIfPermitted)
				if err != nil {
					return err
				}
			}
		case event := <-onDeleteEventsChannel: // active only when CODEFRESH_PRIORITY_QUEUE=true
			{
				logCtx.Infof("OnDelete channel size is %d", len(onDeleteEventsChannel))
				logCtx.Infof("Received application \"%s\" deleted event", event.Application.Name)
				err = s.processEvent(event, logCtx, stream, sendIfPermitted)
				if err != nil {
					return err
				}
			}
		case event := <-onUpdateEventsChannel: // active only when CODEFRESH_PRIORITY_QUEUE=true
			{
				logCtx.Infof("OnUpdate channel size is %d", len(onUpdateEventsChannel))
				logCtx.Infof("Received application \"%s\" update event", event.Application.Name)
				err = s.processEvent(event, logCtx, stream, sendIfPermitted)
				if err != nil {
					return err
				}
			}
		case event := <-allEventsChannel: // active only when CODEFRESH_PRIORITY_QUEUE=false
			{
				logCtx.Infof("All events channel size is %d", len(allEventsChannel))
				logCtx.Infof("Received application \"%s\" event", event.Application.Name)
				err = s.processEvent(event, logCtx, stream, sendIfPermitted)
				if err != nil {
					return err
				}
			}
		case <-ticker.C:
			var err error
			ts := time.Now().Format("2006-01-02T15:04:05.000Z")
			payload := events.EventPayload{Timestamp: ts}
			payloadBytes, err := json.Marshal(&payload)
			if err != nil {
				log.Errorf("failed to marshal payload for heartbeat: %s", err.Error())
				break
			}

			ev := &events.Event{Payload: payloadBytes, Name: es.Name}
			if err = stream.Send(ev); err != nil {
				log.Errorf("failed to send heartbeat: %s", err.Error())
				break
			}
		case <-stream.Context().Done():
			return nil
		}
	}
}

func (s *Server) processEvent(
	event *appv1.ApplicationWatchEvent,
	logCtx log.FieldLogger,
	stream events.Eventing_StartEventSourceServer,
	sendIfPermitted func(ctx context.Context, a appv1.Application, eventType watch.EventType, ts string, ignoreResourceCache bool) error,
) error {
	shouldProcess, ignoreResourceCache := s.applicationEventReporter.shouldSendApplicationEvent(event)
	if !shouldProcess {
		log.Infof("ignore event for app %s", event.Application.Name)
		return nil
	}
	ts := time.Now().Format("2006-01-02T15:04:05.000Z")
	ctx, cancel := context.WithTimeout(stream.Context(), 2*time.Minute)
	err := sendIfPermitted(ctx, event.Application, event.Type, ts, ignoreResourceCache)
	if err != nil {
		logCtx.WithError(err).Error("failed to stream application events")
		if strings.Contains(err.Error(), "context deadline exceeded") {
			logCtx.Info("Closing event-source connection")
			cancel()
			return err
		}
	}
	cancel()
	return nil
}

func (s *Server) ValidateSrcAndDst(ctx context.Context, requset *application.ApplicationValidationRequest) (*application.ApplicationValidateResponse, error) {
	app := requset.Application
	proj, err := argo.GetAppProject(app, applisters.NewAppProjectLister(s.projInformer.GetIndexer()), s.ns, s.settingsMgr, s.db, ctx)
	if err != nil {
		entity := projectEntity
		if apierr.IsNotFound(err) {
			errMsg := fmt.Sprintf("application references project %s which does not exist", app.Spec.Project)
			return &application.ApplicationValidateResponse{
				Error:  &errMsg,
				Entity: &entity,
			}, nil
		}
		errMsg := err.Error()
		return &application.ApplicationValidateResponse{
			Error:  &errMsg,
			Entity: &entity,
		}, nil
	}

	if err := validateDestination(ctx, &app.Spec.Destination, s.db); err != nil {
		entity := destinationEntity
		errMsg := fmt.Sprintf("application destination spec for %s is invalid: %s", app.ObjectMeta.Name, err.Error())
		return &application.ApplicationValidateResponse{
			Error:  &errMsg,
			Entity: &entity,
		}, nil
	}
	var conditions []appv1.ApplicationCondition
	conditions, err = argo.ValidateRepo(ctx, app, s.repoClientset, s.db, s.kubectl, proj, s.settingsMgr)
	if err != nil {
		entity := sourceEntity
		errMsg := err.Error()
		return &application.ApplicationValidateResponse{
			Error:  &errMsg,
			Entity: &entity,
		}, nil
	}
	if len(conditions) > 0 {
		entity := sourceEntity
		errMsg := fmt.Sprintf("application spec for %s is invalid: %s", app.ObjectMeta.Name, argo.FormatAppConditions(conditions))
		return &application.ApplicationValidateResponse{
			Error:  &errMsg,
			Entity: &entity,
		}, nil
	}
	return &application.ApplicationValidateResponse{
		Error:  nil,
		Entity: nil,
	}, nil
}

// validates destination name (argo.ValidateDestination) and server with extra logic
func validateDestination(ctx context.Context, dest *appv1.ApplicationDestination, db db.ArgoDB) error {
	err := argo.ValidateDestination(ctx, dest, db)

	if err != nil {
		return err
	}

	if dest.Server != "" {
		// Ensure the k8s cluster the app is referencing, is configured in Argo CD
		_, err := db.GetCluster(ctx, dest.Server)
		if err != nil {
			if errStatus, ok := status.FromError(err); ok && errStatus.Code() == codes.NotFound {
				return fmt.Errorf("cluster '%s' has not been configured", dest.Server)
			} else {
				return err
			}
		}
	} else if dest.Server == "" {
		return fmt.Errorf("destination server missing from app spec")
	}

	return nil
}

func (s *Server) validateAndNormalizeApp(ctx context.Context, app *appv1.Application, validate bool) error {
	proj, err := argo.GetAppProject(app, applisters.NewAppProjectLister(s.projInformer.GetIndexer()), s.ns, s.settingsMgr, s.db, ctx)
	if err != nil {
		if apierr.IsNotFound(err) {
			// Offer no hint that the project does not exist.
			log.Warnf("User attempted to create/update application in non-existent project %q", app.Spec.Project)
			return permissionDeniedErr
		}
		return fmt.Errorf("error getting application's project: %w", err)
	}
	if app.GetName() == "" {
		return fmt.Errorf("resource name may not be empty")
	}
	appNs := s.appNamespaceOrDefault(app.Namespace)
	currApp, err := s.appclientset.ArgoprojV1alpha1().Applications(appNs).Get(ctx, app.Name, metav1.GetOptions{})
	if err != nil {
		if !apierr.IsNotFound(err) {
			return fmt.Errorf("error getting application by name: %w", err)
		}
		// Kubernetes go-client will return a pointer to a zero-value app instead of nil, even
		// though the API response was NotFound. This behavior was confirmed via logs.
		currApp = nil
	}
	if currApp != nil && currApp.Spec.GetProject() != app.Spec.GetProject() {
		// When changing projects, caller must have application create & update privileges in new project
		// NOTE: the update check was already verified in the caller to this function
		if err := s.enf.EnforceErr(ctx.Value("claims"), rbacpolicy.ResourceApplications, rbacpolicy.ActionCreate, app.RBACName(s.ns)); err != nil {
			return err
		}
		// They also need 'update' privileges in the old project
		if err := s.enf.EnforceErr(ctx.Value("claims"), rbacpolicy.ResourceApplications, rbacpolicy.ActionUpdate, currApp.RBACName(s.ns)); err != nil {
			return err
		}
	}

	if err := argo.ValidateDestination(ctx, &app.Spec.Destination, s.db); err != nil {
		return status.Errorf(codes.InvalidArgument, "application destination spec for %s is invalid: %s", app.Name, err.Error())
	}

	var conditions []appv1.ApplicationCondition
	if validate {
		conditions := make([]appv1.ApplicationCondition, 0)
		condition, err := argo.ValidateRepo(ctx, app, s.repoClientset, s.db, s.kubectl, proj, s.settingsMgr)
		if err != nil {
			return fmt.Errorf("error validating the repo: %w", err)
		}
		conditions = append(conditions, condition...)
		if len(conditions) > 0 {
			return status.Errorf(codes.InvalidArgument, "application spec for %s is invalid: %s", app.Name, argo.FormatAppConditions(conditions))
		}
	}

	conditions, err = argo.ValidatePermissions(ctx, &app.Spec, proj, s.db)
	if err != nil {
		return fmt.Errorf("error validating project permissions: %w", err)
	}
	if len(conditions) > 0 {
		return status.Errorf(codes.InvalidArgument, "application spec for %s is invalid: %s", app.Name, argo.FormatAppConditions(conditions))
	}

	app.Spec = *argo.NormalizeApplicationSpec(&app.Spec)
	return nil
}

func (s *Server) getApplicationClusterConfig(ctx context.Context, a *appv1.Application) (*rest.Config, error) {
	if err := argo.ValidateDestination(ctx, &a.Spec.Destination, s.db); err != nil {
		return nil, fmt.Errorf("error validating destination: %w", err)
	}
	clst, err := s.db.GetCluster(ctx, a.Spec.Destination.Server)
	if err != nil {
		return nil, fmt.Errorf("error getting cluster: %w", err)
	}
	config := clst.RESTConfig()
	return config, err
}

// getCachedAppState loads the cached state and trigger app refresh if cache is missing
func (s *Server) getCachedAppState(ctx context.Context, a *appv1.Application, getFromCache func() error) error {
	err := getFromCache()
	if err != nil && err == servercache.ErrCacheMiss {
		conditions := a.Status.GetConditions(map[appv1.ApplicationConditionType]bool{
			appv1.ApplicationConditionComparisonError:  true,
			appv1.ApplicationConditionInvalidSpecError: true,
		})
		if len(conditions) > 0 {
			return errors.New(argoutil.FormatAppConditions(conditions))
		}
		_, err = s.Get(ctx, &application.ApplicationQuery{
			Name:         pointer.StringPtr(a.GetName()),
			AppNamespace: pointer.StringPtr(a.GetNamespace()),
			Refresh:      pointer.StringPtr(string(appv1.RefreshTypeNormal)),
		})
		if err != nil {
			return fmt.Errorf("error getting application by query: %w", err)
		}
		return getFromCache()
	}
	return err
}

func (s *Server) getAppResources(ctx context.Context, a *appv1.Application) (*appv1.ApplicationTree, error) {
	var tree appv1.ApplicationTree
	err := s.getCachedAppState(ctx, a, func() error {
		return s.cache.GetAppResourcesTree(a.InstanceName(s.ns), &tree)
	})
	if err != nil {
		return &tree, fmt.Errorf("error getting cached app resource tree: %w", err)
	}
	return &tree, nil
}

func (s *Server) getAppLiveResource(ctx context.Context, action string, q *application.ApplicationResourceRequest) (*appv1.ResourceNode, *rest.Config, *appv1.Application, error) {
	a, err := s.getApplicationEnforceRBACInformer(ctx, action, q.GetProject(), q.GetAppNamespace(), q.GetName())
	if err != nil {
		return nil, nil, nil, err
	}
	tree, err := s.getAppResources(ctx, a)
	if err != nil {
		return nil, nil, nil, fmt.Errorf("error getting app resources: %w", err)
	}

	found := tree.FindNode(q.GetGroup(), q.GetKind(), q.GetNamespace(), q.GetResourceName())
	if found == nil || found.ResourceRef.UID == "" {
		return nil, nil, nil, status.Errorf(codes.InvalidArgument, "%s %s %s not found as part of application %s", q.GetKind(), q.GetGroup(), q.GetResourceName(), q.GetName())
	}
	config, err := s.getApplicationClusterConfig(ctx, a)
	if err != nil {
		return nil, nil, nil, fmt.Errorf("error getting application cluster config: %w", err)
	}
	return found, config, a, nil
}

func (s *Server) GetResource(ctx context.Context, q *application.ApplicationResourceRequest) (*application.ApplicationResourceResponse, error) {
	res, config, _, err := s.getAppLiveResource(ctx, rbacpolicy.ActionGet, q)
	if err != nil {
		return nil, err
	}

	// make sure to use specified resource version if provided
	if q.GetVersion() != "" {
		res.Version = q.GetVersion()
	}
	obj, err := s.kubectl.GetResource(ctx, config, res.GroupKindVersion(), res.Name, res.Namespace)
	if err != nil {
		return nil, fmt.Errorf("error getting resource: %w", err)
	}
	obj, err = replaceSecretValues(obj)
	if err != nil {
		return nil, fmt.Errorf("error replacing secret values: %w", err)
	}
	data, err := json.Marshal(obj.Object)
	if err != nil {
		return nil, fmt.Errorf("error marshaling object: %w", err)
	}
	manifest := string(data)
	return &application.ApplicationResourceResponse{Manifest: &manifest}, nil
}

func replaceSecretValues(obj *unstructured.Unstructured) (*unstructured.Unstructured, error) {
	if obj.GetKind() == kube.SecretKind && obj.GroupVersionKind().Group == "" {
		_, obj, err := diff.HideSecretData(nil, obj)
		if err != nil {
			return nil, err
		}
		return obj, err
	}
	return obj, nil
}

// PatchResource patches a resource
func (s *Server) PatchResource(ctx context.Context, q *application.ApplicationResourcePatchRequest) (*application.ApplicationResourceResponse, error) {
	resourceRequest := &application.ApplicationResourceRequest{
		Name:         q.Name,
		AppNamespace: q.AppNamespace,
		Namespace:    q.Namespace,
		ResourceName: q.ResourceName,
		Kind:         q.Kind,
		Version:      q.Version,
		Group:        q.Group,
		Project:      q.Project,
	}
	res, config, a, err := s.getAppLiveResource(ctx, rbacpolicy.ActionUpdate, resourceRequest)
	if err != nil {
		return nil, err
	}

	manifest, err := s.kubectl.PatchResource(ctx, config, res.GroupKindVersion(), res.Name, res.Namespace, types.PatchType(q.GetPatchType()), []byte(q.GetPatch()))
	if err != nil {
		// don't expose real error for secrets since it might contain secret data
		if res.Kind == kube.SecretKind && res.Group == "" {
			return nil, fmt.Errorf("failed to patch Secret %s/%s", res.Namespace, res.Name)
		}
		return nil, fmt.Errorf("error patching resource: %w", err)
	}
	if manifest == nil {
		return nil, fmt.Errorf("failed to patch resource: manifest was nil")
	}
	manifest, err = replaceSecretValues(manifest)
	if err != nil {
		return nil, fmt.Errorf("error replacing secret values: %w", err)
	}
	data, err := json.Marshal(manifest.Object)
	if err != nil {
		return nil, fmt.Errorf("erro marshaling manifest object: %w", err)
	}
	s.logAppEvent(a, ctx, argo.EventReasonResourceUpdated, fmt.Sprintf("patched resource %s/%s '%s'", q.GetGroup(), q.GetKind(), q.GetResourceName()))
	m := string(data)
	return &application.ApplicationResourceResponse{
		Manifest: &m,
	}, nil
}

// DeleteResource deletes a specified resource
func (s *Server) DeleteResource(ctx context.Context, q *application.ApplicationResourceDeleteRequest) (*application.ApplicationResponse, error) {
	resourceRequest := &application.ApplicationResourceRequest{
		Name:         q.Name,
		AppNamespace: q.AppNamespace,
		Namespace:    q.Namespace,
		ResourceName: q.ResourceName,
		Kind:         q.Kind,
		Version:      q.Version,
		Group:        q.Group,
		Project:      q.Project,
	}
	res, config, a, err := s.getAppLiveResource(ctx, rbacpolicy.ActionDelete, resourceRequest)
	if err != nil {
		return nil, err
	}
	var deleteOption metav1.DeleteOptions
	if q.GetOrphan() {
		propagationPolicy := metav1.DeletePropagationOrphan
		deleteOption = metav1.DeleteOptions{PropagationPolicy: &propagationPolicy}
	} else if q.GetForce() {
		propagationPolicy := metav1.DeletePropagationBackground
		zeroGracePeriod := int64(0)
		deleteOption = metav1.DeleteOptions{PropagationPolicy: &propagationPolicy, GracePeriodSeconds: &zeroGracePeriod}
	} else {
		propagationPolicy := metav1.DeletePropagationForeground
		deleteOption = metav1.DeleteOptions{PropagationPolicy: &propagationPolicy}
	}
	err = s.kubectl.DeleteResource(ctx, config, res.GroupKindVersion(), res.Name, res.Namespace, deleteOption)
	if err != nil {
		return nil, fmt.Errorf("error deleting resource: %w", err)
	}
	s.logAppEvent(a, ctx, argo.EventReasonResourceDeleted, fmt.Sprintf("deleted resource %s/%s '%s'", q.GetGroup(), q.GetKind(), q.GetResourceName()))
	return &application.ApplicationResponse{}, nil
}

func (s *Server) ResourceTree(ctx context.Context, q *application.ResourcesQuery) (*appv1.ApplicationTree, error) {
	a, err := s.getApplicationEnforceRBACInformer(ctx, rbacpolicy.ActionGet, q.GetProject(), q.GetAppNamespace(), q.GetApplicationName())
	if err != nil {
		return nil, err
	}

	return s.getAppResources(ctx, a)
}

func (s *Server) WatchResourceTree(q *application.ResourcesQuery, ws application.ApplicationService_WatchResourceTreeServer) error {
	_, err := s.getApplicationEnforceRBACInformer(ws.Context(), rbacpolicy.ActionGet, q.GetProject(), q.GetAppNamespace(), q.GetApplicationName())
	if err != nil {
		return err
	}

	cacheKey := argo.AppInstanceName(q.GetApplicationName(), q.GetAppNamespace(), s.ns)
	return s.cache.OnAppResourcesTreeChanged(ws.Context(), cacheKey, func() error {
		var tree appv1.ApplicationTree
		err := s.cache.GetAppResourcesTree(cacheKey, &tree)
		if err != nil {
			return fmt.Errorf("error getting app resource tree: %w", err)
		}
		return ws.Send(&tree)
	})
}

func (s *Server) RevisionMetadata(ctx context.Context, q *application.RevisionMetadataQuery) (*appv1.RevisionMetadata, error) {
	a, err := s.getApplicationEnforceRBACInformer(ctx, rbacpolicy.ActionGet, q.GetProject(), q.GetAppNamespace(), q.GetName())
	if err != nil {
		return nil, err
	}

	source := a.Spec.GetSource()
	repo, err := s.db.GetRepository(ctx, source.RepoURL)
	if err != nil {
		return nil, fmt.Errorf("error getting repository by URL: %w", err)
	}
	// We need to get some information with the project associated to the app,
	// so we'll know whether GPG signatures are enforced.
	proj, err := argo.GetAppProject(a, applisters.NewAppProjectLister(s.projInformer.GetIndexer()), s.ns, s.settingsMgr, s.db, ctx)
	if err != nil {
		return nil, fmt.Errorf("error getting app project: %w", err)
	}
	conn, repoClient, err := s.repoClientset.NewRepoServerClient()
	if err != nil {
		return nil, fmt.Errorf("error creating repo server client: %w", err)
	}
	defer ioutil.Close(conn)
	return repoClient.GetRevisionMetadata(ctx, &apiclient.RepoServerRevisionMetadataRequest{
		Repo:           repo,
		Revision:       q.GetRevision(),
		CheckSignature: len(proj.Spec.SignatureKeys) > 0,
	})
}

// RevisionChartDetails returns the helm chart metadata, as fetched from the reposerver
func (s *Server) RevisionChartDetails(ctx context.Context, q *application.RevisionMetadataQuery) (*appv1.ChartDetails, error) {
	a, err := s.getApplicationEnforceRBACInformer(ctx, rbacpolicy.ActionGet, q.GetProject(), q.GetAppNamespace(), q.GetName())
	if err != nil {
		return nil, err
	}
	if a.Spec.Source.Chart == "" {
		return nil, fmt.Errorf("no chart found for application: %v", a.QualifiedName())
	}
	repo, err := s.db.GetRepository(ctx, a.Spec.Source.RepoURL)
	if err != nil {
		return nil, fmt.Errorf("error getting repository by URL: %w", err)
	}
	conn, repoClient, err := s.repoClientset.NewRepoServerClient()
	if err != nil {
		return nil, fmt.Errorf("error creating repo server client: %w", err)
	}
	defer ioutil.Close(conn)
	return repoClient.GetRevisionChartDetails(ctx, &apiclient.RepoServerRevisionChartDetailsRequest{
		Repo:     repo,
		Name:     a.Spec.Source.Chart,
		Revision: q.GetRevision(),
	})
}

func isMatchingResource(q *application.ResourcesQuery, key kube.ResourceKey) bool {
	return (q.GetName() == "" || q.GetName() == key.Name) &&
		(q.GetNamespace() == "" || q.GetNamespace() == key.Namespace) &&
		(q.GetGroup() == "" || q.GetGroup() == key.Group) &&
		(q.GetKind() == "" || q.GetKind() == key.Kind)
}

func (s *Server) ManagedResources(ctx context.Context, q *application.ResourcesQuery) (*application.ManagedResourcesResponse, error) {
	a, err := s.getApplicationEnforceRBACInformer(ctx, rbacpolicy.ActionGet, q.GetProject(), q.GetAppNamespace(), q.GetApplicationName())
	if err != nil {
		return nil, err
	}

	items := make([]*appv1.ResourceDiff, 0)
	err = s.getCachedAppState(ctx, a, func() error {
		return s.cache.GetAppManagedResources(a.InstanceName(s.ns), &items)
	})
	if err != nil {
		return nil, fmt.Errorf("error getting cached app managed resources: %w", err)
	}
	res := &application.ManagedResourcesResponse{}
	for i := range items {
		item := items[i]
		if !item.Hook && isMatchingResource(q, kube.ResourceKey{Name: item.Name, Namespace: item.Namespace, Kind: item.Kind, Group: item.Group}) {
			res.Items = append(res.Items, item)
		}
	}

	return res, nil
}

func (s *Server) PodLogs(q *application.ApplicationPodLogsQuery, ws application.ApplicationService_PodLogsServer) error {
	if q.PodName != nil {
		podKind := "Pod"
		q.Kind = &podKind
		q.ResourceName = q.PodName
	}

	var sinceSeconds, tailLines *int64
	if q.GetSinceSeconds() > 0 {
		sinceSeconds = pointer.Int64(q.GetSinceSeconds())
	}
	if q.GetTailLines() > 0 {
		tailLines = pointer.Int64(q.GetTailLines())
	}
	var untilTime *metav1.Time
	if q.GetUntilTime() != "" {
		if val, err := time.Parse(time.RFC3339Nano, q.GetUntilTime()); err != nil {
			return fmt.Errorf("invalid untilTime parameter value: %v", err)
		} else {
			untilTimeVal := metav1.NewTime(val)
			untilTime = &untilTimeVal
		}
	}

	literal := ""
	inverse := false
	if q.GetFilter() != "" {
		literal = *q.Filter
		if literal[0] == '!' {
			literal = literal[1:]
			inverse = true
		}
	}

	a, err := s.getApplicationEnforceRBACInformer(ws.Context(), rbacpolicy.ActionGet, q.GetProject(), q.GetAppNamespace(), q.GetName())
	if err != nil {
		return err
	}

	// Logs RBAC will be enforced only if an internal var serverRBACLogEnforceEnable (representing server.rbac.log.enforce.enable env var)
	// is defined and has a "true" value
	// Otherwise, no RBAC enforcement for logs will take place (meaning, PodLogs will return the logs,
	// even if there is no explicit RBAC allow, or if there is an explicit RBAC deny)
	serverRBACLogEnforceEnable, err := s.settingsMgr.GetServerRBACLogEnforceEnable()
	if err != nil {
		return fmt.Errorf("error getting RBAC log enforce enable: %w", err)
	}

	if serverRBACLogEnforceEnable {
		if err := s.enf.EnforceErr(ws.Context().Value("claims"), rbacpolicy.ResourceLogs, rbacpolicy.ActionGet, a.RBACName(s.ns)); err != nil {
			return err
		}
	}

	tree, err := s.getAppResources(ws.Context(), a)
	if err != nil {
		return fmt.Errorf("error getting app resource tree: %w", err)
	}

	config, err := s.getApplicationClusterConfig(ws.Context(), a)
	if err != nil {
		return fmt.Errorf("error getting application cluster config: %w", err)
	}

	kubeClientset, err := kubernetes.NewForConfig(config)
	if err != nil {
		return fmt.Errorf("error creating kube client: %w", err)
	}

	// from the tree find pods which match query of kind, group, and resource name
	pods := getSelectedPods(tree.Nodes, q)
	if len(pods) == 0 {
		return nil
	}

	if len(pods) > maxPodLogsToRender {
		return errors.New("Max pods to view logs are reached. Please provide more granular query.")
	}

	var streams []chan logEntry

	for _, pod := range pods {
		stream, err := kubeClientset.CoreV1().Pods(pod.Namespace).GetLogs(pod.Name, &v1.PodLogOptions{
			Container:    q.GetContainer(),
			Follow:       q.GetFollow(),
			Timestamps:   true,
			SinceSeconds: sinceSeconds,
			SinceTime:    q.GetSinceTime(),
			TailLines:    tailLines,
			Previous:     q.GetPrevious(),
		}).Stream(ws.Context())
		podName := pod.Name
		logStream := make(chan logEntry)
		if err == nil {
			defer ioutil.Close(stream)
		}

		streams = append(streams, logStream)
		go func() {
			// if k8s failed to start steaming logs (typically because Pod is not ready yet)
			// then the error should be shown in the UI so that user know the reason
			if err != nil {
				logStream <- logEntry{line: err.Error()}
			} else {
				parseLogsStream(podName, stream, logStream)
			}
			close(logStream)
		}()
	}

	logStream := mergeLogStreams(streams, time.Millisecond*100)
	sentCount := int64(0)
	done := make(chan error)
	go func() {
		for entry := range logStream {
			if entry.err != nil {
				done <- entry.err
				return
			} else {
				if q.Filter != nil {
					lineContainsFilter := strings.Contains(entry.line, literal)
					if (inverse && lineContainsFilter) || (!inverse && !lineContainsFilter) {
						continue
					}
				}
				ts := metav1.NewTime(entry.timeStamp)
				if untilTime != nil && entry.timeStamp.After(untilTime.Time) {
					done <- ws.Send(&application.LogEntry{
						Last:         pointer.Bool(true),
						PodName:      &entry.podName,
						Content:      &entry.line,
						TimeStampStr: pointer.String(entry.timeStamp.Format(time.RFC3339Nano)),
						TimeStamp:    &ts,
					})
					return
				} else {
					sentCount++
					if err := ws.Send(&application.LogEntry{
						PodName:      &entry.podName,
						Content:      &entry.line,
						TimeStampStr: pointer.String(entry.timeStamp.Format(time.RFC3339Nano)),
						TimeStamp:    &ts,
						Last:         pointer.Bool(false),
					}); err != nil {
						done <- err
						break
					}
				}
			}
		}
		now := time.Now()
		nowTS := metav1.NewTime(now)
		done <- ws.Send(&application.LogEntry{
			Last:         pointer.Bool(true),
			PodName:      pointer.String(""),
			Content:      pointer.String(""),
			TimeStampStr: pointer.String(now.Format(time.RFC3339Nano)),
			TimeStamp:    &nowTS,
		})
	}()

	select {
	case err := <-done:
		return err
	case <-ws.Context().Done():
		log.WithField("application", q.Name).Debug("k8s pod logs reader completed due to closed grpc context")
		return nil
	}
}

// from all of the treeNodes, get the pod who meets the criteria or whose parents meets the criteria
func getSelectedPods(treeNodes []appv1.ResourceNode, q *application.ApplicationPodLogsQuery) []appv1.ResourceNode {
	var pods []appv1.ResourceNode
	isTheOneMap := make(map[string]bool)
	for _, treeNode := range treeNodes {
		if treeNode.Kind == kube.PodKind && treeNode.Group == "" && treeNode.UID != "" {
			if isTheSelectedOne(&treeNode, q, treeNodes, isTheOneMap) {
				pods = append(pods, treeNode)
			}
		}
	}
	return pods
}

// check is currentNode is matching with group, kind, and name, or if any of its parents matches
func isTheSelectedOne(currentNode *appv1.ResourceNode, q *application.ApplicationPodLogsQuery, resourceNodes []appv1.ResourceNode, isTheOneMap map[string]bool) bool {
	exist, value := isTheOneMap[currentNode.UID]
	if exist {
		return value
	}

	if (q.GetResourceName() == "" || currentNode.Name == q.GetResourceName()) &&
		(q.GetKind() == "" || currentNode.Kind == q.GetKind()) &&
		(q.GetGroup() == "" || currentNode.Group == q.GetGroup()) &&
		(q.GetNamespace() == "" || currentNode.Namespace == q.GetNamespace()) {
		isTheOneMap[currentNode.UID] = true
		return true
	}

	if len(currentNode.ParentRefs) == 0 {
		isTheOneMap[currentNode.UID] = false
		return false
	}

	for _, parentResource := range currentNode.ParentRefs {
		// look up parentResource from resourceNodes
		// then check if the parent isTheSelectedOne
		for _, resourceNode := range resourceNodes {
			if resourceNode.Namespace == parentResource.Namespace &&
				resourceNode.Name == parentResource.Name &&
				resourceNode.Group == parentResource.Group &&
				resourceNode.Kind == parentResource.Kind {
				if isTheSelectedOne(&resourceNode, q, resourceNodes, isTheOneMap) {
					isTheOneMap[currentNode.UID] = true
					return true
				}
			}
		}
	}

	isTheOneMap[currentNode.UID] = false
	return false
}

// Sync syncs an application to its target state
func (s *Server) Sync(ctx context.Context, syncReq *application.ApplicationSyncRequest) (*appv1.Application, error) {
	a, err := s.getApplicationEnforceRBACClient(ctx, rbacpolicy.ActionGet, syncReq.GetProject(), syncReq.GetAppNamespace(), syncReq.GetName(), "")
	if err != nil {
		return nil, err
	}

	proj, err := argo.GetAppProject(a, applisters.NewAppProjectLister(s.projInformer.GetIndexer()), s.ns, s.settingsMgr, s.db, ctx)
	if err != nil {
		if apierr.IsNotFound(err) {
			return a, status.Errorf(codes.InvalidArgument, "application references project %s which does not exist", a.Spec.Project)
		}
		return a, fmt.Errorf("error getting app project: %w", err)
	}

	s.inferResourcesStatusHealth(a)

	if !proj.Spec.SyncWindows.Matches(a).CanSync(true) {
		return a, status.Errorf(codes.PermissionDenied, "cannot sync: blocked by sync window")
	}

	if err := s.enf.EnforceErr(ctx.Value("claims"), rbacpolicy.ResourceApplications, rbacpolicy.ActionSync, a.RBACName(s.ns)); err != nil {
		return nil, err
	}

	source := a.Spec.GetSource()

	if syncReq.Manifests != nil {
		if err := s.enf.EnforceErr(ctx.Value("claims"), rbacpolicy.ResourceApplications, rbacpolicy.ActionOverride, a.RBACName(s.ns)); err != nil {
			return nil, err
		}
		if a.Spec.SyncPolicy != nil && a.Spec.SyncPolicy.Automated != nil && !syncReq.GetDryRun() {
			return nil, status.Error(codes.FailedPrecondition, "cannot use local sync when Automatic Sync Policy is enabled unless for dry run")
		}
	}
	if a.DeletionTimestamp != nil {
		return nil, status.Errorf(codes.FailedPrecondition, "application is deleting")
	}
	if a.Spec.SyncPolicy != nil && a.Spec.SyncPolicy.Automated != nil {
		if syncReq.GetRevision() != "" && syncReq.GetRevision() != text.FirstNonEmpty(source.TargetRevision, "HEAD") {
			return nil, status.Errorf(codes.FailedPrecondition, "Cannot sync to %s: auto-sync currently set to %s", syncReq.GetRevision(), source.TargetRevision)
		}
	}
	revision, displayRevision, err := s.resolveRevision(ctx, a, syncReq)
	if err != nil {
		return nil, status.Errorf(codes.FailedPrecondition, err.Error())
	}

	var retry *appv1.RetryStrategy
	var syncOptions appv1.SyncOptions
	if a.Spec.SyncPolicy != nil {
		syncOptions = a.Spec.SyncPolicy.SyncOptions
		retry = a.Spec.SyncPolicy.Retry
	}
	if syncReq.RetryStrategy != nil {
		retry = syncReq.RetryStrategy
	}
	if syncReq.SyncOptions != nil {
		syncOptions = syncReq.SyncOptions.Items
	}

	// We cannot use local manifests if we're only allowed to sync to signed commits
	if syncReq.Manifests != nil && len(proj.Spec.SignatureKeys) > 0 {
		return nil, status.Errorf(codes.FailedPrecondition, "Cannot use local sync when signature keys are required.")
	}

	resources := []appv1.SyncOperationResource{}
	if syncReq.GetResources() != nil {
		for _, r := range syncReq.GetResources() {
			if r != nil {
				resources = append(resources, *r)
			}
		}
	}
	op := appv1.Operation{
		Sync: &appv1.SyncOperation{
			Revision:     revision,
			Prune:        syncReq.GetPrune(),
			DryRun:       syncReq.GetDryRun(),
			SyncOptions:  syncOptions,
			SyncStrategy: syncReq.Strategy,
			Resources:    resources,
			Manifests:    syncReq.Manifests,
		},
		InitiatedBy: appv1.OperationInitiator{Username: session.Username(ctx)},
		Info:        syncReq.Infos,
	}
	if retry != nil {
		op.Retry = *retry
	}

	appName := syncReq.GetName()
	appNs := s.appNamespaceOrDefault(syncReq.GetAppNamespace())
	appIf := s.appclientset.ArgoprojV1alpha1().Applications(appNs)
	a, err = argo.SetAppOperation(appIf, appName, &op)
	if err != nil {
		return nil, fmt.Errorf("error setting app operation: %w", err)
	}
	partial := ""
	if len(syncReq.Resources) > 0 {
		partial = "partial "
	}
	reason := fmt.Sprintf("initiated %ssync to %s", partial, displayRevision)
	if syncReq.Manifests != nil {
		reason = fmt.Sprintf("initiated %ssync locally", partial)
	}
	s.logAppEvent(a, ctx, argo.EventReasonOperationStarted, reason)
	return a, nil
}

func (s *Server) Rollback(ctx context.Context, rollbackReq *application.ApplicationRollbackRequest) (*appv1.Application, error) {
	a, err := s.getApplicationEnforceRBACClient(ctx, rbacpolicy.ActionSync, rollbackReq.GetProject(), rollbackReq.GetAppNamespace(), rollbackReq.GetName(), "")
	if err != nil {
		return nil, err
	}

	s.inferResourcesStatusHealth(a)

	if a.DeletionTimestamp != nil {
		return nil, status.Errorf(codes.FailedPrecondition, "application is deleting")
	}
	if a.Spec.SyncPolicy != nil && a.Spec.SyncPolicy.Automated != nil {
		return nil, status.Errorf(codes.FailedPrecondition, "rollback cannot be initiated when auto-sync is enabled")
	}

	var deploymentInfo *appv1.RevisionHistory
	for _, info := range a.Status.History {
		if info.ID == rollbackReq.GetId() {
			deploymentInfo = &info
			break
		}
	}
	if deploymentInfo == nil {
		return nil, status.Errorf(codes.InvalidArgument, "application %s does not have deployment with id %v", a.QualifiedName(), rollbackReq.GetId())
	}
	if deploymentInfo.Source.IsZero() {
		// Since source type was introduced to history starting with v0.12, and is now required for
		// rollback, we cannot support rollback to revisions deployed using Argo CD v0.11 or below
		return nil, status.Errorf(codes.FailedPrecondition, "cannot rollback to revision deployed with Argo CD v0.11 or lower. sync to revision instead.")
	}

	var syncOptions appv1.SyncOptions
	if a.Spec.SyncPolicy != nil {
		syncOptions = a.Spec.SyncPolicy.SyncOptions
	}

	// Rollback is just a convenience around Sync
	op := appv1.Operation{
		Sync: &appv1.SyncOperation{
			Revision:     deploymentInfo.Revision,
			DryRun:       rollbackReq.GetDryRun(),
			Prune:        rollbackReq.GetPrune(),
			SyncOptions:  syncOptions,
			SyncStrategy: &appv1.SyncStrategy{Apply: &appv1.SyncStrategyApply{}},
			Source:       &deploymentInfo.Source,
		},
		InitiatedBy: appv1.OperationInitiator{Username: session.Username(ctx)},
	}
	appName := rollbackReq.GetName()
	appNs := s.appNamespaceOrDefault(rollbackReq.GetAppNamespace())
	appIf := s.appclientset.ArgoprojV1alpha1().Applications(appNs)
	a, err = argo.SetAppOperation(appIf, appName, &op)
	if err != nil {
		return nil, fmt.Errorf("error setting app operation: %w", err)
	}
	s.logAppEvent(a, ctx, argo.EventReasonOperationStarted, fmt.Sprintf("initiated rollback to %d", rollbackReq.GetId()))
	return a, nil
}

func (s *Server) ListLinks(ctx context.Context, req *application.ListAppLinksRequest) (*application.LinksResponse, error) {
	a, err := s.getApplicationEnforceRBACClient(ctx, rbacpolicy.ActionGet, req.GetProject(), req.GetNamespace(), req.GetName(), "")
	if err != nil {
		return nil, err
	}

	obj, err := kube.ToUnstructured(a)
	if err != nil {
		return nil, fmt.Errorf("error getting application: %w", err)
	}

	deepLinks, err := s.settingsMgr.GetDeepLinks(settings.ApplicationDeepLinks)
	if err != nil {
		return nil, fmt.Errorf("failed to read application deep links from configmap: %w", err)
	}

	clstObj, _, err := s.getObjectsForDeepLinks(ctx, a)
	if err != nil {
		return nil, err
	}

	deepLinksObject := deeplinks.CreateDeepLinksObject(nil, obj, clstObj, nil)

	finalList, errorList := deeplinks.EvaluateDeepLinksResponse(deepLinksObject, obj.GetName(), deepLinks)
	if len(errorList) > 0 {
		log.Errorf("errorList while evaluating application deep links, %v", strings.Join(errorList, ", "))
	}

	return finalList, nil
}

func (s *Server) getObjectsForDeepLinks(ctx context.Context, app *appv1.Application) (cluster *unstructured.Unstructured, project *unstructured.Unstructured, err error) {
	proj, err := argo.GetAppProject(app, applisters.NewAppProjectLister(s.projInformer.GetIndexer()), s.ns, s.settingsMgr, s.db, ctx)
	if err != nil {
		return nil, nil, fmt.Errorf("error getting app project: %w", err)
	}

	// sanitize project jwt tokens
	proj.Status = appv1.AppProjectStatus{}

	project, err = kube.ToUnstructured(proj)
	if err != nil {
		return nil, nil, err
	}

	getProjectClusters := func(project string) ([]*appv1.Cluster, error) {
		return s.db.GetProjectClusters(ctx, project)
	}

	if err := argo.ValidateDestination(ctx, &app.Spec.Destination, s.db); err != nil {
		log.WithFields(map[string]interface{}{
			"application": app.GetName(),
			"ns":          app.GetNamespace(),
			"destination": app.Spec.Destination,
		}).Warnf("cannot validate cluster, error=%v", err.Error())
		return nil, nil, nil
	}

	permitted, err := proj.IsDestinationPermitted(app.Spec.Destination, getProjectClusters)
	if err != nil {
		return nil, nil, err
	}
	if !permitted {
		return nil, nil, fmt.Errorf("error getting destination cluster")
	}
	clst, err := s.db.GetCluster(ctx, app.Spec.Destination.Server)
	if err != nil {
		log.WithFields(map[string]interface{}{
			"application": app.GetName(),
			"ns":          app.GetNamespace(),
			"destination": app.Spec.Destination,
		}).Warnf("cannot get cluster from db, error=%v", err.Error())
		return nil, nil, nil
	}
	// sanitize cluster, remove cluster config creds and other unwanted fields
	cluster, err = deeplinks.SanitizeCluster(clst)
	return cluster, project, err
}

func (s *Server) ListResourceLinks(ctx context.Context, req *application.ApplicationResourceRequest) (*application.LinksResponse, error) {
	obj, _, app, _, err := s.getUnstructuredLiveResourceOrApp(ctx, rbacpolicy.ActionGet, req)
	if err != nil {
		return nil, err
	}
	deepLinks, err := s.settingsMgr.GetDeepLinks(settings.ResourceDeepLinks)
	if err != nil {
		return nil, fmt.Errorf("failed to read application deep links from configmap: %w", err)
	}

	obj, err = replaceSecretValues(obj)
	if err != nil {
		return nil, fmt.Errorf("error replacing secret values: %w", err)
	}

	appObj, err := kube.ToUnstructured(app)
	if err != nil {
		return nil, err
	}

	clstObj, projObj, err := s.getObjectsForDeepLinks(ctx, app)
	if err != nil {
		return nil, err
	}

	deepLinksObject := deeplinks.CreateDeepLinksObject(obj, appObj, clstObj, projObj)
	finalList, errorList := deeplinks.EvaluateDeepLinksResponse(deepLinksObject, obj.GetName(), deepLinks)
	if len(errorList) > 0 {
		log.Errorf("errors while evaluating resource deep links, %v", strings.Join(errorList, ", "))
	}

	return finalList, nil
}

// resolveRevision resolves the revision specified either in the sync request, or the
// application source, into a concrete revision that will be used for a sync operation.
func (s *Server) resolveRevision(ctx context.Context, app *appv1.Application, syncReq *application.ApplicationSyncRequest) (string, string, error) {
	if syncReq.Manifests != nil {
		return "", "", nil
	}
	ambiguousRevision := syncReq.GetRevision()
	if ambiguousRevision == "" {
		ambiguousRevision = app.Spec.GetSource().TargetRevision
	}
	repo, err := s.db.GetRepository(ctx, app.Spec.GetSource().RepoURL)
	if err != nil {
		return "", "", fmt.Errorf("error getting repository by URL: %w", err)
	}
	conn, repoClient, err := s.repoClientset.NewRepoServerClient()
	if err != nil {
		return "", "", fmt.Errorf("error getting repo server client: %w", err)
	}
	defer ioutil.Close(conn)

	source := app.Spec.GetSource()
	if !source.IsHelm() {
		if git.IsCommitSHA(ambiguousRevision) {
			// If it's already a commit SHA, then no need to look it up
			return ambiguousRevision, ambiguousRevision, nil
		}
	}

	resolveRevisionResponse, err := repoClient.ResolveRevision(ctx, &apiclient.ResolveRevisionRequest{
		Repo:              repo,
		App:               app,
		AmbiguousRevision: ambiguousRevision,
	})
	if err != nil {
		return "", "", fmt.Errorf("error resolving repo revision: %w", err)
	}
	return resolveRevisionResponse.Revision, resolveRevisionResponse.AmbiguousRevision, nil
}

func (s *Server) TerminateOperation(ctx context.Context, termOpReq *application.OperationTerminateRequest) (*application.OperationTerminateResponse, error) {
	appName := termOpReq.GetName()
	appNs := s.appNamespaceOrDefault(termOpReq.GetAppNamespace())
	a, err := s.getApplicationEnforceRBACClient(ctx, rbacpolicy.ActionSync, termOpReq.GetProject(), appNs, appName, "")
	if err != nil {
		return nil, err
	}

	for i := 0; i < 10; i++ {
		if a.Operation == nil || a.Status.OperationState == nil {
			return nil, status.Errorf(codes.InvalidArgument, "Unable to terminate operation. No operation is in progress")
		}
		a.Status.OperationState.Phase = common.OperationTerminating
		updated, err := s.appclientset.ArgoprojV1alpha1().Applications(appNs).Update(ctx, a, metav1.UpdateOptions{})
		if err == nil {
			s.waitSync(updated)
			s.logAppEvent(a, ctx, argo.EventReasonResourceUpdated, "terminated running operation")
			return &application.OperationTerminateResponse{}, nil
		}
		if !apierr.IsConflict(err) {
			return nil, fmt.Errorf("error updating application: %w", err)
		}
		log.Warnf("failed to set operation for app %q due to update conflict. retrying again...", *termOpReq.Name)
		time.Sleep(100 * time.Millisecond)
		a, err = s.appclientset.ArgoprojV1alpha1().Applications(appNs).Get(ctx, appName, metav1.GetOptions{})
		if err != nil {
			return nil, fmt.Errorf("error getting application by name: %w", err)
		}
	}
	return nil, status.Errorf(codes.Internal, "Failed to terminate app. Too many conflicts")
}

func (s *Server) logAppEvent(a *appv1.Application, ctx context.Context, reason string, action string) {
	eventInfo := argo.EventInfo{Type: v1.EventTypeNormal, Reason: reason}
	user := session.Username(ctx)
	if user == "" {
		user = "Unknown user"
	}
	message := fmt.Sprintf("%s %s", user, action)
	s.auditLogger.LogAppEvent(a, eventInfo, message, user)
}

func (s *Server) logResourceEvent(res *appv1.ResourceNode, ctx context.Context, reason string, action string) {
	eventInfo := argo.EventInfo{Type: v1.EventTypeNormal, Reason: reason}
	user := session.Username(ctx)
	if user == "" {
		user = "Unknown user"
	}
	message := fmt.Sprintf("%s %s", user, action)
	s.auditLogger.LogResourceEvent(res, eventInfo, message, user)
}

func (s *Server) ListResourceActions(ctx context.Context, q *application.ApplicationResourceRequest) (*application.ResourceActionsListResponse, error) {
	obj, _, _, _, err := s.getUnstructuredLiveResourceOrApp(ctx, rbacpolicy.ActionGet, q)
	if err != nil {
		return nil, err
	}
	resourceOverrides, err := s.settingsMgr.GetResourceOverrides()
	if err != nil {
		return nil, fmt.Errorf("error getting resource overrides: %w", err)
	}

	availableActions, err := s.getAvailableActions(resourceOverrides, obj)
	if err != nil {
		return nil, fmt.Errorf("error getting available actions: %w", err)
	}
	actionsPtr := []*appv1.ResourceAction{}
	for i := range availableActions {
		actionsPtr = append(actionsPtr, &availableActions[i])
	}

	return &application.ResourceActionsListResponse{Actions: actionsPtr}, nil
}

func (s *Server) getUnstructuredLiveResourceOrApp(ctx context.Context, rbacRequest string, q *application.ApplicationResourceRequest) (obj *unstructured.Unstructured, res *appv1.ResourceNode, app *appv1.Application, config *rest.Config, err error) {
	if q.GetKind() == applicationType.ApplicationKind && q.GetGroup() == applicationType.Group && q.GetName() == q.GetResourceName() {
		app, err = s.getApplicationEnforceRBACInformer(ctx, rbacRequest, q.GetProject(), q.GetAppNamespace(), q.GetName())
		if err != nil {
			return nil, nil, nil, nil, err
		}
		if err = s.enf.EnforceErr(ctx.Value("claims"), rbacpolicy.ResourceApplications, rbacRequest, app.RBACName(s.ns)); err != nil {
			return nil, nil, nil, nil, err
		}
		config, err = s.getApplicationClusterConfig(ctx, app)
		if err != nil {
			return nil, nil, nil, nil, fmt.Errorf("error getting application cluster config: %w", err)
		}
		obj, err = kube.ToUnstructured(app)
	} else {
		res, config, app, err = s.getAppLiveResource(ctx, rbacRequest, q)
		if err != nil {
			return nil, nil, nil, nil, err
		}
		obj, err = s.kubectl.GetResource(ctx, config, res.GroupKindVersion(), res.Name, res.Namespace)

	}
	if err != nil {
		return nil, nil, nil, nil, fmt.Errorf("error getting resource: %w", err)
	}
	return
}

func (s *Server) getAvailableActions(resourceOverrides map[string]appv1.ResourceOverride, obj *unstructured.Unstructured) ([]appv1.ResourceAction, error) {
	luaVM := lua.VM{
		ResourceOverrides: resourceOverrides,
	}

	discoveryScript, err := luaVM.GetResourceActionDiscovery(obj)
	if err != nil {
		return nil, fmt.Errorf("error getting Lua discovery script: %w", err)
	}
	if discoveryScript == "" {
		return []appv1.ResourceAction{}, nil
	}
	availableActions, err := luaVM.ExecuteResourceActionDiscovery(obj, discoveryScript)
	if err != nil {
		return nil, fmt.Errorf("error executing Lua discovery script: %w", err)
	}
	return availableActions, nil

}

func (s *Server) RunResourceAction(ctx context.Context, q *application.ResourceActionRunRequest) (*application.ApplicationResponse, error) {
	resourceRequest := &application.ApplicationResourceRequest{
		Name:         q.Name,
		AppNamespace: q.AppNamespace,
		Namespace:    q.Namespace,
		ResourceName: q.ResourceName,
		Kind:         q.Kind,
		Version:      q.Version,
		Group:        q.Group,
		Project:      q.Project,
	}
	actionRequest := fmt.Sprintf("%s/%s/%s/%s", rbacpolicy.ActionAction, q.GetGroup(), q.GetKind(), q.GetAction())
	liveObj, res, a, config, err := s.getUnstructuredLiveResourceOrApp(ctx, actionRequest, resourceRequest)
	if err != nil {
		return nil, err
	}

	liveObjBytes, err := json.Marshal(liveObj)
	if err != nil {
		return nil, fmt.Errorf("error marshaling live object: %w", err)
	}

	resourceOverrides, err := s.settingsMgr.GetResourceOverrides()
	if err != nil {
		return nil, fmt.Errorf("error getting resource overrides: %w", err)
	}

	luaVM := lua.VM{
		ResourceOverrides: resourceOverrides,
	}
	action, err := luaVM.GetResourceAction(liveObj, q.GetAction())
	if err != nil {
		return nil, fmt.Errorf("error getting Lua resource action: %w", err)
	}

	newObjects, err := luaVM.ExecuteResourceAction(liveObj, action.ActionLua)
	if err != nil {
		return nil, fmt.Errorf("error executing Lua resource action: %w", err)
	}

	var app *appv1.Application
	// Only bother getting the app if we know we're going to need it for a resource permission check.
	if len(newObjects) > 0 {
		// No need for an RBAC check, we checked above that the user is allowed to run this action.
		app, err = s.appLister.Applications(s.appNamespaceOrDefault(q.GetAppNamespace())).Get(q.GetName())
		if err != nil {
			return nil, err
		}
	}

	// First, make sure all the returned resources are permitted, for each operation.
	// Also perform create with dry-runs for all create-operation resources.
	// This is performed separately to reduce the risk of only some of the resources being successfully created later.
	// TODO: when apply/delete operations would be supported for custom actions,
	// the dry-run for relevant apply/delete operation would have to be invoked as well.
	for _, impactedResource := range newObjects {
		newObj := impactedResource.UnstructuredObj
		err := s.verifyResourcePermitted(ctx, app, newObj)
		if err != nil {
			return nil, err
		}
		switch impactedResource.K8SOperation {
		case lua.CreateOperation:
			createOptions := metav1.CreateOptions{DryRun: []string{"All"}}
			_, err := s.kubectl.CreateResource(ctx, config, newObj.GroupVersionKind(), newObj.GetName(), newObj.GetNamespace(), newObj, createOptions)
			if err != nil {
				return nil, err
			}
		}
	}

	// Now, perform the actual operations.
	// The creation itself is not transactional.
	// TODO: maybe create a k8s list representation of the resources,
	// and invoke create on this list resource to make it semi-transactional (there is still patch operation that is separate,
	// thus can fail separately from create).
	for _, impactedResource := range newObjects {
		newObj := impactedResource.UnstructuredObj
		newObjBytes, err := json.Marshal(newObj)

		if err != nil {
			return nil, fmt.Errorf("error marshaling new object: %w", err)
		}

		switch impactedResource.K8SOperation {
		// No default case since a not supported operation would have failed upon unmarshaling earlier
		case lua.PatchOperation:
			_, err := s.patchResource(ctx, config, liveObjBytes, newObjBytes, newObj)
			if err != nil {
				return nil, err
			}
		case lua.CreateOperation:
			_, err := s.createResource(ctx, config, newObj)
			if err != nil {
				return nil, err
			}
		}
	}

	if res == nil {
		s.logAppEvent(a, ctx, argo.EventReasonResourceActionRan, fmt.Sprintf("ran action %s", q.GetAction()))
	} else {
		s.logAppEvent(a, ctx, argo.EventReasonResourceActionRan, fmt.Sprintf("ran action %s on resource %s/%s/%s", q.GetAction(), res.Group, res.Kind, res.Name))
		s.logResourceEvent(res, ctx, argo.EventReasonResourceActionRan, fmt.Sprintf("ran action %s", q.GetAction()))
	}
	return &application.ApplicationResponse{}, nil
}

func (s *Server) patchResource(ctx context.Context, config *rest.Config, liveObjBytes, newObjBytes []byte, newObj *unstructured.Unstructured) (*application.ApplicationResponse, error) {
	diffBytes, err := jsonpatch.CreateMergePatch(liveObjBytes, newObjBytes)
	if err != nil {
		return nil, fmt.Errorf("error calculating merge patch: %w", err)
	}
	if string(diffBytes) == "{}" {
		return &application.ApplicationResponse{}, nil
	}

	// The following logic detects if the resource action makes a modification to status and/or spec.
	// If status was modified, we attempt to patch the status using status subresource, in case the
	// CRD is configured using the status subresource feature. See:
	// https://kubernetes.io/docs/tasks/extend-kubernetes/custom-resources/custom-resource-definitions/#status-subresource
	// If status subresource is in use, the patch has to be split into two:
	// * one to update spec (and other non-status fields)
	// * the other to update only status.
	nonStatusPatch, statusPatch, err := splitStatusPatch(diffBytes)
	if err != nil {
		return nil, fmt.Errorf("error splitting status patch: %w", err)
	}
	if statusPatch != nil {
		_, err = s.kubectl.PatchResource(ctx, config, newObj.GroupVersionKind(), newObj.GetName(), newObj.GetNamespace(), types.MergePatchType, diffBytes, "status")
		if err != nil {
			if !apierr.IsNotFound(err) {
				return nil, fmt.Errorf("error patching resource: %w", err)
			}
			// K8s API server returns 404 NotFound when the CRD does not support the status subresource
			// if we get here, the CRD does not use the status subresource. We will fall back to a normal patch
		} else {
			// If we get here, the CRD does use the status subresource, so we must patch status and
			// spec separately. update the diffBytes to the spec-only patch and fall through.
			diffBytes = nonStatusPatch
		}
	}
	if diffBytes != nil {
		_, err = s.kubectl.PatchResource(ctx, config, newObj.GroupVersionKind(), newObj.GetName(), newObj.GetNamespace(), types.MergePatchType, diffBytes)
		if err != nil {
			return nil, fmt.Errorf("error patching resource: %w", err)
		}
	}
	return &application.ApplicationResponse{}, nil
}

func (s *Server) verifyResourcePermitted(ctx context.Context, app *appv1.Application, obj *unstructured.Unstructured) error {
	proj, err := argo.GetAppProject(app, applisters.NewAppProjectLister(s.projInformer.GetIndexer()), s.ns, s.settingsMgr, s.db, ctx)
	if err != nil {
		if apierr.IsNotFound(err) {
			return fmt.Errorf("application references project %s which does not exist", app.Spec.Project)
		}
		return fmt.Errorf("failed to get project %s: %w", app.Spec.Project, err)
	}
	permitted, err := proj.IsResourcePermitted(schema.GroupKind{Group: obj.GroupVersionKind().Group, Kind: obj.GroupVersionKind().Kind}, obj.GetNamespace(), app.Spec.Destination, func(project string) ([]*appv1.Cluster, error) {
		clusters, err := s.db.GetProjectClusters(context.TODO(), project)
		if err != nil {
			return nil, fmt.Errorf("failed to get project clusters: %w", err)
		}
		return clusters, nil
	})
	if err != nil {
		return fmt.Errorf("error checking resource permissions: %w", err)
	}
	if !permitted {
		return fmt.Errorf("application %s is not permitted to manage %s/%s/%s in %s", app.RBACName(s.ns), obj.GroupVersionKind().Group, obj.GroupVersionKind().Kind, obj.GetName(), obj.GetNamespace())
	}

	return nil
}

func (s *Server) createResource(ctx context.Context, config *rest.Config, newObj *unstructured.Unstructured) (*application.ApplicationResponse, error) {
	_, err := s.kubectl.CreateResource(ctx, config, newObj.GroupVersionKind(), newObj.GetName(), newObj.GetNamespace(), newObj, metav1.CreateOptions{})
	if err != nil {
		return nil, fmt.Errorf("error creating resource: %w", err)
	}
	return &application.ApplicationResponse{}, nil
}

// splitStatusPatch splits a patch into two: one for a non-status patch, and the status-only patch.
// Returns nil for either if the patch doesn't have modifications to non-status, or status, respectively.
func splitStatusPatch(patch []byte) ([]byte, []byte, error) {
	var obj map[string]interface{}
	err := json.Unmarshal(patch, &obj)
	if err != nil {
		return nil, nil, err
	}
	var nonStatusPatch, statusPatch []byte
	if statusVal, ok := obj["status"]; ok {
		// calculate the status-only patch
		statusObj := map[string]interface{}{
			"status": statusVal,
		}
		statusPatch, err = json.Marshal(statusObj)
		if err != nil {
			return nil, nil, err
		}
		// remove status, and calculate the non-status patch
		delete(obj, "status")
		if len(obj) > 0 {
			nonStatusPatch, err = json.Marshal(obj)
			if err != nil {
				return nil, nil, err
			}
		}
	} else {
		// status was not modified in patch
		nonStatusPatch = patch
	}
	return nonStatusPatch, statusPatch, nil
}

func (s *Server) GetApplicationSyncWindows(ctx context.Context, q *application.ApplicationSyncWindowsQuery) (*application.ApplicationSyncWindowsResponse, error) {
	a, err := s.getApplicationEnforceRBACClient(ctx, rbacpolicy.ActionGet, q.GetProject(), q.GetAppNamespace(), q.GetName(), "")
	if err != nil {
		return nil, err
	}

	proj, err := argo.GetAppProject(a, applisters.NewAppProjectLister(s.projInformer.GetIndexer()), s.ns, s.settingsMgr, s.db, ctx)
	if err != nil {
		return nil, fmt.Errorf("error getting app project: %w", err)
	}

	windows := proj.Spec.SyncWindows.Matches(a)
	sync := windows.CanSync(true)

	res := &application.ApplicationSyncWindowsResponse{
		ActiveWindows:   convertSyncWindows(windows.Active()),
		AssignedWindows: convertSyncWindows(windows),
		CanSync:         &sync,
	}

	return res, nil
}

func (s *Server) inferResourcesStatusHealth(app *appv1.Application) {
	if app.Status.ResourceHealthSource == appv1.ResourceHealthLocationAppTree {
		tree := &appv1.ApplicationTree{}
		if err := s.cache.GetAppResourcesTree(app.Name, tree); err == nil {
			healthByKey := map[kube.ResourceKey]*appv1.HealthStatus{}
			for _, node := range tree.Nodes {
				healthByKey[kube.NewResourceKey(node.Group, node.Kind, node.Namespace, node.Name)] = node.Health
			}
			for i, res := range app.Status.Resources {
				res.Health = healthByKey[kube.NewResourceKey(res.Group, res.Kind, res.Namespace, res.Name)]
				app.Status.Resources[i] = res
			}
		}
	}
}

func convertSyncWindows(w *appv1.SyncWindows) []*application.ApplicationSyncWindow {
	if w != nil {
		var windows []*application.ApplicationSyncWindow
		for _, w := range *w {
			nw := &application.ApplicationSyncWindow{
				Kind:       &w.Kind,
				Schedule:   &w.Schedule,
				Duration:   &w.Duration,
				ManualSync: &w.ManualSync,
			}
			windows = append(windows, nw)
		}
		if len(windows) > 0 {
			return windows
		}
	}
	return nil
}

func getPropagationPolicyFinalizer(policy string) string {
	switch strings.ToLower(policy) {
	case backgroundPropagationPolicy:
		return appv1.BackgroundPropagationPolicyFinalizer
	case foregroundPropagationPolicy:
		return appv1.ForegroundPropagationPolicyFinalizer
	case "":
		return appv1.ResourcesFinalizerName
	default:
		return ""
	}
}

func (s *Server) appNamespaceOrDefault(appNs string) string {
	if appNs == "" {
		return s.ns
	} else {
		return appNs
	}
}

func (s *Server) isNamespaceEnabled(namespace string) bool {
	return security.IsNamespaceEnabled(namespace, s.ns, s.enabledNamespaces)
}

// getProjectFromApplicationQuery gets the project names from a query. If the legacy "project" field was specified, use
// that. Otherwise, use the newer "projects" field.
func getProjectsFromApplicationQuery(q application.ApplicationQuery) []string {
	if q.Project != nil {
		return q.Project
	}
	return q.Projects
}<|MERGE_RESOLUTION|>--- conflicted
+++ resolved
@@ -251,12 +251,9 @@
 func (s *Server) getApplicationEnforceRBACClient(ctx context.Context, action, project, namespace, name, resourceVersion string) (*appv1.Application, error) {
 	namespaceOrDefault := s.appNamespaceOrDefault(namespace)
 	return s.getAppEnforceRBAC(ctx, action, project, namespaceOrDefault, name, func() (*appv1.Application, error) {
-<<<<<<< HEAD
-=======
 		if !s.isNamespaceEnabled(namespaceOrDefault) {
 			return nil, security.NamespaceNotPermittedError(namespaceOrDefault)
 		}
->>>>>>> 6eba5be8
 		return s.appclientset.ArgoprojV1alpha1().Applications(namespaceOrDefault).Get(ctx, name, metav1.GetOptions{
 			ResourceVersion: resourceVersion,
 		})
@@ -486,6 +483,11 @@
 		apiResources, err := s.kubectl.GetAPIResources(config, false, kubecache.NewNoopSettings())
 		if err != nil {
 			return fmt.Errorf("error getting API resources: %w", err)
+		}
+
+		proj, err := argo.GetAppProject(a, applisters.NewAppProjectLister(s.projInformer.GetIndexer()), s.ns, s.settingsMgr, s.db, ctx)
+		if err != nil {
+			return fmt.Errorf("error getting app project: %w", err)
 		}
 
 		manifestInfo, err = client.GenerateManifest(ctx, &apiclient.ManifestRequest{
@@ -503,6 +505,8 @@
 			HelmOptions:        helmOptions,
 			TrackingMethod:     string(argoutil.GetTrackingMethod(s.settingsMgr)),
 			EnabledSourceTypes: enableGenerateManifests,
+			ProjectName:        proj.Name,
+			ProjectSourceRepos: proj.Spec.SourceRepos,
 			VersionConfig:      apiclient.GetVersionConfig(),
 		})
 		if err != nil {
@@ -537,122 +541,6 @@
 	return manifestInfo, nil
 }
 
-<<<<<<< HEAD
-=======
-func (s *Server) GetManifestsWithFiles(stream application.ApplicationService_GetManifestsWithFilesServer) error {
-	ctx := stream.Context()
-	query, err := manifeststream.ReceiveApplicationManifestQueryWithFiles(stream)
-
-	if err != nil {
-		return fmt.Errorf("error getting query: %w", err)
-	}
-
-	if query.Name == nil || *query.Name == "" {
-		return fmt.Errorf("invalid request: application name is missing")
-	}
-
-	a, err := s.getApplicationEnforceRBACInformer(ctx, rbacpolicy.ActionGet, query.GetProject(), query.GetAppNamespace(), query.GetName())
-	if err != nil {
-		return err
-	}
-
-	var manifestInfo *apiclient.ManifestResponse
-	err = s.queryRepoServer(ctx, a, func(
-		client apiclient.RepoServerServiceClient, repo *appv1.Repository, helmRepos []*appv1.Repository, helmCreds []*appv1.RepoCreds, helmOptions *appv1.HelmOptions, kustomizeOptions *appv1.KustomizeOptions, enableGenerateManifests map[string]bool) error {
-
-		appInstanceLabelKey, err := s.settingsMgr.GetAppInstanceLabelKey()
-		if err != nil {
-			return fmt.Errorf("error getting app instance label key from settings: %w", err)
-		}
-
-		config, err := s.getApplicationClusterConfig(ctx, a)
-		if err != nil {
-			return fmt.Errorf("error getting application cluster config: %w", err)
-		}
-
-		serverVersion, err := s.kubectl.GetServerVersion(config)
-		if err != nil {
-			return fmt.Errorf("error getting server version: %w", err)
-		}
-
-		apiResources, err := s.kubectl.GetAPIResources(config, false, kubecache.NewNoopSettings())
-		if err != nil {
-			return fmt.Errorf("error getting API resources: %w", err)
-		}
-
-		source := a.Spec.GetSource()
-
-		proj, err := argo.GetAppProject(a, applisters.NewAppProjectLister(s.projInformer.GetIndexer()), s.ns, s.settingsMgr, s.db, ctx)
-		if err != nil {
-			return fmt.Errorf("error getting app project: %w", err)
-		}
-
-		req := &apiclient.ManifestRequest{
-			Repo:               repo,
-			Revision:           source.TargetRevision,
-			AppLabelKey:        appInstanceLabelKey,
-			AppName:            a.Name,
-			Namespace:          a.Spec.Destination.Namespace,
-			ApplicationSource:  &source,
-			Repos:              helmRepos,
-			KustomizeOptions:   kustomizeOptions,
-			KubeVersion:        serverVersion,
-			ApiVersions:        argo.APIResourcesToStrings(apiResources, true),
-			HelmRepoCreds:      helmCreds,
-			HelmOptions:        helmOptions,
-			TrackingMethod:     string(argoutil.GetTrackingMethod(s.settingsMgr)),
-			EnabledSourceTypes: enableGenerateManifests,
-			ProjectName:        proj.Name,
-			ProjectSourceRepos: proj.Spec.SourceRepos,
-		}
-
-		repoStreamClient, err := client.GenerateManifestWithFiles(stream.Context())
-		if err != nil {
-			return fmt.Errorf("error opening stream: %w", err)
-		}
-
-		err = manifeststream.SendRepoStream(repoStreamClient, stream, req, *query.Checksum)
-		if err != nil {
-			return fmt.Errorf("error sending repo stream: %w", err)
-		}
-
-		resp, err := repoStreamClient.CloseAndRecv()
-		if err != nil {
-			return fmt.Errorf("error generating manifests: %w", err)
-		}
-
-		manifestInfo = resp
-		return nil
-	})
-
-	if err != nil {
-		return err
-	}
-
-	for i, manifest := range manifestInfo.Manifests {
-		obj := &unstructured.Unstructured{}
-		err = json.Unmarshal([]byte(manifest), obj)
-		if err != nil {
-			return fmt.Errorf("error unmarshaling manifest into unstructured: %w", err)
-		}
-		if obj.GetKind() == kube.SecretKind && obj.GroupVersionKind().Group == "" {
-			obj, _, err = diff.HideSecretData(obj, nil)
-			if err != nil {
-				return fmt.Errorf("error hiding secret data: %w", err)
-			}
-			data, err := json.Marshal(obj)
-			if err != nil {
-				return fmt.Errorf("error marshaling manifest: %w", err)
-			}
-			manifestInfo.Manifests[i] = string(data)
-		}
-	}
-
-	stream.SendAndClose(manifestInfo)
-	return nil
-}
-
->>>>>>> 6eba5be8
 // Get returns an application by name
 func (s *Server) Get(ctx context.Context, q *application.ApplicationQuery) (*appv1.Application, error) {
 	appName := q.GetName()
@@ -665,10 +553,7 @@
 	} else if len(projects) > 1 {
 		return nil, status.Errorf(codes.InvalidArgument, "multiple projects specified - the get endpoint accepts either zero or one project")
 	}
-<<<<<<< HEAD
-=======
-
->>>>>>> 6eba5be8
+
 	// We must use a client Get instead of an informer Get, because it's common to call Get immediately
 	// following a Watch (which is not yet powered by an informer), and the Get must reflect what was
 	// previously seen by the client.
