syntax = "proto2";
option go_package = "github.com/argoproj/argo-cd/v2/pkg/apiclient/application";

// Application Service
//
// Application Service API performs CRUD actions against application resources
package application;

import "google/api/annotations.proto";
import "k8s.io/api/core/v1/generated.proto";
import "k8s.io/apimachinery/pkg/apis/meta/v1/generated.proto";
import "github.com/argoproj/argo-cd/v2/pkg/apis/application/v1alpha1/generated.proto";
import "github.com/argoproj/argo-cd/v2/reposerver/repository/repository.proto";


// ApplicationQuery is a query for application resources
message ApplicationQuery {
	// the application's name
	optional string name = 1;
	// forces application reconciliation if set to true
	optional string refresh = 2;
	// the project names to restrict returned list applications
	repeated string projects = 3;
	// when specified with a watch call, shows changes that occur after that particular version of a resource.
	optional string resourceVersion = 4;
	// the selector to restrict returned list to applications only with matched labels
	optional string selector = 5;
	// the repoURL to restrict returned list applications
	optional string repo = 6;
	// the application's namespace
	optional string appNamespace = 7;
}

message NodeQuery {
	// the application's name
	optional string name = 1;
	optional string appNamespace = 2;
}

message RevisionMetadataQuery{
	// the application's name
	required string name = 1;
	// the revision of the app
	required string revision = 2;
	// the application's namespace
	optional string appNamespace = 3;
}

// ApplicationEventsQuery is a query for application resource events
message ApplicationResourceEventsQuery {
	required string name = 1;
	optional string resourceNamespace = 2;
	optional string resourceName = 3;
	optional string resourceUID = 4;
	optional string appNamespace = 5;
}

// ManifestQuery is a query for manifest resources
message ApplicationManifestQuery {
	required string name = 1;
	optional string revision = 2;
	optional string appNamespace = 3;
}

message FileChunk {
	required bytes chunk = 1;
}

message ApplicationManifestQueryWithFiles {
	required string name = 1;
	required string checksum = 2;
	optional string appNamespace = 3;
}

<<<<<<< HEAD
=======
message ApplicationValidateResponse {
	optional string error = 1;
	optional string entity = 2;
}

message ApplicationRolloutRollbackResponse {
	required string rollout = 1;
	required int64 newRevision = 2;
}

>>>>>>> 074110a0
message ApplicationManifestQueryWithFilesWrapper {
	oneof part {
		ApplicationManifestQueryWithFiles query = 1;
		FileChunk chunk = 2;
	}
}

message ApplicationValidateResponse {
	optional string error = 1;
	optional string entity = 2;
}

message ApplicationResponse {}

message ApplicationCreateRequest {
	required github.com.argoproj.argo_cd.v2.pkg.apis.application.v1alpha1.Application application = 1;
	optional bool upsert = 2;
	optional bool validate = 3;
}

message ApplicationUpdateRequest {
	required github.com.argoproj.argo_cd.v2.pkg.apis.application.v1alpha1.Application application = 1;
	optional bool validate = 2;
}

message ApplicationDeleteRequest {
	required string name = 1;
	optional bool cascade = 2;
	optional string propagationPolicy = 3;
	optional string appNamespace = 4;
}

message SyncOptions {
	repeated string items = 1;
}

// ApplicationSyncRequest is a request to apply the config state to live state
message ApplicationSyncRequest {
	required string name = 1;
	optional string revision = 2;
	optional bool dryRun = 3;
	optional bool prune = 4;
	optional github.com.argoproj.argo_cd.v2.pkg.apis.application.v1alpha1.SyncStrategy strategy = 5;
	repeated github.com.argoproj.argo_cd.v2.pkg.apis.application.v1alpha1.SyncOperationResource resources = 7;
	repeated string manifests = 8;
	repeated github.com.argoproj.argo_cd.v2.pkg.apis.application.v1alpha1.Info infos = 9;
	optional github.com.argoproj.argo_cd.v2.pkg.apis.application.v1alpha1.RetryStrategy retryStrategy = 10;
	optional SyncOptions syncOptions = 11;
	optional string appNamespace = 12;
}

message ApplicationValidationRequest {
	required github.com.argoproj.argo_cd.v2.pkg.apis.application.v1alpha1.Application application = 1;
}

message ApplicationRolloutRollbackRequest {
	required string name = 1;
	required string rolloutName = 2;
	required string rolloutNamespace = 3;
	required int64 rolloutRevision = 4;
}


// ApplicationUpdateSpecRequest is a request to update application spec
message ApplicationUpdateSpecRequest {
	required string name = 1;
	required github.com.argoproj.argo_cd.v2.pkg.apis.application.v1alpha1.ApplicationSpec spec = 2;
	optional bool validate = 3;
	optional string appNamespace = 4;
}

// ApplicationPatchRequest is a request to patch an application
message ApplicationPatchRequest {
	required string name = 1;
	required string patch = 2;
	required string patchType = 3;
	optional string appNamespace = 5;
}

message ApplicationRollbackRequest {
	required string name = 1;
	required int64 id = 2;
	optional bool dryRun = 3;
	optional bool prune = 4;
	optional string appNamespace = 6;
}

message ApplicationResourceRequest {
	required string name = 1;
	optional string namespace = 2;
	required string resourceName = 3;
	required string version = 4;
	optional string group = 5;
	required string kind = 6;
	optional string appNamespace = 7;
}

message ApplicationResourcePatchRequest {
	required string name = 1;
	optional string namespace = 2;
	required string resourceName = 3;
	required string version = 4;
	optional string group = 5;
	required string kind = 6;
	required string patch = 7;
	required string patchType = 8;
	optional string appNamespace = 9;
}

message ApplicationResourceDeleteRequest {
	required string name = 1;
	optional string namespace = 2;
	required string resourceName = 3;
	required string version = 4;
	optional string group = 5;
	required string kind = 6;
	optional bool force = 7;
	optional bool orphan = 8;
	optional string appNamespace = 9;
}

message ResourceActionRunRequest {
	required string name = 1;
	optional string namespace = 2;
	required string resourceName = 3;
	required string version = 4;
	optional string group = 5;
	required string kind = 6;
	required string action = 7;
	optional string appNamespace = 8;
}

message ResourceActionsListResponse {
	repeated github.com.argoproj.argo_cd.v2.pkg.apis.application.v1alpha1.ResourceAction actions = 1;
}

message ApplicationResourceResponse {
	required string manifest = 1;
}

message ApplicationPodLogsQuery {
	required string name = 1;
	optional string namespace = 2;
	optional string podName = 3;
	optional string container = 4;
	optional int64 sinceSeconds = 5;
	optional k8s.io.apimachinery.pkg.apis.meta.v1.Time sinceTime = 6;
	optional int64 tailLines = 7;
	optional bool follow = 8;
	optional string untilTime = 9;
	optional string filter = 10;
	optional string kind = 11;
	optional string group = 12;
	optional string resourceName = 13 ;
	optional bool previous = 14;
	optional string appNamespace = 15;
}

message LogEntry {
	required string content = 1;
	// deprecated in favor of timeStampStr since meta.v1.Time don't support nano time
	required k8s.io.apimachinery.pkg.apis.meta.v1.Time timeStamp = 2;
	required bool last = 3;
	required string timeStampStr = 4;
	required string podName = 5;
}

message OperationTerminateRequest {
	required string name = 1;
	optional string appNamespace = 2;
}

message ApplicationSyncWindowsQuery {
	required string name = 1;
	optional string appNamespace = 2;
}

message ApplicationSyncWindowsResponse {
	repeated ApplicationSyncWindow activeWindows = 1;
	repeated ApplicationSyncWindow assignedWindows = 2;
	required bool canSync = 3;
}

message ApplicationSyncWindow {
	required string kind = 1;
	required string schedule = 2;
	required string duration = 3;
	required bool manualSync = 4;
}

message OperationTerminateResponse {
}


message ResourcesQuery {
	required string applicationName = 1;

	optional string namespace = 2;
	optional string name = 3;
	optional string version = 4;
	optional string group = 5;
	optional string kind = 6;
	optional string appNamespace = 7;
}

message ManagedResourcesResponse {
	repeated github.com.argoproj.argo_cd.v2.pkg.apis.application.v1alpha1.ResourceDiff items = 1;
}

// ApplicationService
service ApplicationService {

	// List returns list of applications
	rpc List(ApplicationQuery) returns (github.com.argoproj.argo_cd.v2.pkg.apis.application.v1alpha1.ApplicationList) {
		option (google.api.http).get = "/api/v1/applications";
	}

	// ListResourceEvents returns a list of event resources
	rpc ListResourceEvents(ApplicationResourceEventsQuery) returns (k8s.io.api.core.v1.EventList) {
		option (google.api.http).get = "/api/v1/applications/{name}/events";
	}

	// Watch returns stream of application change events
	rpc Watch(ApplicationQuery) returns (stream github.com.argoproj.argo_cd.v2.pkg.apis.application.v1alpha1.ApplicationWatchEvent) {
		option (google.api.http).get = "/api/v1/stream/applications";
	}

	// Create creates an application
	rpc Create (ApplicationCreateRequest) returns (github.com.argoproj.argo_cd.v2.pkg.apis.application.v1alpha1.Application) {
		option (google.api.http) = {
			post: "/api/v1/applications"
			body: "application"
		};
	}

	// Get returns an application by name
	rpc Get (ApplicationQuery) returns (github.com.argoproj.argo_cd.v2.pkg.apis.application.v1alpha1.Application) {
		option (google.api.http).get = "/api/v1/applications/{name}";
	}

	// Get returns sync windows of the application
	rpc GetApplicationSyncWindows (ApplicationSyncWindowsQuery) returns (ApplicationSyncWindowsResponse) {
		option (google.api.http).get = "/api/v1/applications/{name}/syncwindows";
	}

	// Get the meta-data (author, date, tags, message) for a specific revision of the application
	rpc RevisionMetadata (RevisionMetadataQuery) returns (github.com.argoproj.argo_cd.v2.pkg.apis.application.v1alpha1.RevisionMetadata) {
		option (google.api.http).get = "/api/v1/applications/{name}/revisions/{revision}/metadata";
	}

	// GetManifests returns application manifests
	rpc GetManifests (ApplicationManifestQuery) returns (repository.ManifestResponse) {
		option (google.api.http).get = "/api/v1/applications/{name}/manifests";
	}

	// GetManifestsWithFiles returns application manifests using provided files to generate them
	rpc GetManifestsWithFiles (stream ApplicationManifestQueryWithFilesWrapper) returns (repository.ManifestResponse) {
		option (google.api.http) = {
			post: "/api/v1/applications/manifestsWithFiles"
			body: "*"
		};
	}

	// Update updates an application
	rpc Update(ApplicationUpdateRequest) returns (github.com.argoproj.argo_cd.v2.pkg.apis.application.v1alpha1.Application) {
		option (google.api.http) = {
			put: "/api/v1/applications/{application.metadata.name}"
			body: "application"
		};
	}

	// UpdateSpec updates an application spec
	rpc UpdateSpec(ApplicationUpdateSpecRequest) returns (github.com.argoproj.argo_cd.v2.pkg.apis.application.v1alpha1.ApplicationSpec) {
		option (google.api.http) = {
			put: "/api/v1/applications/{name}/spec"
			body: "spec"
		};
	}

	// Patch patch an application
	rpc Patch(ApplicationPatchRequest) returns (github.com.argoproj.argo_cd.v2.pkg.apis.application.v1alpha1.Application) {
		option (google.api.http) = {
			patch: "/api/v1/applications/{name}"
			body: "*"
		};
	}

	// Delete deletes an application
	rpc Delete(ApplicationDeleteRequest) returns (ApplicationResponse) {
		option (google.api.http).delete = "/api/v1/applications/{name}";
	}

	// Sync syncs an application to its target state
	rpc Sync(ApplicationSyncRequest) returns (github.com.argoproj.argo_cd.v2.pkg.apis.application.v1alpha1.Application) {
		option (google.api.http) = {
			post: "/api/v1/applications/{name}/sync"
			body: "*"
		};
	}

	// ManagedResources returns list of managed resources
	rpc ManagedResources(ResourcesQuery) returns (ManagedResourcesResponse) {
		option (google.api.http).get = "/api/v1/applications/{applicationName}/managed-resources";
	}

	// ResourceTree returns resource tree
	rpc ResourceTree(ResourcesQuery) returns (github.com.argoproj.argo_cd.v2.pkg.apis.application.v1alpha1.ApplicationTree) {
		option (google.api.http).get = "/api/v1/applications/{applicationName}/resource-tree";
	}

	// Watch returns stream of application resource tree
	rpc WatchResourceTree(ResourcesQuery) returns (stream github.com.argoproj.argo_cd.v2.pkg.apis.application.v1alpha1.ApplicationTree) {
		option (google.api.http).get = "/api/v1/stream/applications/{applicationName}/resource-tree";
	}

	// Rollback syncs an application to its target state
	rpc Rollback(ApplicationRollbackRequest) returns (github.com.argoproj.argo_cd.v2.pkg.apis.application.v1alpha1.Application) {
		option (google.api.http) = {
			post: "/api/v1/applications/{name}/rollback"
			body: "*"
		};
	}

	// TerminateOperation terminates the currently running operation
	rpc TerminateOperation(OperationTerminateRequest) returns (OperationTerminateResponse) {
		option (google.api.http) = {
			delete: "/api/v1/applications/{name}/operation";
		};
	}

	// GetResource returns single application resource
	rpc GetResource(ApplicationResourceRequest) returns (ApplicationResourceResponse) {
		option (google.api.http).get = "/api/v1/applications/{name}/resource";
	}

	// PatchResource patch single application resource
	rpc PatchResource(ApplicationResourcePatchRequest) returns (ApplicationResourceResponse) {
		option (google.api.http) = {
			post: "/api/v1/applications/{name}/resource"
			body: "patch"
		};
	}

	// ListResourceActions returns list of resource actions
	rpc ListResourceActions(ApplicationResourceRequest) returns (ResourceActionsListResponse) {
		option (google.api.http).get = "/api/v1/applications/{name}/resource/actions";
	}

	// RunResourceAction run resource action
	rpc RunResourceAction(ResourceActionRunRequest) returns (ApplicationResponse) {
		option (google.api.http) = {
			post: "/api/v1/applications/{name}/resource/actions"
			body: "action"
		};
	}

	// Rollback application rollout
	rpc RollbackApplicationRollout(ApplicationRolloutRollbackRequest) returns (ApplicationRolloutRollbackResponse) {
		option (google.api.http) = {
			post: "/api/v1/applications/{name}/rollout-rollback"
			body: "*"
		};
	}

	// DeleteResource deletes a single application resource
	rpc DeleteResource(ApplicationResourceDeleteRequest) returns (ApplicationResponse) {
		option (google.api.http).delete = "/api/v1/applications/{name}/resource";
	}

	// Create creates an application
	rpc ValidateSrcAndDst(ApplicationValidationRequest) returns (ApplicationValidateResponse) {
		option (google.api.http) = {
			post: "/api/v1/application-validate"
			body: "application"
		};
	}


	// PodLogs returns stream of log entries for the specified pod. Pod
	rpc PodLogs(ApplicationPodLogsQuery) returns (stream LogEntry) {
		option (google.api.http) = {
			get: "/api/v1/applications/{name}/pods/{podName}/logs"
			additional_bindings {
				get: "/api/v1/applications/{name}/logs"
			}
		};
	}
}<|MERGE_RESOLUTION|>--- conflicted
+++ resolved
@@ -72,8 +72,6 @@
 	optional string appNamespace = 3;
 }
 
-<<<<<<< HEAD
-=======
 message ApplicationValidateResponse {
 	optional string error = 1;
 	optional string entity = 2;
@@ -84,17 +82,11 @@
 	required int64 newRevision = 2;
 }
 
->>>>>>> 074110a0
 message ApplicationManifestQueryWithFilesWrapper {
 	oneof part {
 		ApplicationManifestQueryWithFiles query = 1;
 		FileChunk chunk = 2;
 	}
-}
-
-message ApplicationValidateResponse {
-	optional string error = 1;
-	optional string entity = 2;
 }
 
 message ApplicationResponse {}
