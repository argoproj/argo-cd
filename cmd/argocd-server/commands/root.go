package commands

import (
	"context"
	"time"

	"github.com/argoproj/argo-cd/controller/metrics"

	"github.com/argoproj/pkg/stats"
	"github.com/go-redis/redis"
	"github.com/spf13/cobra"
	"k8s.io/client-go/kubernetes"
	"k8s.io/client-go/tools/clientcmd"

	"github.com/argoproj/argo-cd/common"
	"github.com/argoproj/argo-cd/errors"
	"github.com/argoproj/argo-cd/pkg/apis/application/v1alpha1"
	appclientset "github.com/argoproj/argo-cd/pkg/client/clientset/versioned"
	"github.com/argoproj/argo-cd/reposerver/apiclient"
	"github.com/argoproj/argo-cd/server"
	servercache "github.com/argoproj/argo-cd/server/cache"
	"github.com/argoproj/argo-cd/util/cli"
	"github.com/argoproj/argo-cd/util/tls"
	log "github.com/sirupsen/logrus"
)

// NewCommand returns a new instance of an argocd command
func NewCommand() *cobra.Command {
	var (
<<<<<<< HEAD
		redisClient               *redis.Client
		insecure                  bool
		listenPort                int
		metricsPort               int
		logLevel                  string
		glogLevel                 int
		clientConfig              clientcmd.ClientConfig
		repoServerTimeoutSeconds  int
		staticAssetsDir           string
		baseHRef                  string
		rootPath                  string
		repoServerAddress         string
		dexServerAddress          string
		disableAuth               bool
		tlsConfigCustomizerSrc    func() (tls.ConfigCustomizer, error)
		cacheSrc                  func() (*servercache.Cache, error)
		frameOptions              string
		failureRetryCount         int
		failureRetryPeriodSeconds int
=======
		redisClient              *redis.Client
		insecure                 bool
		listenPort               int
		metricsPort              int
		logFormat                string
		logLevel                 string
		glogLevel                int
		clientConfig             clientcmd.ClientConfig
		repoServerTimeoutSeconds int
		staticAssetsDir          string
		baseHRef                 string
		rootPath                 string
		repoServerAddress        string
		dexServerAddress         string
		disableAuth              bool
		tlsConfigCustomizerSrc   func() (tls.ConfigCustomizer, error)
		cacheSrc                 func() (*servercache.Cache, error)
		frameOptions             string
>>>>>>> 9a171038
	)
	var command = &cobra.Command{
		Use:   cliName,
		Short: "Run the argocd API server",
		Long:  "Run the argocd API server",
		Run: func(c *cobra.Command, args []string) {
			cli.SetLogFormat(logFormat)
			cli.SetLogLevel(logLevel)
			cli.SetGLogLevel(glogLevel)

			config, err := clientConfig.ClientConfig()
			errors.CheckError(err)
			errors.CheckError(v1alpha1.SetK8SConfigDefaults(config))

			namespace, _, err := clientConfig.Namespace()
			errors.CheckError(err)

			tlsConfigCustomizer, err := tlsConfigCustomizerSrc()
			errors.CheckError(err)
			cache, err := cacheSrc()
			errors.CheckError(err)

			if failureRetryCount > 0 {
				config = metrics.AddFailureRetryWrapper(config, failureRetryCount, failureRetryPeriodSeconds)
			}

			kubeclientset := kubernetes.NewForConfigOrDie(config)
			appclientset := appclientset.NewForConfigOrDie(config)
			repoclientset := apiclient.NewRepoServerClientset(repoServerAddress, repoServerTimeoutSeconds)

			if rootPath != "" {
				if baseHRef != "" && baseHRef != rootPath {
					log.Warnf("--basehref and --rootpath had conflict: basehref: %s rootpath: %s", baseHRef, rootPath)
				}
				baseHRef = rootPath
			}

			argoCDOpts := server.ArgoCDServerOpts{
				Insecure:            insecure,
				ListenPort:          listenPort,
				MetricsPort:         metricsPort,
				Namespace:           namespace,
				StaticAssetsDir:     staticAssetsDir,
				BaseHRef:            baseHRef,
				RootPath:            rootPath,
				KubeClientset:       kubeclientset,
				AppClientset:        appclientset,
				RepoClientset:       repoclientset,
				DexServerAddr:       dexServerAddress,
				DisableAuth:         disableAuth,
				TLSConfigCustomizer: tlsConfigCustomizer,
				Cache:               cache,
				XFrameOptions:       frameOptions,
				RedisClient:         redisClient,
			}

			stats.RegisterStackDumper()
			stats.StartStatsTicker(10 * time.Minute)
			stats.RegisterHeapDumper("memprofile")

			for {
				ctx := context.Background()
				ctx, cancel := context.WithCancel(ctx)
				argocd := server.NewServer(ctx, argoCDOpts)
				argocd.Run(ctx, listenPort, metricsPort)
				cancel()
			}
		},
	}

	clientConfig = cli.AddKubectlFlagsToCmd(command)
	command.Flags().BoolVar(&insecure, "insecure", false, "Run server without TLS")
	command.Flags().StringVar(&staticAssetsDir, "staticassets", "", "Static assets directory path")
	command.Flags().StringVar(&baseHRef, "basehref", "/", "Value for base href in index.html. Used if Argo CD is running behind reverse proxy under subpath different from /")
	command.Flags().StringVar(&rootPath, "rootpath", "", "Used if Argo CD is running behind reverse proxy under subpath different from /")
	command.Flags().StringVar(&logFormat, "logformat", "text", "Set the logging format. One of: text|json")
	command.Flags().StringVar(&logLevel, "loglevel", "info", "Set the logging level. One of: debug|info|warn|error")
	command.Flags().IntVar(&glogLevel, "gloglevel", 0, "Set the glog logging level")
	command.Flags().StringVar(&repoServerAddress, "repo-server", common.DefaultRepoServerAddr, "Repo server address")
	command.Flags().StringVar(&dexServerAddress, "dex-server", common.DefaultDexServerAddr, "Dex server address")
	command.Flags().BoolVar(&disableAuth, "disable-auth", false, "Disable client authentication")
	command.AddCommand(cli.NewVersionCmd(cliName))
	command.Flags().IntVar(&listenPort, "port", common.DefaultPortAPIServer, "Listen on given port")
	command.Flags().IntVar(&metricsPort, "metrics-port", common.DefaultPortArgoCDAPIServerMetrics, "Start metrics on given port")
	command.Flags().IntVar(&repoServerTimeoutSeconds, "repo-server-timeout-seconds", 60, "Repo server RPC call timeout seconds.")
	command.Flags().StringVar(&frameOptions, "x-frame-options", "sameorigin", "Set X-Frame-Options header in HTTP responses to `value`. To disable, set to \"\".")
	command.Flags().IntVar(&failureRetryCount, "failure-retry-count", 0, "Number of failure retry attemps.")
	command.Flags().IntVar(&failureRetryPeriodSeconds, "failure-retry-period-seconds", 1, "Failure retry period seconds.")
	tlsConfigCustomizerSrc = tls.AddTLSFlagsToCmd(command)
	cacheSrc = servercache.AddCacheFlagsToCmd(command, func(client *redis.Client) {
		redisClient = client
	})
	return command
}<|MERGE_RESOLUTION|>--- conflicted
+++ resolved
@@ -27,27 +27,6 @@
 // NewCommand returns a new instance of an argocd command
 func NewCommand() *cobra.Command {
 	var (
-<<<<<<< HEAD
-		redisClient               *redis.Client
-		insecure                  bool
-		listenPort                int
-		metricsPort               int
-		logLevel                  string
-		glogLevel                 int
-		clientConfig              clientcmd.ClientConfig
-		repoServerTimeoutSeconds  int
-		staticAssetsDir           string
-		baseHRef                  string
-		rootPath                  string
-		repoServerAddress         string
-		dexServerAddress          string
-		disableAuth               bool
-		tlsConfigCustomizerSrc    func() (tls.ConfigCustomizer, error)
-		cacheSrc                  func() (*servercache.Cache, error)
-		frameOptions              string
-		failureRetryCount         int
-		failureRetryPeriodSeconds int
-=======
 		redisClient              *redis.Client
 		insecure                 bool
 		listenPort               int
@@ -66,7 +45,8 @@
 		tlsConfigCustomizerSrc   func() (tls.ConfigCustomizer, error)
 		cacheSrc                 func() (*servercache.Cache, error)
 		frameOptions             string
->>>>>>> 9a171038
+		failureRetryCount         int
+		failureRetryPeriodSeconds
 	)
 	var command = &cobra.Command{
 		Use:   cliName,
