--- conflicted
+++ resolved
@@ -10,8 +10,6 @@
 	"os/exec"
 	"syscall"
 
-	"github.com/argoproj/argo-cd/common"
-	"github.com/argoproj/argo-cd/util"
 	"github.com/ghodss/yaml"
 	log "github.com/sirupsen/logrus"
 	"github.com/spf13/cobra"
@@ -25,6 +23,9 @@
 	"k8s.io/client-go/rest"
 	"k8s.io/client-go/tools/clientcmd"
 
+	"github.com/argoproj/argo-cd/common"
+	"github.com/argoproj/argo-cd/util"
+
 	"github.com/argoproj/argo-cd/errors"
 	"github.com/argoproj/argo-cd/util/cli"
 	"github.com/argoproj/argo-cd/util/db"
@@ -55,8 +56,7 @@
 // NewCommand returns a new instance of an argocd command
 func NewCommand() *cobra.Command {
 	var (
-		logLevel       string
-		forceLogColors bool
+		logLevel string
 	)
 
 	var command = &cobra.Command{
@@ -75,7 +75,6 @@
 	command.AddCommand(NewClusterConfig())
 
 	command.Flags().StringVar(&logLevel, "loglevel", "info", "Set the logging level. One of: debug|info|warn|error")
-	command.Flags().BoolVar(&forceLogColors, "forcelogcolors", false, "Force colored logging")
 	return command
 }
 
@@ -370,14 +369,6 @@
 			namespace, _, err := clientConfig.Namespace()
 			errors.CheckError(err)
 
-<<<<<<< HEAD
-			db := db.NewDB(namespace, settingsMgr, kubeClientset)
-			clusters, err := db.ListClusters(context.Background())
-			errors.CheckError(err)
-
-			repos, err := db.ListRepositories(context.Background())
-			errors.CheckError(err)
-=======
 			var writer io.Writer
 			if out == "-" {
 				writer = os.Stdout
@@ -387,7 +378,6 @@
 				defer util.Close(f)
 				writer = bufio.NewWriter(f)
 			}
->>>>>>> b28d8361
 
 			acdClients := newArgoCDClientsets(config, namespace)
 			acdConfigMap, err := acdClients.configMaps.Get(common.ArgoCDConfigMapName, metav1.GetOptions{})
