--- conflicted
+++ resolved
@@ -1101,23 +1101,11 @@
 				if cascade && isTerminal && !noPrompt {
 					var lowercaseAnswer string
 					if numOfApps == 1 {
-<<<<<<< HEAD
-						fmt.Println("Are you sure you want to delete '" + appFullName + "' and all its resources? [y/n]")
-						fmt.Scan(&confirmAnswer)
-						lowercaseAnswer = strings.ToLower(confirmAnswer)
+						lowercaseAnswer = cli.AskToProceedS("Are you sure you want to delete '" + appFullName + "' and all its resources? [y/n]")
 					} else {
 						if !isConfirmAll {
-							fmt.Println("Are you sure you want to delete '" + appFullName + "' and all its resources? [y/n/A] where 'A' is to delete all specified apps and their resources without prompting")
-							fmt.Scan(&confirmAnswer)
-							lowercaseAnswer = strings.ToLower(confirmAnswer)
-							if lowercaseAnswer == "a" || lowercaseAnswer == "all" {
-=======
-						lowercaseAnswer = cli.AskToProceedS("Are you sure you want to delete '" + appName + "' and all its resources? [y/n]")
-					} else {
-						if !isConfirmAll {
-							lowercaseAnswer = cli.AskToProceedS("Are you sure you want to delete '" + appName + "' and all its resources? [y/n/A] where 'A' is to delete all specified apps and their resources without prompting")
+							lowercaseAnswer = cli.AskToProceedS("Are you sure you want to delete '" + appFullName + "' and all its resources? [y/n/A] where 'A' is to delete all specified apps and their resources without prompting")
 							if lowercaseAnswer == "a" {
->>>>>>> 915bd81d
 								lowercaseAnswer = "y"
 								isConfirmAll = true
 							}
