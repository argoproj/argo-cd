--- conflicted
+++ resolved
@@ -2524,7 +2524,6 @@
 	healthBeingChecked := watch.suspended || watch.health || watch.degraded
 	healthCheckPassed := true
 
-<<<<<<< HEAD
 	if healthBeingChecked {
 		healthCheckPassed = false
 		if watch.health {
@@ -2536,29 +2535,6 @@
 		if watch.degraded {
 			healthCheckPassed = healthCheckPassed || healthStatus == string(health.HealthStatusDegraded)
 		}
-=======
-	switch {
-	case watch.suspended && watch.health && watch.degraded:
-		healthCheckPassed = healthStatus == string(health.HealthStatusHealthy) ||
-			healthStatus == string(health.HealthStatusSuspended) ||
-			healthStatus == string(health.HealthStatusDegraded)
-	case watch.suspended && watch.degraded:
-		healthCheckPassed = healthStatus == string(health.HealthStatusDegraded) ||
-			healthStatus == string(health.HealthStatusSuspended)
-	case watch.degraded && watch.health:
-		healthCheckPassed = healthStatus == string(health.HealthStatusHealthy) ||
-			healthStatus == string(health.HealthStatusDegraded)
-		// below are good
-	case watch.suspended && watch.health:
-		healthCheckPassed = healthStatus == string(health.HealthStatusHealthy) ||
-			healthStatus == string(health.HealthStatusSuspended)
-	case watch.suspended:
-		healthCheckPassed = healthStatus == string(health.HealthStatusSuspended)
-	case watch.health:
-		healthCheckPassed = healthStatus == string(health.HealthStatusHealthy)
-	case watch.degraded:
-		healthCheckPassed = healthStatus == string(health.HealthStatusDegraded)
->>>>>>> 8398380d
 	}
 
 	synced := !watch.sync || syncStatus == string(argoappv1.SyncStatusCodeSynced)
