package commands

import (
	"context"
	"encoding/json"
	goerror "errors"
	"fmt"
	"io"
	"os"
	"reflect"
	"sort"
	"strconv"
	"strings"
	"text/tabwriter"
	"time"
	"unicode/utf8"

	"github.com/argoproj/gitops-engine/pkg/diff"
	"github.com/argoproj/gitops-engine/pkg/health"
	"github.com/argoproj/gitops-engine/pkg/sync/hook"
	"github.com/argoproj/gitops-engine/pkg/sync/ignore"
	"github.com/argoproj/gitops-engine/pkg/utils/kube"
	"github.com/ghodss/yaml"
	"github.com/mattn/go-isatty"
	log "github.com/sirupsen/logrus"
	"github.com/spf13/cobra"
	"google.golang.org/grpc/codes"
	"google.golang.org/grpc/status"
	"k8s.io/apimachinery/pkg/apis/meta/v1/unstructured"
	"k8s.io/apimachinery/pkg/runtime/schema"
	"k8s.io/apimachinery/pkg/types"
	"k8s.io/utils/pointer"

	cmdutil "github.com/argoproj/argo-cd/v2/cmd/util"
	"github.com/argoproj/argo-cd/v2/controller"
	"github.com/argoproj/argo-cd/v2/pkg/apiclient"
	argocdclient "github.com/argoproj/argo-cd/v2/pkg/apiclient"
	"github.com/argoproj/argo-cd/v2/pkg/apiclient/application"
	applicationpkg "github.com/argoproj/argo-cd/v2/pkg/apiclient/application"
	clusterpkg "github.com/argoproj/argo-cd/v2/pkg/apiclient/cluster"
	projectpkg "github.com/argoproj/argo-cd/v2/pkg/apiclient/project"
	"github.com/argoproj/argo-cd/v2/pkg/apiclient/settings"
	settingspkg "github.com/argoproj/argo-cd/v2/pkg/apiclient/settings"
	argoappv1 "github.com/argoproj/argo-cd/v2/pkg/apis/application/v1alpha1"
	repoapiclient "github.com/argoproj/argo-cd/v2/reposerver/apiclient"
	"github.com/argoproj/argo-cd/v2/reposerver/repository"
	"github.com/argoproj/argo-cd/v2/util/argo"
	"github.com/argoproj/argo-cd/v2/util/cli"
	"github.com/argoproj/argo-cd/v2/util/errors"
	"github.com/argoproj/argo-cd/v2/util/git"
	argoio "github.com/argoproj/argo-cd/v2/util/io"
	argokube "github.com/argoproj/argo-cd/v2/util/kube"
	"github.com/argoproj/argo-cd/v2/util/templates"
	"github.com/argoproj/argo-cd/v2/util/text/label"
)

var (
	appExample = templates.Examples(`
	# List all the applications.
	argocd app list

	# Get the details of a application
	argocd app get my-app

	# Set an override parameter
	argocd app set my-app -p image.tag=v1.0.1`)
)

// NewApplicationCommand returns a new instance of an `argocd app` command
func NewApplicationCommand(clientOpts *argocdclient.ClientOptions) *cobra.Command {
	var command = &cobra.Command{
		Use:     "app",
		Short:   "Manage applications",
		Example: appExample,
		Run: func(c *cobra.Command, args []string) {
			c.HelpFunc()(c, args)
			os.Exit(1)
		},
	}
	command.AddCommand(NewApplicationCreateCommand(clientOpts))
	command.AddCommand(NewApplicationGetCommand(clientOpts))
	command.AddCommand(NewApplicationDiffCommand(clientOpts))
	command.AddCommand(NewApplicationSetCommand(clientOpts))
	command.AddCommand(NewApplicationUnsetCommand(clientOpts))
	command.AddCommand(NewApplicationSyncCommand(clientOpts))
	command.AddCommand(NewApplicationHistoryCommand(clientOpts))
	command.AddCommand(NewApplicationRollbackCommand(clientOpts))
	command.AddCommand(NewApplicationListCommand(clientOpts))
	command.AddCommand(NewApplicationDeleteCommand(clientOpts))
	command.AddCommand(NewApplicationWaitCommand(clientOpts))
	command.AddCommand(NewApplicationManifestsCommand(clientOpts))
	command.AddCommand(NewApplicationTerminateOpCommand(clientOpts))
	command.AddCommand(NewApplicationEditCommand(clientOpts))
	command.AddCommand(NewApplicationPatchCommand(clientOpts))
	command.AddCommand(NewApplicationPatchResourceCommand(clientOpts))
	command.AddCommand(NewApplicationResourceActionsCommand(clientOpts))
	command.AddCommand(NewApplicationListResourcesCommand(clientOpts))
	command.AddCommand(NewApplicationLogsCommand(clientOpts))
	return command
}

// NewApplicationCreateCommand returns a new instance of an `argocd app create` command
func NewApplicationCreateCommand(clientOpts *argocdclient.ClientOptions) *cobra.Command {
	var (
		appOpts     cmdutil.AppOptions
		fileURL     string
		appName     string
		upsert      bool
		labels      []string
		annotations []string
	)
	var command = &cobra.Command{
		Use:   "create APPNAME",
		Short: "Create an application",
		Example: `
	# Create a directory app
	argocd app create guestbook --repo https://github.com/argoproj/argocd-example-apps.git --path guestbook --dest-namespace default --dest-server https://kubernetes.default.svc --directory-recurse

	# Create a Jsonnet app
	argocd app create jsonnet-guestbook --repo https://github.com/argoproj/argocd-example-apps.git --path jsonnet-guestbook --dest-namespace default --dest-server https://kubernetes.default.svc --jsonnet-ext-str replicas=2

	# Create a Helm app
	argocd app create helm-guestbook --repo https://github.com/argoproj/argocd-example-apps.git --path helm-guestbook --dest-namespace default --dest-server https://kubernetes.default.svc --helm-set replicaCount=2

	# Create a Helm app from a Helm repo
	argocd app create nginx-ingress --repo https://charts.helm.sh/stable --helm-chart nginx-ingress --revision 1.24.3 --dest-namespace default --dest-server https://kubernetes.default.svc

	# Create a Kustomize app
	argocd app create kustomize-guestbook --repo https://github.com/argoproj/argocd-example-apps.git --path kustomize-guestbook --dest-namespace default --dest-server https://kubernetes.default.svc --kustomize-image gcr.io/heptio-images/ks-guestbook-demo:0.1

	# Create a app using a custom tool:
	argocd app create ksane --repo https://github.com/argoproj/argocd-example-apps.git --path plugins/kasane --dest-namespace default --dest-server https://kubernetes.default.svc --config-management-plugin kasane
`,
		Run: func(c *cobra.Command, args []string) {
			argocdClient := argocdclient.NewClientOrDie(clientOpts)

			app, err := cmdutil.ConstructApp(fileURL, appName, labels, annotations, args, appOpts, c.Flags())
			errors.CheckError(err)

			if app.Name == "" {
				c.HelpFunc()(c, args)
				os.Exit(1)
			}

			conn, appIf := argocdClient.NewApplicationClientOrDie()
			defer argoio.Close(conn)
			appCreateRequest := applicationpkg.ApplicationCreateRequest{
				Application: *app,
				Upsert:      &upsert,
				Validate:    &appOpts.Validate,
			}
			created, err := appIf.Create(context.Background(), &appCreateRequest)
			errors.CheckError(err)
			fmt.Printf("application '%s' created\n", created.ObjectMeta.Name)
		},
	}
	command.Flags().StringVar(&appName, "name", "", "A name for the app, ignored if a file is set (DEPRECATED)")
	command.Flags().BoolVar(&upsert, "upsert", false, "Allows to override application with the same name even if supplied application spec is different from existing spec")
	command.Flags().StringVarP(&fileURL, "file", "f", "", "Filename or URL to Kubernetes manifests for the app")
	command.Flags().StringArrayVarP(&labels, "label", "l", []string{}, "Labels to apply to the app")
	command.Flags().StringArrayVarP(&annotations, "annotations", "", []string{}, "Set metadata annotations (e.g. example=value)")
	// Only complete files with appropriate extension.
	err := command.Flags().SetAnnotation("file", cobra.BashCompFilenameExt, []string{"json", "yaml", "yml"})
	if err != nil {
		log.Fatal(err)
	}
	cmdutil.AddAppFlags(command, &appOpts)
	return command
}

func getInfos(infos []string) []*argoappv1.Info {
	mapInfos, err := label.Parse(infos)
	errors.CheckError(err)
	sliceInfos := make([]*argoappv1.Info, len(mapInfos))
	i := 0
	for key, element := range mapInfos {
		sliceInfos[i] = &argoappv1.Info{Name: key, Value: element}
		i++
	}
	return sliceInfos
}

func getRefreshType(refresh bool, hardRefresh bool) *string {
	if hardRefresh {
		refreshType := string(argoappv1.RefreshTypeHard)
		return &refreshType
	}

	if refresh {
		refreshType := string(argoappv1.RefreshTypeNormal)
		return &refreshType
	}

	return nil
}

// NewApplicationGetCommand returns a new instance of an `argocd app get` command
func NewApplicationGetCommand(clientOpts *argocdclient.ClientOptions) *cobra.Command {
	var (
		refresh       bool
		hardRefresh   bool
		output        string
		showParams    bool
		showOperation bool
	)
	var command = &cobra.Command{
		Use:   "get APPNAME",
		Short: "Get application details",
		Run: func(c *cobra.Command, args []string) {
			if len(args) == 0 {
				c.HelpFunc()(c, args)
				os.Exit(1)
			}
			acdClient := argocdclient.NewClientOrDie(clientOpts)
			conn, appIf := acdClient.NewApplicationClientOrDie()
			defer argoio.Close(conn)
			appName := args[0]
			app, err := appIf.Get(context.Background(), &applicationpkg.ApplicationQuery{Name: &appName, Refresh: getRefreshType(refresh, hardRefresh)})
			errors.CheckError(err)

			pConn, projIf := argocdclient.NewClientOrDie(clientOpts).NewProjectClientOrDie()
			defer argoio.Close(pConn)
			proj, err := projIf.Get(context.Background(), &projectpkg.ProjectQuery{Name: app.Spec.Project})
			errors.CheckError(err)

			windows := proj.Spec.SyncWindows.Matches(app)

			switch output {
			case "yaml", "json":
				err := PrintResource(app, output)
				errors.CheckError(err)
			case "wide", "":
				aURL := appURL(acdClient, app.Name)
				printAppSummaryTable(app, aURL, windows)

				if len(app.Status.Conditions) > 0 {
					fmt.Println()
					w := tabwriter.NewWriter(os.Stdout, 0, 0, 2, ' ', 0)
					printAppConditions(w, app)
					_ = w.Flush()
					fmt.Println()
				}
				if showOperation && app.Status.OperationState != nil {
					fmt.Println()
					printOperationResult(app.Status.OperationState)
				}
				if showParams {
					printParams(app)
				}
				if len(app.Status.Resources) > 0 {
					fmt.Println()
					w := tabwriter.NewWriter(os.Stdout, 0, 0, 2, ' ', 0)
					printAppResources(w, app)
					_ = w.Flush()
				}
			default:
				errors.CheckError(fmt.Errorf("unknown output format: %s", output))
			}
		},
	}
	command.Flags().StringVarP(&output, "output", "o", "wide", "Output format. One of: json|yaml|wide")
	command.Flags().BoolVar(&showOperation, "show-operation", false, "Show application operation")
	command.Flags().BoolVar(&showParams, "show-params", false, "Show application parameters and overrides")
	command.Flags().BoolVar(&refresh, "refresh", false, "Refresh application data when retrieving")
	command.Flags().BoolVar(&hardRefresh, "hard-refresh", false, "Refresh application data as well as target manifests cache")
	return command
}

// NewApplicationLogsCommand returns logs of application pods
func NewApplicationLogsCommand(clientOpts *argocdclient.ClientOptions) *cobra.Command {
	var (
		group        string
		kind         string
		namespace    string
		resourceName string
		follow       bool
		tail         int64
		sinceSeconds int64
		untilTime    string
		filter       string
		container    string
	)
	var command = &cobra.Command{
		Use:   "logs APPNAME",
		Short: "Get logs of application pods",
		Run: func(c *cobra.Command, args []string) {
			if len(args) == 0 {
				c.HelpFunc()(c, args)
				os.Exit(1)
			}
			acdClient := argocdclient.NewClientOrDie(clientOpts)
			conn, appIf := acdClient.NewApplicationClientOrDie()
			defer argoio.Close(conn)
			appName := args[0]

			retry := true
			for retry {
				retry = false
				stream, err := appIf.PodLogs(context.Background(), &applicationpkg.ApplicationPodLogsQuery{
					Name:         &appName,
					Group:        &group,
					Namespace:    namespace,
					Kind:         &kind,
					ResourceName: &resourceName,
					Follow:       follow,
					TailLines:    tail,
					SinceSeconds: sinceSeconds,
					UntilTime:    &untilTime,
					Filter:       &filter,
					Container:    container,
				})
				if err != nil {
					log.Fatalf("failed to get pod logs: %v", err)
				}
				for {
					msg, err := stream.Recv()
					if err == io.EOF {
						return
					}
					if err != nil {
						st, ok := status.FromError(err)
						if !ok {
							log.Fatalf("stream read failed: %v", err)
						}
						if st.Code() == codes.Unavailable && follow {
							retry = true
							sinceSeconds = 1
							break
						}
						log.Fatalf("stream read failed: %v", err)
					}
					if !msg.Last {
						fmt.Println(msg.Content)
					} else {
						return
					}
				} //Done with receive message
			} //Done with retry
		},
	}

	command.Flags().StringVar(&group, "group", "", "Resource group")
	command.Flags().StringVar(&kind, "kind", "", "Resource kind")
	command.Flags().StringVar(&namespace, "namespace", "", "Resource namespace")
	command.Flags().StringVar(&resourceName, "name", "", "Resource name")
	command.Flags().BoolVar(&follow, "follow", false, "Specify if the logs should be streamed")
	command.Flags().Int64Var(&tail, "tail", 0, "The number of lines from the end of the logs to show")
	command.Flags().Int64Var(&sinceSeconds, "since-seconds", 0, "A relative time in seconds before the current time from which to show logs")
	command.Flags().StringVar(&untilTime, "until-time", "", "Show logs until this time")
	command.Flags().StringVar(&filter, "filter", "", "Show logs contain this string")
	command.Flags().StringVar(&container, "container", "", "Optional container name")

	return command
}

func printAppSummaryTable(app *argoappv1.Application, appURL string, windows *argoappv1.SyncWindows) {
	fmt.Printf(printOpFmtStr, "Name:", app.Name)
	fmt.Printf(printOpFmtStr, "Project:", app.Spec.GetProject())
	fmt.Printf(printOpFmtStr, "Server:", app.Spec.Destination.Server)
	fmt.Printf(printOpFmtStr, "Namespace:", app.Spec.Destination.Namespace)
	fmt.Printf(printOpFmtStr, "URL:", appURL)
	fmt.Printf(printOpFmtStr, "Repo:", app.Spec.Source.RepoURL)
	fmt.Printf(printOpFmtStr, "Target:", app.Spec.Source.TargetRevision)
	fmt.Printf(printOpFmtStr, "Path:", app.Spec.Source.Path)
	printAppSourceDetails(&app.Spec.Source)
	var wds []string
	var status string
	var allow, deny, inactiveAllows bool
	if windows.HasWindows() {
		active := windows.Active()
		if active.HasWindows() {
			for _, w := range *active {
				if w.Kind == "deny" {
					deny = true
				} else {
					allow = true
				}
			}
		}
		if windows.InactiveAllows().HasWindows() {
			inactiveAllows = true
		}

		s := windows.CanSync(true)
		if deny || !deny && !allow && inactiveAllows {
			if s {
				status = "Manual Allowed"
			} else {
				status = "Sync Denied"

			}
		} else {
			status = "Sync Allowed"
		}
		for _, w := range *windows {
			s := w.Kind + ":" + w.Schedule + ":" + w.Duration
			wds = append(wds, s)
		}
	} else {
		status = "Sync Allowed"
	}
	fmt.Printf(printOpFmtStr, "SyncWindow:", status)
	if len(wds) > 0 {
		fmt.Printf(printOpFmtStr, "Assigned Windows:", strings.Join(wds, ","))
	}

	var syncPolicy string
	if app.Spec.SyncPolicy != nil && app.Spec.SyncPolicy.Automated != nil {
		syncPolicy = "Automated"
		if app.Spec.SyncPolicy.Automated.Prune {
			syncPolicy += " (Prune)"
		}
	} else {
		syncPolicy = "<none>"
	}
	fmt.Printf(printOpFmtStr, "Sync Policy:", syncPolicy)
	syncStatusStr := string(app.Status.Sync.Status)
	switch app.Status.Sync.Status {
	case argoappv1.SyncStatusCodeSynced:
		syncStatusStr += fmt.Sprintf(" to %s", app.Spec.Source.TargetRevision)
	case argoappv1.SyncStatusCodeOutOfSync:
		syncStatusStr += fmt.Sprintf(" from %s", app.Spec.Source.TargetRevision)
	}
	if !git.IsCommitSHA(app.Spec.Source.TargetRevision) && !git.IsTruncatedCommitSHA(app.Spec.Source.TargetRevision) && len(app.Status.Sync.Revision) > 7 {
		syncStatusStr += fmt.Sprintf(" (%s)", app.Status.Sync.Revision[0:7])
	}
	fmt.Printf(printOpFmtStr, "Sync Status:", syncStatusStr)
	healthStr := string(app.Status.Health.Status)
	if app.Status.Health.Message != "" {
		healthStr = fmt.Sprintf("%s (%s)", app.Status.Health.Status, app.Status.Health.Message)
	}
	fmt.Printf(printOpFmtStr, "Health Status:", healthStr)
}

func printAppSourceDetails(appSrc *argoappv1.ApplicationSource) {
	if appSrc.Ksonnet != nil && appSrc.Ksonnet.Environment != "" {
		fmt.Printf(printOpFmtStr, "Environment:", appSrc.Ksonnet.Environment)
	}
	if appSrc.Helm != nil && len(appSrc.Helm.ValueFiles) > 0 {
		fmt.Printf(printOpFmtStr, "Helm Values:", strings.Join(appSrc.Helm.ValueFiles, ","))
	}
	if appSrc.Kustomize != nil && appSrc.Kustomize.NamePrefix != "" {
		fmt.Printf(printOpFmtStr, "Name Prefix:", appSrc.Kustomize.NamePrefix)
	}
}

func printAppConditions(w io.Writer, app *argoappv1.Application) {
	_, _ = fmt.Fprintf(w, "CONDITION\tMESSAGE\tLAST TRANSITION\n")
	for _, item := range app.Status.Conditions {
		_, _ = fmt.Fprintf(w, "%s\t%s\t%s\n", item.Type, item.Message, item.LastTransitionTime)
	}
}

// appURLDefault returns the default URL of an application
func appURLDefault(acdClient argocdclient.Client, appName string) string {
	var scheme string
	opts := acdClient.ClientOptions()
	server := opts.ServerAddr
	if opts.PlainText {
		scheme = "http"
	} else {
		scheme = "https"
		if strings.HasSuffix(opts.ServerAddr, ":443") {
			server = server[0 : len(server)-4]
		}
	}
	return fmt.Sprintf("%s://%s/applications/%s", scheme, server, appName)
}

// appURL returns the URL of an application
func appURL(acdClient argocdclient.Client, appName string) string {
	conn, settingsIf := acdClient.NewSettingsClientOrDie()
	defer argoio.Close(conn)
	argoSettings, err := settingsIf.Get(context.Background(), &settingspkg.SettingsQuery{})
	errors.CheckError(err)

	if argoSettings.URL != "" {
		return fmt.Sprintf("%s/applications/%s", argoSettings.URL, appName)
	}
	return appURLDefault(acdClient, appName)
}

func truncateString(str string, num int) string {
	bnoden := str
	if utf8.RuneCountInString(str) > num {
		if num > 3 {
			num -= 3
		}
		bnoden = string([]rune(str)[0:num]) + "..."
	}
	return bnoden
}

// printParams prints parameters and overrides
func printParams(app *argoappv1.Application) {
	paramLenLimit := 80
	fmt.Println()
	w := tabwriter.NewWriter(os.Stdout, 0, 0, 2, ' ', 0)
	if app.Spec.Source.Ksonnet != nil {
		fmt.Println()
		_, _ = fmt.Fprintf(w, "COMPONENT\tNAME\tVALUE\n")
		for _, p := range app.Spec.Source.Ksonnet.Parameters {
			_, _ = fmt.Fprintf(w, "%s\t%s\t%s\n", p.Component, p.Name, truncateString(p.Value, paramLenLimit))
		}
	} else if app.Spec.Source.Helm != nil {
		fmt.Println()
		_, _ = fmt.Fprintf(w, "NAME\tVALUE\n")
		for _, p := range app.Spec.Source.Helm.Parameters {
			_, _ = fmt.Fprintf(w, "%s\t%s\n", p.Name, truncateString(p.Value, paramLenLimit))
		}
	}
	_ = w.Flush()
}

// NewApplicationSetCommand returns a new instance of an `argocd app set` command
func NewApplicationSetCommand(clientOpts *argocdclient.ClientOptions) *cobra.Command {
	var (
		appOpts cmdutil.AppOptions
	)
	var command = &cobra.Command{
		Use:   "set APPNAME",
		Short: "Set application parameters",
		Run: func(c *cobra.Command, args []string) {
			if len(args) != 1 {
				c.HelpFunc()(c, args)
				os.Exit(1)
			}
			ctx := context.Background()
			appName := args[0]
			argocdClient := argocdclient.NewClientOrDie(clientOpts)
			conn, appIf := argocdClient.NewApplicationClientOrDie()
			defer argoio.Close(conn)
			app, err := appIf.Get(ctx, &applicationpkg.ApplicationQuery{Name: &appName})
			errors.CheckError(err)
			visited := cmdutil.SetAppSpecOptions(c.Flags(), &app.Spec, &appOpts)
			if visited == 0 {
				log.Error("Please set at least one option to update")
				c.HelpFunc()(c, args)
				os.Exit(1)
			}
			setParameterOverrides(app, appOpts.Parameters)
			_, err = appIf.UpdateSpec(ctx, &applicationpkg.ApplicationUpdateSpecRequest{
				Name:     &app.Name,
				Spec:     app.Spec,
				Validate: &appOpts.Validate,
			})
			errors.CheckError(err)
		},
	}
	cmdutil.AddAppFlags(command, &appOpts)
	return command
}

// NewApplicationUnsetCommand returns a new instance of an `argocd app unset` command
func NewApplicationUnsetCommand(clientOpts *argocdclient.ClientOptions) *cobra.Command {
	var (
		parameters       []string
		valuesLiteral    bool
		valuesFiles      []string
		nameSuffix       bool
		namePrefix       bool
		kustomizeVersion bool
		kustomizeImages  []string
		pluginEnvs       []string
		appOpts          cmdutil.AppOptions
	)
	var command = &cobra.Command{
		Use:   "unset APPNAME parameters",
		Short: "Unset application parameters",
		Example: `  # Unset kustomize override kustomize image
  argocd app unset my-app --kustomize-image=alpine

  # Unset kustomize override prefix
  argocd app unset my-app --namesuffix

  # Unset parameter override
  argocd app unset my-app -p COMPONENT=PARAM`,

		Run: func(c *cobra.Command, args []string) {
			if len(args) != 1 {
				c.HelpFunc()(c, args)
				os.Exit(1)
			}
			appName := args[0]
			conn, appIf := argocdclient.NewClientOrDie(clientOpts).NewApplicationClientOrDie()
			defer argoio.Close(conn)
			app, err := appIf.Get(context.Background(), &applicationpkg.ApplicationQuery{Name: &appName})
			errors.CheckError(err)

			updated := false
			if app.Spec.Source.Kustomize != nil {
				if namePrefix {
					updated = true
					app.Spec.Source.Kustomize.NamePrefix = ""
				}

				if nameSuffix {
					updated = true
					app.Spec.Source.Kustomize.NameSuffix = ""
				}

				if kustomizeVersion {
					updated = true
					app.Spec.Source.Kustomize.Version = ""
				}

				for _, kustomizeImage := range kustomizeImages {
					for i, item := range app.Spec.Source.Kustomize.Images {
						if argoappv1.KustomizeImage(kustomizeImage).Match(item) {
							updated = true
							//remove i
							a := app.Spec.Source.Kustomize.Images
							copy(a[i:], a[i+1:]) // Shift a[i+1:] left one index.
							a[len(a)-1] = ""     // Erase last element (write zero value).
							a = a[:len(a)-1]     // Truncate slice.
							app.Spec.Source.Kustomize.Images = a
						}
					}
				}
			}
			if app.Spec.Source.Ksonnet != nil {
				if len(parameters) == 0 && len(valuesFiles) == 0 {
					c.HelpFunc()(c, args)
					os.Exit(1)
				}
				for _, paramStr := range parameters {
					parts := strings.SplitN(paramStr, "=", 2)
					if len(parts) != 2 {
						log.Fatalf("Expected parameter of the form: component=param. Received: %s", paramStr)
					}
					overrides := app.Spec.Source.Ksonnet.Parameters
					for i, override := range overrides {
						if override.Component == parts[0] && override.Name == parts[1] {
							app.Spec.Source.Ksonnet.Parameters = append(overrides[0:i], overrides[i+1:]...)
							updated = true
							break
						}
					}
				}
			}
			if app.Spec.Source.Helm != nil {
				if len(parameters) == 0 && len(valuesFiles) == 0 && !valuesLiteral {
					c.HelpFunc()(c, args)
					os.Exit(1)
				}
				for _, paramStr := range parameters {
					helmParams := app.Spec.Source.Helm.Parameters
					for i, p := range helmParams {
						if p.Name == paramStr {
							app.Spec.Source.Helm.Parameters = append(helmParams[0:i], helmParams[i+1:]...)
							updated = true
							break
						}
					}
				}
				if valuesLiteral {
					app.Spec.Source.Helm.Values = ""
					updated = true
				}
				for _, valuesFile := range valuesFiles {
					specValueFiles := app.Spec.Source.Helm.ValueFiles
					for i, vf := range specValueFiles {
						if vf == valuesFile {
							app.Spec.Source.Helm.ValueFiles = append(specValueFiles[0:i], specValueFiles[i+1:]...)
							updated = true
							break
						}
					}
				}
			}

			if app.Spec.Source.Plugin != nil {
				if len(pluginEnvs) == 0 {
					c.HelpFunc()(c, args)
					os.Exit(1)
				}
				for _, env := range pluginEnvs {
					err = app.Spec.Source.Plugin.RemoveEnvEntry(env)
					if err != nil {
						updated = true
					}
				}
			}

			if !updated {
				return
			}

			cmdutil.SetAppSpecOptions(c.Flags(), &app.Spec, &appOpts)
			_, err = appIf.UpdateSpec(context.Background(), &applicationpkg.ApplicationUpdateSpecRequest{
				Name:     &app.Name,
				Spec:     app.Spec,
				Validate: &appOpts.Validate,
			})
			errors.CheckError(err)
		},
	}
	command.Flags().StringArrayVarP(&parameters, "parameter", "p", []string{}, "Unset a parameter override (e.g. -p guestbook=image)")
	command.Flags().StringArrayVar(&valuesFiles, "values", []string{}, "Unset one or more Helm values files")
	command.Flags().BoolVar(&valuesLiteral, "values-literal", false, "Unset literal Helm values block")
	command.Flags().BoolVar(&nameSuffix, "namesuffix", false, "Kustomize namesuffix")
	command.Flags().BoolVar(&namePrefix, "nameprefix", false, "Kustomize nameprefix")
	command.Flags().BoolVar(&kustomizeVersion, "kustomize-version", false, "Kustomize version")
	command.Flags().StringArrayVar(&kustomizeImages, "kustomize-image", []string{}, "Kustomize images name (e.g. --kustomize-image node --kustomize-image mysql)")
	command.Flags().StringArrayVar(&pluginEnvs, "plugin-env", []string{}, "Unset plugin env variables (e.g --plugin-env name)")
	return command
}

// targetObjects deserializes the list of target states into unstructured objects
func targetObjects(resources []*argoappv1.ResourceDiff) ([]*unstructured.Unstructured, error) {
	objs := make([]*unstructured.Unstructured, len(resources))
	for i, resState := range resources {
		obj, err := resState.TargetObject()
		if err != nil {
			return nil, err
		}
		objs[i] = obj
	}
	return objs, nil
}

// liveObjects deserializes the list of live states into unstructured objects
func liveObjects(resources []*argoappv1.ResourceDiff) ([]*unstructured.Unstructured, error) {
	objs := make([]*unstructured.Unstructured, len(resources))
	for i, resState := range resources {
		obj, err := resState.LiveObject()
		if err != nil {
			return nil, err
		}
		objs[i] = obj
	}
	return objs, nil
}

func getLocalObjects(app *argoappv1.Application, local, localRepoRoot, appLabelKey, kubeVersion string, kustomizeOptions *argoappv1.KustomizeOptions,
	configManagementPlugins []*argoappv1.ConfigManagementPlugin) []*unstructured.Unstructured {
	manifestStrings := getLocalObjectsString(app, local, localRepoRoot, appLabelKey, kubeVersion, kustomizeOptions, configManagementPlugins)
	objs := make([]*unstructured.Unstructured, len(manifestStrings))
	for i := range manifestStrings {
		obj := unstructured.Unstructured{}
		err := json.Unmarshal([]byte(manifestStrings[i]), &obj)
		errors.CheckError(err)
		objs[i] = &obj
	}
	return objs
}

func getLocalObjectsString(app *argoappv1.Application, local, localRepoRoot, appLabelKey, kubeVersion string, kustomizeOptions *argoappv1.KustomizeOptions,
	configManagementPlugins []*argoappv1.ConfigManagementPlugin) []string {

	res, err := repository.GenerateManifests(local, localRepoRoot, app.Spec.Source.TargetRevision, &repoapiclient.ManifestRequest{
		Repo:              &argoappv1.Repository{Repo: app.Spec.Source.RepoURL},
		AppLabelKey:       appLabelKey,
		AppName:           app.Name,
		Namespace:         app.Spec.Destination.Namespace,
		ApplicationSource: &app.Spec.Source,
		KustomizeOptions:  kustomizeOptions,
		KubeVersion:       kubeVersion,
		Plugins:           configManagementPlugins,
	}, true)
	errors.CheckError(err)

	return res.Manifests
}

type resourceInfoProvider struct {
	namespacedByGk map[schema.GroupKind]bool
}

// Infer if obj is namespaced or not from corresponding live objects list. If corresponding live object has namespace then target object is also namespaced.
// If live object is missing then it does not matter if target is namespaced or not.
func (p *resourceInfoProvider) IsNamespaced(gk schema.GroupKind) (bool, error) {
	return p.namespacedByGk[gk], nil
}

func groupObjsByKey(localObs []*unstructured.Unstructured, liveObjs []*unstructured.Unstructured, appNamespace string) map[kube.ResourceKey]*unstructured.Unstructured {
	namespacedByGk := make(map[schema.GroupKind]bool)
	for i := range liveObjs {
		if liveObjs[i] != nil {
			key := kube.GetResourceKey(liveObjs[i])
			namespacedByGk[schema.GroupKind{Group: key.Group, Kind: key.Kind}] = key.Namespace != ""
		}
	}
	localObs, _, err := controller.DeduplicateTargetObjects(appNamespace, localObs, &resourceInfoProvider{namespacedByGk: namespacedByGk})
	errors.CheckError(err)
	objByKey := make(map[kube.ResourceKey]*unstructured.Unstructured)
	for i := range localObs {
		obj := localObs[i]
		if !(hook.IsHook(obj) || ignore.Ignore(obj)) {
			objByKey[kube.GetResourceKey(obj)] = obj
		}
	}
	return objByKey
}

type objKeyLiveTarget struct {
	key    kube.ResourceKey
	live   *unstructured.Unstructured
	target *unstructured.Unstructured
}

// NewApplicationDiffCommand returns a new instance of an `argocd app diff` command
func NewApplicationDiffCommand(clientOpts *argocdclient.ClientOptions) *cobra.Command {
	var (
		refresh       bool
		hardRefresh   bool
		exitCode      bool
		local         string
		revision      string
		localRepoRoot string
	)
	shortDesc := "Perform a diff against the target and live state."
	var command = &cobra.Command{
		Use:   "diff APPNAME",
		Short: shortDesc,
		Long:  shortDesc + "\nUses 'diff' to render the difference. KUBECTL_EXTERNAL_DIFF environment variable can be used to select your own diff tool.\nReturns the following exit codes: 2 on general errors, 1 when a diff is found, and 0 when no diff is found",
		Run: func(c *cobra.Command, args []string) {
			if len(args) != 1 {
				c.HelpFunc()(c, args)
				os.Exit(2)
			}

			clientset := argocdclient.NewClientOrDie(clientOpts)
			conn, appIf := clientset.NewApplicationClientOrDie()
			defer argoio.Close(conn)
			appName := args[0]
			app, err := appIf.Get(context.Background(), &applicationpkg.ApplicationQuery{Name: &appName, Refresh: getRefreshType(refresh, hardRefresh)})
			errors.CheckError(err)
			resources, err := appIf.ManagedResources(context.Background(), &applicationpkg.ResourcesQuery{ApplicationName: &appName})
			errors.CheckError(err)
			liveObjs, err := liveObjects(resources.Items)
			errors.CheckError(err)
			items := make([]objKeyLiveTarget, 0)

			conn, settingsIf := clientset.NewSettingsClientOrDie()
			defer argoio.Close(conn)
			argoSettings, err := settingsIf.Get(context.Background(), &settingspkg.SettingsQuery{})
			errors.CheckError(err)

			if local != "" {
				conn, clusterIf := clientset.NewClusterClientOrDie()
				defer argoio.Close(conn)
				cluster, err := clusterIf.Get(context.Background(), &clusterpkg.ClusterQuery{Name: app.Spec.Destination.Name, Server: app.Spec.Destination.Server})
				errors.CheckError(err)
				localObjs := groupObjsByKey(getLocalObjects(app, local, localRepoRoot, argoSettings.AppLabelKey, cluster.ServerVersion, argoSettings.KustomizeOptions, argoSettings.ConfigManagementPlugins), liveObjs, app.Spec.Destination.Namespace)
				items = groupObjsForDiff(resources, localObjs, items, argoSettings, appName)
			} else if revision != "" {
				var unstructureds []*unstructured.Unstructured
				q := applicationpkg.ApplicationManifestQuery{
					Name:     &appName,
					Revision: revision,
				}
				res, err := appIf.GetManifests(context.Background(), &q)
				errors.CheckError(err)
				for _, mfst := range res.Manifests {
					obj, err := argoappv1.UnmarshalToUnstructured(mfst)
					errors.CheckError(err)
					unstructureds = append(unstructureds, obj)
				}
				groupedObjs := groupObjsByKey(unstructureds, liveObjs, app.Spec.Destination.Namespace)
				items = groupObjsForDiff(resources, groupedObjs, items, argoSettings, appName)
			} else {
				for i := range resources.Items {
					res := resources.Items[i]
					var live = &unstructured.Unstructured{}
					err := json.Unmarshal([]byte(res.NormalizedLiveState), &live)
					errors.CheckError(err)

					var target = &unstructured.Unstructured{}
					err = json.Unmarshal([]byte(res.TargetState), &target)
					errors.CheckError(err)

					items = append(items, objKeyLiveTarget{kube.NewResourceKey(res.Group, res.Kind, res.Namespace, res.Name), live, target})
				}
			}

			foundDiffs := false
			for _, item := range items {
				if item.target != nil && hook.IsHook(item.target) || item.live != nil && hook.IsHook(item.live) {
					continue
				}
				overrides := make(map[string]argoappv1.ResourceOverride)
				for k := range argoSettings.ResourceOverrides {
					val := argoSettings.ResourceOverrides[k]
					overrides[k] = *val
				}
				normalizer, err := argo.NewDiffNormalizer(app.Spec.IgnoreDifferences, overrides)
				errors.CheckError(err)

				diffRes, err := diff.Diff(item.target, item.live, diff.WithNormalizer(normalizer))
				errors.CheckError(err)

				if diffRes.Modified || item.target == nil || item.live == nil {
					fmt.Printf("===== %s/%s %s/%s ======\n", item.key.Group, item.key.Kind, item.key.Namespace, item.key.Name)
					var live *unstructured.Unstructured
					var target *unstructured.Unstructured
					if item.target != nil && item.live != nil {
						target = &unstructured.Unstructured{}
						live = item.live
						err = json.Unmarshal(diffRes.PredictedLive, target)
						errors.CheckError(err)
					} else {
						live = item.live
						target = item.target
					}

					foundDiffs = true
					_ = cli.PrintDiff(item.key.Name, live, target)
				}
			}
			if foundDiffs && exitCode {
				os.Exit(1)
			}

		},
	}
	command.Flags().BoolVar(&refresh, "refresh", false, "Refresh application data when retrieving")
	command.Flags().BoolVar(&hardRefresh, "hard-refresh", false, "Refresh application data as well as target manifests cache")
	command.Flags().BoolVar(&exitCode, "exit-code", true, "Return non-zero exit code when there is a diff")
	command.Flags().StringVar(&local, "local", "", "Compare live app to a local manifests")
	command.Flags().StringVar(&revision, "revision", "", "Compare live app to a particular revision")
	command.Flags().StringVar(&localRepoRoot, "local-repo-root", "/", "Path to the repository root. Used together with --local allows setting the repository root")
	return command
}

func groupObjsForDiff(resources *application.ManagedResourcesResponse, objs map[kube.ResourceKey]*unstructured.Unstructured, items []objKeyLiveTarget, argoSettings *settings.Settings, appName string) []objKeyLiveTarget {
	for _, res := range resources.Items {
		var live = &unstructured.Unstructured{}
		err := json.Unmarshal([]byte(res.NormalizedLiveState), &live)
		errors.CheckError(err)

		key := kube.ResourceKey{Name: res.Name, Namespace: res.Namespace, Group: res.Group, Kind: res.Kind}
		if key.Kind == kube.SecretKind && key.Group == "" {
			// Don't bother comparing secrets, argo-cd doesn't have access to k8s secret data
			delete(objs, key)
			continue
		}
		if local, ok := objs[key]; ok || live != nil {
			if local != nil && !kube.IsCRD(local) {
				err = argokube.SetAppInstanceLabel(local, argoSettings.AppLabelKey, appName)
				errors.CheckError(err)
			}

			items = append(items, objKeyLiveTarget{key, live, local})
			delete(objs, key)
		}
	}
	for key, local := range objs {
		if key.Kind == kube.SecretKind && key.Group == "" {
			// Don't bother comparing secrets, argo-cd doesn't have access to k8s secret data
			delete(objs, key)
			continue
		}
		items = append(items, objKeyLiveTarget{key, nil, local})
	}
	return items
}

// NewApplicationDeleteCommand returns a new instance of an `argocd app delete` command
func NewApplicationDeleteCommand(clientOpts *argocdclient.ClientOptions) *cobra.Command {
	var (
		cascade           bool
		noPrompt          bool
		propagationPolicy string
	)
	var command = &cobra.Command{
		Use:   "delete APPNAME",
		Short: "Delete an application",
		Run: func(c *cobra.Command, args []string) {
			if len(args) == 0 {
				c.HelpFunc()(c, args)
				os.Exit(1)
			}
			conn, appIf := argocdclient.NewClientOrDie(clientOpts).NewApplicationClientOrDie()
			defer argoio.Close(conn)
			var isTerminal bool = isatty.IsTerminal(os.Stdout.Fd()) || isatty.IsCygwinTerminal(os.Stdout.Fd())
			var isConfirmAll bool = false
			var numOfApps = len(args)
			var promptFlag = c.Flag("yes")
			if promptFlag.Changed && promptFlag.Value.String() == "true" {
				noPrompt = true
			}
			for _, appName := range args {
				appDeleteReq := applicationpkg.ApplicationDeleteRequest{
					Name: &appName,
				}
				if c.Flag("cascade").Changed {
					appDeleteReq.Cascade = &cascade
				}
				if c.Flag("propagation-policy").Changed {
					appDeleteReq.PropagationPolicy = &propagationPolicy
				}
				if cascade && isTerminal && !noPrompt {
					var confirmAnswer string = "n"
					var lowercaseAnswer string
					if numOfApps == 1 {
						fmt.Println("Are you sure you want to delete '" + appName + "' and all its resources? [y/n]")
						fmt.Scan(&confirmAnswer)
						lowercaseAnswer = strings.ToLower(confirmAnswer)
					} else {
						if !isConfirmAll {
							fmt.Println("Are you sure you want to delete '" + appName + "' and all its resources? [y/n/A] where 'A' is to delete all specified apps and their resources without prompting")
							fmt.Scan(&confirmAnswer)
							lowercaseAnswer = strings.ToLower(confirmAnswer)
							if lowercaseAnswer == "a" || lowercaseAnswer == "all" {
								lowercaseAnswer = "y"
								isConfirmAll = true
							}
						} else {
							lowercaseAnswer = "y"
						}
					}
					if lowercaseAnswer == "y" || lowercaseAnswer == "yes" {
						_, err := appIf.Delete(context.Background(), &appDeleteReq)
						errors.CheckError(err)
					} else {
						fmt.Println("The command to delete '" + appName + "' was cancelled.")
					}
				} else {
					_, err := appIf.Delete(context.Background(), &appDeleteReq)
					errors.CheckError(err)
				}
			}
		},
	}
	command.Flags().BoolVar(&cascade, "cascade", true, "Perform a cascaded deletion of all application resources")
	command.Flags().StringVarP(&propagationPolicy, "propagation-policy", "p", "foreground", "Specify propagation policy for deletion of application's resources. One of: foreground|background")
	command.Flags().BoolVarP(&noPrompt, "yes", "y", false, "Turn off prompting to confirm cascaded deletion of application resources")
	return command
}

// Print simple list of application names
func printApplicationNames(apps []argoappv1.Application) {
	for _, app := range apps {
		fmt.Println(app.Name)
	}
}

// Print table of application data
func printApplicationTable(apps []argoappv1.Application, output *string) {
	w := tabwriter.NewWriter(os.Stdout, 0, 0, 2, ' ', 0)
	var fmtStr string
	headers := []interface{}{"NAME", "CLUSTER", "NAMESPACE", "PROJECT", "STATUS", "HEALTH", "SYNCPOLICY", "CONDITIONS"}
	if *output == "wide" {
		fmtStr = "%s\t%s\t%s\t%s\t%s\t%s\t%s\t%s\t%s\t%s\t%s\n"
		headers = append(headers, "REPO", "PATH", "TARGET")
	} else {
		fmtStr = "%s\t%s\t%s\t%s\t%s\t%s\t%s\t%s\n"
	}
	_, _ = fmt.Fprintf(w, fmtStr, headers...)
	for _, app := range apps {
		vals := []interface{}{
			app.Name,
			app.Spec.Destination.Server,
			app.Spec.Destination.Namespace,
			app.Spec.GetProject(),
			app.Status.Sync.Status,
			app.Status.Health.Status,
			formatSyncPolicy(app),
			formatConditionsSummary(app),
		}
		if *output == "wide" {
			vals = append(vals, app.Spec.Source.RepoURL, app.Spec.Source.Path, app.Spec.Source.TargetRevision)
		}
		_, _ = fmt.Fprintf(w, fmtStr, vals...)
	}
	_ = w.Flush()
}

// NewApplicationListCommand returns a new instance of an `argocd app list` command
func NewApplicationListCommand(clientOpts *argocdclient.ClientOptions) *cobra.Command {
	var (
		output   string
		selector string
		projects []string
		repo     string
	)
	var command = &cobra.Command{
		Use:   "list",
		Short: "List applications",
		Example: `  # List all apps
  argocd app list

  # List apps by label, in this example we listing apps that are children of another app (aka app-of-apps)
  argocd app list -l app.kubernetes.io/instance=my-app`,
		Run: func(c *cobra.Command, args []string) {
			conn, appIf := argocdclient.NewClientOrDie(clientOpts).NewApplicationClientOrDie()
			defer argoio.Close(conn)
			apps, err := appIf.List(context.Background(), &applicationpkg.ApplicationQuery{Selector: selector})
			errors.CheckError(err)
			appList := apps.Items
			if len(projects) != 0 {
				appList = argo.FilterByProjects(appList, projects)
			}
			if repo != "" {
				appList = argo.FilterByRepo(appList, repo)
			}
			switch output {
			case "yaml", "json":
				err := PrintResourceList(appList, output, false)
				errors.CheckError(err)
			case "name":
				printApplicationNames(appList)
			case "wide", "":
				printApplicationTable(appList, &output)
			default:
				errors.CheckError(fmt.Errorf("unknown output format: %s", output))
			}
		},
	}
	command.Flags().StringVarP(&output, "output", "o", "wide", "Output format. One of: wide|name|json|yaml")
	command.Flags().StringVarP(&selector, "selector", "l", "", "List apps by label")
	command.Flags().StringArrayVarP(&projects, "project", "p", []string{}, "Filter by project name")
	command.Flags().StringVarP(&repo, "repo", "r", "", "List apps by source repo URL")
	return command
}

func formatSyncPolicy(app argoappv1.Application) string {
	if app.Spec.SyncPolicy == nil || app.Spec.SyncPolicy.Automated == nil {
		return "<none>"
	}
	policy := "Auto"
	if app.Spec.SyncPolicy.Automated.Prune {
		policy = policy + "-Prune"
	}
	return policy
}

func formatConditionsSummary(app argoappv1.Application) string {
	typeToCnt := make(map[string]int)
	for i := range app.Status.Conditions {
		condition := app.Status.Conditions[i]
		if cnt, ok := typeToCnt[condition.Type]; ok {
			typeToCnt[condition.Type] = cnt + 1
		} else {
			typeToCnt[condition.Type] = 1
		}
	}
	items := make([]string, 0)
	for cndType, cnt := range typeToCnt {
		if cnt > 1 {
			items = append(items, fmt.Sprintf("%s(%d)", cndType, cnt))
		} else {
			items = append(items, cndType)
		}
	}
	summary := "<none>"
	if len(items) > 0 {
		summary = strings.Join(items, ",")
	}
	return summary
}

const (
	resourceFieldDelimiter              = ":"
	resourceFieldCount                  = 3
	resourceFieldNamespaceDelimiter     = "/"
	resourceFieldNameWithNamespaceCount = 2
)

func parseSelectedResources(resources []string) []argoappv1.SyncOperationResource {
	var selectedResources []argoappv1.SyncOperationResource
	if resources != nil {
		selectedResources = []argoappv1.SyncOperationResource{}
		for _, r := range resources {
			fields := strings.Split(r, resourceFieldDelimiter)
			if len(fields) != resourceFieldCount {
				log.Fatalf("Resource should have GROUP%sKIND%sNAME, but instead got: %s", resourceFieldDelimiter, resourceFieldDelimiter, r)
			}
			name := fields[2]
			namespace := ""
			if strings.Contains(fields[2], resourceFieldNamespaceDelimiter) {
				nameFields := strings.Split(fields[2], resourceFieldNamespaceDelimiter)
				if len(nameFields) != resourceFieldNameWithNamespaceCount {
					log.Fatalf("Resource with namespace should have GROUP%sKIND%sNAMESPACE%sNAME, but instead got: %s", resourceFieldDelimiter, resourceFieldDelimiter, resourceFieldNamespaceDelimiter, r)
				}
				namespace = nameFields[0]
				name = nameFields[1]
			}
			rsrc := argoappv1.SyncOperationResource{
				Group:     fields[0],
				Kind:      fields[1],
				Name:      name,
				Namespace: namespace,
			}
			selectedResources = append(selectedResources, rsrc)
		}
	}
	return selectedResources
}

// NewApplicationWaitCommand returns a new instance of an `argocd app wait` command
func NewApplicationWaitCommand(clientOpts *argocdclient.ClientOptions) *cobra.Command {
	var (
		watchSync       bool
		watchHealth     bool
		watchSuspended  bool
		watchOperations bool
		timeout         uint
		selector        string
		resources       []string
	)
	var command = &cobra.Command{
		Use:   "wait [APPNAME.. | -l selector]",
		Short: "Wait for an application to reach a synced and healthy state",
		Example: `  # Wait for an app
  argocd app wait my-app

  # Wait for multiple apps
  argocd app wait my-app other-app

  # Wait for apps by label, in this example we waiting for apps that are children of another app (aka app-of-apps)
  argocd app wait -l app.kubernetes.io/instance=apps`,
		Run: func(c *cobra.Command, args []string) {
			if len(args) == 0 && selector == "" {
				c.HelpFunc()(c, args)
				os.Exit(1)
			}
			if !watchSync && !watchHealth && !watchOperations && !watchSuspended {
				watchSync = true
				watchHealth = true
				watchOperations = true
				watchSuspended = false
			}
			selectedResources := parseSelectedResources(resources)
			appNames := args
			acdClient := argocdclient.NewClientOrDie(clientOpts)
			closer, appIf := acdClient.NewApplicationClientOrDie()
			defer argoio.Close(closer)
			if selector != "" {
				list, err := appIf.List(context.Background(), &applicationpkg.ApplicationQuery{Selector: selector})
				errors.CheckError(err)
				for _, i := range list.Items {
					appNames = append(appNames, i.Name)
				}
			}
			for _, appName := range appNames {
				_, err := waitOnApplicationStatus(acdClient, appName, timeout, watchSync, watchHealth, watchOperations, watchSuspended, selectedResources)
				errors.CheckError(err)
			}
		},
	}
	command.Flags().BoolVar(&watchSync, "sync", false, "Wait for sync")
	command.Flags().BoolVar(&watchHealth, "health", false, "Wait for health")
	command.Flags().BoolVar(&watchSuspended, "suspended", false, "Wait for suspended")
	command.Flags().StringVarP(&selector, "selector", "l", "", "Wait for apps by label")
	command.Flags().StringArrayVar(&resources, "resource", []string{}, fmt.Sprintf("Sync only specific resources as GROUP%sKIND%sNAME. Fields may be blank. This option may be specified repeatedly", resourceFieldDelimiter, resourceFieldDelimiter))
	command.Flags().BoolVar(&watchOperations, "operation", false, "Wait for pending operations")
	command.Flags().UintVar(&timeout, "timeout", defaultCheckTimeoutSeconds, "Time out after this many seconds")
	return command
}

// printAppResources prints the resources of an application in a tabwriter table
func printAppResources(w io.Writer, app *argoappv1.Application) {
	_, _ = fmt.Fprintf(w, "GROUP\tKIND\tNAMESPACE\tNAME\tSTATUS\tHEALTH\tHOOK\tMESSAGE\n")
	for _, res := range getResourceStates(app, nil) {
		_, _ = fmt.Fprintf(w, "%s\t%s\t%s\t%s\t%s\t%s\t%s\t%s\n", res.Group, res.Kind, res.Namespace, res.Name, res.Status, res.Health, res.Hook, res.Message)
	}
}

// NewApplicationSyncCommand returns a new instance of an `argocd app sync` command
func NewApplicationSyncCommand(clientOpts *argocdclient.ClientOptions) *cobra.Command {
	var (
		revision                string
		resources               []string
		labels                  []string
		selector                string
		prune                   bool
		dryRun                  bool
		timeout                 uint
		strategy                string
		force                   bool
		async                   bool
		retryLimit              int64
		retryBackoffDuration    time.Duration
		retryBackoffMaxDuration time.Duration
		retryBackoffFactor      int64
		local                   string
		localRepoRoot           string
		infos                   []string
	)
	var command = &cobra.Command{
		Use:   "sync [APPNAME... | -l selector]",
		Short: "Sync an application to its target state",
		Example: `  # Sync an app
  argocd app sync my-app

  # Sync multiples apps
  argocd app sync my-app other-app

  # Sync apps by label, in this example we sync apps that are children of another app (aka app-of-apps)
  argocd app sync -l app.kubernetes.io/instance=my-app

  # Sync a specific resource
  # Resource should be formatted as GROUP:KIND:NAME. If no GROUP is specified then :KIND:NAME
  argocd app sync my-app --resource :Service:my-service
  argocd app sync my-app --resource argoproj.io:Rollout:my-rollout
  # Specify namespace if the application has resources with the same name in different namespaces
  argocd app sync my-app --resource argoproj.io:Rollout:my-namespace/my-rollout`,
		Run: func(c *cobra.Command, args []string) {
			if len(args) == 0 && selector == "" {
				c.HelpFunc()(c, args)
				os.Exit(1)
			}
			acdClient := argocdclient.NewClientOrDie(clientOpts)
			conn, appIf := acdClient.NewApplicationClientOrDie()
			defer argoio.Close(conn)

			selectedLabels, err := label.Parse(labels)
			errors.CheckError(err)

			appNames := args
			if selector != "" {
				list, err := appIf.List(context.Background(), &applicationpkg.ApplicationQuery{Selector: selector})
				errors.CheckError(err)
				// unlike list, we'd want to fail if nothing was found
				if len(list.Items) == 0 {
					log.Fatalf("no apps match selector %v", selector)
				}
				for _, i := range list.Items {
					appNames = append(appNames, i.Name)
				}
			}

			for _, appName := range appNames {

				if len(selectedLabels) > 0 {
					ctx := context.Background()

					q := applicationpkg.ApplicationManifestQuery{
						Name:     &appName,
						Revision: revision,
					}

					res, err := appIf.GetManifests(ctx, &q)
					if err != nil {
						log.Fatal(err)
					}

					for _, mfst := range res.Manifests {
						obj, err := argoappv1.UnmarshalToUnstructured(mfst)
						errors.CheckError(err)
						for key, selectedValue := range selectedLabels {
							if objectValue, ok := obj.GetLabels()[key]; ok && selectedValue == objectValue {
								gvk := obj.GroupVersionKind()
								resources = append(resources, fmt.Sprintf("%s:%s:%s", gvk.Group, gvk.Kind, obj.GetName()))
							}
						}
					}

					// If labels are provided and none are found return error only if specific resources were also not
					// specified.
					if len(resources) == 0 {
						log.Fatalf("No matching resources found for labels: %v", labels)
						return
					}
				}

				selectedResources := parseSelectedResources(resources)

				var localObjsStrings []string
				if local != "" {
					app, err := appIf.Get(context.Background(), &applicationpkg.ApplicationQuery{Name: &appName})
					errors.CheckError(err)
					if app.Spec.SyncPolicy != nil && app.Spec.SyncPolicy.Automated != nil && !dryRun {
						log.Fatal("Cannot use local sync when Automatic Sync Policy is enabled except with --dry-run")
					}

					errors.CheckError(err)
					conn, settingsIf := acdClient.NewSettingsClientOrDie()
					argoSettings, err := settingsIf.Get(context.Background(), &settingspkg.SettingsQuery{})
					errors.CheckError(err)
					argoio.Close(conn)

					conn, clusterIf := acdClient.NewClusterClientOrDie()
					defer argoio.Close(conn)
					cluster, err := clusterIf.Get(context.Background(), &clusterpkg.ClusterQuery{Name: app.Spec.Destination.Name, Server: app.Spec.Destination.Server})
					errors.CheckError(err)
					argoio.Close(conn)
					localObjsStrings = getLocalObjectsString(app, local, localRepoRoot, argoSettings.AppLabelKey, cluster.ServerVersion, argoSettings.KustomizeOptions, argoSettings.ConfigManagementPlugins)
				}

				syncReq := applicationpkg.ApplicationSyncRequest{
					Name:      &appName,
					DryRun:    dryRun,
					Revision:  revision,
					Resources: selectedResources,
					Prune:     prune,
					Manifests: localObjsStrings,
					Infos:     getInfos(infos),
				}
				switch strategy {
				case "apply":
					syncReq.Strategy = &argoappv1.SyncStrategy{Apply: &argoappv1.SyncStrategyApply{}}
					syncReq.Strategy.Apply.Force = force
				case "", "hook":
					syncReq.Strategy = &argoappv1.SyncStrategy{Hook: &argoappv1.SyncStrategyHook{}}
					syncReq.Strategy.Hook.Force = force
				default:
					log.Fatalf("Unknown sync strategy: '%s'", strategy)
				}
				if retryLimit > 0 {
					syncReq.RetryStrategy = &argoappv1.RetryStrategy{
						Limit: retryLimit,
						Backoff: &argoappv1.Backoff{
							Duration:    retryBackoffDuration.String(),
							MaxDuration: retryBackoffMaxDuration.String(),
							Factor:      pointer.Int64Ptr(retryBackoffFactor),
						},
					}
				}
				ctx := context.Background()
				_, err := appIf.Sync(ctx, &syncReq)
				errors.CheckError(err)

				if !async {
					app, err := waitOnApplicationStatus(acdClient, appName, timeout, false, false, true, false, selectedResources)
					errors.CheckError(err)

					if !dryRun {
						if !app.Status.OperationState.Phase.Successful() {
							log.Fatalf("Operation has completed with phase: %s", app.Status.OperationState.Phase)
						} else if len(selectedResources) == 0 && app.Status.Sync.Status != argoappv1.SyncStatusCodeSynced {
							// Only get resources to be pruned if sync was application-wide and final status is not synced
							pruningRequired := app.Status.OperationState.SyncResult.Resources.PruningRequired()
							if pruningRequired > 0 {
								log.Fatalf("%d resources require pruning", pruningRequired)
							}
						}
					}
				}
			}
		},
	}
	command.Flags().BoolVar(&dryRun, "dry-run", false, "Preview apply without affecting cluster")
	command.Flags().BoolVar(&prune, "prune", false, "Allow deleting unexpected resources")
	command.Flags().StringVar(&revision, "revision", "", "Sync to a specific revision. Preserves parameter overrides")
	command.Flags().StringArrayVar(&resources, "resource", []string{}, fmt.Sprintf("Sync only specific resources as GROUP%sKIND%sNAME. Fields may be blank. This option may be specified repeatedly", resourceFieldDelimiter, resourceFieldDelimiter))
	command.Flags().StringVarP(&selector, "selector", "l", "", "Sync apps that match this label")
	command.Flags().StringArrayVar(&labels, "label", []string{}, "Sync only specific resources with a label. This option may be specified repeatedly.")
	command.Flags().UintVar(&timeout, "timeout", defaultCheckTimeoutSeconds, "Time out after this many seconds")
	command.Flags().Int64Var(&retryLimit, "retry-limit", 0, "Max number of allowed sync retries")
	command.Flags().DurationVar(&retryBackoffDuration, "retry-backoff-duration", argoappv1.DefaultSyncRetryDuration, "Retry backoff base duration. Input needs to be a duration (e.g. 2m, 1h)")
	command.Flags().DurationVar(&retryBackoffMaxDuration, "retry-backoff-max-duration", argoappv1.DefaultSyncRetryMaxDuration, "Max retry backoff duration. Input needs to be a duration (e.g. 2m, 1h)")
	command.Flags().Int64Var(&retryBackoffFactor, "retry-backoff-factor", argoappv1.DefaultSyncRetryFactor, "Factor multiplies the base duration after each failed retry")
	command.Flags().StringVar(&strategy, "strategy", "", "Sync strategy (one of: apply|hook)")
	command.Flags().BoolVar(&force, "force", false, "Use a force apply")
	command.Flags().BoolVar(&async, "async", false, "Do not wait for application to sync before continuing")
	command.Flags().StringVar(&local, "local", "", "Path to a local directory. When this flag is present no git queries will be made")
	command.Flags().StringVar(&localRepoRoot, "local-repo-root", "/", "Path to the repository root. Used together with --local allows setting the repository root")
	command.Flags().StringArrayVar(&infos, "info", []string{}, "A list of key-value pairs during sync process. These infos will be persisted in app.")
	return command
}

// ResourceDiff tracks the state of a resource when waiting on an application status.
type resourceState struct {
	Group     string
	Kind      string
	Namespace string
	Name      string
	Status    string
	Health    string
	Hook      string
	Message   string
}

// Key returns a unique-ish key for the resource.
func (rs *resourceState) Key() string {
	return fmt.Sprintf("%s/%s/%s/%s", rs.Group, rs.Kind, rs.Namespace, rs.Name)
}

func (rs *resourceState) FormatItems() []interface{} {
	timeStr := time.Now().Format("2006-01-02T15:04:05-07:00")
	return []interface{}{timeStr, rs.Group, rs.Kind, rs.Namespace, rs.Name, rs.Status, rs.Health, rs.Hook, rs.Message}
}

// Merge merges the new state with any different contents from another resourceState.
// Blank fields in the receiver state will be updated to non-blank.
// Non-blank fields in the receiver state will never be updated to blank.
// Returns whether or not any keys were updated.
func (rs *resourceState) Merge(newState *resourceState) bool {
	updated := false
	for _, field := range []string{"Status", "Health", "Hook", "Message"} {
		v := reflect.ValueOf(rs).Elem().FieldByName(field)
		currVal := v.String()
		newVal := reflect.ValueOf(newState).Elem().FieldByName(field).String()
		if newVal != "" && currVal != newVal {
			v.SetString(newVal)
			updated = true
		}
	}
	return updated
}

func getResourceStates(app *argoappv1.Application, selectedResources []argoappv1.SyncOperationResource) []*resourceState {
	var states []*resourceState
	resourceByKey := make(map[kube.ResourceKey]argoappv1.ResourceStatus)
	for i := range app.Status.Resources {
		res := app.Status.Resources[i]
		resourceByKey[kube.NewResourceKey(res.Group, res.Kind, res.Namespace, res.Name)] = res
	}

	// print most resources info along with most recent operation results
	if app.Status.OperationState != nil && app.Status.OperationState.SyncResult != nil {
		for _, res := range app.Status.OperationState.SyncResult.Resources {
			sync := string(res.HookPhase)
			health := string(res.Status)
			key := kube.NewResourceKey(res.Group, res.Kind, res.Namespace, res.Name)
			if resource, ok := resourceByKey[key]; ok && res.HookType == "" {
				health = ""
				if resource.Health != nil {
					health = string(resource.Health.Status)
				}
				sync = string(resource.Status)
			}
			states = append(states, &resourceState{
				Group: res.Group, Kind: res.Kind, Namespace: res.Namespace, Name: res.Name, Status: sync, Health: health, Hook: string(res.HookType), Message: res.Message})
			delete(resourceByKey, kube.NewResourceKey(res.Group, res.Kind, res.Namespace, res.Name))
		}
	}
	resKeys := make([]kube.ResourceKey, 0)
	for k := range resourceByKey {
		resKeys = append(resKeys, k)
	}
	sort.Slice(resKeys, func(i, j int) bool {
		return resKeys[i].String() < resKeys[j].String()
	})
	// print rest of resources which were not part of most recent operation
	for _, resKey := range resKeys {
		res := resourceByKey[resKey]
		health := ""
		if res.Health != nil {
			health = string(res.Health.Status)
		}
		states = append(states, &resourceState{
			Group: res.Group, Kind: res.Kind, Namespace: res.Namespace, Name: res.Name, Status: string(res.Status), Health: health, Hook: "", Message: ""})
	}
	// filter out not selected resources
	if len(selectedResources) > 0 {
		for i := len(states) - 1; i >= 0; i-- {
			res := states[i]
			if !argo.ContainsSyncResource(res.Name, res.Namespace, schema.GroupVersionKind{Group: res.Group, Kind: res.Kind}, selectedResources) {
				states = append(states[:i], states[i+1:]...)
			}
		}
	}
	return states
}

func groupResourceStates(app *argoappv1.Application, selectedResources []argoappv1.SyncOperationResource) map[string]*resourceState {
	resStates := make(map[string]*resourceState)
	for _, result := range getResourceStates(app, selectedResources) {
		key := result.Key()
		if prev, ok := resStates[key]; ok {
			prev.Merge(result)
		} else {
			resStates[key] = result
		}
	}
	return resStates
}

func checkResourceStatus(watchSync bool, watchHealth bool, watchOperation bool, watchSuspended bool, healthStatus string, syncStatus string, operationStatus *argoappv1.Operation) bool {
	healthCheckPassed := true
	if watchSuspended && watchHealth {
		healthCheckPassed = healthStatus == string(health.HealthStatusHealthy) ||
			healthStatus == string(health.HealthStatusSuspended)
	} else if watchSuspended {
		healthCheckPassed = healthStatus == string(health.HealthStatusSuspended)
	} else if watchHealth {
		healthCheckPassed = healthStatus == string(health.HealthStatusHealthy)
	}

	synced := !watchSync || syncStatus == string(argoappv1.SyncStatusCodeSynced)
	operational := !watchOperation || operationStatus == nil
	return synced && healthCheckPassed && operational
}

const waitFormatString = "%s\t%5s\t%10s\t%10s\t%20s\t%8s\t%7s\t%10s\t%s\n"

func waitOnApplicationStatus(acdClient apiclient.Client, appName string, timeout uint, watchSync bool, watchHealth bool, watchOperation bool, watchSuspended bool, selectedResources []argoappv1.SyncOperationResource) (*argoappv1.Application, error) {
	ctx, cancel := context.WithCancel(context.Background())
	defer cancel()

	// refresh controls whether or not we refresh the app before printing the final status.
	// We only want to do this when an operation is in progress, since operations are the only
	// time when the sync status lags behind when an operation completes
	refresh := false

	printFinalStatus := func(app *argoappv1.Application) *argoappv1.Application {
		var err error
		if refresh {
			conn, appClient := acdClient.NewApplicationClientOrDie()
			refreshType := string(argoappv1.RefreshTypeNormal)
			app, err = appClient.Get(context.Background(), &applicationpkg.ApplicationQuery{Name: &appName, Refresh: &refreshType})
			errors.CheckError(err)
			_ = conn.Close()
		}

		fmt.Println()
		printAppSummaryTable(app, appURL(acdClient, appName), nil)
		fmt.Println()
		if watchOperation {
			printOperationResult(app.Status.OperationState)
		}

		if len(app.Status.Resources) > 0 {
			fmt.Println()
			w := tabwriter.NewWriter(os.Stdout, 5, 0, 2, ' ', 0)
			printAppResources(w, app)
			_ = w.Flush()
		}
		return app
	}

	if timeout != 0 {
		time.AfterFunc(time.Duration(timeout)*time.Second, func() {
			cancel()
		})
	}

	w := tabwriter.NewWriter(os.Stdout, 5, 0, 2, ' ', 0)
	_, _ = fmt.Fprintf(w, waitFormatString, "TIMESTAMP", "GROUP", "KIND", "NAMESPACE", "NAME", "STATUS", "HEALTH", "HOOK", "MESSAGE")

	prevStates := make(map[string]*resourceState)
	conn, appClient := acdClient.NewApplicationClientOrDie()
	defer argoio.Close(conn)
	app, err := appClient.Get(ctx, &applicationpkg.ApplicationQuery{Name: &appName})
	errors.CheckError(err)
	appEventCh := acdClient.WatchApplicationWithRetry(ctx, appName, app.ResourceVersion)
	for appEvent := range appEventCh {
		app = &appEvent.Application

		operationInProgress := false
		// consider the operation is in progress
		if app.Operation != nil {
			// if it just got requested
			operationInProgress = true
			if !app.Operation.DryRun() {
				refresh = true
			}
		} else if app.Status.OperationState != nil {
			if app.Status.OperationState.FinishedAt == nil {
				// if it is not finished yet
				operationInProgress = true
			} else if !app.Status.OperationState.Operation.DryRun() && (app.Status.ReconciledAt == nil || app.Status.ReconciledAt.Before(app.Status.OperationState.FinishedAt)) {
				// if it is just finished and we need to wait for controller to reconcile app once after syncing
				operationInProgress = true
			}
		}

		var selectedResourcesAreReady bool

		// If selected resources are included, wait only on those resources, otherwise wait on the application as a whole.
		if len(selectedResources) > 0 {
			selectedResourcesAreReady = true
			for _, state := range getResourceStates(app, selectedResources) {
				resourceIsReady := checkResourceStatus(watchSync, watchHealth, watchOperation, watchSuspended, state.Health, state.Status, appEvent.Application.Operation)
				if !resourceIsReady {
					selectedResourcesAreReady = false
					break
				}
			}
		} else {
			// Wait on the application as a whole
			selectedResourcesAreReady = checkResourceStatus(watchSync, watchHealth, watchOperation, watchSuspended, string(app.Status.Health.Status), string(app.Status.Sync.Status), appEvent.Application.Operation)
		}

		if selectedResourcesAreReady && (!operationInProgress || !watchOperation) {
			app = printFinalStatus(app)
			return app, nil
		}

		newStates := groupResourceStates(app, selectedResources)
		for _, newState := range newStates {
			var doPrint bool
			stateKey := newState.Key()
			if prevState, found := prevStates[stateKey]; found {
				if watchHealth && prevState.Health != string(health.HealthStatusUnknown) && prevState.Health != string(health.HealthStatusDegraded) && newState.Health == string(health.HealthStatusDegraded) {
					_ = printFinalStatus(app)
					return nil, fmt.Errorf("application '%s' health state has transitioned from %s to %s", appName, prevState.Health, newState.Health)
				}
				doPrint = prevState.Merge(newState)
			} else {
				prevStates[stateKey] = newState
				doPrint = true
			}
			if doPrint {
				_, _ = fmt.Fprintf(w, waitFormatString, prevStates[stateKey].FormatItems()...)
			}
		}
		_ = w.Flush()
	}
	_ = printFinalStatus(app)
	return nil, fmt.Errorf("timed out (%ds) waiting for app %q match desired state", timeout, appName)
}

// setParameterOverrides updates an existing or appends a new parameter override in the application
// If the app is a ksonnet app, then parameters are expected to be in the form: component=param=value
// Otherwise, the app is assumed to be a helm app and is expected to be in the form:
// param=value
func setParameterOverrides(app *argoappv1.Application, parameters []string) {
	if len(parameters) == 0 {
		return
	}
	var sourceType argoappv1.ApplicationSourceType
	if st, _ := app.Spec.Source.ExplicitType(); st != nil {
		sourceType = *st
	} else if app.Status.SourceType != "" {
		sourceType = app.Status.SourceType
	} else {
		// HACK: we don't know the source type, so make an educated guess based on the supplied
		// parameter string. This code handles the corner case where app doesn't exist yet, and the
		// command is something like: `argocd app create MYAPP -p foo=bar`
		// This logic is not foolproof, but when ksonnet is deprecated, this will no longer matter
		// since helm will remain as the only source type which has parameters.
		if len(strings.SplitN(parameters[0], "=", 3)) == 3 {
			sourceType = argoappv1.ApplicationSourceTypeKsonnet
		} else if len(strings.SplitN(parameters[0], "=", 2)) == 2 {
			sourceType = argoappv1.ApplicationSourceTypeHelm
		}
	}

	switch sourceType {
	case argoappv1.ApplicationSourceTypeKsonnet:
		if app.Spec.Source.Ksonnet == nil {
			app.Spec.Source.Ksonnet = &argoappv1.ApplicationSourceKsonnet{}
		}
		for _, paramStr := range parameters {
			parts := strings.SplitN(paramStr, "=", 3)
			if len(parts) != 3 {
				log.Fatalf("Expected ksonnet parameter of the form: component=param=value. Received: %s", paramStr)
			}
			newParam := argoappv1.KsonnetParameter{
				Component: parts[0],
				Name:      parts[1],
				Value:     parts[2],
			}
			found := false
			for i, cp := range app.Spec.Source.Ksonnet.Parameters {
				if cp.Component == newParam.Component && cp.Name == newParam.Name {
					found = true
					app.Spec.Source.Ksonnet.Parameters[i] = newParam
					break
				}
			}
			if !found {
				app.Spec.Source.Ksonnet.Parameters = append(app.Spec.Source.Ksonnet.Parameters, newParam)
			}
		}
	case argoappv1.ApplicationSourceTypeHelm:
		if app.Spec.Source.Helm == nil {
			app.Spec.Source.Helm = &argoappv1.ApplicationSourceHelm{}
		}
		for _, p := range parameters {
			newParam, err := argoappv1.NewHelmParameter(p, false)
			if err != nil {
				log.Error(err)
				continue
			}
			app.Spec.Source.Helm.AddParameter(*newParam)
		}
	default:
		log.Fatalf("Parameters can only be set against Ksonnet or Helm applications")
	}
}

// Print list of history ID's for an application.
func printApplicationHistoryIds(revHistory []argoappv1.RevisionHistory) {
	for _, depInfo := range revHistory {
		fmt.Println(depInfo.ID)
	}
}

// Print a history table for an application.
func printApplicationHistoryTable(revHistory []argoappv1.RevisionHistory) {
	w := tabwriter.NewWriter(os.Stdout, 0, 0, 2, ' ', 0)
	_, _ = fmt.Fprintf(w, "ID\tDATE\tREVISION\n")
	for _, depInfo := range revHistory {
		rev := depInfo.Source.TargetRevision
		if len(depInfo.Revision) >= 7 {
			rev = fmt.Sprintf("%s (%s)", rev, depInfo.Revision[0:7])
		}
		_, _ = fmt.Fprintf(w, "%d\t%s\t%s\n", depInfo.ID, depInfo.DeployedAt, rev)
	}
	_ = w.Flush()
}

// NewApplicationHistoryCommand returns a new instance of an `argocd app history` command
func NewApplicationHistoryCommand(clientOpts *argocdclient.ClientOptions) *cobra.Command {
	var (
		output string
	)
	var command = &cobra.Command{
		Use:   "history APPNAME",
		Short: "Show application deployment history",
		Run: func(c *cobra.Command, args []string) {
			if len(args) != 1 {
				c.HelpFunc()(c, args)
				os.Exit(1)
			}
			conn, appIf := argocdclient.NewClientOrDie(clientOpts).NewApplicationClientOrDie()
			defer argoio.Close(conn)
			appName := args[0]
			app, err := appIf.Get(context.Background(), &applicationpkg.ApplicationQuery{Name: &appName})
			errors.CheckError(err)
			if output == "id" {
				printApplicationHistoryIds(app.Status.History)
			} else {
				printApplicationHistoryTable(app.Status.History)
			}
		},
	}
	command.Flags().StringVarP(&output, "output", "o", "wide", "Output format. One of: wide|id")
	return command
}

func findRevisionHistory(application *argoappv1.Application, historyId int64) (*argoappv1.RevisionHistory, error) {
	// in case if history id not passed and need fetch previous history revision
	if historyId == -1 {
		l := len(application.Status.History)
		if l < 1 {
			return nil, goerror.New(fmt.Sprintf("Application %q does not rollback to previous version", application.ObjectMeta.Name))
		}
		return &application.Status.History[l-2], nil
	}
	for _, di := range application.Status.History {
		if di.ID == historyId {
			return &di, nil
		}
	}
	return nil, goerror.New(fmt.Sprintf("Application '%s' does not have deployment id '%d' in history\n", application.ObjectMeta.Name, historyId))
}

// NewApplicationRollbackCommand returns a new instance of an `argocd app rollback` command
func NewApplicationRollbackCommand(clientOpts *argocdclient.ClientOptions) *cobra.Command {
	var (
		prune   bool
		timeout uint
	)
	var command = &cobra.Command{
		Use:   "rollback APPNAME [ID]",
		Short: "Rollback application to a previous deployed version by History ID, omitted will Rollback to the previous version",
		Run: func(c *cobra.Command, args []string) {
			if len(args) == 0 {
				c.HelpFunc()(c, args)
				os.Exit(1)
			}
			appName := args[0]
			var err error
			depID := -1
			if len(args) > 1 {
				depID, err = strconv.Atoi(args[1])
				errors.CheckError(err)
			}
			acdClient := argocdclient.NewClientOrDie(clientOpts)
			conn, appIf := acdClient.NewApplicationClientOrDie()
			defer argoio.Close(conn)
			ctx := context.Background()
			app, err := appIf.Get(ctx, &applicationpkg.ApplicationQuery{Name: &appName})
			errors.CheckError(err)
<<<<<<< HEAD

			depInfo, err := findRevisionHistory(app, int64(depID))
			errors.CheckError(err)
=======
			var depInfo *argoappv1.RevisionHistory
			if depID == -1 {
				l := len(app.Status.History)
				if l < 2 {
					log.Fatalf("Application '%s' should have at least two successful deployments", app.ObjectMeta.Name)
				}
				depInfo = &app.Status.History[l-2]
			} else {
				for _, di := range app.Status.History {
					if di.ID == int64(depID) {
						depInfo = &di
						break
					}
				}
				if depInfo == nil {
					log.Fatalf("Application '%s' does not have deployment id '%d' in history\n", app.ObjectMeta.Name, depID)
				}
			}
>>>>>>> 50b00104

			_, err = appIf.Rollback(ctx, &applicationpkg.ApplicationRollbackRequest{
				Name:  &appName,
				ID:    depInfo.ID,
				Prune: prune,
			})
			errors.CheckError(err)

			_, err = waitOnApplicationStatus(acdClient, appName, timeout, false, false, true, false, nil)
			errors.CheckError(err)
		},
	}
	command.Flags().BoolVar(&prune, "prune", false, "Allow deleting unexpected resources")
	command.Flags().UintVar(&timeout, "timeout", defaultCheckTimeoutSeconds, "Time out after this many seconds")
	return command
}

const printOpFmtStr = "%-20s%s\n"
const defaultCheckTimeoutSeconds = 0

func printOperationResult(opState *argoappv1.OperationState) {
	if opState == nil {
		return
	}
	if opState.SyncResult != nil {
		fmt.Printf(printOpFmtStr, "Operation:", "Sync")
		fmt.Printf(printOpFmtStr, "Sync Revision:", opState.SyncResult.Revision)
	}
	fmt.Printf(printOpFmtStr, "Phase:", opState.Phase)
	fmt.Printf(printOpFmtStr, "Start:", opState.StartedAt)
	fmt.Printf(printOpFmtStr, "Finished:", opState.FinishedAt)
	var duration time.Duration
	if !opState.FinishedAt.IsZero() {
		duration = time.Second * time.Duration(opState.FinishedAt.Unix()-opState.StartedAt.Unix())
	} else {
		duration = time.Second * time.Duration(time.Now().UTC().Unix()-opState.StartedAt.Unix())
	}
	fmt.Printf(printOpFmtStr, "Duration:", duration)
	if opState.Message != "" {
		fmt.Printf(printOpFmtStr, "Message:", opState.Message)
	}
}

// NewApplicationManifestsCommand returns a new instance of an `argocd app manifests` command
func NewApplicationManifestsCommand(clientOpts *argocdclient.ClientOptions) *cobra.Command {
	var (
		source   string
		revision string
	)
	var command = &cobra.Command{
		Use:   "manifests APPNAME",
		Short: "Print manifests of an application",
		Run: func(c *cobra.Command, args []string) {
			if len(args) != 1 {
				c.HelpFunc()(c, args)
				os.Exit(1)
			}
			appName := args[0]
			conn, appIf := argocdclient.NewClientOrDie(clientOpts).NewApplicationClientOrDie()
			defer argoio.Close(conn)
			ctx := context.Background()
			resources, err := appIf.ManagedResources(context.Background(), &applicationpkg.ResourcesQuery{ApplicationName: &appName})
			errors.CheckError(err)

			var unstructureds []*unstructured.Unstructured
			switch source {
			case "git":
				if revision != "" {
					q := applicationpkg.ApplicationManifestQuery{
						Name:     &appName,
						Revision: revision,
					}
					res, err := appIf.GetManifests(ctx, &q)
					errors.CheckError(err)
					for _, mfst := range res.Manifests {
						obj, err := argoappv1.UnmarshalToUnstructured(mfst)
						errors.CheckError(err)
						unstructureds = append(unstructureds, obj)
					}
				} else {
					targetObjs, err := targetObjects(resources.Items)
					errors.CheckError(err)
					unstructureds = targetObjs
				}
			case "live":
				liveObjs, err := liveObjects(resources.Items)
				errors.CheckError(err)
				unstructureds = liveObjs
			default:
				log.Fatalf("Unknown source type '%s'", source)
			}

			for _, obj := range unstructureds {
				fmt.Println("---")
				yamlBytes, err := yaml.Marshal(obj)
				errors.CheckError(err)
				fmt.Printf("%s\n", yamlBytes)
			}
		},
	}
	command.Flags().StringVar(&source, "source", "git", "Source of manifests. One of: live|git")
	command.Flags().StringVar(&revision, "revision", "", "Show manifests at a specific revision")
	return command
}

// NewApplicationTerminateOpCommand returns a new instance of an `argocd app terminate-op` command
func NewApplicationTerminateOpCommand(clientOpts *argocdclient.ClientOptions) *cobra.Command {
	var command = &cobra.Command{
		Use:   "terminate-op APPNAME",
		Short: "Terminate running operation of an application",
		Run: func(c *cobra.Command, args []string) {
			if len(args) != 1 {
				c.HelpFunc()(c, args)
				os.Exit(1)
			}
			appName := args[0]
			conn, appIf := argocdclient.NewClientOrDie(clientOpts).NewApplicationClientOrDie()
			defer argoio.Close(conn)
			ctx := context.Background()
			_, err := appIf.TerminateOperation(ctx, &applicationpkg.OperationTerminateRequest{Name: &appName})
			errors.CheckError(err)
			fmt.Printf("Application '%s' operation terminating\n", appName)
		},
	}
	return command
}

func NewApplicationEditCommand(clientOpts *argocdclient.ClientOptions) *cobra.Command {
	var command = &cobra.Command{
		Use:   "edit APPNAME",
		Short: "Edit application",
		Run: func(c *cobra.Command, args []string) {
			if len(args) != 1 {
				c.HelpFunc()(c, args)
				os.Exit(1)
			}
			appName := args[0]
			conn, appIf := argocdclient.NewClientOrDie(clientOpts).NewApplicationClientOrDie()
			defer argoio.Close(conn)
			app, err := appIf.Get(context.Background(), &applicationpkg.ApplicationQuery{Name: &appName})
			errors.CheckError(err)
			appData, err := json.Marshal(app.Spec)
			errors.CheckError(err)
			appData, err = yaml.JSONToYAML(appData)
			errors.CheckError(err)

			cli.InteractiveEdit(fmt.Sprintf("%s-*-edit.yaml", appName), appData, func(input []byte) error {
				input, err = yaml.YAMLToJSON(input)
				if err != nil {
					return err
				}
				updatedSpec := argoappv1.ApplicationSpec{}
				err = json.Unmarshal(input, &updatedSpec)
				if err != nil {
					return err
				}

				var appOpts cmdutil.AppOptions
				cmdutil.SetAppSpecOptions(c.Flags(), &app.Spec, &appOpts)
				_, err = appIf.UpdateSpec(context.Background(), &applicationpkg.ApplicationUpdateSpecRequest{Name: &app.Name, Spec: updatedSpec, Validate: &appOpts.Validate})
				if err != nil {
					return fmt.Errorf("Failed to update application spec:\n%v", err)
				}
				return err
			})
		},
	}
	return command
}

func NewApplicationListResourcesCommand(clientOpts *argocdclient.ClientOptions) *cobra.Command {
	var orphaned bool
	var command = &cobra.Command{
		Use:   "resources APPNAME",
		Short: "List resource of application",
		Run: func(c *cobra.Command, args []string) {
			if len(args) != 1 {
				c.HelpFunc()(c, args)
				os.Exit(1)
			}
			listAll := !c.Flag("orphaned").Changed
			appName := args[0]
			conn, appIf := argocdclient.NewClientOrDie(clientOpts).NewApplicationClientOrDie()
			defer argoio.Close(conn)
			appResourceTree, err := appIf.ResourceTree(context.Background(), &applicationpkg.ResourcesQuery{ApplicationName: &appName})
			errors.CheckError(err)
			w := tabwriter.NewWriter(os.Stdout, 0, 0, 2, ' ', 0)
			headers := []interface{}{"GROUP", "KIND", "NAMESPACE", "NAME", "ORPHANED"}
			fmtStr := "%s\t%s\t%s\t%s\t%s\n"
			_, _ = fmt.Fprintf(w, fmtStr, headers...)
			if !orphaned || listAll {
				for _, res := range appResourceTree.Nodes {
					if len(res.ParentRefs) == 0 {
						_, _ = fmt.Fprintf(w, fmtStr, res.Group, res.Kind, res.Namespace, res.Name, "No")
					}
				}
			}
			if orphaned || listAll {
				for _, res := range appResourceTree.OrphanedNodes {
					_, _ = fmt.Fprintf(w, fmtStr, res.Group, res.Kind, res.Namespace, res.Name, "Yes")
				}
			}
			_ = w.Flush()
		},
	}
	command.Flags().BoolVar(&orphaned, "orphaned", false, "Lists only orphaned resources")
	return command
}

func NewApplicationPatchCommand(clientOpts *argocdclient.ClientOptions) *cobra.Command {
	var patch string
	var patchType string

	command := cobra.Command{
		Use:   "patch APPNAME",
		Short: "Patch application",
		Long: `Examples:
	# Update an application's source path using json patch
	argocd app patch myapplication --patch='[{"op": "replace", "path": "/spec/source/path", "value": "newPath"}]' --type json

	# Update an application's repository target revision using merge patch
	argocd app patch myapplication --patch '{"spec": { "source": { "targetRevision": "master" } }}' --type merge`,
		Run: func(c *cobra.Command, args []string) {
			if len(args) != 1 {
				c.HelpFunc()(c, args)
				os.Exit(1)
			}
			appName := args[0]
			conn, appIf := argocdclient.NewClientOrDie(clientOpts).NewApplicationClientOrDie()
			defer argoio.Close(conn)

			patchedApp, err := appIf.Patch(context.Background(), &applicationpkg.ApplicationPatchRequest{
				Name:      &appName,
				Patch:     patch,
				PatchType: patchType,
			})
			errors.CheckError(err)

			yamlBytes, err := yaml.Marshal(patchedApp)
			errors.CheckError(err)

			fmt.Println(string(yamlBytes))
		},
	}

	command.Flags().StringVar(&patch, "patch", "", "Patch body")
	command.Flags().StringVar(&patchType, "type", "json", "The type of patch being provided; one of [json merge]")
	return &command
}

func filterResources(command *cobra.Command, resources []*argoappv1.ResourceDiff, group, kind, namespace, resourceName string, all bool) []*unstructured.Unstructured {
	liveObjs, err := liveObjects(resources)
	errors.CheckError(err)
	filteredObjects := make([]*unstructured.Unstructured, 0)
	for i := range liveObjs {
		obj := liveObjs[i]
		if obj == nil {
			continue
		}
		gvk := obj.GroupVersionKind()
		if command.Flags().Changed("group") && group != gvk.Group {
			continue
		}
		if namespace != "" && namespace != obj.GetNamespace() {
			continue
		}
		if resourceName != "" && resourceName != obj.GetName() {
			continue
		}
		if kind != "" && kind != gvk.Kind {
			continue
		}
		deepCopy := obj.DeepCopy()
		filteredObjects = append(filteredObjects, deepCopy)
	}
	if len(filteredObjects) == 0 {
		log.Fatal("No matching resource found")
	}
	if len(filteredObjects) > 1 && !all {
		log.Fatal("Multiple resources match inputs. Use the --all flag to patch multiple resources")
	}
	return filteredObjects
}

func NewApplicationPatchResourceCommand(clientOpts *argocdclient.ClientOptions) *cobra.Command {
	var patch string
	var patchType string
	var resourceName string
	var namespace string
	var kind string
	var group string
	var all bool
	command := &cobra.Command{
		Use:   "patch-resource APPNAME",
		Short: "Patch resource in an application",
	}

	command.Flags().StringVar(&patch, "patch", "", "Patch")
	err := command.MarkFlagRequired("patch")
	errors.CheckError(err)
	command.Flags().StringVar(&patchType, "patch-type", string(types.MergePatchType), "Which Patching strategy to use: 'application/json-patch+json', 'application/merge-patch+json', or 'application/strategic-merge-patch+json'. Defaults to 'application/merge-patch+json'")
	command.Flags().StringVar(&resourceName, "resource-name", "", "Name of resource")
	command.Flags().StringVar(&kind, "kind", "", "Kind")
	err = command.MarkFlagRequired("kind")
	errors.CheckError(err)
	command.Flags().StringVar(&group, "group", "", "Group")
	command.Flags().StringVar(&namespace, "namespace", "", "Namespace")
	command.Flags().BoolVar(&all, "all", false, "Indicates whether to patch multiple matching of resources")
	command.Run = func(c *cobra.Command, args []string) {
		if len(args) != 1 {
			c.HelpFunc()(c, args)
			os.Exit(1)
		}
		appName := args[0]

		conn, appIf := argocdclient.NewClientOrDie(clientOpts).NewApplicationClientOrDie()
		defer argoio.Close(conn)
		ctx := context.Background()
		resources, err := appIf.ManagedResources(ctx, &applicationpkg.ResourcesQuery{ApplicationName: &appName})
		errors.CheckError(err)
		objectsToPatch := filterResources(command, resources.Items, group, kind, namespace, resourceName, all)
		for i := range objectsToPatch {
			obj := objectsToPatch[i]
			gvk := obj.GroupVersionKind()
			_, err = appIf.PatchResource(ctx, &applicationpkg.ApplicationResourcePatchRequest{
				Name:         &appName,
				Namespace:    obj.GetNamespace(),
				ResourceName: obj.GetName(),
				Version:      gvk.Version,
				Group:        gvk.Group,
				Kind:         gvk.Kind,
				Patch:        patch,
				PatchType:    patchType,
			})
			errors.CheckError(err)
			log.Infof("Resource '%s' patched", obj.GetName())
		}
	}

	return command
}<|MERGE_RESOLUTION|>--- conflicted
+++ resolved
@@ -3,7 +3,6 @@
 import (
 	"context"
 	"encoding/json"
-	goerror "errors"
 	"fmt"
 	"io"
 	"os"
@@ -1839,50 +1838,25 @@
 		timeout uint
 	)
 	var command = &cobra.Command{
-		Use:   "rollback APPNAME [ID]",
-		Short: "Rollback application to a previous deployed version by History ID, omitted will Rollback to the previous version",
+		Use:   "rollback APPNAME ID",
+		Short: "Rollback application to a previous deployed version by History ID",
 		Run: func(c *cobra.Command, args []string) {
-			if len(args) == 0 {
+			if len(args) != 2 {
 				c.HelpFunc()(c, args)
 				os.Exit(1)
 			}
 			appName := args[0]
-			var err error
-			depID := -1
-			if len(args) > 1 {
-				depID, err = strconv.Atoi(args[1])
-				errors.CheckError(err)
-			}
+			depID, err := strconv.Atoi(args[1])
+			errors.CheckError(err)
 			acdClient := argocdclient.NewClientOrDie(clientOpts)
 			conn, appIf := acdClient.NewApplicationClientOrDie()
 			defer argoio.Close(conn)
 			ctx := context.Background()
 			app, err := appIf.Get(ctx, &applicationpkg.ApplicationQuery{Name: &appName})
 			errors.CheckError(err)
-<<<<<<< HEAD
 
 			depInfo, err := findRevisionHistory(app, int64(depID))
 			errors.CheckError(err)
-=======
-			var depInfo *argoappv1.RevisionHistory
-			if depID == -1 {
-				l := len(app.Status.History)
-				if l < 2 {
-					log.Fatalf("Application '%s' should have at least two successful deployments", app.ObjectMeta.Name)
-				}
-				depInfo = &app.Status.History[l-2]
-			} else {
-				for _, di := range app.Status.History {
-					if di.ID == int64(depID) {
-						depInfo = &di
-						break
-					}
-				}
-				if depInfo == nil {
-					log.Fatalf("Application '%s' does not have deployment id '%d' in history\n", app.ObjectMeta.Name, depID)
-				}
-			}
->>>>>>> 50b00104
 
 			_, err = appIf.Rollback(ctx, &applicationpkg.ApplicationRollbackRequest{
 				Name:  &appName,
