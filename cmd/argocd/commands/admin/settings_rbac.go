--- conflicted
+++ resolved
@@ -208,34 +208,7 @@
 				defaultRole = newDefaultRole
 			}
 
-<<<<<<< HEAD
 			res := checkPolicy(subject, action, resource, subResource, builtinPolicy, userPolicy, defaultRole, matchMode, strict)
-=======
-			// Logs RBAC will be enforced only if an internal var serverRBACLogEnforceEnable
-			// (representing server.rbac.log.enforce.enable env var in argocd-cm)
-			// is defined and has a "true" value
-			// Otherwise, no RBAC enforcement for logs will take place (meaning, 'can' request on a logs resource will result in "yes",
-			// even if there is no explicit RBAC allow, or if there is an explicit RBAC deny)
-			var isLogRbacEnforced func() bool
-			if nsOverride && policyFile == "" {
-				if resolveRBACResourceName(resource) == rbac.ResourceLogs {
-					isLogRbacEnforced = func() bool {
-						if opts, ok := cmdCtx.(*settingsOpts); ok {
-							opts.loadClusterSettings = true
-							opts.clientConfig = clientConfig
-							settingsMgr, err := opts.createSettingsManager(ctx)
-							errors.CheckError(err)
-							logEnforceEnable, err := settingsMgr.GetServerRBACLogEnforceEnable()
-							errors.CheckError(err)
-							return logEnforceEnable
-						}
-						return false
-					}
-				}
-			}
-			res := checkPolicy(subject, action, resource, subResource, builtinPolicy, userPolicy, defaultRole, matchMode, strict, isLogRbacEnforced)
->>>>>>> e784c476
-
 			if res {
 				if !quiet {
 					fmt.Println("Yes")
@@ -443,14 +416,6 @@
 			subResource = "*/*"
 		}
 	}
-<<<<<<< HEAD
-=======
-	if realResource == rbac.ResourceLogs {
-		if isLogRbacEnforced != nil && !isLogRbacEnforced() {
-			return true
-		}
-	}
->>>>>>> e784c476
 	return enf.Enforce(subject, realResource, action, subResource)
 }
 
