--- conflicted
+++ resolved
@@ -74,19 +74,7 @@
 			errors.CheckError(err)
 			export(writer, *acdTLSCertsConfigMap, namespace)
 
-<<<<<<< HEAD
-			projects, err := acdClients.projects.List(ctx, v1.ListOptions{})
-=======
-			referencedSecrets := getReferencedSecrets(*acdConfigMap)
-			secrets, err := acdClients.secrets.List(ctx, metav1.ListOptions{})
-			errors.CheckError(err)
-			for _, secret := range secrets.Items {
-				if isArgoCDSecret(referencedSecrets, secret) {
-					export(writer, secret, namespace)
-				}
-			}
 			projects, err := acdClients.projects.List(ctx, metav1.ListOptions{})
->>>>>>> ef55ba54
 			errors.CheckError(err)
 			for _, proj := range projects.Items {
 				export(writer, proj, namespace)
@@ -198,20 +186,6 @@
 				if isArgoCDConfigMap(cm.GetName()) {
 					pruneObjects[kube.ResourceKey{Group: "", Kind: "ConfigMap", Name: cm.GetName(), Namespace: cm.GetNamespace()}] = cm
 				}
-<<<<<<< HEAD
-=======
-				if cm.GetName() == common.ArgoCDConfigMapName {
-					referencedSecrets = getReferencedSecrets(cm)
-				}
-			}
-
-			secrets, err := acdClients.secrets.List(ctx, metav1.ListOptions{})
-			errors.CheckError(err)
-			for _, secret := range secrets.Items {
-				if isArgoCDSecret(referencedSecrets, secret) {
-					pruneObjects[kube.ResourceKey{Group: "", Kind: "Secret", Name: secret.GetName(), Namespace: secret.GetNamespace()}] = secret
-				}
->>>>>>> ef55ba54
 			}
 			applications, err := acdClients.applications.List(ctx, metav1.ListOptions{})
 			errors.CheckError(err)
