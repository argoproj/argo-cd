package commands

import (
	"context"
	"fmt"
	"io/ioutil"
	"os"
	"text/tabwriter"

	log "github.com/sirupsen/logrus"
	"github.com/spf13/cobra"

	"github.com/argoproj/argo-cd/errors"
	argocdclient "github.com/argoproj/argo-cd/pkg/apiclient"
	repositorypkg "github.com/argoproj/argo-cd/pkg/apiclient/repository"
	appsv1 "github.com/argoproj/argo-cd/pkg/apis/application/v1alpha1"
	"github.com/argoproj/argo-cd/util"
	"github.com/argoproj/argo-cd/util/cli"
	"github.com/argoproj/argo-cd/util/git"
)

// NewRepoCommand returns a new instance of an `argocd repo` command
func NewRepoCommand(clientOpts *argocdclient.ClientOptions) *cobra.Command {
	var command = &cobra.Command{
		Use:   "repo",
<<<<<<< HEAD
		Short: "Manage repository credentials",
=======
		Short: "Manage git repository connection parameters",
>>>>>>> 2742ead0
		Run: func(c *cobra.Command, args []string) {
			c.HelpFunc()(c, args)
			os.Exit(1)
		},
	}

	command.AddCommand(NewRepoAddCommand(clientOpts))
	command.AddCommand(NewRepoListCommand(clientOpts))
	command.AddCommand(NewRepoRemoveCommand(clientOpts))
	return command
}

// NewRepoAddCommand returns a new instance of an `argocd repo add` command
func NewRepoAddCommand(clientOpts *argocdclient.ClientOptions) *cobra.Command {
	var (
		repo                           appsv1.Repository
		upsert                         bool
		sshPrivateKeyPath              string
		insecureIgnoreHostKey          bool
		insecureSkipServerVerification bool
		tlsClientCertPath              string
		tlsClientCertKeyPath           string
		enableLfs                      bool
	)

	// For better readability and easier formatting
	var repoAddExamples = `
Add a SSH repository using a private key for authentication, ignoring the server's host key:",
  $ argocd repo add git@git.example.com --insecure-ignore-host-key --ssh-private-key-path ~/id_rsa",
Add a HTTPS repository using username/password and TLS client certificates:",
  $ argocd repo add https://git.example.com --username git --password secret --tls-client-cert-path ~/mycert.crt --tls-client-cert-key-path ~/mycert.key",
Add a HTTPS repository using username/password without verifying the server's TLS certificate:",
  $ argocd repo add https://git.example.com --username git --password secret --insecure-skip-server-verification",
`

	var command = &cobra.Command{
<<<<<<< HEAD
		Use:   "add REPO",
		Short: "Add repository credentials",
		Example: `
  # Add a Git repo:
  
  argocd repo add https://github.com/argoproj/argocd-example-apps
  
  # Add a Helm repo:
  
  argocd repo add https://kubernetes-charts.storage.googleapis.com --type helm --name stable`,
=======
		Use:     "add REPOURL",
		Short:   "Add git repository connection parameters",
		Example: repoAddExamples,
>>>>>>> 2742ead0
		Run: func(c *cobra.Command, args []string) {
			if len(args) != 1 {
				c.HelpFunc()(c, args)
				os.Exit(1)
			}

			// Repository URL
			repo.Repo = args[0]

			// Specifying ssh-private-key-path is only valid for SSH repositories
			if sshPrivateKeyPath != "" {
				if ok, _ := git.IsSSHURL(repo.Repo); ok {
					keyData, err := ioutil.ReadFile(sshPrivateKeyPath)
					if err != nil {
						log.Fatal(err)
					}
					repo.SSHPrivateKey = string(keyData)
				} else {
					err := fmt.Errorf("--ssh-private-key-path is only supported for SSH repositories.")
					errors.CheckError(err)
				}
			}

			// tls-client-cert-path and tls-client-cert-key-key-path must always be
			// specified together
			if (tlsClientCertPath != "" && tlsClientCertKeyPath == "") || (tlsClientCertPath == "" && tlsClientCertKeyPath != "") {
				err := fmt.Errorf("--tls-client-cert-path and --tls-client-cert-key-path must be specified together")
				errors.CheckError(err)
			}

			// Specifying tls-client-cert-path is only valid for HTTPS repositories
			if tlsClientCertPath != "" {
				if git.IsHTTPSURL(repo.Repo) {
					tlsCertData, err := ioutil.ReadFile(tlsClientCertPath)
					errors.CheckError(err)
					tlsCertKey, err := ioutil.ReadFile(tlsClientCertKeyPath)
					errors.CheckError(err)
					repo.TLSClientCertData = string(tlsCertData)
					repo.TLSClientCertKey = string(tlsCertKey)
				} else {
					err := fmt.Errorf("--tls-client-cert-path is only supported for HTTPS repositories")
					errors.CheckError(err)
				}
			}

			// InsecureIgnoreHostKey is deprecated and only here for backwards compat
			repo.InsecureIgnoreHostKey = insecureIgnoreHostKey
			repo.Insecure = insecureSkipServerVerification
			repo.EnableLFS = enableLfs

			conn, repoIf := argocdclient.NewClientOrDie(clientOpts).NewRepoClientOrDie()
			defer util.Close(conn)

			// If the user set a username, but didn't supply password via --password,
			// then we prompt for it
			if repo.Username != "" && repo.Password == "" {
				repo.Password = cli.PromptPassword(repo.Password)
			}

			// We let the server check access to the repository before adding it. If
			// it is a private repo, but we cannot access with with the credentials
			// that were supplied, we bail out.
			repoAccessReq := repositorypkg.RepoAccessQuery{
<<<<<<< HEAD
				Repo:          repo.Repo,
				Type:          repo.Type,
				Name:          repo.Name,
				Username:      repo.Username,
				Password:      repo.Password,
				SshPrivateKey: repo.SSHPrivateKey,
				Insecure:      repo.IsInsecure(),
=======
				Repo:              repo.Repo,
				Username:          repo.Username,
				Password:          repo.Password,
				SshPrivateKey:     repo.SSHPrivateKey,
				TlsClientCertData: repo.TLSClientCertData,
				TlsClientCertKey:  repo.TLSClientCertKey,
				Insecure:          repo.IsInsecure(),
>>>>>>> 2742ead0
			}
			_, err := repoIf.ValidateAccess(context.Background(), &repoAccessReq)
			errors.CheckError(err)

			repoCreateReq := repositorypkg.RepoCreateRequest{
				Repo:   &repo,
				Upsert: upsert,
			}
			createdRepo, err := repoIf.Create(context.Background(), &repoCreateReq)
			errors.CheckError(err)
			fmt.Printf("repository '%s' added\n", createdRepo.Repo)
		},
	}
	command.Flags().StringVar(&repo.Type, "type", "", "type of the repository, \"git\" or \"helm\"")
	command.Flags().StringVar(&repo.Name, "name", "", "name of the repository")
	command.Flags().StringVar(&repo.Username, "username", "", "username to the repository")
	command.Flags().StringVar(&repo.Password, "password", "", "password to the repository")
	command.Flags().StringVar(&sshPrivateKeyPath, "ssh-private-key-path", "", "path to the private ssh key (e.g. ~/.ssh/id_rsa)")
	command.Flags().StringVar(&tlsClientCertPath, "tls-client-cert-path", "", "path to the TLS client cert (must be PEM format)")
	command.Flags().StringVar(&tlsClientCertKeyPath, "tls-client-cert-key-path", "", "path to the TLS client cert's key path (must be PEM format)")
	command.Flags().BoolVar(&insecureIgnoreHostKey, "insecure-ignore-host-key", false, "disables SSH strict host key checking (deprecated, use --insecure-skip-server-validation instead)")
	command.Flags().BoolVar(&insecureSkipServerVerification, "insecure-skip-server-verification", false, "disables server certificate and host key checks")
	command.Flags().BoolVar(&enableLfs, "enable-lfs", false, "enable git-lfs (Large File Support) on this repository")
	command.Flags().BoolVar(&upsert, "upsert", false, "Override an existing repository with the same name even if the spec differs")
	return command
}

// NewRepoRemoveCommand returns a new instance of an `argocd repo list` command
func NewRepoRemoveCommand(clientOpts *argocdclient.ClientOptions) *cobra.Command {
	var command = &cobra.Command{
		Use:   "rm REPO",
		Short: "Remove repository credentials",
		Run: func(c *cobra.Command, args []string) {
			if len(args) == 0 {
				c.HelpFunc()(c, args)
				os.Exit(1)
			}
			conn, repoIf := argocdclient.NewClientOrDie(clientOpts).NewRepoClientOrDie()
			defer util.Close(conn)
			for _, repoURL := range args {
				_, err := repoIf.Delete(context.Background(), &repositorypkg.RepoQuery{Repo: repoURL})
				errors.CheckError(err)
			}
		},
	}
	return command
}

// Print table of repo info
func printRepoTable(repos appsv1.Repositories) {
	w := tabwriter.NewWriter(os.Stdout, 0, 0, 2, ' ', 0)
	_, _ = fmt.Fprintf(w, "TYPE\nREPO\tINSECURE\tLFS\tUSER\tSTATUS\tMESSAGE\n")
	for _, r := range repos {
		var username string
		if r.Username == "" {
			username = "-"
		} else {
			username = r.Username
		}
		_, _ = fmt.Fprintf(w, "%s\t%s\t%v\t%v\t%s\t%s\t%s\n", r.Type, r.Repo, r.Insecure, r.EnableLFS, username, r.ConnectionState.Status, r.ConnectionState.Message)
	}
	_ = w.Flush()
}

// Print list of repo urls
func printRepoUrls(repos appsv1.Repositories) {
	for _, r := range repos {
		fmt.Println(r.Repo)
	}
}

// NewRepoListCommand returns a new instance of an `argocd repo rm` command
func NewRepoListCommand(clientOpts *argocdclient.ClientOptions) *cobra.Command {
	var (
		output string
	)
	var command = &cobra.Command{
		Use:   "list",
		Short: "List configured repositories",
		Run: func(c *cobra.Command, args []string) {
			conn, repoIf := argocdclient.NewClientOrDie(clientOpts).NewRepoClientOrDie()
			defer util.Close(conn)
			repos, err := repoIf.List(context.Background(), &repositorypkg.RepoQuery{})
			errors.CheckError(err)
			if output == "url" {
				printRepoUrls(repos.Items)
			} else {
				printRepoTable(repos.Items)
			}
		},
	}
	command.Flags().StringVarP(&output, "output", "o", "wide", "Output format. One of: wide|url")
	return command
}<|MERGE_RESOLUTION|>--- conflicted
+++ resolved
@@ -23,11 +23,7 @@
 func NewRepoCommand(clientOpts *argocdclient.ClientOptions) *cobra.Command {
 	var command = &cobra.Command{
 		Use:   "repo",
-<<<<<<< HEAD
-		Short: "Manage repository credentials",
-=======
-		Short: "Manage git repository connection parameters",
->>>>>>> 2742ead0
+		Short: "Manage repository connection parameters",
 		Run: func(c *cobra.Command, args []string) {
 			c.HelpFunc()(c, args)
 			os.Exit(1)
@@ -64,22 +60,9 @@
 `
 
 	var command = &cobra.Command{
-<<<<<<< HEAD
-		Use:   "add REPO",
-		Short: "Add repository credentials",
-		Example: `
-  # Add a Git repo:
-  
-  argocd repo add https://github.com/argoproj/argocd-example-apps
-  
-  # Add a Helm repo:
-  
-  argocd repo add https://kubernetes-charts.storage.googleapis.com --type helm --name stable`,
-=======
 		Use:     "add REPOURL",
 		Short:   "Add git repository connection parameters",
 		Example: repoAddExamples,
->>>>>>> 2742ead0
 		Run: func(c *cobra.Command, args []string) {
 			if len(args) != 1 {
 				c.HelpFunc()(c, args)
@@ -143,23 +126,15 @@
 			// it is a private repo, but we cannot access with with the credentials
 			// that were supplied, we bail out.
 			repoAccessReq := repositorypkg.RepoAccessQuery{
-<<<<<<< HEAD
-				Repo:          repo.Repo,
-				Type:          repo.Type,
-				Name:          repo.Name,
-				Username:      repo.Username,
-				Password:      repo.Password,
-				SshPrivateKey: repo.SSHPrivateKey,
-				Insecure:      repo.IsInsecure(),
-=======
 				Repo:              repo.Repo,
+				Type:              repo.Type,
+				Name:              repo.Name,
 				Username:          repo.Username,
 				Password:          repo.Password,
 				SshPrivateKey:     repo.SSHPrivateKey,
 				TlsClientCertData: repo.TLSClientCertData,
 				TlsClientCertKey:  repo.TLSClientCertKey,
 				Insecure:          repo.IsInsecure(),
->>>>>>> 2742ead0
 			}
 			_, err := repoIf.ValidateAccess(context.Background(), &repoAccessReq)
 			errors.CheckError(err)
