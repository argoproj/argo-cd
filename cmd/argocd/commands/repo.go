--- conflicted
+++ resolved
@@ -144,7 +144,6 @@
 			// We let the server check access to the repository before adding it. If
 			// it is a private repo, but we cannot access with with the credentials
 			// that were supplied, we bail out.
-<<<<<<< HEAD
 			//
 			// Skip validation if we are just adding credentials template, chances
 			// are high that we do not have the given URL pointing to a valid Git
@@ -152,6 +151,8 @@
 			if !credsOnly {
 				repoAccessReq := repositorypkg.RepoAccessQuery{
 					Repo:              repo.Repo,
+					Type:              repo.Type,
+					Name:              repo.Name,
 					Username:          repo.Username,
 					Password:          repo.Password,
 					SshPrivateKey:     repo.SSHPrivateKey,
@@ -161,18 +162,6 @@
 				}
 				_, err := repoIf.ValidateAccess(context.Background(), &repoAccessReq)
 				errors.CheckError(err)
-=======
-			repoAccessReq := repositorypkg.RepoAccessQuery{
-				Repo:              repo.Repo,
-				Type:              repo.Type,
-				Name:              repo.Name,
-				Username:          repo.Username,
-				Password:          repo.Password,
-				SshPrivateKey:     repo.SSHPrivateKey,
-				TlsClientCertData: repo.TLSClientCertData,
-				TlsClientCertKey:  repo.TLSClientCertKey,
-				Insecure:          repo.IsInsecure(),
->>>>>>> 4ff56493
 			}
 
 			repoCreateReq := repositorypkg.RepoCreateRequest{
@@ -240,11 +229,7 @@
 // Print table of repo info
 func printRepoTable(repos appsv1.Repositories) {
 	w := tabwriter.NewWriter(os.Stdout, 0, 0, 2, ' ', 0)
-<<<<<<< HEAD
-	fmt.Fprintf(w, "REPO\tINSECURE\tLFS\tCREDS\tSTATUS\tMESSAGE\n")
-=======
-	_, _ = fmt.Fprintf(w, "TYPE\tNAME\tREPO\tINSECURE\tLFS\tUSER\tSTATUS\tMESSAGE\n")
->>>>>>> 4ff56493
+	_, _ = fmt.Fprintf(w, "TYPE\tNAME\tREPO\tINSECURE\tLFS\tCREDS\tSTATUS\tMESSAGE\n")
 	for _, r := range repos {
 		var hasCreds string
 		if r.Username == "" {
@@ -256,18 +241,13 @@
 				hasCreds = "true"
 			}
 		}
-<<<<<<< HEAD
-		fmt.Fprintf(w, "%s\t%v\t%v\t%s\t%s\t%s\n", r.Repo, r.IsInsecure(), r.EnableLFS, hasCreds, r.ConnectionState.Status, r.ConnectionState.Message)
-=======
-		_, _ = fmt.Fprintf(w, "%s\t%s\t%s\t%v\t%v\t%s\t%s\t%s\n", r.Type, r.Name, r.Repo, r.IsInsecure(), r.EnableLFS, username, r.ConnectionState.Status, r.ConnectionState.Message)
->>>>>>> 4ff56493
+		_, _ = fmt.Fprintf(w, "%s\t%s\t%s\t%v\t%v\t%s\t%s\t%s\n", r.Type, r.Name, r.Repo, r.IsInsecure(), r.EnableLFS, hasCreds, r.ConnectionState.Status, r.ConnectionState.Message)
 	}
 	_ = w.Flush()
 }
 
-<<<<<<< HEAD
 // Print the repository credentials as table
-func printRepoCredsTable(repos []appsv1.Repository) {
+func printRepoCredsTable(repos appsv1.Repositories) {
 	w := tabwriter.NewWriter(os.Stdout, 0, 0, 2, ' ', 0)
 	fmt.Fprintf(w, "URL_PATTERN\tUSERNAME\tSSH_CREDS\tTLS_CREDS\n")
 	for _, r := range repos {
@@ -280,11 +260,7 @@
 }
 
 // Print list of repo urls or url patterns for repository credentials
-func printRepoUrls(repos []appsv1.Repository) {
-=======
-// Print list of repo urls
 func printRepoUrls(repos appsv1.Repositories) {
->>>>>>> 4ff56493
 	for _, r := range repos {
 		fmt.Println(r.Repo)
 	}
