--- conflicted
+++ resolved
@@ -16,11 +16,8 @@
 	appsv1 "github.com/argoproj/argo-cd/pkg/apis/application/v1alpha1"
 	"github.com/argoproj/argo-cd/util"
 	"github.com/argoproj/argo-cd/util/cli"
-<<<<<<< HEAD
 	"github.com/argoproj/argo-cd/util/factory"
 	"github.com/argoproj/argo-cd/util/git"
-=======
->>>>>>> 9a76a06f
 )
 
 // NewRepoCommand returns a new instance of an `argocd repo` command
@@ -75,31 +72,8 @@
 			}
 			// InsecureIgnoreHostKey is deprecated and only here for backwards compat
 			repo.InsecureIgnoreHostKey = insecureIgnoreHostKey
-<<<<<<< HEAD
-			// First test the repo *without* username/password. This gives us a hint on whether this
-			// is a private repo.
-			// NOTE: it is important not to run git commands to test git credentials on the user's
-			// system since it may mess with their git credential store (e.g. osx keychain).
-			// See issue #315
-			client, err := factory.NewFactory().NewClient(&repo)
-			if err == nil {
-				err = client.Test()
-			}
-			if err != nil {
-				if yes, _ := git.IsSSHURL(repo.Repo); yes {
-					// If we failed using git SSH credentials, then the repo is automatically bad
-					log.Fatal(err)
-				}
-				// If we can't test the repo, it's probably private. Prompt for credentials and
-				// let the server test it.
-				repo.Username, repo.Password = cli.PromptCredentials(repo.Username, repo.Password)
-			}
-=======
 			repo.Insecure = insecureSkipServerVerification
 
->>>>>>> 9a76a06f
-			conn, repoIf := argocdclient.NewClientOrDie(clientOpts).NewRepoClientOrDie()
-			defer util.Close(conn)
 
 			// If the user set a username, but didn't supply password via --password,
 			// then we prompt for it
@@ -164,12 +138,7 @@
 // Print table of repo info
 func printRepoTable(repos appsv1.Repositories) {
 	w := tabwriter.NewWriter(os.Stdout, 0, 0, 2, ' ', 0)
-<<<<<<< HEAD
-	_, _ = fmt.Fprintf(w, "TYPE\nREPO\tUSER\tSTATUS\tMESSAGE\n")
-	for _, r := range repos {
-		_, _ = fmt.Fprintf(w, "%s\n%s\t%s\t%s\t%s\n", r.Type, r.Repo, r.Username, r.ConnectionState.Status, r.ConnectionState.Message)
-=======
-	fmt.Fprintf(w, "REPO\tINSECURE\tUSER\tSTATUS\tMESSAGE\n")
+	fmt.Fprintf(w, "TYPE\nREPO\tINSECURE\tUSER\tSTATUS\tMESSAGE\n")
 	for _, r := range repos {
 		var username string
 		if r.Username == "" {
@@ -177,8 +146,7 @@
 		} else {
 			username = r.Username
 		}
-		fmt.Fprintf(w, "%s\t%v\t%s\t%s\t%s\n", r.Repo, r.Insecure, username, r.ConnectionState.Status, r.ConnectionState.Message)
->>>>>>> 9a76a06f
+		fmt.Fprintf(w, "%s\t%s\t%v\t%s\t%s\t%s\n", r.Type, r.Repo, r.Insecure, username, r.ConnectionState.Status, r.ConnectionState.Message)
 	}
 	_ = w.Flush()
 }
