--- conflicted
+++ resolved
@@ -227,11 +227,8 @@
 				Project:                    repoOpts.Repo.Project,
 				GcpServiceAccountKey:       repoOpts.Repo.GCPServiceAccountKey,
 				ForceHttpBasicAuth:         repoOpts.Repo.ForceHttpBasicAuth,
-<<<<<<< HEAD
+				UseAzureWorkloadIdentity:   repoOpts.Repo.UseAzureWorkloadIdentity,
 				InsecureOciForceHttp:       repoOpts.Repo.InsecureOCIForceHttp,
-=======
-				UseAzureWorkloadIdentity:   repoOpts.Repo.UseAzureWorkloadIdentity,
->>>>>>> 3593f244
 			}
 			_, err := repoIf.ValidateAccess(ctx, &repoAccessReq)
 			errors.CheckError(err)
