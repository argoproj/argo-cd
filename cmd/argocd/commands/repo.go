package commands

import (
	"context"
	"fmt"
	"io/ioutil"
	"os"
	"strconv"
	"text/tabwriter"

	log "github.com/sirupsen/logrus"
	"github.com/spf13/cobra"

	"github.com/argoproj/argo-cd/errors"
	argocdclient "github.com/argoproj/argo-cd/pkg/apiclient"
	repositorypkg "github.com/argoproj/argo-cd/pkg/apiclient/repository"
	appsv1 "github.com/argoproj/argo-cd/pkg/apis/application/v1alpha1"
	"github.com/argoproj/argo-cd/util"
	"github.com/argoproj/argo-cd/util/cli"
)

// NewRepoCommand returns a new instance of an `argocd repo` command
func NewRepoCommand(clientOpts *argocdclient.ClientOptions) *cobra.Command {
	var command = &cobra.Command{
		Use:   "repo",
		Short: "Manage git repository credentials",
		Run: func(c *cobra.Command, args []string) {
			c.HelpFunc()(c, args)
			os.Exit(1)
		},
	}

	command.AddCommand(NewRepoAddCommand(clientOpts))
	command.AddCommand(NewRepoListCommand(clientOpts))
	command.AddCommand(NewRepoRemoveCommand(clientOpts))
	return command
}

// NewRepoAddCommand returns a new instance of an `argocd repo add` command
func NewRepoAddCommand(clientOpts *argocdclient.ClientOptions) *cobra.Command {
	var (
		repo                         appsv1.Repository
		upsert                       bool
		sshPrivateKeyPath            string
		insecureIgnoreHostKey        bool
		insecureSkipServerValidation bool
	)
	var command = &cobra.Command{
		Use:   "add REPO",
		Short: "Add git repository credentials",
		Run: func(c *cobra.Command, args []string) {
			if len(args) != 1 {
				c.HelpFunc()(c, args)
				os.Exit(1)
			}
			repo.Repo = args[0]
			if sshPrivateKeyPath != "" {
				keyData, err := ioutil.ReadFile(sshPrivateKeyPath)
				if err != nil {
					log.Fatal(err)
				}
				repo.SSHPrivateKey = string(keyData)
			}
			repo.InsecureIgnoreHostKey = insecureIgnoreHostKey
			repo.Insecure = insecureSkipServerValidation

			conn, repoIf := argocdclient.NewClientOrDie(clientOpts).NewRepoClientOrDie()
			defer util.Close(conn)

			// If the user set a username, but didn't supply password via --password,
			// then we prompt for it
			if repo.Username != "" && repo.Password == "" {
				repo.Password = cli.PromptPassword(repo.Password)
			}

			// We let the server check access to the repository before adding it. If
			// it is a private repo, but we cannot access with with the credentials
			// that were supplied, we bail out.
			repoAccessReq := repositorypkg.RepoAccessQuery{
				Repo:       repo.Repo,
				Username:   repo.Username,
				Password:   repo.Password,
				PrivateKey: repo.SSHPrivateKey,
				Insecure:   (repo.InsecureIgnoreHostKey || repo.Insecure),
			}
			_, err := repoIf.ValidateAccess(context.Background(), &repoAccessReq)
			errors.CheckError(err)

			repoCreateReq := repositorypkg.RepoCreateRequest{
				Repo:   &repo,
				Upsert: upsert,
			}
			createdRepo, err := repoIf.Create(context.Background(), &repoCreateReq)
			errors.CheckError(err)
			fmt.Printf("repository '%s' added\n", createdRepo.Repo)
		},
	}
	command.Flags().StringVar(&repo.Username, "username", "", "username to the repository")
	command.Flags().StringVar(&repo.Password, "password", "", "password to the repository")
	command.Flags().StringVar(&sshPrivateKeyPath, "ssh-private-key-path", "", "path to the private ssh key (e.g. ~/.ssh/id_rsa)")
	command.Flags().BoolVar(&insecureIgnoreHostKey, "insecure-ignore-host-key", false, "disables SSH strict host key checking (deprecated, use --insecure-skip-server-validation instead)")
	command.Flags().BoolVar(&insecureSkipServerValidation, "insecure-skip-server-validation", false, "disables server certificate and host key checks")
	command.Flags().BoolVar(&upsert, "upsert", false, "Override an existing repository with the same name even if the spec differs")
	return command
}

// NewRepoRemoveCommand returns a new instance of an `argocd repo list` command
func NewRepoRemoveCommand(clientOpts *argocdclient.ClientOptions) *cobra.Command {
	var command = &cobra.Command{
		Use:   "rm REPO",
		Short: "Remove git repository credentials",
		Run: func(c *cobra.Command, args []string) {
			if len(args) == 0 {
				c.HelpFunc()(c, args)
				os.Exit(1)
			}
			conn, repoIf := argocdclient.NewClientOrDie(clientOpts).NewRepoClientOrDie()
			defer util.Close(conn)
			for _, repoURL := range args {
				_, err := repoIf.Delete(context.Background(), &repositorypkg.RepoQuery{Repo: repoURL})
				errors.CheckError(err)
			}
		},
	}
	return command
}

// Print table of repo info
func printRepoTable(repos []appsv1.Repository) {
	w := tabwriter.NewWriter(os.Stdout, 0, 0, 2, ' ', 0)
	fmt.Fprintf(w, "REPO\tUSER\tSTATUS\tMESSAGE\n")
	for _, r := range repos {
		fmt.Fprintf(w, "%s\t%s\t%s\t%s\n", r.Repo, r.Username, r.ConnectionState.Status, r.ConnectionState.Message)
	}
	_ = w.Flush()
}

// Print list of repo urls
func printRepoUrls(repos []appsv1.Repository) {
	for _, r := range repos {
		fmt.Println(r.Repo)
	}
}

// NewRepoListCommand returns a new instance of an `argocd repo rm` command
func NewRepoListCommand(clientOpts *argocdclient.ClientOptions) *cobra.Command {
	var (
		output string
	)
	var command = &cobra.Command{
		Use:   "list",
		Short: "List configured repositories",
		Run: func(c *cobra.Command, args []string) {
			conn, repoIf := argocdclient.NewClientOrDie(clientOpts).NewRepoClientOrDie()
			defer util.Close(conn)
			repos, err := repoIf.List(context.Background(), &repositorypkg.RepoQuery{})
			errors.CheckError(err)
<<<<<<< HEAD
			w := tabwriter.NewWriter(os.Stdout, 0, 0, 2, ' ', 0)
			fmt.Fprintf(w, "REPO\tINSECURE\tUSER\tSTATUS\tMESSAGE\n")
			for _, r := range repos.Items {
				username := r.Username
				if username == "" {
					username = "-"
				}
				fmt.Fprintf(w, "%s\t%s\t%s\t%s\t%s\n", r.Repo, strconv.FormatBool((r.InsecureIgnoreHostKey || r.Insecure)), username, r.ConnectionState.Status, r.ConnectionState.Message)
=======
			if output == "url" {
				printRepoUrls(repos.Items)
			} else {
				printRepoTable(repos.Items)
>>>>>>> d55ac4fe
			}
		},
	}
	command.Flags().StringVarP(&output, "output", "o", "wide", "Output format. One of: wide|url")
	return command
}<|MERGE_RESOLUTION|>--- conflicted
+++ resolved
@@ -130,7 +130,13 @@
 	w := tabwriter.NewWriter(os.Stdout, 0, 0, 2, ' ', 0)
 	fmt.Fprintf(w, "REPO\tUSER\tSTATUS\tMESSAGE\n")
 	for _, r := range repos {
-		fmt.Fprintf(w, "%s\t%s\t%s\t%s\n", r.Repo, r.Username, r.ConnectionState.Status, r.ConnectionState.Message)
+		var username string
+		if r.Username == "" {
+			username = "-"
+		} else {
+			username = r.Username
+		}
+		fmt.Fprintf(w, "%s\t%v\t%s\t%s\t%s\n", r.Repo, (r.InsecureIgnoreHostKey || r.insecureSkipServerValidation), username, r.ConnectionState.Status, r.ConnectionState.Message)
 	}
 	_ = w.Flush()
 }
@@ -155,21 +161,10 @@
 			defer util.Close(conn)
 			repos, err := repoIf.List(context.Background(), &repositorypkg.RepoQuery{})
 			errors.CheckError(err)
-<<<<<<< HEAD
-			w := tabwriter.NewWriter(os.Stdout, 0, 0, 2, ' ', 0)
-			fmt.Fprintf(w, "REPO\tINSECURE\tUSER\tSTATUS\tMESSAGE\n")
-			for _, r := range repos.Items {
-				username := r.Username
-				if username == "" {
-					username = "-"
-				}
-				fmt.Fprintf(w, "%s\t%s\t%s\t%s\t%s\n", r.Repo, strconv.FormatBool((r.InsecureIgnoreHostKey || r.Insecure)), username, r.ConnectionState.Status, r.ConnectionState.Message)
-=======
 			if output == "url" {
 				printRepoUrls(repos.Items)
 			} else {
 				printRepoTable(repos.Items)
->>>>>>> d55ac4fe
 			}
 		},
 	}
