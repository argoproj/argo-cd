package commands

import (
	"context"
	"fmt"
	"io/ioutil"
	"os"
	"text/tabwriter"

	log "github.com/sirupsen/logrus"
	"github.com/spf13/cobra"

	"github.com/argoproj/argo-cd/errors"
	argocdclient "github.com/argoproj/argo-cd/pkg/apiclient"
	repositorypkg "github.com/argoproj/argo-cd/pkg/apiclient/repository"
	appsv1 "github.com/argoproj/argo-cd/pkg/apis/application/v1alpha1"
	"github.com/argoproj/argo-cd/util"
	"github.com/argoproj/argo-cd/util/cli"
)

// NewRepoCommand returns a new instance of an `argocd repo` command
func NewRepoCommand(clientOpts *argocdclient.ClientOptions) *cobra.Command {
	var command = &cobra.Command{
		Use:   "repo",
		Short: "Manage repository credentials",
		Run: func(c *cobra.Command, args []string) {
			c.HelpFunc()(c, args)
			os.Exit(1)
		},
	}

	command.AddCommand(NewRepoAddCommand(clientOpts))
	command.AddCommand(NewRepoListCommand(clientOpts))
	command.AddCommand(NewRepoRemoveCommand(clientOpts))
	return command
}

// NewRepoAddCommand returns a new instance of an `argocd repo add` command
func NewRepoAddCommand(clientOpts *argocdclient.ClientOptions) *cobra.Command {
	var (
		repo                           appsv1.Repository
		upsert                         bool
		sshPrivateKeyPath              string
		insecureIgnoreHostKey          bool
		insecureSkipServerVerification bool
		enableLfs                      bool
	)
	var command = &cobra.Command{
		Use:   "add REPO",
		Short: "Add repository credentials",
		Example: `
  # Add a Git repo:
  
  argocd repo add https://github.com/argoproj/argocd-example-apps
  
  # Add a Helm repo:
  
  argocd repo add https://kubernetes-charts.storage.googleapis.com --type helm --name stable`,
		Run: func(c *cobra.Command, args []string) {
			if len(args) != 1 {
				c.HelpFunc()(c, args)
				os.Exit(1)
			}
			repo.Repo = args[0]
			if sshPrivateKeyPath != "" {
				keyData, err := ioutil.ReadFile(sshPrivateKeyPath)
				if err != nil {
					log.Fatal(err)
				}
				repo.SSHPrivateKey = string(keyData)
			}
			// InsecureIgnoreHostKey is deprecated and only here for backwards compat
			repo.InsecureIgnoreHostKey = insecureIgnoreHostKey
			repo.Insecure = insecureSkipServerVerification
			repo.EnableLFS = enableLfs

			conn, repoIf := argocdclient.NewClientOrDie(clientOpts).NewRepoClientOrDie()
			defer util.Close(conn)

			// If the user set a username, but didn't supply password via --password,
			// then we prompt for it
			if repo.Username != "" && repo.Password == "" {
				repo.Password = cli.PromptPassword(repo.Password)
			}

			// We let the server check access to the repository before adding it. If
			// it is a private repo, but we cannot access with with the credentials
			// that were supplied, we bail out.
			repoAccessReq := repositorypkg.RepoAccessQuery{
				Repo:          repo.Repo,
				Type:          repo.Type,
				Name:          repo.Name,
				Username:      repo.Username,
				Password:      repo.Password,
				SshPrivateKey: repo.SSHPrivateKey,
<<<<<<< HEAD
				Insecure:      repo.InsecureIgnoreHostKey || repo.Insecure,
=======
				Insecure:      repo.IsInsecure(),
>>>>>>> 604ac4f0
			}
			_, err := repoIf.ValidateAccess(context.Background(), &repoAccessReq)
			errors.CheckError(err)

			repoCreateReq := repositorypkg.RepoCreateRequest{
				Repo:   &repo,
				Upsert: upsert,
			}
			createdRepo, err := repoIf.Create(context.Background(), &repoCreateReq)
			errors.CheckError(err)
			fmt.Printf("repository '%s' added\n", createdRepo.Repo)
		},
	}
	command.Flags().StringVar(&repo.Type, "type", "", "type of the repository, \"git\" or \"helm\"")
	command.Flags().StringVar(&repo.Name, "name", "", "name of the repository")
	command.Flags().StringVar(&repo.Username, "username", "", "username to the repository")
	command.Flags().StringVar(&repo.Password, "password", "", "password to the repository")
	command.Flags().StringVar(&sshPrivateKeyPath, "ssh-private-key-path", "", "path to the private ssh key (e.g. ~/.ssh/id_rsa)")
	command.Flags().BoolVar(&insecureIgnoreHostKey, "insecure-ignore-host-key", false, "disables SSH strict host key checking (deprecated, use --insecure-skip-server-validation instead)")
	command.Flags().BoolVar(&insecureSkipServerVerification, "insecure-skip-server-verification", false, "disables server certificate and host key checks")
	command.Flags().BoolVar(&enableLfs, "enable-lfs", false, "enable git-lfs (Large File Support) on this repository")
	command.Flags().BoolVar(&upsert, "upsert", false, "Override an existing repository with the same name even if the spec differs")
	return command
}

// NewRepoRemoveCommand returns a new instance of an `argocd repo list` command
func NewRepoRemoveCommand(clientOpts *argocdclient.ClientOptions) *cobra.Command {
	var command = &cobra.Command{
		Use:   "rm REPO",
		Short: "Remove repository credentials",
		Run: func(c *cobra.Command, args []string) {
			if len(args) == 0 {
				c.HelpFunc()(c, args)
				os.Exit(1)
			}
			conn, repoIf := argocdclient.NewClientOrDie(clientOpts).NewRepoClientOrDie()
			defer util.Close(conn)
			for _, repoURL := range args {
				_, err := repoIf.Delete(context.Background(), &repositorypkg.RepoQuery{Repo: repoURL})
				errors.CheckError(err)
			}
		},
	}
	return command
}

// Print table of repo info
func printRepoTable(repos appsv1.Repositories) {
	w := tabwriter.NewWriter(os.Stdout, 0, 0, 2, ' ', 0)
<<<<<<< HEAD
	fmt.Fprintf(w, "TYPE\nREPO\tINSECURE\tUSER\tSTATUS\tMESSAGE\n")
=======
	fmt.Fprintf(w, "REPO\tINSECURE\tLFS\tUSER\tSTATUS\tMESSAGE\n")
>>>>>>> 604ac4f0
	for _, r := range repos {
		var username string
		if r.Username == "" {
			username = "-"
		} else {
			username = r.Username
		}
<<<<<<< HEAD
		fmt.Fprintf(w, "%s\t%s\t%v\t%s\t%s\t%s\n", r.Type, r.Repo, r.Insecure, username, r.ConnectionState.Status, r.ConnectionState.Message)
=======
		fmt.Fprintf(w, "%s\t%v\t%v\t%s\t%s\t%s\n", r.Repo, r.IsInsecure(), r.EnableLFS, username, r.ConnectionState.Status, r.ConnectionState.Message)
>>>>>>> 604ac4f0
	}
	_ = w.Flush()
}

// Print list of repo urls
func printRepoUrls(repos appsv1.Repositories) {
	for _, r := range repos {
		fmt.Println(r.Repo)
	}
}

// NewRepoListCommand returns a new instance of an `argocd repo rm` command
func NewRepoListCommand(clientOpts *argocdclient.ClientOptions) *cobra.Command {
	var (
		output string
	)
	var command = &cobra.Command{
		Use:   "list",
		Short: "List configured repositories",
		Run: func(c *cobra.Command, args []string) {
			conn, repoIf := argocdclient.NewClientOrDie(clientOpts).NewRepoClientOrDie()
			defer util.Close(conn)
			repos, err := repoIf.List(context.Background(), &repositorypkg.RepoQuery{})
			errors.CheckError(err)
			if output == "url" {
				printRepoUrls(repos.Items)
			} else {
				printRepoTable(repos.Items)
			}
		},
	}
	command.Flags().StringVarP(&output, "output", "o", "wide", "Output format. One of: wide|url")
	return command
}<|MERGE_RESOLUTION|>--- conflicted
+++ resolved
@@ -93,11 +93,7 @@
 				Username:      repo.Username,
 				Password:      repo.Password,
 				SshPrivateKey: repo.SSHPrivateKey,
-<<<<<<< HEAD
-				Insecure:      repo.InsecureIgnoreHostKey || repo.Insecure,
-=======
 				Insecure:      repo.IsInsecure(),
->>>>>>> 604ac4f0
 			}
 			_, err := repoIf.ValidateAccess(context.Background(), &repoAccessReq)
 			errors.CheckError(err)
@@ -147,11 +143,7 @@
 // Print table of repo info
 func printRepoTable(repos appsv1.Repositories) {
 	w := tabwriter.NewWriter(os.Stdout, 0, 0, 2, ' ', 0)
-<<<<<<< HEAD
-	fmt.Fprintf(w, "TYPE\nREPO\tINSECURE\tUSER\tSTATUS\tMESSAGE\n")
-=======
-	fmt.Fprintf(w, "REPO\tINSECURE\tLFS\tUSER\tSTATUS\tMESSAGE\n")
->>>>>>> 604ac4f0
+	fmt.Fprintf(w, "TYPE\nREPO\tINSECURE\tLFS\tUSER\tSTATUS\tMESSAGE\n")
 	for _, r := range repos {
 		var username string
 		if r.Username == "" {
@@ -159,11 +151,7 @@
 		} else {
 			username = r.Username
 		}
-<<<<<<< HEAD
-		fmt.Fprintf(w, "%s\t%s\t%v\t%s\t%s\t%s\n", r.Type, r.Repo, r.Insecure, username, r.ConnectionState.Status, r.ConnectionState.Message)
-=======
-		fmt.Fprintf(w, "%s\t%v\t%v\t%s\t%s\t%s\n", r.Repo, r.IsInsecure(), r.EnableLFS, username, r.ConnectionState.Status, r.ConnectionState.Message)
->>>>>>> 604ac4f0
+		fmt.Fprintf(w, "%s\t%s\t%v\t%v\t%s\t%s\t%s\n", t.Type, r.Repo, r.Insecure, r.EnableLFS, username, r.ConnectionState.Status, r.ConnectionState.Message)
 	}
 	_ = w.Flush()
 }
