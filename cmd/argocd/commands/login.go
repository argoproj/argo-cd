--- conflicted
+++ resolved
@@ -186,13 +186,8 @@
 	command.Flags().StringVar(&password, "password", "", "The password of an account to authenticate")
 	command.Flags().BoolVar(&sso, "sso", false, "Perform SSO login")
 	command.Flags().IntVar(&ssoPort, "sso-port", DefaultSSOLocalPort, "Port to run local OAuth2 login application")
-<<<<<<< HEAD
 	command.Flags().StringVar(&callback, "callback", "", "Scheme, Host and Port for the callback URL")
-	command.Flags().
-		BoolVar(&skipTestTLS, "skip-test-tls", false, "Skip testing whether the server is configured with TLS (this can help when the command hangs for no apparent reason)")
-=======
 	command.Flags().BoolVar(&skipTestTLS, "skip-test-tls", false, "Skip testing whether the server is configured with TLS (this can help when the command hangs for no apparent reason)")
->>>>>>> 0793efb5
 	command.Flags().BoolVar(&ssoLaunchBrowser, "sso-launch-browser", true, "Automatically launch the system default browser when performing SSO login")
 	return command
 }
