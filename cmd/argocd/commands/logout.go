--- conflicted
+++ resolved
@@ -1,29 +1,16 @@
 package commands
 
 import (
-	"crypto/tls"
 	"fmt"
-	"net/http"
 	"os"
-	"strings"
-	"time"
 
 	log "github.com/sirupsen/logrus"
 	"github.com/spf13/cobra"
 
-<<<<<<< HEAD
-	"github.com/argoproj/argo-cd/v2/common"
-	argocdclient "github.com/argoproj/argo-cd/v2/pkg/apiclient"
-	"github.com/argoproj/argo-cd/v2/util/cli"
-	"github.com/argoproj/argo-cd/v2/util/errors"
-	grpc_util "github.com/argoproj/argo-cd/v2/util/grpc"
-	"github.com/argoproj/argo-cd/v2/util/localconfig"
-=======
 	"github.com/argoproj/argo-cd/v3/cmd/argocd/commands/utils"
 	argocdclient "github.com/argoproj/argo-cd/v3/pkg/apiclient"
 	"github.com/argoproj/argo-cd/v3/util/errors"
 	"github.com/argoproj/argo-cd/v3/util/localconfig"
->>>>>>> 73f68af2
 )
 
 // NewLogoutCommand returns a new instance of `argocd logout` command
@@ -49,71 +36,6 @@
 				log.Fatalf("Nothing to logout from")
 			}
 
-<<<<<<< HEAD
-			token := localCfg.GetToken(context)
-			if token == "" {
-				log.Fatalf("Error in getting token from context")
-			}
-
-			client := &http.Client{}
-
-			dialTime := 30 * time.Second
-			tlsTestResult, err := grpc_util.TestTLS(context, dialTime)
-			errors.CheckError(err)
-			if !tlsTestResult.TLS {
-				if !globalClientOpts.PlainText {
-					if !cli.AskToProceed("WARNING: server is not configured with TLS. Proceed (y/n)? ") {
-						os.Exit(1)
-					}
-					globalClientOpts.PlainText = true
-				}
-			} else if tlsTestResult.InsecureErr != nil {
-				if !globalClientOpts.Insecure {
-					if !cli.AskToProceed(fmt.Sprintf("WARNING: server certificate had error: %s. Proceed insecurely (y/n)? ", tlsTestResult.InsecureErr)) {
-						os.Exit(1)
-					}
-					globalClientOpts.Insecure = true
-				}
-			}
-
-			scheme := "https"
-			if globalClientOpts.PlainText {
-				scheme = strings.TrimSuffix(scheme, "s")
-			} else if globalClientOpts.Insecure {
-				client.Transport = &http.Transport{
-					TLSClientConfig: &tls.Config{
-						InsecureSkipVerify: true,
-					},
-				}
-			}
-
-			logoutURL := fmt.Sprintf("%s://%s%s", scheme, context, common.LogoutEndpoint)
-			req, err := http.NewRequest("POST", logoutURL, nil)
-			errors.CheckError(err)
-			cookie := &http.Cookie{
-				Name:  common.AuthCookieName,
-				Value: token,
-			}
-			req.AddCookie(cookie)
-
-			_, err = client.Do(req)
-			errors.CheckError(err)
-
-			ok := localCfg.RemoveToken(context)
-			if !ok {
-				log.Fatalf("Context %s does not exist", context)
-			}
-
-			err = localconfig.ValidateLocalConfig(*localCfg)
-			if err != nil {
-				log.Fatalf("Error in logging out: %s", err)
-			}
-
-			err = localconfig.WriteLocalConfig(*localCfg, globalClientOpts.ConfigPath)
-			errors.CheckError(err)
-
-			fmt.Printf("Logged out from '%s'\n", context)
-=======
 			promptUtil := utils.NewPrompt(globalClientOpts.PromptsEnabled)
 
 			canLogout := promptUtil.Confirm(fmt.Sprintf("Are you sure you want to log out from '%s'?", context))
@@ -134,7 +56,6 @@
 			} else {
 				log.Infof("Logout from '%s' cancelled", context)
 			}
->>>>>>> 73f68af2
 		},
 	}
 	return command
