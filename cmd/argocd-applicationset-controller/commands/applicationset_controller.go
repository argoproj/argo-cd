package command

import (
	"fmt"
	"net/http"
	"os"
	"time"

	"github.com/argoproj/pkg/stats"
	"k8s.io/apimachinery/pkg/runtime"
	ctrl "sigs.k8s.io/controller-runtime"
	"sigs.k8s.io/controller-runtime/pkg/cache"

	"github.com/argoproj/argo-cd/v2/applicationset/controllers"
	"github.com/argoproj/argo-cd/v2/applicationset/generators"
	"github.com/argoproj/argo-cd/v2/applicationset/utils"
	"github.com/argoproj/argo-cd/v2/applicationset/webhook"
	cmdutil "github.com/argoproj/argo-cd/v2/cmd/util"
	"github.com/argoproj/argo-cd/v2/common"
	"github.com/argoproj/argo-cd/v2/reposerver/askpass"
	"github.com/argoproj/argo-cd/v2/util/env"
<<<<<<< HEAD
=======
	"github.com/argoproj/argo-cd/v2/util/github_app"
>>>>>>> fc3eaec6

	log "github.com/sirupsen/logrus"
	"github.com/spf13/cobra"
	"k8s.io/client-go/dynamic"
	"k8s.io/client-go/kubernetes"
	clientgoscheme "k8s.io/client-go/kubernetes/scheme"
	_ "k8s.io/client-go/plugin/pkg/client/auth/gcp"
	"k8s.io/client-go/tools/clientcmd"

	"github.com/argoproj/argo-cd/v2/applicationset/services"
	appsetv1alpha1 "github.com/argoproj/argo-cd/v2/pkg/apis/application/v1alpha1"
	appv1alpha1 "github.com/argoproj/argo-cd/v2/pkg/apis/application/v1alpha1"
	appclientset "github.com/argoproj/argo-cd/v2/pkg/client/clientset/versioned"
	"github.com/argoproj/argo-cd/v2/util/cli"
	"github.com/argoproj/argo-cd/v2/util/db"
	"github.com/argoproj/argo-cd/v2/util/errors"
	argosettings "github.com/argoproj/argo-cd/v2/util/settings"
)

// TODO: load this using Cobra. https://github.com/argoproj/argo-cd/issues/10157
func getSubmoduleEnabled() bool {
	return env.ParseBoolFromEnv(common.EnvGitSubmoduleEnabled, true)
}

func NewCommand() *cobra.Command {
	var (
		clientConfig         clientcmd.ClientConfig
		metricsAddr          string
		probeBindAddr        string
		webhookAddr          string
		enableLeaderElection bool
		namespace            string
		argocdRepoServer     string
		policy               string
		debugLog             bool
		dryRun               bool
	)
	scheme := runtime.NewScheme()
	_ = clientgoscheme.AddToScheme(scheme)
	_ = appsetv1alpha1.AddToScheme(scheme)
	_ = appv1alpha1.AddToScheme(scheme)
	var command = cobra.Command{
		Use:   "controller",
		Short: "Starts Argo CD ApplicationSet controller",
		RunE: func(c *cobra.Command, args []string) error {
			ctx := c.Context()

			vers := common.GetVersion()
			namespace, _, err := clientConfig.Namespace()
			errors.CheckError(err)
			vers.LogStartupInfo(
				"ArgoCD ApplicationSet Controller",
				map[string]any{
					"namespace": namespace,
				},
			)

			cli.SetLogFormat(cmdutil.LogFormat)
			cli.SetLogLevel(cmdutil.LogLevel)

			restConfig, err := clientConfig.ClientConfig()
			if err != nil {
				return err
			}

			restConfig.UserAgent = fmt.Sprintf("argocd-applicationset-controller/%s (%s)", vers.Version, vers.Platform)

			policyObj, exists := utils.Policies[policy]
			if !exists {
				log.Info("Policy value can be: sync, create-only, create-update")
				os.Exit(1)
			}

			mgr, err := ctrl.NewManager(ctrl.GetConfigOrDie(), ctrl.Options{
				Scheme:             scheme,
				MetricsBindAddress: metricsAddr,
				// Our cache and thus watches and client queries are restricted to the namespace we're running in. This assumes
				// the applicationset controller is in the same namespace as argocd, which should be the same namespace of
				// all cluster Secrets and Applications we interact with.
				NewCache:               cache.MultiNamespacedCacheBuilder([]string{namespace}),
				HealthProbeBindAddress: probeBindAddr,
				Port:                   9443,
				LeaderElection:         enableLeaderElection,
				LeaderElectionID:       "58ac56fa.applicationsets.argoproj.io",
				DryRunClient:           dryRun,
			})
			if err != nil {
				log.Error(err, "unable to start manager")
				os.Exit(1)
			}
			dynamicClient, err := dynamic.NewForConfig(mgr.GetConfig())
			if err != nil {
				return err
			}
			k8sClient, err := kubernetes.NewForConfig(mgr.GetConfig())
			if err != nil {
				return err
			}
			argoSettingsMgr := argosettings.NewSettingsManager(ctx, k8sClient, namespace)
			appSetConfig := appclientset.NewForConfigOrDie(mgr.GetConfig())
			argoCDDB := db.NewDB(namespace, argoSettingsMgr, k8sClient)

			askPassServer := askpass.NewServer()
			scmAuth := generators.SCMAuthProviders{
				GitHubApps: github_app.NewAuthCredentials(argoCDDB.(db.RepoCredsDB)),
			}
			terminalGenerators := map[string]generators.Generator{
				"List":                    generators.NewListGenerator(),
<<<<<<< HEAD
				"Clusters":                generators.NewClusterGenerator(mgr.GetClient(), context.Background(), k8sClient, namespace),
				"Git":                     generators.NewGitGenerator(services.NewArgoCDService(argoCDDB, askPassServer, getSubmoduleEnabled())),
				"SCMProvider":             generators.NewSCMProviderGenerator(mgr.GetClient()),
				"ClusterDecisionResource": generators.NewDuckTypeGenerator(context.Background(), dynamicClient, k8sClient, namespace),
				"PullRequest":             generators.NewPullRequestGenerator(mgr.GetClient()),
=======
				"Clusters":                generators.NewClusterGenerator(mgr.GetClient(), ctx, k8sClient, namespace),
				"Git":                     generators.NewGitGenerator(services.NewArgoCDService(argoCDDB, askPassServer, getSubmoduleEnabled())),
				"SCMProvider":             generators.NewSCMProviderGenerator(mgr.GetClient(), scmAuth),
				"ClusterDecisionResource": generators.NewDuckTypeGenerator(ctx, dynamicClient, k8sClient, namespace),
				"PullRequest":             generators.NewPullRequestGenerator(mgr.GetClient(), scmAuth),
>>>>>>> fc3eaec6
			}

			nestedGenerators := map[string]generators.Generator{
				"List":                    terminalGenerators["List"],
				"Clusters":                terminalGenerators["Clusters"],
				"Git":                     terminalGenerators["Git"],
				"SCMProvider":             terminalGenerators["SCMProvider"],
				"ClusterDecisionResource": terminalGenerators["ClusterDecisionResource"],
				"PullRequest":             terminalGenerators["PullRequest"],
				"Matrix":                  generators.NewMatrixGenerator(terminalGenerators),
				"Merge":                   generators.NewMergeGenerator(terminalGenerators),
			}

			topLevelGenerators := map[string]generators.Generator{
				"List":                    terminalGenerators["List"],
				"Clusters":                terminalGenerators["Clusters"],
				"Git":                     terminalGenerators["Git"],
				"SCMProvider":             terminalGenerators["SCMProvider"],
				"ClusterDecisionResource": terminalGenerators["ClusterDecisionResource"],
				"PullRequest":             terminalGenerators["PullRequest"],
				"Matrix":                  generators.NewMatrixGenerator(nestedGenerators),
				"Merge":                   generators.NewMergeGenerator(nestedGenerators),
			}

			// start a webhook server that listens to incoming webhook payloads
			webhookHandler, err := webhook.NewWebhookHandler(namespace, argoSettingsMgr, mgr.GetClient(), topLevelGenerators)
			if err != nil {
				log.Error(err, "failed to create webhook handler")
			}
			if webhookHandler != nil {
				startWebhookServer(webhookHandler, webhookAddr)
			}

			go func() { errors.CheckError(askPassServer.Run(askpass.SocketPath)) }()
			if err = (&controllers.ApplicationSetReconciler{
				Generators:       topLevelGenerators,
				Client:           mgr.GetClient(),
				Scheme:           mgr.GetScheme(),
				Recorder:         mgr.GetEventRecorderFor("applicationset-controller"),
				Renderer:         &utils.Render{},
				Policy:           policyObj,
				ArgoAppClientset: appSetConfig,
				KubeClientset:    k8sClient,
				ArgoDB:           argoCDDB,
			}).SetupWithManager(mgr); err != nil {
				log.Error(err, "unable to create controller", "controller", "ApplicationSet")
				os.Exit(1)
			}

			stats.StartStatsTicker(10 * time.Minute)
			log.Info("Starting manager")
			if err := mgr.Start(ctrl.SetupSignalHandler()); err != nil {
				log.Error(err, "problem running manager")
				os.Exit(1)
			}
			return nil
		},
	}
	clientConfig = cli.AddKubectlFlagsToCmd(&command)
	command.Flags().StringVar(&metricsAddr, "metrics-addr", ":8080", "The address the metric endpoint binds to.")
	command.Flags().StringVar(&probeBindAddr, "probe-addr", ":8081", "The address the probe endpoint binds to.")
	command.Flags().StringVar(&webhookAddr, "webhook-addr", ":7000", "The address the webhook endpoint binds to.")
	command.Flags().BoolVar(&enableLeaderElection, "enable-leader-election", false,
		"Enable leader election for controller manager. "+
			"Enabling this will ensure there is only one active controller manager.")
	command.Flags().StringVar(&namespace, "namespace", "", "Argo CD repo namespace (default: argocd)")
	command.Flags().StringVar(&argocdRepoServer, "argocd-repo-server", "argocd-repo-server:8081", "Argo CD repo server address")
	command.Flags().StringVar(&policy, "policy", "sync", "Modify how application is synced between the generator and the cluster. Default is 'sync' (create & update & delete), options: 'create-only', 'create-update' (no deletion)")
	command.Flags().BoolVar(&debugLog, "debug", false, "Print debug logs. Takes precedence over loglevel")
	command.Flags().StringVar(&cmdutil.LogFormat, "logformat", "text", "Set the logging format. One of: text|json")
	command.Flags().StringVar(&cmdutil.LogLevel, "loglevel", "info", "Set the logging level. One of: debug|info|warn|error")
	command.Flags().BoolVar(&dryRun, "dry-run", false, "Enable dry run mode")
	return &command
}

func startWebhookServer(webhookHandler *webhook.WebhookHandler, webhookAddr string) {
	mux := http.NewServeMux()
	mux.HandleFunc("/api/webhook", webhookHandler.Handler)
	go func() {
		log.Info("Starting webhook server")
		err := http.ListenAndServe(webhookAddr, mux)
		if err != nil {
			log.Error(err, "failed to start webhook server")
			os.Exit(1)
		}
	}()
}<|MERGE_RESOLUTION|>--- conflicted
+++ resolved
@@ -19,10 +19,7 @@
 	"github.com/argoproj/argo-cd/v2/common"
 	"github.com/argoproj/argo-cd/v2/reposerver/askpass"
 	"github.com/argoproj/argo-cd/v2/util/env"
-<<<<<<< HEAD
-=======
 	"github.com/argoproj/argo-cd/v2/util/github_app"
->>>>>>> fc3eaec6
 
 	log "github.com/sirupsen/logrus"
 	"github.com/spf13/cobra"
@@ -131,19 +128,11 @@
 			}
 			terminalGenerators := map[string]generators.Generator{
 				"List":                    generators.NewListGenerator(),
-<<<<<<< HEAD
-				"Clusters":                generators.NewClusterGenerator(mgr.GetClient(), context.Background(), k8sClient, namespace),
-				"Git":                     generators.NewGitGenerator(services.NewArgoCDService(argoCDDB, askPassServer, getSubmoduleEnabled())),
-				"SCMProvider":             generators.NewSCMProviderGenerator(mgr.GetClient()),
-				"ClusterDecisionResource": generators.NewDuckTypeGenerator(context.Background(), dynamicClient, k8sClient, namespace),
-				"PullRequest":             generators.NewPullRequestGenerator(mgr.GetClient()),
-=======
 				"Clusters":                generators.NewClusterGenerator(mgr.GetClient(), ctx, k8sClient, namespace),
 				"Git":                     generators.NewGitGenerator(services.NewArgoCDService(argoCDDB, askPassServer, getSubmoduleEnabled())),
 				"SCMProvider":             generators.NewSCMProviderGenerator(mgr.GetClient(), scmAuth),
 				"ClusterDecisionResource": generators.NewDuckTypeGenerator(ctx, dynamicClient, k8sClient, namespace),
 				"PullRequest":             generators.NewPullRequestGenerator(mgr.GetClient(), scmAuth),
->>>>>>> fc3eaec6
 			}
 
 			nestedGenerators := map[string]generators.Generator{
