package command

import (
	"fmt"
	"math"
	"net/http"
	"os"
	"time"

	"github.com/argoproj/argo-cd/v2/reposerver/apiclient"
	"github.com/argoproj/argo-cd/v2/util/tls"
	"github.com/argoproj/pkg/stats"
	"k8s.io/apimachinery/pkg/runtime"
	ctrl "sigs.k8s.io/controller-runtime"
	"sigs.k8s.io/controller-runtime/pkg/cache"

	"github.com/argoproj/argo-cd/v2/applicationset/controllers"
	"github.com/argoproj/argo-cd/v2/applicationset/generators"
	"github.com/argoproj/argo-cd/v2/applicationset/utils"
	"github.com/argoproj/argo-cd/v2/applicationset/webhook"
	cmdutil "github.com/argoproj/argo-cd/v2/cmd/util"
	"github.com/argoproj/argo-cd/v2/common"
	"github.com/argoproj/argo-cd/v2/util/env"
	"github.com/argoproj/argo-cd/v2/util/github_app"

	log "github.com/sirupsen/logrus"
	"github.com/spf13/cobra"
	"k8s.io/client-go/dynamic"
	"k8s.io/client-go/kubernetes"
	clientgoscheme "k8s.io/client-go/kubernetes/scheme"
	_ "k8s.io/client-go/plugin/pkg/client/auth/gcp"
	"k8s.io/client-go/tools/clientcmd"

	"github.com/argoproj/argo-cd/v2/applicationset/services"
	appv1alpha1 "github.com/argoproj/argo-cd/v2/pkg/apis/application/v1alpha1"
	appclientset "github.com/argoproj/argo-cd/v2/pkg/client/clientset/versioned"
	"github.com/argoproj/argo-cd/v2/util/cli"
	"github.com/argoproj/argo-cd/v2/util/db"
	"github.com/argoproj/argo-cd/v2/util/errors"
	argosettings "github.com/argoproj/argo-cd/v2/util/settings"
)

// TODO: load this using Cobra.
func getSubmoduleEnabled() bool {
	return env.ParseBoolFromEnv(common.EnvGitSubmoduleEnabled, true)
}

func NewCommand() *cobra.Command {
	var (
<<<<<<< HEAD
		clientConfig           clientcmd.ClientConfig
		metricsAddr            string
		probeBindAddr          string
		webhookAddr            string
		enableLeaderElection   bool
		namespace              string
		argocdRepoServer       string
		policy                 string
		allowPolicyOverride    bool
		debugLog               bool
		dryRun                 bool
		enableProgressiveSyncs bool
=======
		clientConfig             clientcmd.ClientConfig
		metricsAddr              string
		probeBindAddr            string
		webhookAddr              string
		enableLeaderElection     bool
		namespace                string
		argocdRepoServer         string
		policy                   string
		debugLog                 bool
		dryRun                   bool
		enableProgressiveSyncs   bool
		repoServerPlaintext      bool
		repoServerStrictTLS      bool
		repoServerTimeoutSeconds int
>>>>>>> a695aa86
	)
	scheme := runtime.NewScheme()
	_ = clientgoscheme.AddToScheme(scheme)
	_ = appv1alpha1.AddToScheme(scheme)
	var command = cobra.Command{
		Use:   "controller",
		Short: "Starts Argo CD ApplicationSet controller",
		RunE: func(c *cobra.Command, args []string) error {
			ctx := c.Context()

			vers := common.GetVersion()
			namespace, _, err := clientConfig.Namespace()
			errors.CheckError(err)
			vers.LogStartupInfo(
				"ArgoCD ApplicationSet Controller",
				map[string]any{
					"namespace": namespace,
				},
			)

			cli.SetLogFormat(cmdutil.LogFormat)
			cli.SetLogLevel(cmdutil.LogLevel)

			restConfig, err := clientConfig.ClientConfig()
			errors.CheckError(err)

			restConfig.UserAgent = fmt.Sprintf("argocd-applicationset-controller/%s (%s)", vers.Version, vers.Platform)

			policyObj, exists := utils.Policies[policy]
			if !exists {
				log.Info("Policy value can be: sync, create-only, create-update, create-delete, '' (sync)")
				os.Exit(1)
			}

			mgr, err := ctrl.NewManager(ctrl.GetConfigOrDie(), ctrl.Options{
				Scheme:             scheme,
				MetricsBindAddress: metricsAddr,
				// Our cache and thus watches and client queries are restricted to the namespace we're running in. This assumes
				// the applicationset controller is in the same namespace as argocd, which should be the same namespace of
				// all cluster Secrets and Applications we interact with.
				NewCache:               cache.MultiNamespacedCacheBuilder([]string{namespace}),
				HealthProbeBindAddress: probeBindAddr,
				Port:                   9443,
				LeaderElection:         enableLeaderElection,
				LeaderElectionID:       "58ac56fa.applicationsets.argoproj.io",
				DryRunClient:           dryRun,
			})
			if err != nil {
				log.Error(err, "unable to start manager")
				os.Exit(1)
			}
			dynamicClient, err := dynamic.NewForConfig(mgr.GetConfig())
			errors.CheckError(err)
			k8sClient, err := kubernetes.NewForConfig(mgr.GetConfig())
			errors.CheckError(err)

			argoSettingsMgr := argosettings.NewSettingsManager(ctx, k8sClient, namespace)
			appSetConfig := appclientset.NewForConfigOrDie(mgr.GetConfig())
			argoCDDB := db.NewDB(namespace, argoSettingsMgr, k8sClient)

			scmAuth := generators.SCMAuthProviders{
				GitHubApps: github_app.NewAuthCredentials(argoCDDB.(db.RepoCredsDB)),
			}

			tlsConfig := apiclient.TLSConfiguration{
				DisableTLS:       repoServerPlaintext,
				StrictValidation: repoServerPlaintext,
			}

			if !repoServerPlaintext && repoServerStrictTLS {
				pool, err := tls.LoadX509CertPool(
					fmt.Sprintf("%s/reposerver/tls/tls.crt", env.StringFromEnv(common.EnvAppConfigPath, common.DefaultAppConfigPath)),
					fmt.Sprintf("%s/reposerver/tls/ca.crt", env.StringFromEnv(common.EnvAppConfigPath, common.DefaultAppConfigPath)),
				)
				errors.CheckError(err)
				tlsConfig.Certificates = pool
			}

			repoClientset := apiclient.NewRepoServerClientset(argocdRepoServer, repoServerTimeoutSeconds, tlsConfig)
			argoCDService, err := services.NewArgoCDService(argoCDDB, getSubmoduleEnabled(), repoClientset)
			errors.CheckError(err)

			terminalGenerators := map[string]generators.Generator{
				"List":                    generators.NewListGenerator(),
				"Clusters":                generators.NewClusterGenerator(mgr.GetClient(), ctx, k8sClient, namespace),
				"Git":                     generators.NewGitGenerator(argoCDService),
				"SCMProvider":             generators.NewSCMProviderGenerator(mgr.GetClient(), scmAuth),
				"ClusterDecisionResource": generators.NewDuckTypeGenerator(ctx, dynamicClient, k8sClient, namespace),
				"PullRequest":             generators.NewPullRequestGenerator(mgr.GetClient(), scmAuth),
			}

			nestedGenerators := map[string]generators.Generator{
				"List":                    terminalGenerators["List"],
				"Clusters":                terminalGenerators["Clusters"],
				"Git":                     terminalGenerators["Git"],
				"SCMProvider":             terminalGenerators["SCMProvider"],
				"ClusterDecisionResource": terminalGenerators["ClusterDecisionResource"],
				"PullRequest":             terminalGenerators["PullRequest"],
				"Matrix":                  generators.NewMatrixGenerator(terminalGenerators),
				"Merge":                   generators.NewMergeGenerator(terminalGenerators),
			}

			topLevelGenerators := map[string]generators.Generator{
				"List":                    terminalGenerators["List"],
				"Clusters":                terminalGenerators["Clusters"],
				"Git":                     terminalGenerators["Git"],
				"SCMProvider":             terminalGenerators["SCMProvider"],
				"ClusterDecisionResource": terminalGenerators["ClusterDecisionResource"],
				"PullRequest":             terminalGenerators["PullRequest"],
				"Matrix":                  generators.NewMatrixGenerator(nestedGenerators),
				"Merge":                   generators.NewMergeGenerator(nestedGenerators),
			}

			// start a webhook server that listens to incoming webhook payloads
			webhookHandler, err := webhook.NewWebhookHandler(namespace, argoSettingsMgr, mgr.GetClient(), topLevelGenerators)
			if err != nil {
				log.Error(err, "failed to create webhook handler")
			}
			if webhookHandler != nil {
				startWebhookServer(webhookHandler, webhookAddr)
			}

			if err = (&controllers.ApplicationSetReconciler{
				Generators:             topLevelGenerators,
				Client:                 mgr.GetClient(),
				Scheme:                 mgr.GetScheme(),
				Recorder:               mgr.GetEventRecorderFor("applicationset-controller"),
				Renderer:               &utils.Render{},
				Policy:                 policyObj,
				AllowPolicyOverride: allowPolicyOverride,
				ArgoAppClientset:       appSetConfig,
				KubeClientset:          k8sClient,
				ArgoDB:                 argoCDDB,
				EnableProgressiveSyncs: enableProgressiveSyncs,
			}).SetupWithManager(mgr, enableProgressiveSyncs); err != nil {
				log.Error(err, "unable to create controller", "controller", "ApplicationSet")
				os.Exit(1)
			}

			stats.StartStatsTicker(10 * time.Minute)
			log.Info("Starting manager")
			if err := mgr.Start(ctrl.SetupSignalHandler()); err != nil {
				log.Error(err, "problem running manager")
				os.Exit(1)
			}
			return nil
		},
	}
	clientConfig = cli.AddKubectlFlagsToCmd(&command)
	command.Flags().StringVar(&metricsAddr, "metrics-addr", ":8080", "The address the metric endpoint binds to.")
	command.Flags().StringVar(&probeBindAddr, "probe-addr", ":8081", "The address the probe endpoint binds to.")
	command.Flags().StringVar(&webhookAddr, "webhook-addr", ":7000", "The address the webhook endpoint binds to.")
	command.Flags().BoolVar(&enableLeaderElection, "enable-leader-election", env.ParseBoolFromEnv("ARGOCD_APPLICATIONSET_CONTROLLER_ENABLE_LEADER_ELECTION", false),
		"Enable leader election for controller manager. "+
			"Enabling this will ensure there is only one active controller manager.")
	command.Flags().StringVar(&namespace, "namespace", env.StringFromEnv("ARGOCD_APPLICATIONSET_CONTROLLER_NAMESPACE", ""), "Argo CD repo namespace (default: argocd)")
	command.Flags().StringVar(&argocdRepoServer, "argocd-repo-server", env.StringFromEnv("ARGOCD_APPLICATIONSET_CONTROLLER_REPO_SERVER", common.DefaultRepoServerAddr), "Argo CD repo server address")
	command.Flags().StringVar(&policy, "policy", env.StringFromEnv("ARGOCD_APPLICATIONSET_CONTROLLER_POLICY", ""), "Modify how application is synced between the generator and the cluster. Default is 'sync' (create & update & delete), options: 'create-only', 'create-update' (no deletion), 'create-delete' (no update)")
	command.Flags().BoolVar(&allowPolicyOverride, "allow-policy-override", env.ParseBoolFromEnv("ARGOCD_APPLICATIONSET_CONTROLLER_ALLOW_POLICY_OVERRIDE", policy == ""), "For security reason if 'policy' is set, it is not possible to override it at applicationSet level. 'allow-policy-override' allows user to define their own policy")
	command.Flags().BoolVar(&debugLog, "debug", env.ParseBoolFromEnv("ARGOCD_APPLICATIONSET_CONTROLLER_DEBUG", false), "Print debug logs. Takes precedence over loglevel")
	command.Flags().StringVar(&cmdutil.LogFormat, "logformat", env.StringFromEnv("ARGOCD_APPLICATIONSET_CONTROLLER_LOGFORMAT", "text"), "Set the logging format. One of: text|json")
	command.Flags().StringVar(&cmdutil.LogLevel, "loglevel", env.StringFromEnv("ARGOCD_APPLICATIONSET_CONTROLLER_LOGLEVEL", "info"), "Set the logging level. One of: debug|info|warn|error")
	command.Flags().BoolVar(&dryRun, "dry-run", env.ParseBoolFromEnv("ARGOCD_APPLICATIONSET_CONTROLLER_DRY_RUN", false), "Enable dry run mode")
	command.Flags().BoolVar(&enableProgressiveSyncs, "enable-progressive-syncs", env.ParseBoolFromEnv("ARGOCD_APPLICATIONSET_CONTROLLER_ENABLE_PROGRESSIVE_SYNCS", false), "Enable use of the experimental progressive syncs feature.")
	command.Flags().BoolVar(&repoServerPlaintext, "repo-server-plaintext", env.ParseBoolFromEnv("ARGOCD_APPLICATION_CONTROLLER_REPO_SERVER_PLAINTEXT", false), "Disable TLS on connections to repo server")
	command.Flags().BoolVar(&repoServerStrictTLS, "repo-server-strict-tls", env.ParseBoolFromEnv("ARGOCD_APPLICATION_CONTROLLER_REPO_SERVER_STRICT_TLS", false), "Whether to use strict validation of the TLS cert presented by the repo server")
	command.Flags().IntVar(&repoServerTimeoutSeconds, "repo-server-timeout-seconds", env.ParseNumFromEnv("ARGOCD_APPLICATION_CONTROLLER_REPO_SERVER_TIMEOUT_SECONDS", 60, 0, math.MaxInt64), "Repo server RPC call timeout seconds.")
	return &command
}

func startWebhookServer(webhookHandler *webhook.WebhookHandler, webhookAddr string) {
	mux := http.NewServeMux()
	mux.HandleFunc("/api/webhook", webhookHandler.Handler)
	go func() {
		log.Info("Starting webhook server")
		err := http.ListenAndServe(webhookAddr, mux)
		if err != nil {
			log.Error(err, "failed to start webhook server")
			os.Exit(1)
		}
	}()
}<|MERGE_RESOLUTION|>--- conflicted
+++ resolved
@@ -47,20 +47,6 @@
 
 func NewCommand() *cobra.Command {
 	var (
-<<<<<<< HEAD
-		clientConfig           clientcmd.ClientConfig
-		metricsAddr            string
-		probeBindAddr          string
-		webhookAddr            string
-		enableLeaderElection   bool
-		namespace              string
-		argocdRepoServer       string
-		policy                 string
-		allowPolicyOverride    bool
-		debugLog               bool
-		dryRun                 bool
-		enableProgressiveSyncs bool
-=======
 		clientConfig             clientcmd.ClientConfig
 		metricsAddr              string
 		probeBindAddr            string
@@ -69,13 +55,13 @@
 		namespace                string
 		argocdRepoServer         string
 		policy                   string
+		allowPolicyOverride    bool
 		debugLog                 bool
 		dryRun                   bool
 		enableProgressiveSyncs   bool
 		repoServerPlaintext      bool
 		repoServerStrictTLS      bool
 		repoServerTimeoutSeconds int
->>>>>>> a695aa86
 	)
 	scheme := runtime.NewScheme()
 	_ = clientgoscheme.AddToScheme(scheme)
