package command

import (
	"fmt"
	"net/http"
	"os"
	"strings"
	"time"

	"github.com/argoproj/pkg/stats"
	"k8s.io/apimachinery/pkg/runtime"
	ctrl "sigs.k8s.io/controller-runtime"
	"sigs.k8s.io/controller-runtime/pkg/cache"

<<<<<<< HEAD
=======
	"github.com/argoproj/argo-cd/v2/applicationset/controllers"
	"github.com/argoproj/argo-cd/v2/applicationset/generators"
	"github.com/argoproj/argo-cd/v2/applicationset/utils"
	"github.com/argoproj/argo-cd/v2/applicationset/webhook"
	"github.com/argoproj/argo-cd/v2/common"
	"github.com/argoproj/argo-cd/v2/reposerver/askpass"
	"github.com/argoproj/argo-cd/v2/util/env"

>>>>>>> 377ae074
	log "github.com/sirupsen/logrus"
	"github.com/spf13/cobra"
	"k8s.io/client-go/dynamic"
	"k8s.io/client-go/kubernetes"
	clientgoscheme "k8s.io/client-go/kubernetes/scheme"
	_ "k8s.io/client-go/plugin/pkg/client/auth/gcp"
	"k8s.io/client-go/tools/clientcmd"

	"github.com/argoproj/argo-cd/v2/applicationset/controllers"
	"github.com/argoproj/argo-cd/v2/applicationset/generators"
	"github.com/argoproj/argo-cd/v2/applicationset/services"
	"github.com/argoproj/argo-cd/v2/applicationset/utils"
	"github.com/argoproj/argo-cd/v2/common"
	appv1alpha1 "github.com/argoproj/argo-cd/v2/pkg/apis/application/v1alpha1"
	appsetv1alpha1 "github.com/argoproj/argo-cd/v2/pkg/apis/applicationset/v1alpha1"
	appclientset "github.com/argoproj/argo-cd/v2/pkg/client/clientset/versioned"
	"github.com/argoproj/argo-cd/v2/reposerver/askpass"
	"github.com/argoproj/argo-cd/v2/util/cli"
	"github.com/argoproj/argo-cd/v2/util/db"
	"github.com/argoproj/argo-cd/v2/util/errors"
	argosettings "github.com/argoproj/argo-cd/v2/util/settings"
)

// TODO: load this using Cobra. https://github.com/argoproj/argo-cd/issues/10157
func getSubmoduleEnabled() bool {
	return env.ParseBoolFromEnv(common.EnvGitSubmoduleEnabled, true)
}

func NewCommand() *cobra.Command {
	var (
		clientConfig         clientcmd.ClientConfig
		metricsAddr          string
		probeBindAddr        string
		webhookAddr          string
		enableLeaderElection bool
		namespace            string
		argocdRepoServer     string
		policy               string
		debugLog             bool
		dryRun               bool
		logFormat            string
		logLevel    string
		execTimeout time.Duration
	)
	scheme := runtime.NewScheme()
	_ = clientgoscheme.AddToScheme(scheme)
	_ = appsetv1alpha1.AddToScheme(scheme)
	_ = appv1alpha1.AddToScheme(scheme)
	var command = cobra.Command{
		Use:   "controller",
		Short: "Starts Argo CD ApplicationSet controller",
		RunE: func(c *cobra.Command, args []string) error {
			ctx := c.Context()

			vers := common.GetVersion()
			namespace, _, err := clientConfig.Namespace()
			errors.CheckError(err)
			vers.LogStartupInfo(
				"ArgoCD ApplicationSet Controller",
				map[string]any{
					"namespace": namespace,
				},
			)

			restConfig, err := clientConfig.ClientConfig()
			if err != nil {
				return err
			}

			restConfig.UserAgent = fmt.Sprintf("argocd-applicationset-controller/%s (%s)", vers.Version, vers.Platform)

			level, err := log.ParseLevel(logLevel)
			if err != nil {
				return err
			}
			log.SetLevel(level)
			switch strings.ToLower(logFormat) {
			case "json":
				log.SetFormatter(&log.JSONFormatter{})
			case "text":
				if os.Getenv("FORCE_LOG_COLORS") == "1" {
					log.SetFormatter(&log.TextFormatter{ForceColors: true})
				}
			default:
				return fmt.Errorf("Unknown log format '%s'", logFormat)
			}
			policyObj, exists := utils.Policies[policy]
			if !exists {
				log.Info("Policy value can be: sync, create-only, create-update")
				os.Exit(1)
			}

			mgr, err := ctrl.NewManager(ctrl.GetConfigOrDie(), ctrl.Options{
				Scheme:             scheme,
				MetricsBindAddress: metricsAddr,
				// Our cache and thus watches and client queries are restricted to the namespace we're running in. This assumes
				// the applicationset controller is in the same namespace as argocd, which should be the same namespace of
				// all cluster Secrets and Applications we interact with.
				NewCache:               cache.MultiNamespacedCacheBuilder([]string{namespace}),
				HealthProbeBindAddress: probeBindAddr,
				Port:                   9443,
				LeaderElection:         enableLeaderElection,
				LeaderElectionID:       "58ac56fa.applicationsets.argoproj.io",
				DryRunClient:           dryRun,
			})
			if err != nil {
				log.Error(err, "unable to start manager")
				os.Exit(1)
			}
			dynamicClient, err := dynamic.NewForConfig(mgr.GetConfig())
			if err != nil {
				return err
			}
			k8sClient, err := kubernetes.NewForConfig(mgr.GetConfig())
			if err != nil {
				return err
			}
			argoSettingsMgr := argosettings.NewSettingsManager(ctx, k8sClient, namespace)
			appSetConfig := appclientset.NewForConfigOrDie(mgr.GetConfig())
			argoCDDB := db.NewDB(namespace, argoSettingsMgr, k8sClient)

			askPassServer := askpass.NewServer()
			terminalGenerators := map[string]generators.Generator{
				"List":                    generators.NewListGenerator(),
				"Clusters":                generators.NewClusterGenerator(mgr.GetClient(), ctx, k8sClient, namespace),
<<<<<<< HEAD
				"Git":                     generators.NewGitGenerator(services.NewArgoCDService(argoCDDB, askPassServer, execTimeout)),
=======
				"Git":                     generators.NewGitGenerator(services.NewArgoCDService(argoCDDB, askPassServer, getSubmoduleEnabled())),
>>>>>>> 377ae074
				"SCMProvider":             generators.NewSCMProviderGenerator(mgr.GetClient()),
				"ClusterDecisionResource": generators.NewDuckTypeGenerator(ctx, dynamicClient, k8sClient, namespace),
				"PullRequest":             generators.NewPullRequestGenerator(mgr.GetClient()),
			}

			nestedGenerators := map[string]generators.Generator{
				"List":                    terminalGenerators["List"],
				"Clusters":                terminalGenerators["Clusters"],
				"Git":                     terminalGenerators["Git"],
				"SCMProvider":             terminalGenerators["SCMProvider"],
				"ClusterDecisionResource": terminalGenerators["ClusterDecisionResource"],
				"PullRequest":             terminalGenerators["PullRequest"],
				"Matrix":                  generators.NewMatrixGenerator(terminalGenerators),
				"Merge":                   generators.NewMergeGenerator(terminalGenerators),
			}

			topLevelGenerators := map[string]generators.Generator{
				"List":                    terminalGenerators["List"],
				"Clusters":                terminalGenerators["Clusters"],
				"Git":                     terminalGenerators["Git"],
				"SCMProvider":             terminalGenerators["SCMProvider"],
				"ClusterDecisionResource": terminalGenerators["ClusterDecisionResource"],
				"PullRequest":             terminalGenerators["PullRequest"],
				"Matrix":                  generators.NewMatrixGenerator(nestedGenerators),
				"Merge":                   generators.NewMergeGenerator(nestedGenerators),
			}

			// start a webhook server that listens to incoming webhook payloads
			webhookHandler, err := webhook.NewWebhookHandler(namespace, argoSettingsMgr, mgr.GetClient(), topLevelGenerators)
			if err != nil {
				log.Error(err, "failed to create webhook handler")
			}
			if webhookHandler != nil {
				startWebhookServer(webhookHandler, webhookAddr)
			}

			go func() { errors.CheckError(askPassServer.Run(askpass.SocketPath)) }()
			if err = (&controllers.ApplicationSetReconciler{
				Generators:       topLevelGenerators,
				Client:           mgr.GetClient(),
				Log:              ctrl.Log.WithName("controllers").WithName("ApplicationSet"),
				Scheme:           mgr.GetScheme(),
				Recorder:         mgr.GetEventRecorderFor("applicationset-controller"),
				Renderer:         &utils.Render{},
				Policy:           policyObj,
				ArgoAppClientset: appSetConfig,
				KubeClientset:    k8sClient,
				ArgoDB:           argoCDDB,
			}).SetupWithManager(mgr); err != nil {
				log.Error(err, "unable to create controller", "controller", "ApplicationSet")
				os.Exit(1)
			}

			stats.StartStatsTicker(10 * time.Minute)
			log.Info("Starting manager")
			if err := mgr.Start(ctrl.SetupSignalHandler()); err != nil {
				log.Error(err, "problem running manager")
				os.Exit(1)
			}
			return nil
		},
	}
	clientConfig = cli.AddKubectlFlagsToCmd(&command)
	command.Flags().StringVar(&metricsAddr, "metrics-addr", ":8080", "The address the metric endpoint binds to.")
	command.Flags().StringVar(&probeBindAddr, "probe-addr", ":8081", "The address the probe endpoint binds to.")
	command.Flags().StringVar(&webhookAddr, "webhook-addr", ":7000", "The address the webhook endpoint binds to.")
	command.Flags().BoolVar(&enableLeaderElection, "enable-leader-election", false,
		"Enable leader election for controller manager. "+
			"Enabling this will ensure there is only one active controller manager.")
	command.Flags().StringVar(&namespace, "namespace", "", "Argo CD repo namespace (default: argocd)")
	command.Flags().StringVar(&argocdRepoServer, "argocd-repo-server", "argocd-repo-server:8081", "Argo CD repo server address")
	command.Flags().StringVar(&policy, "policy", "sync", "Modify how application is synced between the generator and the cluster. Default is 'sync' (create & update & delete), options: 'create-only', 'create-update' (no deletion)")
	command.Flags().BoolVar(&debugLog, "debug", false, "Print debug logs. Takes precedence over loglevel")
	command.Flags().StringVar(&logLevel, "loglevel", "info", "Set the logging level. One of: debug|info|warn|error")
	command.Flags().BoolVar(&dryRun, "dry-run", false, "Enable dry run mode")
	command.Flags().StringVar(&logFormat, "logformat", "text", "Set the logging format. One of: text|json")
	durationFromEnv := cli.GetExecTimeoutEnvVarValue("ARGOCD_APPLICATIONSET_CONTROLLER_EXEC_TIMEOUT")
	command.Flags().DurationVar(&execTimeout, "exec-timeout", durationFromEnv, "per-command timeout for external commands invoked by the applicationset controller (such as git)")

	return &command
}

func startWebhookServer(webhookHandler *webhook.WebhookHandler, webhookAddr string) {
	mux := http.NewServeMux()
	mux.HandleFunc("/api/webhook", webhookHandler.Handler)
	go func() {
		log.Info("Starting webhook server")
		err := http.ListenAndServe(webhookAddr, mux)
		if err != nil {
			log.Error(err, "failed to start webhook server")
			os.Exit(1)
		}
	}()
}<|MERGE_RESOLUTION|>--- conflicted
+++ resolved
@@ -12,8 +12,6 @@
 	ctrl "sigs.k8s.io/controller-runtime"
 	"sigs.k8s.io/controller-runtime/pkg/cache"
 
-<<<<<<< HEAD
-=======
 	"github.com/argoproj/argo-cd/v2/applicationset/controllers"
 	"github.com/argoproj/argo-cd/v2/applicationset/generators"
 	"github.com/argoproj/argo-cd/v2/applicationset/utils"
@@ -22,7 +20,6 @@
 	"github.com/argoproj/argo-cd/v2/reposerver/askpass"
 	"github.com/argoproj/argo-cd/v2/util/env"
 
->>>>>>> 377ae074
 	log "github.com/sirupsen/logrus"
 	"github.com/spf13/cobra"
 	"k8s.io/client-go/dynamic"
@@ -31,15 +28,10 @@
 	_ "k8s.io/client-go/plugin/pkg/client/auth/gcp"
 	"k8s.io/client-go/tools/clientcmd"
 
-	"github.com/argoproj/argo-cd/v2/applicationset/controllers"
-	"github.com/argoproj/argo-cd/v2/applicationset/generators"
 	"github.com/argoproj/argo-cd/v2/applicationset/services"
-	"github.com/argoproj/argo-cd/v2/applicationset/utils"
-	"github.com/argoproj/argo-cd/v2/common"
 	appv1alpha1 "github.com/argoproj/argo-cd/v2/pkg/apis/application/v1alpha1"
 	appsetv1alpha1 "github.com/argoproj/argo-cd/v2/pkg/apis/applicationset/v1alpha1"
 	appclientset "github.com/argoproj/argo-cd/v2/pkg/client/clientset/versioned"
-	"github.com/argoproj/argo-cd/v2/reposerver/askpass"
 	"github.com/argoproj/argo-cd/v2/util/cli"
 	"github.com/argoproj/argo-cd/v2/util/db"
 	"github.com/argoproj/argo-cd/v2/util/errors"
@@ -148,11 +140,7 @@
 			terminalGenerators := map[string]generators.Generator{
 				"List":                    generators.NewListGenerator(),
 				"Clusters":                generators.NewClusterGenerator(mgr.GetClient(), ctx, k8sClient, namespace),
-<<<<<<< HEAD
-				"Git":                     generators.NewGitGenerator(services.NewArgoCDService(argoCDDB, askPassServer, execTimeout)),
-=======
-				"Git":                     generators.NewGitGenerator(services.NewArgoCDService(argoCDDB, askPassServer, getSubmoduleEnabled())),
->>>>>>> 377ae074
+				"Git":                     generators.NewGitGenerator(services.NewArgoCDService(argoCDDB, askPassServer, getSubmoduleEnabled(), execTimeout)),
 				"SCMProvider":             generators.NewSCMProviderGenerator(mgr.GetClient()),
 				"ClusterDecisionResource": generators.NewDuckTypeGenerator(ctx, dynamicClient, k8sClient, namespace),
 				"PullRequest":             generators.NewPullRequestGenerator(mgr.GetClient()),
