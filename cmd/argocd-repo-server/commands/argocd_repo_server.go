package commands

import (
	"fmt"
	"math"
	"net"
	"net/http"
	"os"
	"os/signal"
	"sync"
	"syscall"
	"time"

	"github.com/argoproj/pkg/stats"
	"github.com/redis/go-redis/v9"
	log "github.com/sirupsen/logrus"
	"github.com/spf13/cobra"
	"google.golang.org/grpc/health/grpc_health_v1"
	"k8s.io/apimachinery/pkg/api/resource"

	cmdutil "github.com/argoproj/argo-cd/v2/cmd/util"
	"github.com/argoproj/argo-cd/v2/common"
	"github.com/argoproj/argo-cd/v2/reposerver"
	"github.com/argoproj/argo-cd/v2/reposerver/apiclient"
	"github.com/argoproj/argo-cd/v2/reposerver/askpass"
	reposervercache "github.com/argoproj/argo-cd/v2/reposerver/cache"
	"github.com/argoproj/argo-cd/v2/reposerver/metrics"
	"github.com/argoproj/argo-cd/v2/reposerver/repository"
	cacheutil "github.com/argoproj/argo-cd/v2/util/cache"
	"github.com/argoproj/argo-cd/v2/util/cli"
	"github.com/argoproj/argo-cd/v2/util/env"
	"github.com/argoproj/argo-cd/v2/util/errors"
	"github.com/argoproj/argo-cd/v2/util/gpg"
	"github.com/argoproj/argo-cd/v2/util/healthz"
	ioutil "github.com/argoproj/argo-cd/v2/util/io"
	"github.com/argoproj/argo-cd/v2/util/tls"
	traceutil "github.com/argoproj/argo-cd/v2/util/trace"
)

const (
	// CLIName is the name of the CLI
	cliName = "argocd-repo-server"
)

var (
	gnuPGSourcePath                              = env.StringFromEnv(common.EnvGPGDataPath, "/app/config/gpg/source")
	pauseGenerationAfterFailedGenerationAttempts = env.ParseNumFromEnv(common.EnvPauseGenerationAfterFailedAttempts, 3, 0, math.MaxInt32)
	pauseGenerationOnFailureForMinutes           = env.ParseNumFromEnv(common.EnvPauseGenerationMinutes, 60, 0, math.MaxInt32)
	pauseGenerationOnFailureForRequests          = env.ParseNumFromEnv(common.EnvPauseGenerationRequests, 0, 0, math.MaxInt32)
	gitSubmoduleEnabled                          = env.ParseBoolFromEnv(common.EnvGitSubmoduleEnabled, true)
)

func NewCommand() *cobra.Command {
	var (
		parallelismLimit                  int64
		listenPort                        int
		listenHost                        string
		metricsPort                       int
		metricsHost                       string
		otlpAddress                       string
		otlpInsecure                      bool
		otlpHeaders                       map[string]string
		otlpAttrs                         []string
		cacheSrc                          func() (*reposervercache.Cache, error)
		tlsConfigCustomizer               tls.ConfigCustomizer
		tlsConfigCustomizerSrc            func() (tls.ConfigCustomizer, error)
		redisClient                       *redis.Client
		disableTLS                        bool
		maxCombinedDirectoryManifestsSize string
		cmpTarExcludedGlobs               []string
		allowOutOfBoundsSymlinks          bool
		streamedManifestMaxTarSize        string
		streamedManifestMaxExtractedSize  string
		helmManifestMaxExtractedSize      string
		helmRegistryMaxIndexSize          string
		disableManifestMaxExtractedSize   bool
		includeHiddenDirectories          bool
<<<<<<< HEAD
		argocdInstanceID                  string
=======
		cmpUseManifestGeneratePaths       bool
>>>>>>> e144d5c1
	)
	command := cobra.Command{
		Use:               cliName,
		Short:             "Run ArgoCD Repository Server",
		Long:              "ArgoCD Repository Server is an internal service which maintains a local cache of the Git repository holding the application manifests, and is responsible for generating and returning the Kubernetes manifests.  This command runs Repository Server in the foreground.  It can be configured by following options.",
		DisableAutoGenTag: true,
		RunE: func(c *cobra.Command, args []string) error {
			ctx := c.Context()

			vers := common.GetVersion()
			vers.LogStartupInfo(
				"ArgoCD Repository Server",
				map[string]any{
					"port": listenPort,
				},
			)

			cli.SetLogFormat(cmdutil.LogFormat)
			cli.SetLogLevel(cmdutil.LogLevel)

			if !disableTLS {
				var err error
				tlsConfigCustomizer, err = tlsConfigCustomizerSrc()
				errors.CheckError(err)
			}

			cache, err := cacheSrc()
			errors.CheckError(err)

			maxCombinedDirectoryManifestsQuantity, err := resource.ParseQuantity(maxCombinedDirectoryManifestsSize)
			errors.CheckError(err)

			streamedManifestMaxTarSizeQuantity, err := resource.ParseQuantity(streamedManifestMaxTarSize)
			errors.CheckError(err)

			streamedManifestMaxExtractedSizeQuantity, err := resource.ParseQuantity(streamedManifestMaxExtractedSize)
			errors.CheckError(err)

			helmManifestMaxExtractedSizeQuantity, err := resource.ParseQuantity(helmManifestMaxExtractedSize)
			errors.CheckError(err)

			helmRegistryMaxIndexSizeQuantity, err := resource.ParseQuantity(helmRegistryMaxIndexSize)
			errors.CheckError(err)

			askPassServer := askpass.NewServer(askpass.SocketPath)
			metricsServer := metrics.NewMetricsServer()
			cacheutil.CollectMetrics(redisClient, metricsServer)
			server, err := reposerver.NewServer(metricsServer, cache, tlsConfigCustomizer, repository.RepoServerInitConstants{
				ParallelismLimit: parallelismLimit,
				PauseGenerationAfterFailedGenerationAttempts: pauseGenerationAfterFailedGenerationAttempts,
				PauseGenerationOnFailureForMinutes:           pauseGenerationOnFailureForMinutes,
				PauseGenerationOnFailureForRequests:          pauseGenerationOnFailureForRequests,
				SubmoduleEnabled:                             gitSubmoduleEnabled,
				MaxCombinedDirectoryManifestsSize:            maxCombinedDirectoryManifestsQuantity,
				CMPTarExcludedGlobs:                          cmpTarExcludedGlobs,
				AllowOutOfBoundsSymlinks:                     allowOutOfBoundsSymlinks,
				StreamedManifestMaxExtractedSize:             streamedManifestMaxExtractedSizeQuantity.ToDec().Value(),
				StreamedManifestMaxTarSize:                   streamedManifestMaxTarSizeQuantity.ToDec().Value(),
				HelmManifestMaxExtractedSize:                 helmManifestMaxExtractedSizeQuantity.ToDec().Value(),
				HelmRegistryMaxIndexSize:                     helmRegistryMaxIndexSizeQuantity.ToDec().Value(),
				IncludeHiddenDirectories:                     includeHiddenDirectories,
<<<<<<< HEAD
				ArgoCDInstanceID:                             argocdInstanceID,
=======
				CMPUseManifestGeneratePaths:                  cmpUseManifestGeneratePaths,
>>>>>>> e144d5c1
			}, askPassServer)
			errors.CheckError(err)

			if otlpAddress != "" {
				var closer func()
				var err error
				closer, err = traceutil.InitTracer(ctx, "argocd-repo-server", otlpAddress, otlpInsecure, otlpHeaders, otlpAttrs)
				if err != nil {
					log.Fatalf("failed to initialize tracing: %v", err)
				}
				defer closer()
			}

			grpc := server.CreateGRPC()
			listener, err := net.Listen("tcp", fmt.Sprintf("%s:%d", listenHost, listenPort))
			errors.CheckError(err)

			healthz.ServeHealthCheck(http.DefaultServeMux, func(r *http.Request) error {
				if val, ok := r.URL.Query()["full"]; ok && len(val) > 0 && val[0] == "true" {
					// connect to itself to make sure repo server is able to serve connection
					// used by liveness probe to auto restart repo server
					// see https://github.com/argoproj/argo-cd/issues/5110 for more information
					conn, err := apiclient.NewConnection(fmt.Sprintf("localhost:%d", listenPort), 60, &apiclient.TLSConfiguration{DisableTLS: disableTLS})
					if err != nil {
						return err
					}
					defer ioutil.Close(conn)
					client := grpc_health_v1.NewHealthClient(conn)
					res, err := client.Check(r.Context(), &grpc_health_v1.HealthCheckRequest{})
					if err != nil {
						return err
					}
					if res.Status != grpc_health_v1.HealthCheckResponse_SERVING {
						return fmt.Errorf("grpc health check status is '%v'", res.Status)
					}
					return nil
				}
				return nil
			})
			http.Handle("/metrics", metricsServer.GetHandler())
			go func() { errors.CheckError(http.ListenAndServe(fmt.Sprintf("%s:%d", metricsHost, metricsPort), nil)) }()
			go func() { errors.CheckError(askPassServer.Run()) }()

			if gpg.IsGPGEnabled() {
				log.Infof("Initializing GnuPG keyring at %s", common.GetGnuPGHomePath())
				err = gpg.InitializeGnuPG()
				errors.CheckError(err)

				log.Infof("Populating GnuPG keyring with keys from %s", gnuPGSourcePath)
				added, removed, err := gpg.SyncKeyRingFromDirectory(gnuPGSourcePath)
				errors.CheckError(err)
				log.Infof("Loaded %d (and removed %d) keys from keyring", len(added), len(removed))

				go func() { errors.CheckError(reposerver.StartGPGWatcher(gnuPGSourcePath)) }()
			}

			log.Infof("argocd-repo-server is listening on %s", listener.Addr())
			stats.RegisterStackDumper()
			stats.StartStatsTicker(10 * time.Minute)
			stats.RegisterHeapDumper("memprofile")

			// Graceful shutdown code adapted from https://gist.github.com/embano1/e0bf49d24f1cdd07cffad93097c04f0a
			sigCh := make(chan os.Signal, 1)
			signal.Notify(sigCh, os.Interrupt, syscall.SIGTERM)
			wg := sync.WaitGroup{}
			wg.Add(1)
			go func() {
				s := <-sigCh
				log.Printf("got signal %v, attempting graceful shutdown", s)
				grpc.GracefulStop()
				wg.Done()
			}()

			log.Println("starting grpc server")
			err = grpc.Serve(listener)
			if err != nil {
				log.Fatalf("could not serve: %v", err)
			}
			wg.Wait()
			log.Println("clean shutdown")

			return nil
		},
	}
	command.Flags().StringVar(&cmdutil.LogFormat, "logformat", env.StringFromEnv("ARGOCD_REPO_SERVER_LOGFORMAT", "text"), "Set the logging format. One of: text|json")
	command.Flags().StringVar(&cmdutil.LogLevel, "loglevel", env.StringFromEnv("ARGOCD_REPO_SERVER_LOGLEVEL", "info"), "Set the logging level. One of: debug|info|warn|error")
	command.Flags().Int64Var(&parallelismLimit, "parallelismlimit", int64(env.ParseNumFromEnv("ARGOCD_REPO_SERVER_PARALLELISM_LIMIT", 0, 0, math.MaxInt32)), "Limit on number of concurrent manifests generate requests. Any value less the 1 means no limit.")
	command.Flags().StringVar(&listenHost, "address", env.StringFromEnv("ARGOCD_REPO_SERVER_LISTEN_ADDRESS", common.DefaultAddressRepoServer), "Listen on given address for incoming connections")
	command.Flags().IntVar(&listenPort, "port", common.DefaultPortRepoServer, "Listen on given port for incoming connections")
	command.Flags().StringVar(&metricsHost, "metrics-address", env.StringFromEnv("ARGOCD_REPO_SERVER_METRICS_LISTEN_ADDRESS", common.DefaultAddressRepoServerMetrics), "Listen on given address for metrics")
	command.Flags().IntVar(&metricsPort, "metrics-port", common.DefaultPortRepoServerMetrics, "Start metrics server on given port")
	command.Flags().StringVar(&otlpAddress, "otlp-address", env.StringFromEnv("ARGOCD_REPO_SERVER_OTLP_ADDRESS", ""), "OpenTelemetry collector address to send traces to")
	command.Flags().BoolVar(&otlpInsecure, "otlp-insecure", env.ParseBoolFromEnv("ARGOCD_REPO_SERVER_OTLP_INSECURE", true), "OpenTelemetry collector insecure mode")
	command.Flags().StringToStringVar(&otlpHeaders, "otlp-headers", env.ParseStringToStringFromEnv("ARGOCD_REPO_OTLP_HEADERS", map[string]string{}, ","), "List of OpenTelemetry collector extra headers sent with traces, headers are comma-separated key-value pairs(e.g. key1=value1,key2=value2)")
	command.Flags().StringSliceVar(&otlpAttrs, "otlp-attrs", env.StringsFromEnv("ARGOCD_REPO_SERVER_OTLP_ATTRS", []string{}, ","), "List of OpenTelemetry collector extra attrs when send traces, each attribute is separated by a colon(e.g. key:value)")
	command.Flags().BoolVar(&disableTLS, "disable-tls", env.ParseBoolFromEnv("ARGOCD_REPO_SERVER_DISABLE_TLS", false), "Disable TLS on the gRPC endpoint")
	command.Flags().StringVar(&maxCombinedDirectoryManifestsSize, "max-combined-directory-manifests-size", env.StringFromEnv("ARGOCD_REPO_SERVER_MAX_COMBINED_DIRECTORY_MANIFESTS_SIZE", "10M"), "Max combined size of manifest files in a directory-type Application")
	command.Flags().StringArrayVar(&cmpTarExcludedGlobs, "plugin-tar-exclude", env.StringsFromEnv("ARGOCD_REPO_SERVER_PLUGIN_TAR_EXCLUSIONS", []string{}, ";"), "Globs to filter when sending tarballs to plugins.")
	command.Flags().BoolVar(&allowOutOfBoundsSymlinks, "allow-oob-symlinks", env.ParseBoolFromEnv("ARGOCD_REPO_SERVER_ALLOW_OUT_OF_BOUNDS_SYMLINKS", false), "Allow out-of-bounds symlinks in repositories (not recommended)")
	command.Flags().StringVar(&streamedManifestMaxTarSize, "streamed-manifest-max-tar-size", env.StringFromEnv("ARGOCD_REPO_SERVER_STREAMED_MANIFEST_MAX_TAR_SIZE", "100M"), "Maximum size of streamed manifest archives")
	command.Flags().StringVar(&streamedManifestMaxExtractedSize, "streamed-manifest-max-extracted-size", env.StringFromEnv("ARGOCD_REPO_SERVER_STREAMED_MANIFEST_MAX_EXTRACTED_SIZE", "1G"), "Maximum size of streamed manifest archives when extracted")
	command.Flags().StringVar(&helmManifestMaxExtractedSize, "helm-manifest-max-extracted-size", env.StringFromEnv("ARGOCD_REPO_SERVER_HELM_MANIFEST_MAX_EXTRACTED_SIZE", "1G"), "Maximum size of helm manifest archives when extracted")
	command.Flags().StringVar(&helmRegistryMaxIndexSize, "helm-registry-max-index-size", env.StringFromEnv("ARGOCD_REPO_SERVER_HELM_MANIFEST_MAX_INDEX_SIZE", "1G"), "Maximum size of registry index file")
	command.Flags().BoolVar(&disableManifestMaxExtractedSize, "disable-helm-manifest-max-extracted-size", env.ParseBoolFromEnv("ARGOCD_REPO_SERVER_DISABLE_HELM_MANIFEST_MAX_EXTRACTED_SIZE", false), "Disable maximum size of helm manifest archives when extracted")
	command.Flags().BoolVar(&includeHiddenDirectories, "include-hidden-directories", env.ParseBoolFromEnv("ARGOCD_REPO_SERVER_INCLUDE_HIDDEN_DIRECTORIES", false), "Include hidden directories from Git")
<<<<<<< HEAD
	command.Flags().StringVar(&argocdInstanceID, "argocd-instance-id", env.StringFromEnv("ARGOCD_INSTANCE_ID", ""), "Server URL of the argocd instance that the repo server is part of")
=======
	command.Flags().BoolVar(&cmpUseManifestGeneratePaths, "plugin-use-manifest-generate-paths", env.ParseBoolFromEnv("ARGOCD_REPO_SERVER_PLUGIN_USE_MANIFEST_GENERATE_PATHS", false), "Pass the resources described in argocd.argoproj.io/manifest-generate-paths value to the cmpserver to generate the application manifests.")
>>>>>>> e144d5c1
	tlsConfigCustomizerSrc = tls.AddTLSFlagsToCmd(&command)
	cacheSrc = reposervercache.AddCacheFlagsToCmd(&command, cacheutil.Options{
		OnClientCreated: func(client *redis.Client) {
			redisClient = client
		},
	})
	return &command
}<|MERGE_RESOLUTION|>--- conflicted
+++ resolved
@@ -75,11 +75,8 @@
 		helmRegistryMaxIndexSize          string
 		disableManifestMaxExtractedSize   bool
 		includeHiddenDirectories          bool
-<<<<<<< HEAD
+		cmpUseManifestGeneratePaths       bool
 		argocdInstanceID                  string
-=======
-		cmpUseManifestGeneratePaths       bool
->>>>>>> e144d5c1
 	)
 	command := cobra.Command{
 		Use:               cliName,
@@ -141,11 +138,8 @@
 				HelmManifestMaxExtractedSize:                 helmManifestMaxExtractedSizeQuantity.ToDec().Value(),
 				HelmRegistryMaxIndexSize:                     helmRegistryMaxIndexSizeQuantity.ToDec().Value(),
 				IncludeHiddenDirectories:                     includeHiddenDirectories,
-<<<<<<< HEAD
+				CMPUseManifestGeneratePaths:                  cmpUseManifestGeneratePaths,
 				ArgoCDInstanceID:                             argocdInstanceID,
-=======
-				CMPUseManifestGeneratePaths:                  cmpUseManifestGeneratePaths,
->>>>>>> e144d5c1
 			}, askPassServer)
 			errors.CheckError(err)
 
@@ -251,11 +245,8 @@
 	command.Flags().StringVar(&helmRegistryMaxIndexSize, "helm-registry-max-index-size", env.StringFromEnv("ARGOCD_REPO_SERVER_HELM_MANIFEST_MAX_INDEX_SIZE", "1G"), "Maximum size of registry index file")
 	command.Flags().BoolVar(&disableManifestMaxExtractedSize, "disable-helm-manifest-max-extracted-size", env.ParseBoolFromEnv("ARGOCD_REPO_SERVER_DISABLE_HELM_MANIFEST_MAX_EXTRACTED_SIZE", false), "Disable maximum size of helm manifest archives when extracted")
 	command.Flags().BoolVar(&includeHiddenDirectories, "include-hidden-directories", env.ParseBoolFromEnv("ARGOCD_REPO_SERVER_INCLUDE_HIDDEN_DIRECTORIES", false), "Include hidden directories from Git")
-<<<<<<< HEAD
+	command.Flags().BoolVar(&cmpUseManifestGeneratePaths, "plugin-use-manifest-generate-paths", env.ParseBoolFromEnv("ARGOCD_REPO_SERVER_PLUGIN_USE_MANIFEST_GENERATE_PATHS", false), "Pass the resources described in argocd.argoproj.io/manifest-generate-paths value to the cmpserver to generate the application manifests.")
 	command.Flags().StringVar(&argocdInstanceID, "argocd-instance-id", env.StringFromEnv("ARGOCD_INSTANCE_ID", ""), "Server URL of the argocd instance that the repo server is part of")
-=======
-	command.Flags().BoolVar(&cmpUseManifestGeneratePaths, "plugin-use-manifest-generate-paths", env.ParseBoolFromEnv("ARGOCD_REPO_SERVER_PLUGIN_USE_MANIFEST_GENERATE_PATHS", false), "Pass the resources described in argocd.argoproj.io/manifest-generate-paths value to the cmpserver to generate the application manifests.")
->>>>>>> e144d5c1
 	tlsConfigCustomizerSrc = tls.AddTLSFlagsToCmd(&command)
 	cacheSrc = reposervercache.AddCacheFlagsToCmd(&command, cacheutil.Options{
 		OnClientCreated: func(client *redis.Client) {
