<!DOCTYPE html>
<html lang="en">

<head>
  <meta http-equiv="Content-type" content="text/html; charset=utf-8">
  <meta http-equiv="Content-Language" content="en-us">
  <meta name="viewport" content="width=device-width, initial-scale=1.0">
  <meta http-equiv="X-UA-Compatible" content="IE=edge">
  <title>Snyk test report</title>
<<<<<<< HEAD
  <meta name="description" content="11 known vulnerabilities found in 34 vulnerable dependency paths.">
=======
  <meta name="description" content="14 known vulnerabilities found in 58 vulnerable dependency paths.">
>>>>>>> e77acec8
  <base target="_blank">
  <link rel="icon" type="image/png" href="https://res.cloudinary.com/snyk/image/upload/v1468845142/favicon/favicon.png"
    sizes="194x194">
  <link rel="shortcut icon" href="https://res.cloudinary.com/snyk/image/upload/v1468845142/favicon/favicon.ico">
  <style type="text/css">
  
    body {
      -moz-font-feature-settings: "pnum";
      -webkit-font-feature-settings: "pnum";
      font-variant-numeric: proportional-nums;
      display: flex;
      flex-direction: column;
      font-feature-settings: "pnum";
      font-size: 100%;
      line-height: 1.5;
      min-height: 100vh;
      -webkit-text-size-adjust: 100%;
      margin: 0;
      padding: 0;
      background-color: #F5F5F5;
      font-family: 'Arial', 'Helvetica', Calibri, sans-serif;
    }
  
    h1,
    h2,
    h3,
    h4,
    h5,
    h6 {
      font-weight: 500;
    }
  
    a,
    a:link,
    a:visited {
      border-bottom: 1px solid #4b45a9;
      text-decoration: none;
      color: #4b45a9;
    }
  
    a:hover,
    a:focus,
    a:active {
      border-bottom: 1px solid #4b45a9;
    }
  
    hr {
      border: none;
      margin: 1em 0;
      border-top: 1px solid #c5c5c5;
    }
  
    ul {
      padding: 0 1em;
      margin: 1em 0;
    }
  
    code {
      background-color: #EEE;
      color: #333;
      padding: 0.25em 0.5em;
      border-radius: 0.25em;
    }
  
    pre {
      background-color: #333;
      font-family: monospace;
      padding: 0.5em 1em 0.75em;
      border-radius: 0.25em;
      font-size: 14px;
    }
  
    pre code {
      padding: 0;
      background-color: transparent;
      color: #fff;
    }
  
    a code {
      border-radius: .125rem .125rem 0 0;
      padding-bottom: 0;
      color: #4b45a9;
    }
  
    a[href^="http://"]:after,
    a[href^="https://"]:after {
      background-image: linear-gradient(transparent,transparent),url("data:image/svg+xml,%3Csvg%20xmlns%3D%22http%3A%2F%2Fwww.w3.org%2F2000%2Fsvg%22%20viewBox%3D%220%200%20112%20109%22%3E%3Cg%20id%3D%22Page-1%22%20fill%3D%22none%22%20fill-rule%3D%22evenodd%22%3E%3Cg%20id%3D%22link-external%22%3E%3Cg%20id%3D%22arrow%22%3E%3Cpath%20id%3D%22Line%22%20stroke%3D%22%234B45A9%22%20stroke-width%3D%2215%22%20d%3D%22M88.5%2021l-43%2042.5%22%20stroke-linecap%3D%22square%22%2F%3E%3Cpath%20id%3D%22Triangle%22%20fill%3D%22%234B45A9%22%20d%3D%22M111.2%200v50L61%200z%22%2F%3E%3C%2Fg%3E%3Cpath%20id%3D%22square%22%20fill%3D%22%234B45A9%22%20d%3D%22M66%2015H0v94h94V44L79%2059v35H15V30h36z%22%2F%3E%3C%2Fg%3E%3C%2Fg%3E%3C%2Fsvg%3E");
      background-repeat: no-repeat;
      background-size: .75rem;
      content: "";
      display: inline-block;
      height: .75rem;
      margin-left: .25rem;
      width: .75rem;
    }
  
  
  /* Layout */
  
    [class*=layout-container] {
      margin: 0 auto;
      max-width: 71.25em;
      padding: 1.9em 1.3em;
      position: relative;
    }
    .layout-container--short {
      padding-top: 0;
      padding-bottom: 0;
      max-width: 48.75em;
    }
  
    .layout-container--short:after {
      display: block;
      content: "";
      clear: both;
    }
  
  /* Header */
  
    .header {
      padding-bottom: 1px;
    }
  
    .paths {
      margin-left: 8px;
    }
    .header-wrap {
      display: flex;
      flex-direction: row;
      justify-content: space-between;
      padding-top: 2em;
    }
    .project__header {
      background-color: #030328;
      color: #fff;
      margin-bottom: -1px;
      padding-top: 1em;
      padding-bottom: 0.25em;
      border-bottom: 2px solid #BBB;
    }
  
    .project__header__title {
      overflow-wrap: break-word;
      word-wrap: break-word;
      word-break: break-all;
      margin-bottom: .1em;
      margin-top: 0;
    }
  
    .timestamp {
      float: right;
      clear: none;
      margin-bottom: 0;
    }
  
    .meta-counts {
      clear: both;
      display: block;
      flex-wrap: wrap;
      justify-content: space-between;
      margin: 0 0 1.5em;
      color: #fff;
      clear: both;
      font-size: 1.1em;
    }
  
    .meta-count {
      display: block;
      flex-basis: 100%;
      margin: 0 1em 1em 0;
      float: left;
      padding-right: 1em;
      border-right: 2px solid #fff;
    }
  
    .meta-count:last-child {
      border-right: 0;
      padding-right: 0;
      margin-right: 0;
    }
  
  /* Card */
  
    .card {
      background-color: #fff;
      border: 1px solid #c5c5c5;
      border-radius: .25rem;
      margin: 0 0 2em 0;
      position: relative;
      min-height: 40px;
      padding: 1.5em;
    }
  
    .card__labels {
      position: absolute;
      top: 1.1em;
      left: 0;
      display: flex;
      align-items: center;
      gap: 8px;
    }
  
    .card .label {
      background-color: #767676;
      border: 2px solid #767676;
      color: white;
      padding: 0.25rem 0.75rem;
      font-size: 0.875rem;
      text-transform: uppercase;
      display: inline-block;
      margin: 0;
      border-radius: 0.25rem;
    }
  
    .card .label__text {
      vertical-align: text-top;
        font-weight: bold;
    }
  
    .card .label--critical {
      background-color: #AB1A1A;
      border-color: #AB1A1A;
    }
  
    .card .label--high {
      background-color: #CE5019;
      border-color: #CE5019;
    }
  
    .card .label--medium {
      background-color: #D68000;
      border-color: #D68000;
    }
  
    .card .label--low {
      background-color: #88879E;
      border-color: #88879E;
    }
  
    .severity--low {
      border-color: #88879E;
    }
  
    .severity--medium {
      border-color: #D68000;
    }
  
    .severity--high {
      border-color: #CE5019;
    }
  
    .severity--critical {
      border-color: #AB1A1A;
    }
  
    .card--vuln {
      padding-top: 4em;
    }
  
    .card--vuln .card__labels > .label:first-child {
      padding-left: 1.9em;
      padding-right: 1.9em;
      border-radius: 0 0.25rem 0.25rem 0;
    }
  
    .card--vuln .card__section h2 {
      font-size: 22px;
      margin-bottom: 0.5em;
    }
  
    .card--vuln .card__section p {
      margin: 0 0 0.5em 0;
    }
  
    .card--vuln .card__meta {
      padding: 0 0 0 1em;
      margin: 0;
      font-size: 1.1em;
    }
  
    .card .card__meta__paths {
      font-size: 0.9em;
    }
  
    .card--vuln .card__title {
      font-size: 28px;
      margin-top: 0;
      margin-right: 100px; /* Ensure space for the risk score */
    }
  
    .card--vuln .card__cta p {
      margin: 0;
      text-align: right;
    }
  
    .risk-score-display {
      position: absolute;
      top: 1.5em;
      right: 1.5em;
      text-align: right;
      z-index: 10;
    }
  
    .risk-score-display__label {
      font-size: 0.7em;
      font-weight: bold;
      color: #586069;
      text-transform: uppercase;
      line-height: 1;
      margin-bottom: 3px;
    }
  
    .risk-score-display__value {
      font-size: 1.9em;
      font-weight: 600;
      color: #24292e;
      line-height: 1;
    }
  
    .source-panel {
      clear: both;
      display: flex;
      justify-content: flex-start;
      flex-direction: column;
      align-items: flex-start;
      padding: 0.5em 0;
      width: fit-content;
    }
  
  
  
  </style>
  <style type="text/css">
    .metatable {
      text-size-adjust: 100%;
      -webkit-font-smoothing: antialiased;
      -webkit-box-direction: normal;
      color: inherit;
      font-feature-settings: "pnum";
      box-sizing: border-box;
      background: transparent;
      border: 0;
      font: inherit;
      font-size: 100%;
      margin: 0;
      outline: none;
      padding: 0;
      text-align: left;
      text-decoration: none;
      vertical-align: baseline;
      z-index: auto;
      margin-top: 12px;
      border-collapse: collapse;
      border-spacing: 0;
      font-variant-numeric: tabular-nums;
      max-width: 51.75em;
    }
  
    tbody {
      text-size-adjust: 100%;
      -webkit-font-smoothing: antialiased;
      -webkit-box-direction: normal;
      color: inherit;
      font-feature-settings: "pnum";
      border-collapse: collapse;
      border-spacing: 0;
      box-sizing: border-box;
      background: transparent;
      border: 0;
      font: inherit;
      font-size: 100%;
      margin: 0;
      outline: none;
      padding: 0;
      text-align: left;
      text-decoration: none;
      vertical-align: baseline;
      z-index: auto;
      display: flex;
      flex-wrap: wrap;
    }
  
    .meta-row {
      text-size-adjust: 100%;
      -webkit-font-smoothing: antialiased;
      -webkit-box-direction: normal;
      color: inherit;
      font-feature-settings: "pnum";
      border-collapse: collapse;
      border-spacing: 0;
      box-sizing: border-box;
      background: transparent;
      border: 0;
      font: inherit;
      font-size: 100%;
      outline: none;
      text-align: left;
      text-decoration: none;
      vertical-align: baseline;
      z-index: auto;
      display: flex;
      align-items: start;
      border-top: 1px solid #d3d3d9;
      padding: 8px 0 0 0;
      border-bottom: none;
      margin: 8px;
      width: 47.75%;
    }
  
    .meta-row-label {
      text-size-adjust: 100%;
      -webkit-font-smoothing: antialiased;
      -webkit-box-direction: normal;
      font-feature-settings: "pnum";
      border-collapse: collapse;
      border-spacing: 0;
      color: #4c4a73;
      box-sizing: border-box;
      background: transparent;
      border: 0;
      font: inherit;
      margin: 0;
      outline: none;
      text-decoration: none;
      z-index: auto;
      align-self: start;
      flex: 1;
      font-size: 1rem;
      line-height: 1.5rem;
      padding: 0;
      text-align: left;
      vertical-align: top;
      text-transform: none;
      letter-spacing: 0;
    }
  
    .meta-row-value {
      text-size-adjust: 100%;
      -webkit-font-smoothing: antialiased;
      -webkit-box-direction: normal;
      color: inherit;
      font-feature-settings: "pnum";
      border-collapse: collapse;
      border-spacing: 0;
      word-break: break-word;
      box-sizing: border-box;
      background: transparent;
      border: 0;
      font: inherit;
      font-size: 100%;
      margin: 0;
      outline: none;
      padding: 0;
      text-align: right;
      text-decoration: none;
      vertical-align: baseline;
      z-index: auto;
    }
  </style>
</head>

<body class="section-projects">
  <main class="layout-stacked">
        <div class="layout-stacked__header header">
          <header class="project__header">
            <div class="layout-container">
              <a class="brand" href="https://snyk.io" title="Snyk">
                <svg width="68px" height="35px" viewBox="0 0 68 35" version="1.1" xmlns="http://www.w3.org/2000/svg" role="img">
                  <title>Snyk - Open Source Security</title>
                  <g stroke="none" stroke-width="1" fill="none" fill-rule="evenodd">
                    <g fill="#fff">
                      <path d="M5.732,27.278 C3.445,27.278 1.589,26.885 0,26.124 L0.483,22.472 C2.163,23.296 4.056,23.689 5.643,23.689 C6.801,23.689 7.563,23.295 7.563,22.599 C7.563,20.594 0.333,21.076 0.333,15.839 C0.333,12.491 3.407,10.729 7.259,10.729 C9.179,10.729 11.161,11.249 12.444,11.704 L11.924,15.294 C10.577,14.774 8.747,14.291 7.222,14.291 C6.282,14.291 5.518,14.621 5.518,15.231 C5.518,17.208 12.903,16.815 12.903,21.925 C12.903,25.325 9.877,27.277 5.733,27.277 L5.732,27.278 Z M25.726,26.936 L25.726,17.894 C25.726,15.827 24.811,14.85 23.069,14.85 C22.219,14.85 21.329,15.09 20.719,15.46 L20.719,26.936 L15.352,26.936 L15.352,11.262 L20.602,10.83 L20.474,13.392 L20.652,13.392 C21.784,11.87 23.702,10.716 25.992,10.716 C28.736,10.716 31.112,12.416 31.112,16.436 L31.112,26.936 L25.724,26.936 L25.726,26.936 Z M61.175,26.936 L56.879,19.479 L56.446,19.479 L56.446,26.935 L51.082,26.935 L51.082,8.37 L56.447,0 L56.447,17.323 C57.515,16.017 61.112,11.059 61.112,11.059 L67.732,11.059 L61.454,17.689 L67.949,26.95 L61.175,26.95 L61.175,26.938 L61.175,26.936 Z M44.13,11.11 L41.93,18.262 C41.5,19.606 41.08,22.079 41.08,22.079 C41.08,22.079 40.75,19.516 40.292,18.172 L37.94,11.108 L31.928,11.108 L38.462,26.935 C37.572,29.04 36.199,30.815 34.369,30.815 C34.039,30.815 33.709,30.802 33.389,30.765 L31.255,34.061 C31.928,34.441 33.212,34.835 34.737,34.835 C38.703,34.835 41.359,31.627 43.215,26.885 L49.443,11.108 L44.132,11.108 L44.13,11.11 Z"></path>
                    </g>
                  </g>
                </svg>
              </a>
              <div class="header-wrap">
                  <h1 class="project__header__title">Snyk test report</h1>
    
<<<<<<< HEAD
                <p class="timestamp">November 2nd 2025, 12:27:05 am (UTC+00:00)</p>
=======
                <p class="timestamp">November 30th 2025, 12:29:47 am (UTC+00:00)</p>
>>>>>>> e77acec8
              </div>
              <div class="source-panel">
                <span>Scanned the following paths:</span>
                <ul>
                  <li class="paths">/argo-cd/argoproj/argo-cd/v3/go.mod (gomodules)</li>
                  <li class="paths">/argo-cd/argoproj/argo-cd/get-previous-release/hack/get-previous-release/go.mod (gomodules)</li>
                  <li class="paths">/argo-cd/ui/yarn.lock (yarn)</li>
                </ul>
              </div>
    
              <div class="meta-counts">
<<<<<<< HEAD
                <div class="meta-count"><span>11</span> <span>known vulnerabilities</span></div>
                <div class="meta-count"><span>34 vulnerable dependency paths</span></div>
=======
                <div class="meta-count"><span>14</span> <span>known vulnerabilities</span></div>
                <div class="meta-count"><span>58 vulnerable dependency paths</span></div>
>>>>>>> e77acec8
                <div class="meta-count"><span>2104</span> <span>dependencies</span></div>
              </div><!-- .meta-counts -->
            </div><!-- .layout-container--short -->
          </header><!-- .project__header -->
        </div><!-- .layout-stacked__header -->

    <div class="layout-container" style="padding-top: 35px;">
      <div class="cards--vuln filter--patch filter--ignore">
        <div class="card card--vuln  disclosure--not-new severity--critical" data-snyk-test="critical">
            <h2 class="card__title">Predictable Value Range from Previous Values</h2>
            <div class="card__section">
        
                <div class="card__labels">
                    <div class="label label--critical">
                        <span class="label__text">critical severity</span>
                    </div>
                </div>
        
                <hr/>
        
                <ul class="card__meta">
                    <li class="card__meta__item">
                        Manifest file: /argo-cd <span class="list-paths__item__arrow">›</span> ui/yarn.lock
                    </li>
                    <li class="card__meta__item">
                        Package Manager: npm
                    </li>
                    <li class="card__meta__item">
                            Vulnerable module:
        
                            form-data
                    </li>
        
                    <li class="card__meta__item">Introduced through:
        
        
                                    argo-cd-ui@1.0.0, superagent@8.1.2 and others
                    </li>
                </ul>
        
                <hr/>
        
        
                        <h3 class="card__section__title">Detailed paths</h3>
        
                    <ul class="card__meta__paths">
                                <li>
                                <span class="list-paths__item__introduced"><em>Introduced through</em>:
                                        argo-cd-ui@1.0.0
                                         <span class="list-paths__item__arrow">›</span> 
                                        superagent@8.1.2
                                         <span class="list-paths__item__arrow">›</span> 
                                        form-data@4.0.0
                                        
                                </span>
        
                            </li>
                    </ul><!-- .list-paths -->
        
            </div><!-- .card__section -->
        
              <hr/>
              <!-- Overview -->
              <h2 id="overview">Overview</h2>
        <p>Affected versions of this package are vulnerable to Predictable Value Range from Previous Values via the <code>boundary</code> value, which uses <code>Math.random()</code>. An attacker can manipulate HTTP request boundaries by exploiting predictable values, potentially leading to HTTP parameter pollution.</p>
        <h2 id="remediation">Remediation</h2>
        <p>Upgrade <code>form-data</code> to version 2.5.4, 3.0.4, 4.0.4 or higher.</p>
        <h2 id="references">References</h2>
        <ul>
        <li><a href="https://github.com/form-data/form-data/commit/3d1723080e6577a66f17f163ecd345a21d8d0fd0">GitHub Commit</a></li>
        <li><a href="https://github.com/form-data/form-data/commit/b88316c94bb004323669cd3639dc8bb8262539eb">GitHub Commit</a></li>
        <li><a href="https://github.com/form-data/form-data/commit/c6ced61d4fae8f617ee2fd692133ed87baa5d0fd">GitHub Commit</a></li>
        <li><a href="https://github.com/benweissmann/CVE-2025-7783-poc">POC</a></li>
        <li><a href="https://github.com/form-data/form-data/blob/426ba9ac440f95d1998dac9a5cd8d738043b048f/lib/form_data.js#L347">Vulnerable Code</a></li>
        </ul>
        
              <hr/>
        
            <div class="cta card__cta">
                <p><a href="https://snyk.io/vuln/SNYK-JS-FORMDATA-10841150">More about this vulnerability</a></p>
            </div>
        
        </div><!-- .card -->
        <div class="card card--vuln  disclosure--not-new severity--high" data-snyk-test="high">
            <h2 class="card__title">Improper Handling of Unexpected Data Type</h2>
            <div class="card__section">
        
                <div class="card__labels">
                    <div class="label label--high">
                        <span class="label__text">high severity</span>
                    </div>
                </div>
        
                <hr/>
        
                <ul class="card__meta">
                    <li class="card__meta__item">
                        Manifest file: /argo-cd/argoproj/argo-cd/v3 <span class="list-paths__item__arrow">›</span> go.mod
                    </li>
                    <li class="card__meta__item">
                        Package Manager: golang
                    </li>
                    <li class="card__meta__item">
                            Vulnerable module:
        
                            golang.org/x/crypto/ssh/agent
                    </li>
        
                    <li class="card__meta__item">Introduced through:
        
        
                                    github.com/argoproj/argo-cd/v3@0.0.0, code.gitea.io/sdk/gitea@0.21.0 and others
                    </li>
                </ul>
        
                <hr/>
        
        
                        <h3 class="card__section__title">Detailed paths</h3>
        
                    <ul class="card__meta__paths">
                                <li>
                                <span class="list-paths__item__introduced"><em>Introduced through</em>:
                                        github.com/argoproj/argo-cd/v3@0.0.0
                                         <span class="list-paths__item__arrow">›</span> 
                                        code.gitea.io/sdk/gitea@0.21.0
                                         <span class="list-paths__item__arrow">›</span> 
                                        golang.org/x/crypto/ssh/agent@0.39.0
                                        
                                </span>
        
                            </li>
                                <li>
                                <span class="list-paths__item__introduced"><em>Introduced through</em>:
                                        github.com/argoproj/argo-cd/v3@0.0.0
                                         <span class="list-paths__item__arrow">›</span> 
                                        github.com/go-git/go-git/v5/plumbing/transport/ssh@5.14.0
                                         <span class="list-paths__item__arrow">›</span> 
                                        github.com/xanzy/ssh-agent@0.3.3
                                         <span class="list-paths__item__arrow">›</span> 
                                        golang.org/x/crypto/ssh/agent@0.39.0
                                        
                                </span>
        
                            </li>
                                <li>
                                <span class="list-paths__item__introduced"><em>Introduced through</em>:
                                        github.com/argoproj/argo-cd/v3@0.0.0
                                         <span class="list-paths__item__arrow">›</span> 
                                        github.com/go-git/go-git/v5/plumbing/transport/client@5.14.0
                                         <span class="list-paths__item__arrow">›</span> 
                                        github.com/go-git/go-git/v5/plumbing/transport/ssh@5.14.0
                                         <span class="list-paths__item__arrow">›</span> 
                                        github.com/xanzy/ssh-agent@0.3.3
                                         <span class="list-paths__item__arrow">›</span> 
                                        golang.org/x/crypto/ssh/agent@0.39.0
                                        
                                </span>
        
                            </li>
                                <li>
                                <span class="list-paths__item__introduced"><em>Introduced through</em>:
                                        github.com/argoproj/argo-cd/v3@0.0.0
                                         <span class="list-paths__item__arrow">›</span> 
                                        github.com/go-git/go-git/v5@5.14.0
                                         <span class="list-paths__item__arrow">›</span> 
                                        github.com/go-git/go-git/v5/plumbing/transport/client@5.14.0
                                         <span class="list-paths__item__arrow">›</span> 
                                        github.com/go-git/go-git/v5/plumbing/transport/ssh@5.14.0
                                         <span class="list-paths__item__arrow">›</span> 
                                        github.com/xanzy/ssh-agent@0.3.3
                                         <span class="list-paths__item__arrow">›</span> 
                                        golang.org/x/crypto/ssh/agent@0.39.0
                                        
                                </span>
        
                            </li>
                    </ul><!-- .list-paths -->
        
            </div><!-- .card__section -->
        
              <hr/>
              <!-- Overview -->
              <h2 id="overview">Overview</h2>
        <p>Affected versions of this package are vulnerable to Improper Handling of Unexpected Data Type when functions including <code>List()</code> and <code>SignWithFlags()</code> process <code>*successAgentMsg</code>. This can be triggered by a malicious agent sending a single <code>0x06</code> byte (<code>SSH_AGENT_SUCCESS</code>), which is unmarshalled into a <code>*successAgentMsg</code>, causing a panic and client crash.</p>
        <h2 id="details">Details</h2>
        <p>Denial of Service (DoS) describes a family of attacks, all aimed at making a system inaccessible to its intended and legitimate users.</p>
        <p>Unlike other vulnerabilities, DoS attacks usually do not aim at breaching security. Rather, they are focused on making websites and services unavailable to genuine users resulting in downtime.</p>
        <p>One popular Denial of Service vulnerability is DDoS (a Distributed Denial of Service), an attack that attempts to clog network pipes to the system by generating a large volume of traffic from many machines.</p>
        <p>When it comes to open source libraries, DoS vulnerabilities allow attackers to trigger such a crash or crippling of the service by using a flaw either in the application code or from the use of open source libraries.</p>
        <p>Two common types of DoS vulnerabilities:</p>
        <ul>
        <li><p>High CPU/Memory Consumption- An attacker sending crafted requests that could cause the system to take a disproportionate amount of time to process. For example, <a href="https://security.snyk.io/vuln/SNYK-JAVA-COMMONSFILEUPLOAD-30082">commons-fileupload:commons-fileupload</a>.</p>
        </li>
        <li><p>Crash - An attacker sending crafted requests that could cause the system to crash. For Example,  <a href="https://snyk.io/vuln/npm:ws:20171108">npm <code>ws</code> package</a></p>
        </li>
        </ul>
        <h2 id="remediation">Remediation</h2>
        <p>Upgrade <code>golang.org/x/crypto/ssh/agent</code> to version 0.43.0 or higher.</p>
        <h2 id="references">References</h2>
        <ul>
        <li><a href="https://github.com/golang/crypto/commit/559e062ce8bfd6a39925294620b50906ca2a6f95">GitHub Commit</a></li>
        <li><a href="https://github.com/golang/go/issues/75178">GitHub Issue</a></li>
        </ul>
        
              <hr/>
        
            <div class="cta card__cta">
                <p><a href="https://snyk.io/vuln/SNYK-GOLANG-GOLANGORGXCRYPTOSSHAGENT-12668891">More about this vulnerability</a></p>
            </div>
        
        </div><!-- .card -->
        <div class="card card--vuln  disclosure--not-new severity--medium" data-snyk-test="medium">
            <h2 class="card__title">Prototype Pollution</h2>
            <div class="card__section">
        
                <div class="card__labels">
                    <div class="label label--medium">
                        <span class="label__text">medium severity</span>
                    </div>
                </div>
        
                <hr/>
        
                <ul class="card__meta">
                    <li class="card__meta__item">
                        Manifest file: /argo-cd <span class="list-paths__item__arrow">›</span> ui/yarn.lock
                    </li>
                    <li class="card__meta__item">
                        Package Manager: npm
                    </li>
                    <li class="card__meta__item">
                            Vulnerable module:
        
                            min-document
                    </li>
        
                    <li class="card__meta__item">Introduced through:
        
        
                                    argo-cd-ui@1.0.0, react-hot-loader@3.1.3 and others
                    </li>
                </ul>
        
                <hr/>
        
        
                        <h3 class="card__section__title">Detailed paths</h3>
        
                    <ul class="card__meta__paths">
                                <li>
                                <span class="list-paths__item__introduced"><em>Introduced through</em>:
                                        argo-cd-ui@1.0.0
                                         <span class="list-paths__item__arrow">›</span> 
                                        react-hot-loader@3.1.3
                                         <span class="list-paths__item__arrow">›</span> 
                                        global@4.4.0
                                         <span class="list-paths__item__arrow">›</span> 
                                        min-document@2.19.0
                                        
                                </span>
        
                            </li>
                    </ul><!-- .list-paths -->
        
            </div><!-- .card__section -->
        
              <hr/>
              <!-- Overview -->
              <h2 id="overview">Overview</h2>
        <p>Affected versions of this package are vulnerable to Prototype Pollution via the <code>removeAttributeNS</code> function. An attacker can manipulate the prototype chain of JavaScript objects, potentially causing a denial-of-service attack by supplying malicious input that targets the <code>__proto__</code> property during namespace attribute removal.</p>
        <p><strong>Notes</strong>:</p>
        <p>This vulnerability is only exploitable if user input is passed without sanitization to the affected functions. The PoC has been validated as a theoretical vector, and a fixed version has been released.</p>
        <h2 id="details">Details</h2>
        <p>Prototype Pollution is a vulnerability affecting JavaScript. Prototype Pollution refers to the ability to inject properties into existing JavaScript language construct prototypes, such as objects. JavaScript allows all Object attributes to be altered, including their magical attributes such as <code>__proto__</code>, <code>constructor</code> and <code>prototype</code>. An attacker manipulates these attributes to overwrite, or pollute, a JavaScript application object prototype of the base object by injecting other values.  Properties on the <code>Object.prototype</code> are then inherited by all the JavaScript objects through the prototype chain. When that happens, this leads to either denial of service by triggering JavaScript exceptions, or it tampers with the application source code to force the code path that the attacker injects, thereby leading to remote code execution.</p>
        <p>There are two main ways in which the pollution of prototypes occurs:</p>
        <ul>
        <li><p>Unsafe <code>Object</code> recursive merge</p>
        </li>
        <li><p>Property definition by path</p>
        </li>
        </ul>
        <h3 id="unsafe-object-recursive-merge">Unsafe Object recursive merge</h3>
        <p>The logic of a vulnerable recursive merge function follows the following high-level model:</p>
        <pre><code>merge (target, source)
        
          foreach property of source
        
            if property exists and is an object on both the target and the source
        
              merge(target[property], source[property])
        
            else
        
              target[property] = source[property]
        </code></pre>
        <br>  
        
        <p>When the source object contains a property named <code>__proto__</code> defined with <code>Object.defineProperty()</code> , the condition that checks if the property exists and is an object on both the target and the source passes and the merge recurses with the target, being the prototype of <code>Object</code> and the source of <code>Object</code> as defined by the attacker. Properties are then copied on the <code>Object</code> prototype.</p>
        <p>Clone operations are a special sub-class of unsafe recursive merges, which occur when a recursive merge is conducted on an empty object: <code>merge({},source)</code>.</p>
        <p><code>lodash</code> and <code>Hoek</code> are examples of libraries susceptible to recursive merge attacks.</p>
        <h3 id="property-definition-by-path">Property definition by path</h3>
        <p>There are a few JavaScript libraries that use an API to define property values on an object based on a given path. The function that is generally affected contains this signature: <code>theFunction(object, path, value)</code></p>
        <p>If the attacker can control the value of “path”, they can set this value to <code>__proto__.myValue</code>. <code>myValue</code> is then assigned to the prototype of the class of the object.</p>
        <h2 id="types-of-attacks">Types of attacks</h2>
        <p>There are a few methods by which Prototype Pollution can be manipulated:</p>
        <table>
        <thead>
        <tr>
        <th>Type</th>
        <th>Origin</th>
        <th>Short description</th>
        </tr>
        </thead>
        <tbody><tr>
        <td><strong>Denial of service (DoS)</strong></td>
        <td>Client</td>
        <td>This is the most likely attack. <br>DoS occurs when <code>Object</code> holds generic functions that are implicitly called for various operations (for example, <code>toString</code> and <code>valueOf</code>). <br> The attacker pollutes <code>Object.prototype.someattr</code> and alters its state to an unexpected value such as <code>Int</code> or <code>Object</code>. In this case, the code fails and is likely to cause a denial of service.  <br><strong>For example:</strong> if an attacker pollutes <code>Object.prototype.toString</code> by defining it as an integer, if the codebase at any point was reliant on <code>someobject.toString()</code> it would fail.</td>
        </tr>
        <tr>
        <td><strong>Remote Code Execution</strong></td>
        <td>Client</td>
        <td>Remote code execution is generally only possible in cases where the codebase evaluates a specific attribute of an object, and then executes that evaluation.<br><strong>For example:</strong> <code>eval(someobject.someattr)</code>. In this case, if the attacker pollutes <code>Object.prototype.someattr</code> they are likely to be able to leverage this in order to execute code.</td>
        </tr>
        <tr>
        <td><strong>Property Injection</strong></td>
        <td>Client</td>
        <td>The attacker pollutes properties that the codebase relies on for their informative value, including security properties such as cookies or tokens.<br>  <strong>For example:</strong> if a codebase checks privileges for <code>someuser.isAdmin</code>, then when the attacker pollutes <code>Object.prototype.isAdmin</code> and sets it to equal <code>true</code>, they can then achieve admin privileges.</td>
        </tr>
        </tbody></table>
        <h2 id="affected-environments">Affected environments</h2>
        <p>The following environments are susceptible to a Prototype Pollution attack:</p>
        <ul>
        <li><p>Application server</p>
        </li>
        <li><p>Web server</p>
        </li>
        <li><p>Web browser</p>
        </li>
        </ul>
        <h2 id="how-to-prevent">How to prevent</h2>
        <ol>
        <li><p>Freeze the prototype— use <code>Object.freeze (Object.prototype)</code>.</p>
        </li>
        <li><p>Require schema validation of JSON input.</p>
        </li>
        <li><p>Avoid using unsafe recursive merge functions.</p>
        </li>
        <li><p>Consider using objects without prototypes (for example, <code>Object.create(null)</code>), breaking the prototype chain and preventing pollution.</p>
        </li>
        <li><p>As a best practice use <code>Map</code> instead of <code>Object</code>.</p>
        </li>
        </ol>
        <h3 id="for-more-information-on-this-vulnerability-type">For more information on this vulnerability type:</h3>
        <p><a href="https://github.com/HoLyVieR/prototype-pollution-nsec18/blob/master/paper/JavaScript_prototype_pollution_attack_in_NodeJS.pdf">Arteau, Oliver. “JavaScript prototype pollution attack in NodeJS application.” GitHub, 26 May 2018</a></p>
        <h2 id="remediation">Remediation</h2>
<<<<<<< HEAD
        <p>There is no fixed version for <code>min-document</code>.</p>
        <h2 id="references">References</h2>
        <ul>
=======
        <p>Upgrade <code>min-document</code> to version 2.19.1 or higher.</p>
        <h2 id="references">References</h2>
        <ul>
        <li><a href="https://github.com/Raynos/min-document/commit/6c5f31aa57e2122fcedd4c7eae58b82f477e09f5">Github Commit</a></li>
>>>>>>> e77acec8
        <li><a href="https://github.com/Raynos/min-document/pull/55/commits/0d4e8192ef723fb869645256102a56ed922efd68">Github Commit</a></li>
        <li><a href="https://github.com/Raynos/min-document/issues/54">GitHub Issue</a></li>
        <li><a href="https://github.com/OrangeShieldInfos/PoCs/tree/main/JavaScript/prototype-pollution/CVE-2025-57352">POC</a></li>
        <li><a href="https://github.com/Raynos/min-document/blob/bf7b69130a364b5c6fcb8e623bffe43054994c65/dom-element.js#L129">Vulnerable Code</a></li>
        </ul>
        
              <hr/>
        
            <div class="cta card__cta">
                <p><a href="https://snyk.io/vuln/SNYK-JS-MINDOCUMENT-13045385">More about this vulnerability</a></p>
            </div>
        
        </div><!-- .card -->
        <div class="card card--vuln  disclosure--not-new severity--medium" data-snyk-test="medium">
<<<<<<< HEAD
=======
            <h2 class="card__title">Prototype Pollution</h2>
            <div class="card__section">
        
                <div class="card__labels">
                    <div class="label label--medium">
                        <span class="label__text">medium severity</span>
                    </div>
                </div>
        
                <hr/>
        
                <ul class="card__meta">
                    <li class="card__meta__item">
                        Manifest file: /argo-cd <span class="list-paths__item__arrow">›</span> ui/yarn.lock
                    </li>
                    <li class="card__meta__item">
                        Package Manager: npm
                    </li>
                    <li class="card__meta__item">
                            Vulnerable module:
        
                            js-yaml
                    </li>
        
                    <li class="card__meta__item">Introduced through:
        
                                argo-cd-ui@1.0.0 and js-yaml@4.1.0
        
                    </li>
                </ul>
        
                <hr/>
        
        
                        <h3 class="card__section__title">Detailed paths</h3>
        
                    <ul class="card__meta__paths">
                                <li>
                                <span class="list-paths__item__introduced"><em>Introduced through</em>:
                                        argo-cd-ui@1.0.0
                                         <span class="list-paths__item__arrow">›</span> 
                                        js-yaml@4.1.0
                                        
                                </span>
        
                            </li>
                                <li>
                                <span class="list-paths__item__introduced"><em>Introduced through</em>:
                                        argo-cd-ui@1.0.0
                                         <span class="list-paths__item__arrow">›</span> 
                                        redoc@2.4.0
                                         <span class="list-paths__item__arrow">›</span> 
                                        @redocly/openapi-core@1.30.0
                                         <span class="list-paths__item__arrow">›</span> 
                                        js-yaml@4.1.0
                                        
                                </span>
        
                            </li>
                    </ul><!-- .list-paths -->
        
            </div><!-- .card__section -->
        
              <hr/>
              <!-- Overview -->
              <h2 id="overview">Overview</h2>
        <p><a href="https://www.npmjs.com/package/js-yaml">js-yaml</a> is a human-friendly data serialization language.</p>
        <p>Affected versions of this package are vulnerable to Prototype Pollution via the <code>merge</code> function. An attacker can alter object prototypes by supplying specially crafted YAML documents containing <code>__proto__</code> properties. This can lead to unexpected behavior or security issues in applications that process untrusted YAML input.</p>
        <h2 id="workaround">Workaround</h2>
        <p>This vulnerability can be mitigated by running the server with <code>node --disable-proto=delete</code> or by using Deno, which has pollution protection enabled by default.</p>
        <h2 id="details">Details</h2>
        <p>Prototype Pollution is a vulnerability affecting JavaScript. Prototype Pollution refers to the ability to inject properties into existing JavaScript language construct prototypes, such as objects. JavaScript allows all Object attributes to be altered, including their magical attributes such as <code>__proto__</code>, <code>constructor</code> and <code>prototype</code>. An attacker manipulates these attributes to overwrite, or pollute, a JavaScript application object prototype of the base object by injecting other values.  Properties on the <code>Object.prototype</code> are then inherited by all the JavaScript objects through the prototype chain. When that happens, this leads to either denial of service by triggering JavaScript exceptions, or it tampers with the application source code to force the code path that the attacker injects, thereby leading to remote code execution.</p>
        <p>There are two main ways in which the pollution of prototypes occurs:</p>
        <ul>
        <li><p>Unsafe <code>Object</code> recursive merge</p>
        </li>
        <li><p>Property definition by path</p>
        </li>
        </ul>
        <h3 id="unsafe-object-recursive-merge">Unsafe Object recursive merge</h3>
        <p>The logic of a vulnerable recursive merge function follows the following high-level model:</p>
        <pre><code>merge (target, source)
        
          foreach property of source
        
            if property exists and is an object on both the target and the source
        
              merge(target[property], source[property])
        
            else
        
              target[property] = source[property]
        </code></pre>
        <br>  
        
        <p>When the source object contains a property named <code>__proto__</code> defined with <code>Object.defineProperty()</code> , the condition that checks if the property exists and is an object on both the target and the source passes and the merge recurses with the target, being the prototype of <code>Object</code> and the source of <code>Object</code> as defined by the attacker. Properties are then copied on the <code>Object</code> prototype.</p>
        <p>Clone operations are a special sub-class of unsafe recursive merges, which occur when a recursive merge is conducted on an empty object: <code>merge({},source)</code>.</p>
        <p><code>lodash</code> and <code>Hoek</code> are examples of libraries susceptible to recursive merge attacks.</p>
        <h3 id="property-definition-by-path">Property definition by path</h3>
        <p>There are a few JavaScript libraries that use an API to define property values on an object based on a given path. The function that is generally affected contains this signature: <code>theFunction(object, path, value)</code></p>
        <p>If the attacker can control the value of “path”, they can set this value to <code>__proto__.myValue</code>. <code>myValue</code> is then assigned to the prototype of the class of the object.</p>
        <h2 id="types-of-attacks">Types of attacks</h2>
        <p>There are a few methods by which Prototype Pollution can be manipulated:</p>
        <table>
        <thead>
        <tr>
        <th>Type</th>
        <th>Origin</th>
        <th>Short description</th>
        </tr>
        </thead>
        <tbody><tr>
        <td><strong>Denial of service (DoS)</strong></td>
        <td>Client</td>
        <td>This is the most likely attack. <br>DoS occurs when <code>Object</code> holds generic functions that are implicitly called for various operations (for example, <code>toString</code> and <code>valueOf</code>). <br> The attacker pollutes <code>Object.prototype.someattr</code> and alters its state to an unexpected value such as <code>Int</code> or <code>Object</code>. In this case, the code fails and is likely to cause a denial of service.  <br><strong>For example:</strong> if an attacker pollutes <code>Object.prototype.toString</code> by defining it as an integer, if the codebase at any point was reliant on <code>someobject.toString()</code> it would fail.</td>
        </tr>
        <tr>
        <td><strong>Remote Code Execution</strong></td>
        <td>Client</td>
        <td>Remote code execution is generally only possible in cases where the codebase evaluates a specific attribute of an object, and then executes that evaluation.<br><strong>For example:</strong> <code>eval(someobject.someattr)</code>. In this case, if the attacker pollutes <code>Object.prototype.someattr</code> they are likely to be able to leverage this in order to execute code.</td>
        </tr>
        <tr>
        <td><strong>Property Injection</strong></td>
        <td>Client</td>
        <td>The attacker pollutes properties that the codebase relies on for their informative value, including security properties such as cookies or tokens.<br>  <strong>For example:</strong> if a codebase checks privileges for <code>someuser.isAdmin</code>, then when the attacker pollutes <code>Object.prototype.isAdmin</code> and sets it to equal <code>true</code>, they can then achieve admin privileges.</td>
        </tr>
        </tbody></table>
        <h2 id="affected-environments">Affected environments</h2>
        <p>The following environments are susceptible to a Prototype Pollution attack:</p>
        <ul>
        <li><p>Application server</p>
        </li>
        <li><p>Web server</p>
        </li>
        <li><p>Web browser</p>
        </li>
        </ul>
        <h2 id="how-to-prevent">How to prevent</h2>
        <ol>
        <li><p>Freeze the prototype— use <code>Object.freeze (Object.prototype)</code>.</p>
        </li>
        <li><p>Require schema validation of JSON input.</p>
        </li>
        <li><p>Avoid using unsafe recursive merge functions.</p>
        </li>
        <li><p>Consider using objects without prototypes (for example, <code>Object.create(null)</code>), breaking the prototype chain and preventing pollution.</p>
        </li>
        <li><p>As a best practice use <code>Map</code> instead of <code>Object</code>.</p>
        </li>
        </ol>
        <h3 id="for-more-information-on-this-vulnerability-type">For more information on this vulnerability type:</h3>
        <p><a href="https://github.com/HoLyVieR/prototype-pollution-nsec18/blob/master/paper/JavaScript_prototype_pollution_attack_in_NodeJS.pdf">Arteau, Oliver. “JavaScript prototype pollution attack in NodeJS application.” GitHub, 26 May 2018</a></p>
        <h2 id="remediation">Remediation</h2>
        <p>Upgrade <code>js-yaml</code> to version 3.14.2, 4.1.1 or higher.</p>
        <h2 id="references">References</h2>
        <ul>
        <li><a href="https://github.com/nodeca/js-yaml/commit/383665ff4248ec2192d1274e934462bb30426879">GitHub Commit</a></li>
        <li><a href="https://github.com/nodeca/js-yaml/commit/5278870a17454fe8621dbd8c445c412529525266">GitHub Commit</a></li>
        </ul>
        
              <hr/>
        
            <div class="cta card__cta">
                <p><a href="https://snyk.io/vuln/SNYK-JS-JSYAML-13961110">More about this vulnerability</a></p>
            </div>
        
        </div><!-- .card -->
        <div class="card card--vuln  disclosure--not-new severity--medium" data-snyk-test="medium">
            <h2 class="card__title">Out-of-bounds Read</h2>
            <div class="card__section">
        
                <div class="card__labels">
                    <div class="label label--medium">
                        <span class="label__text">medium severity</span>
                    </div>
                </div>
        
                <hr/>
        
                <ul class="card__meta">
                    <li class="card__meta__item">
                        Manifest file: /argo-cd/argoproj/argo-cd/v3 <span class="list-paths__item__arrow">›</span> go.mod
                    </li>
                    <li class="card__meta__item">
                        Package Manager: golang
                    </li>
                    <li class="card__meta__item">
                            Vulnerable module:
        
                            golang.org/x/crypto/ssh/agent
                    </li>
        
                    <li class="card__meta__item">Introduced through:
        
        
                                    github.com/argoproj/argo-cd/v3@0.0.0, code.gitea.io/sdk/gitea@0.21.0 and others
                    </li>
                </ul>
        
                <hr/>
        
        
                        <h3 class="card__section__title">Detailed paths</h3>
        
                    <ul class="card__meta__paths">
                                <li>
                                <span class="list-paths__item__introduced"><em>Introduced through</em>:
                                        github.com/argoproj/argo-cd/v3@0.0.0
                                         <span class="list-paths__item__arrow">›</span> 
                                        code.gitea.io/sdk/gitea@0.21.0
                                         <span class="list-paths__item__arrow">›</span> 
                                        golang.org/x/crypto/ssh/agent@0.39.0
                                        
                                </span>
        
                            </li>
                                <li>
                                <span class="list-paths__item__introduced"><em>Introduced through</em>:
                                        github.com/argoproj/argo-cd/v3@0.0.0
                                         <span class="list-paths__item__arrow">›</span> 
                                        github.com/go-git/go-git/v5/plumbing/transport/ssh@5.14.0
                                         <span class="list-paths__item__arrow">›</span> 
                                        github.com/xanzy/ssh-agent@0.3.3
                                         <span class="list-paths__item__arrow">›</span> 
                                        golang.org/x/crypto/ssh/agent@0.39.0
                                        
                                </span>
        
                            </li>
                                <li>
                                <span class="list-paths__item__introduced"><em>Introduced through</em>:
                                        github.com/argoproj/argo-cd/v3@0.0.0
                                         <span class="list-paths__item__arrow">›</span> 
                                        github.com/go-git/go-git/v5/plumbing/transport/client@5.14.0
                                         <span class="list-paths__item__arrow">›</span> 
                                        github.com/go-git/go-git/v5/plumbing/transport/ssh@5.14.0
                                         <span class="list-paths__item__arrow">›</span> 
                                        github.com/xanzy/ssh-agent@0.3.3
                                         <span class="list-paths__item__arrow">›</span> 
                                        golang.org/x/crypto/ssh/agent@0.39.0
                                        
                                </span>
        
                            </li>
                                <li>
                                <span class="list-paths__item__introduced"><em>Introduced through</em>:
                                        github.com/argoproj/argo-cd/v3@0.0.0
                                         <span class="list-paths__item__arrow">›</span> 
                                        github.com/go-git/go-git/v5@5.14.0
                                         <span class="list-paths__item__arrow">›</span> 
                                        github.com/go-git/go-git/v5/plumbing/transport/client@5.14.0
                                         <span class="list-paths__item__arrow">›</span> 
                                        github.com/go-git/go-git/v5/plumbing/transport/ssh@5.14.0
                                         <span class="list-paths__item__arrow">›</span> 
                                        github.com/xanzy/ssh-agent@0.3.3
                                         <span class="list-paths__item__arrow">›</span> 
                                        golang.org/x/crypto/ssh/agent@0.39.0
                                        
                                </span>
        
                            </li>
                    </ul><!-- .list-paths -->
        
            </div><!-- .card__section -->
        
              <hr/>
              <!-- Overview -->
              <h2 id="overview">Overview</h2>
        <p>Affected versions of this package are vulnerable to Out-of-bounds Read via the SSH Agent servers. An attacker can cause a panic and disrupt service availability by sending a specially crafted, malformed message that triggers an out-of-bounds read.</p>
        <h2 id="remediation">Remediation</h2>
        <p>Upgrade <code>golang.org/x/crypto/ssh/agent</code> to version 0.45.0 or higher.</p>
        <h2 id="references">References</h2>
        <ul>
        <li><a href="https://pkg.go.dev/vuln/GO-2025-4135">GO-2025-4135</a></li>
        <li><a href="https://go.googlesource.com/crypto/+/f91f7a7c31bf90b39c1de895ad116a2bacc88748">go.dev Commit</a></li>
        <li><a href="https://go.dev/issue/76364">go.dev Issue</a></li>
        <li><a href="https://groups.google.com/g/golang-announce/c/w-oX3UxNcZA">Google Groups Forum</a></li>
        </ul>
        
              <hr/>
        
            <div class="cta card__cta">
                <p><a href="https://snyk.io/vuln/SNYK-GOLANG-GOLANGORGXCRYPTOSSHAGENT-14059804">More about this vulnerability</a></p>
            </div>
        
        </div><!-- .card -->
        <div class="card card--vuln  disclosure--not-new severity--medium" data-snyk-test="medium">
            <h2 class="card__title">Allocation of Resources Without Limits or Throttling</h2>
            <div class="card__section">
        
                <div class="card__labels">
                    <div class="label label--medium">
                        <span class="label__text">medium severity</span>
                    </div>
                </div>
        
                <hr/>
        
                <ul class="card__meta">
                    <li class="card__meta__item">
                        Manifest file: /argo-cd/argoproj/argo-cd/v3 <span class="list-paths__item__arrow">›</span> go.mod
                    </li>
                    <li class="card__meta__item">
                        Package Manager: golang
                    </li>
                    <li class="card__meta__item">
                            Vulnerable module:
        
                            golang.org/x/crypto/ssh
                    </li>
        
                    <li class="card__meta__item">Introduced through:
        
                                github.com/argoproj/argo-cd/v3@0.0.0 and golang.org/x/crypto/ssh@0.39.0
        
                    </li>
                </ul>
        
                <hr/>
        
        
                        <h3 class="card__section__title">Detailed paths</h3>
        
                    <ul class="card__meta__paths">
                                <li>
                                <span class="list-paths__item__introduced"><em>Introduced through</em>:
                                        github.com/argoproj/argo-cd/v3@0.0.0
                                         <span class="list-paths__item__arrow">›</span> 
                                        golang.org/x/crypto/ssh@0.39.0
                                        
                                </span>
        
                            </li>
                                <li>
                                <span class="list-paths__item__introduced"><em>Introduced through</em>:
                                        github.com/argoproj/argo-cd/v3@0.0.0
                                         <span class="list-paths__item__arrow">›</span> 
                                        code.gitea.io/sdk/gitea@0.21.0
                                         <span class="list-paths__item__arrow">›</span> 
                                        golang.org/x/crypto/ssh@0.39.0
                                        
                                </span>
        
                            </li>
                                <li>
                                <span class="list-paths__item__introduced"><em>Introduced through</em>:
                                        github.com/argoproj/argo-cd/v3@0.0.0
                                         <span class="list-paths__item__arrow">›</span> 
                                        golang.org/x/crypto/ssh/knownhosts@0.39.0
                                         <span class="list-paths__item__arrow">›</span> 
                                        golang.org/x/crypto/ssh@0.39.0
                                        
                                </span>
        
                            </li>
                                <li>
                                <span class="list-paths__item__introduced"><em>Introduced through</em>:
                                        github.com/argoproj/argo-cd/v3@0.0.0
                                         <span class="list-paths__item__arrow">›</span> 
                                        github.com/go-git/go-git/v5/plumbing/transport/ssh@5.14.0
                                         <span class="list-paths__item__arrow">›</span> 
                                        golang.org/x/crypto/ssh@0.39.0
                                        
                                </span>
        
                            </li>
                                <li>
                                <span class="list-paths__item__introduced"><em>Introduced through</em>:
                                        github.com/argoproj/argo-cd/v3@0.0.0
                                         <span class="list-paths__item__arrow">›</span> 
                                        code.gitea.io/sdk/gitea@0.21.0
                                         <span class="list-paths__item__arrow">›</span> 
                                        github.com/42wim/httpsig@1.2.2
                                         <span class="list-paths__item__arrow">›</span> 
                                        golang.org/x/crypto/ssh@0.39.0
                                        
                                </span>
        
                            </li>
                                <li>
                                <span class="list-paths__item__introduced"><em>Introduced through</em>:
                                        github.com/argoproj/argo-cd/v3@0.0.0
                                         <span class="list-paths__item__arrow">›</span> 
                                        code.gitea.io/sdk/gitea@0.21.0
                                         <span class="list-paths__item__arrow">›</span> 
                                        github.com/go-fed/httpsig@1.1.0
                                         <span class="list-paths__item__arrow">›</span> 
                                        golang.org/x/crypto/ssh@0.39.0
                                        
                                </span>
        
                            </li>
                                <li>
                                <span class="list-paths__item__introduced"><em>Introduced through</em>:
                                        github.com/argoproj/argo-cd/v3@0.0.0
                                         <span class="list-paths__item__arrow">›</span> 
                                        github.com/go-git/go-git/v5/plumbing/transport/ssh@5.14.0
                                         <span class="list-paths__item__arrow">›</span> 
                                        github.com/skeema/knownhosts@1.3.1
                                         <span class="list-paths__item__arrow">›</span> 
                                        golang.org/x/crypto/ssh@0.39.0
                                        
                                </span>
        
                            </li>
                                <li>
                                <span class="list-paths__item__introduced"><em>Introduced through</em>:
                                        github.com/argoproj/argo-cd/v3@0.0.0
                                         <span class="list-paths__item__arrow">›</span> 
                                        code.gitea.io/sdk/gitea@0.21.0
                                         <span class="list-paths__item__arrow">›</span> 
                                        golang.org/x/crypto/ssh/agent@0.39.0
                                         <span class="list-paths__item__arrow">›</span> 
                                        golang.org/x/crypto/ssh@0.39.0
                                        
                                </span>
        
                            </li>
                                <li>
                                <span class="list-paths__item__introduced"><em>Introduced through</em>:
                                        github.com/argoproj/argo-cd/v3@0.0.0
                                         <span class="list-paths__item__arrow">›</span> 
                                        github.com/go-git/go-git/v5/plumbing/transport/client@5.14.0
                                         <span class="list-paths__item__arrow">›</span> 
                                        github.com/go-git/go-git/v5/plumbing/transport/ssh@5.14.0
                                         <span class="list-paths__item__arrow">›</span> 
                                        golang.org/x/crypto/ssh@0.39.0
                                        
                                </span>
        
                            </li>
                                <li>
                                <span class="list-paths__item__introduced"><em>Introduced through</em>:
                                        github.com/argoproj/argo-cd/v3@0.0.0
                                         <span class="list-paths__item__arrow">›</span> 
                                        github.com/go-git/go-git/v5/plumbing/transport/ssh@5.14.0
                                         <span class="list-paths__item__arrow">›</span> 
                                        github.com/xanzy/ssh-agent@0.3.3
                                         <span class="list-paths__item__arrow">›</span> 
                                        golang.org/x/crypto/ssh/agent@0.39.0
                                         <span class="list-paths__item__arrow">›</span> 
                                        golang.org/x/crypto/ssh@0.39.0
                                        
                                </span>
        
                            </li>
                                <li>
                                <span class="list-paths__item__introduced"><em>Introduced through</em>:
                                        github.com/argoproj/argo-cd/v3@0.0.0
                                         <span class="list-paths__item__arrow">›</span> 
                                        github.com/go-git/go-git/v5/plumbing/transport/ssh@5.14.0
                                         <span class="list-paths__item__arrow">›</span> 
                                        github.com/skeema/knownhosts@1.3.1
                                         <span class="list-paths__item__arrow">›</span> 
                                        golang.org/x/crypto/ssh/knownhosts@0.39.0
                                         <span class="list-paths__item__arrow">›</span> 
                                        golang.org/x/crypto/ssh@0.39.0
                                        
                                </span>
        
                            </li>
                                <li>
                                <span class="list-paths__item__introduced"><em>Introduced through</em>:
                                        github.com/argoproj/argo-cd/v3@0.0.0
                                         <span class="list-paths__item__arrow">›</span> 
                                        github.com/go-git/go-git/v5/plumbing/transport/client@5.14.0
                                         <span class="list-paths__item__arrow">›</span> 
                                        github.com/go-git/go-git/v5/plumbing/transport/ssh@5.14.0
                                         <span class="list-paths__item__arrow">›</span> 
                                        github.com/skeema/knownhosts@1.3.1
                                         <span class="list-paths__item__arrow">›</span> 
                                        golang.org/x/crypto/ssh@0.39.0
                                        
                                </span>
        
                            </li>
                                <li>
                                <span class="list-paths__item__introduced"><em>Introduced through</em>:
                                        github.com/argoproj/argo-cd/v3@0.0.0
                                         <span class="list-paths__item__arrow">›</span> 
                                        github.com/go-git/go-git/v5@5.14.0
                                         <span class="list-paths__item__arrow">›</span> 
                                        github.com/go-git/go-git/v5/plumbing/transport/client@5.14.0
                                         <span class="list-paths__item__arrow">›</span> 
                                        github.com/go-git/go-git/v5/plumbing/transport/ssh@5.14.0
                                         <span class="list-paths__item__arrow">›</span> 
                                        golang.org/x/crypto/ssh@0.39.0
                                        
                                </span>
        
                            </li>
                                <li>
                                <span class="list-paths__item__introduced"><em>Introduced through</em>:
                                        github.com/argoproj/argo-cd/v3@0.0.0
                                         <span class="list-paths__item__arrow">›</span> 
                                        github.com/go-git/go-git/v5/plumbing/transport/client@5.14.0
                                         <span class="list-paths__item__arrow">›</span> 
                                        github.com/go-git/go-git/v5/plumbing/transport/ssh@5.14.0
                                         <span class="list-paths__item__arrow">›</span> 
                                        github.com/xanzy/ssh-agent@0.3.3
                                         <span class="list-paths__item__arrow">›</span> 
                                        golang.org/x/crypto/ssh/agent@0.39.0
                                         <span class="list-paths__item__arrow">›</span> 
                                        golang.org/x/crypto/ssh@0.39.0
                                        
                                </span>
        
                            </li>
                                <li>
                                <span class="list-paths__item__introduced"><em>Introduced through</em>:
                                        github.com/argoproj/argo-cd/v3@0.0.0
                                         <span class="list-paths__item__arrow">›</span> 
                                        github.com/go-git/go-git/v5/plumbing/transport/client@5.14.0
                                         <span class="list-paths__item__arrow">›</span> 
                                        github.com/go-git/go-git/v5/plumbing/transport/ssh@5.14.0
                                         <span class="list-paths__item__arrow">›</span> 
                                        github.com/skeema/knownhosts@1.3.1
                                         <span class="list-paths__item__arrow">›</span> 
                                        golang.org/x/crypto/ssh/knownhosts@0.39.0
                                         <span class="list-paths__item__arrow">›</span> 
                                        golang.org/x/crypto/ssh@0.39.0
                                        
                                </span>
        
                            </li>
                                <li>
                                <span class="list-paths__item__introduced"><em>Introduced through</em>:
                                        github.com/argoproj/argo-cd/v3@0.0.0
                                         <span class="list-paths__item__arrow">›</span> 
                                        github.com/go-git/go-git/v5@5.14.0
                                         <span class="list-paths__item__arrow">›</span> 
                                        github.com/go-git/go-git/v5/plumbing/transport/client@5.14.0
                                         <span class="list-paths__item__arrow">›</span> 
                                        github.com/go-git/go-git/v5/plumbing/transport/ssh@5.14.0
                                         <span class="list-paths__item__arrow">›</span> 
                                        github.com/skeema/knownhosts@1.3.1
                                         <span class="list-paths__item__arrow">›</span> 
                                        golang.org/x/crypto/ssh@0.39.0
                                        
                                </span>
        
                            </li>
                                <li>
                                <span class="list-paths__item__introduced"><em>Introduced through</em>:
                                        github.com/argoproj/argo-cd/v3@0.0.0
                                         <span class="list-paths__item__arrow">›</span> 
                                        github.com/go-git/go-git/v5@5.14.0
                                         <span class="list-paths__item__arrow">›</span> 
                                        github.com/go-git/go-git/v5/plumbing/transport/client@5.14.0
                                         <span class="list-paths__item__arrow">›</span> 
                                        github.com/go-git/go-git/v5/plumbing/transport/ssh@5.14.0
                                         <span class="list-paths__item__arrow">›</span> 
                                        github.com/xanzy/ssh-agent@0.3.3
                                         <span class="list-paths__item__arrow">›</span> 
                                        golang.org/x/crypto/ssh/agent@0.39.0
                                         <span class="list-paths__item__arrow">›</span> 
                                        golang.org/x/crypto/ssh@0.39.0
                                        
                                </span>
        
                            </li>
                                <li>
                                <span class="list-paths__item__introduced"><em>Introduced through</em>:
                                        github.com/argoproj/argo-cd/v3@0.0.0
                                         <span class="list-paths__item__arrow">›</span> 
                                        github.com/go-git/go-git/v5@5.14.0
                                         <span class="list-paths__item__arrow">›</span> 
                                        github.com/go-git/go-git/v5/plumbing/transport/client@5.14.0
                                         <span class="list-paths__item__arrow">›</span> 
                                        github.com/go-git/go-git/v5/plumbing/transport/ssh@5.14.0
                                         <span class="list-paths__item__arrow">›</span> 
                                        github.com/skeema/knownhosts@1.3.1
                                         <span class="list-paths__item__arrow">›</span> 
                                        golang.org/x/crypto/ssh/knownhosts@0.39.0
                                         <span class="list-paths__item__arrow">›</span> 
                                        golang.org/x/crypto/ssh@0.39.0
                                        
                                </span>
        
                            </li>
                    </ul><!-- .list-paths -->
        
            </div><!-- .card__section -->
        
              <hr/>
              <!-- Overview -->
              <h2 id="overview">Overview</h2>
        <p><a href="https://pkg.go.dev/golang.org/x/crypto/ssh?tab=doc">golang.org/x/crypto/ssh</a> is a SSH client and server</p>
        <p>Affected versions of this package are vulnerable to Allocation of Resources Without Limits or Throttling via the SSH servers. An attacker can exhaust system memory resources by sending GSSAPI authentication requests with an excessive number of mechanisms specified.</p>
        <h2 id="remediation">Remediation</h2>
        <p>Upgrade <code>golang.org/x/crypto/ssh</code> to version 0.45.0 or higher.</p>
        <h2 id="references">References</h2>
        <ul>
        <li><a href="https://go.googlesource.com/crypto/+/e79546e28b85ea53dd37afe1c4102746ef553b9c">Fix Commit</a></li>
        <li><a href="https://pkg.go.dev/vuln/GO-2025-4134">GO-2025-4134</a></li>
        <li><a href="https://go.dev/issue/76363">go.dev Issue</a></li>
        <li><a href="https://groups.google.com/g/golang-announce/c/w-oX3UxNcZA">Google Groups Forum</a></li>
        </ul>
        
              <hr/>
        
            <div class="cta card__cta">
                <p><a href="https://snyk.io/vuln/SNYK-GOLANG-GOLANGORGXCRYPTOSSH-14059803">More about this vulnerability</a></p>
            </div>
        
        </div><!-- .card -->
        <div class="card card--vuln  disclosure--not-new severity--medium" data-snyk-test="medium">
>>>>>>> e77acec8
            <h2 class="card__title">MPL-2.0 license</h2>
            <div class="card__section">
        
                <div class="card__labels">
                    <div class="label label--medium">
                        <span class="label__text">medium severity</span>
                    </div>
                </div>
        
                <hr/>
        
                <ul class="card__meta">
                    <li class="card__meta__item">
                        Manifest file: /argo-cd/argoproj/argo-cd/v3 <span class="list-paths__item__arrow">›</span> go.mod
                    </li>
                    <li class="card__meta__item">
                        Package Manager: golang
                    </li>
                    <li class="card__meta__item">
                            Module:
        
                            github.com/r3labs/diff/v3
                    </li>
        
                    <li class="card__meta__item">Introduced through:
        
                                github.com/argoproj/argo-cd/v3@0.0.0 and github.com/r3labs/diff/v3@3.0.1
        
                    </li>
                </ul>
        
                <hr/>
        
        
                        <h3 class="card__section__title">Detailed paths</h3>
        
                    <ul class="card__meta__paths">
                                <li>
                                <span class="list-paths__item__introduced"><em>Introduced through</em>:
                                        github.com/argoproj/argo-cd/v3@0.0.0
                                         <span class="list-paths__item__arrow">›</span> 
                                        github.com/r3labs/diff/v3@3.0.1
                                        
                                </span>
        
                            </li>
                    </ul><!-- .list-paths -->
        
            </div><!-- .card__section -->
        
              <hr/>
              <!-- Overview -->
              <p>MPL-2.0 license</p>
        
              <hr/>
        
            <div class="cta card__cta">
                <p><a href="https://snyk.io/vuln/snyk:lic:golang:github.com:r3labs:diff:v3:MPL-2.0">More about this vulnerability</a></p>
            </div>
        
        </div><!-- .card -->
        <div class="card card--vuln  disclosure--not-new severity--medium" data-snyk-test="medium">
            <h2 class="card__title">MPL-2.0 license</h2>
            <div class="card__section">
        
                <div class="card__labels">
                    <div class="label label--medium">
                        <span class="label__text">medium severity</span>
                    </div>
                </div>
        
                <hr/>
        
                <ul class="card__meta">
                    <li class="card__meta__item">
                        Manifest file: /argo-cd/argoproj/argo-cd/v3 <span class="list-paths__item__arrow">›</span> go.mod
                    </li>
                    <li class="card__meta__item">
                        Package Manager: golang
                    </li>
                    <li class="card__meta__item">
                            Module:
        
                            github.com/hashicorp/go-version
                    </li>
        
                    <li class="card__meta__item">Introduced through:
        
        
                                    github.com/argoproj/argo-cd/v3@0.0.0, code.gitea.io/sdk/gitea@0.21.0 and others
                    </li>
                </ul>
        
                <hr/>
        
        
                        <h3 class="card__section__title">Detailed paths</h3>
        
                    <ul class="card__meta__paths">
                                <li>
                                <span class="list-paths__item__introduced"><em>Introduced through</em>:
                                        github.com/argoproj/argo-cd/v3@0.0.0
                                         <span class="list-paths__item__arrow">›</span> 
                                        code.gitea.io/sdk/gitea@0.21.0
                                         <span class="list-paths__item__arrow">›</span> 
                                        github.com/hashicorp/go-version@1.7.0
                                        
                                </span>
        
                            </li>
                    </ul><!-- .list-paths -->
        
            </div><!-- .card__section -->
        
              <hr/>
              <!-- Overview -->
              <p>MPL-2.0 license</p>
        
              <hr/>
        
            <div class="cta card__cta">
                <p><a href="https://snyk.io/vuln/snyk:lic:golang:github.com:hashicorp:go-version:MPL-2.0">More about this vulnerability</a></p>
            </div>
        
        </div><!-- .card -->
        <div class="card card--vuln  disclosure--not-new severity--medium" data-snyk-test="medium">
            <h2 class="card__title">MPL-2.0 license</h2>
            <div class="card__section">
        
                <div class="card__labels">
                    <div class="label label--medium">
                        <span class="label__text">medium severity</span>
                    </div>
                </div>
        
                <hr/>
        
                <ul class="card__meta">
                    <li class="card__meta__item">
                        Manifest file: /argo-cd/argoproj/argo-cd/v3 <span class="list-paths__item__arrow">›</span> go.mod
                    </li>
                    <li class="card__meta__item">
                        Package Manager: golang
                    </li>
                    <li class="card__meta__item">
                            Module:
        
                            github.com/hashicorp/go-retryablehttp
                    </li>
        
                    <li class="card__meta__item">Introduced through:
        
                                github.com/argoproj/argo-cd/v3@0.0.0 and github.com/hashicorp/go-retryablehttp@0.7.7
        
                    </li>
                </ul>
        
                <hr/>
        
        
                        <h3 class="card__section__title">Detailed paths</h3>
        
                    <ul class="card__meta__paths">
                                <li>
                                <span class="list-paths__item__introduced"><em>Introduced through</em>:
                                        github.com/argoproj/argo-cd/v3@0.0.0
                                         <span class="list-paths__item__arrow">›</span> 
                                        github.com/hashicorp/go-retryablehttp@0.7.7
                                        
                                </span>
        
                            </li>
                                <li>
                                <span class="list-paths__item__introduced"><em>Introduced through</em>:
                                        github.com/argoproj/argo-cd/v3@0.0.0
                                         <span class="list-paths__item__arrow">›</span> 
                                        github.com/argoproj/notifications-engine/pkg/services@#87bf0576a872
                                         <span class="list-paths__item__arrow">›</span> 
                                        github.com/hashicorp/go-retryablehttp@0.7.7
                                        
                                </span>
        
                            </li>
                                <li>
                                <span class="list-paths__item__introduced"><em>Introduced through</em>:
                                        github.com/argoproj/argo-cd/v3@0.0.0
                                         <span class="list-paths__item__arrow">›</span> 
                                        gitlab.com/gitlab-org/api/client-go@0.130.1
                                         <span class="list-paths__item__arrow">›</span> 
                                        github.com/hashicorp/go-retryablehttp@0.7.7
                                        
                                </span>
        
                            </li>
                                <li>
                                <span class="list-paths__item__introduced"><em>Introduced through</em>:
                                        github.com/argoproj/argo-cd/v3@0.0.0
                                         <span class="list-paths__item__arrow">›</span> 
                                        github.com/argoproj/notifications-engine/pkg/subscriptions@#87bf0576a872
                                         <span class="list-paths__item__arrow">›</span> 
                                        github.com/argoproj/notifications-engine/pkg/services@#87bf0576a872
                                         <span class="list-paths__item__arrow">›</span> 
                                        github.com/hashicorp/go-retryablehttp@0.7.7
                                        
                                </span>
        
                            </li>
                                <li>
                                <span class="list-paths__item__introduced"><em>Introduced through</em>:
                                        github.com/argoproj/argo-cd/v3@0.0.0
                                         <span class="list-paths__item__arrow">›</span> 
                                        github.com/argoproj/notifications-engine/pkg/cmd@#87bf0576a872
                                         <span class="list-paths__item__arrow">›</span> 
                                        github.com/argoproj/notifications-engine/pkg/services@#87bf0576a872
                                         <span class="list-paths__item__arrow">›</span> 
                                        github.com/hashicorp/go-retryablehttp@0.7.7
                                        
                                </span>
        
                            </li>
                                <li>
                                <span class="list-paths__item__introduced"><em>Introduced through</em>:
                                        github.com/argoproj/argo-cd/v3@0.0.0
                                         <span class="list-paths__item__arrow">›</span> 
                                        github.com/argoproj/notifications-engine/pkg/services@#87bf0576a872
                                         <span class="list-paths__item__arrow">›</span> 
                                        github.com/opsgenie/opsgenie-go-sdk-v2/client@1.2.23
                                         <span class="list-paths__item__arrow">›</span> 
                                        github.com/hashicorp/go-retryablehttp@0.7.7
                                        
                                </span>
        
                            </li>
                                <li>
                                <span class="list-paths__item__introduced"><em>Introduced through</em>:
                                        github.com/argoproj/argo-cd/v3@0.0.0
                                         <span class="list-paths__item__arrow">›</span> 
                                        github.com/argoproj/notifications-engine/pkg/api@#87bf0576a872
                                         <span class="list-paths__item__arrow">›</span> 
                                        github.com/argoproj/notifications-engine/pkg/subscriptions@#87bf0576a872
                                         <span class="list-paths__item__arrow">›</span> 
                                        github.com/argoproj/notifications-engine/pkg/services@#87bf0576a872
                                         <span class="list-paths__item__arrow">›</span> 
                                        github.com/hashicorp/go-retryablehttp@0.7.7
                                        
                                </span>
        
                            </li>
                                <li>
                                <span class="list-paths__item__introduced"><em>Introduced through</em>:
                                        github.com/argoproj/argo-cd/v3@0.0.0
                                         <span class="list-paths__item__arrow">›</span> 
                                        github.com/argoproj/notifications-engine/pkg/controller@#87bf0576a872
                                         <span class="list-paths__item__arrow">›</span> 
                                        github.com/argoproj/notifications-engine/pkg/subscriptions@#87bf0576a872
                                         <span class="list-paths__item__arrow">›</span> 
                                        github.com/argoproj/notifications-engine/pkg/services@#87bf0576a872
                                         <span class="list-paths__item__arrow">›</span> 
                                        github.com/hashicorp/go-retryablehttp@0.7.7
                                        
                                </span>
        
                            </li>
                                <li>
                                <span class="list-paths__item__introduced"><em>Introduced through</em>:
                                        github.com/argoproj/argo-cd/v3@0.0.0
                                         <span class="list-paths__item__arrow">›</span> 
                                        github.com/argoproj/notifications-engine/pkg/subscriptions@#87bf0576a872
                                         <span class="list-paths__item__arrow">›</span> 
                                        github.com/argoproj/notifications-engine/pkg/services@#87bf0576a872
                                         <span class="list-paths__item__arrow">›</span> 
                                        github.com/opsgenie/opsgenie-go-sdk-v2/client@1.2.23
                                         <span class="list-paths__item__arrow">›</span> 
                                        github.com/hashicorp/go-retryablehttp@0.7.7
                                        
                                </span>
        
                            </li>
                                <li>
                                <span class="list-paths__item__introduced"><em>Introduced through</em>:
                                        github.com/argoproj/argo-cd/v3@0.0.0
                                         <span class="list-paths__item__arrow">›</span> 
                                        github.com/argoproj/notifications-engine/pkg/cmd@#87bf0576a872
                                         <span class="list-paths__item__arrow">›</span> 
                                        github.com/argoproj/notifications-engine/pkg/services@#87bf0576a872
                                         <span class="list-paths__item__arrow">›</span> 
                                        github.com/opsgenie/opsgenie-go-sdk-v2/client@1.2.23
                                         <span class="list-paths__item__arrow">›</span> 
                                        github.com/hashicorp/go-retryablehttp@0.7.7
                                        
                                </span>
        
                            </li>
                                <li>
                                <span class="list-paths__item__introduced"><em>Introduced through</em>:
                                        github.com/argoproj/argo-cd/v3@0.0.0
                                         <span class="list-paths__item__arrow">›</span> 
                                        github.com/argoproj/notifications-engine/pkg/api@#87bf0576a872
                                         <span class="list-paths__item__arrow">›</span> 
                                        github.com/argoproj/notifications-engine/pkg/subscriptions@#87bf0576a872
                                         <span class="list-paths__item__arrow">›</span> 
                                        github.com/argoproj/notifications-engine/pkg/services@#87bf0576a872
                                         <span class="list-paths__item__arrow">›</span> 
                                        github.com/opsgenie/opsgenie-go-sdk-v2/client@1.2.23
                                         <span class="list-paths__item__arrow">›</span> 
                                        github.com/hashicorp/go-retryablehttp@0.7.7
                                        
                                </span>
        
                            </li>
                                <li>
                                <span class="list-paths__item__introduced"><em>Introduced through</em>:
                                        github.com/argoproj/argo-cd/v3@0.0.0
                                         <span class="list-paths__item__arrow">›</span> 
                                        github.com/argoproj/notifications-engine/pkg/controller@#87bf0576a872
                                         <span class="list-paths__item__arrow">›</span> 
                                        github.com/argoproj/notifications-engine/pkg/subscriptions@#87bf0576a872
                                         <span class="list-paths__item__arrow">›</span> 
                                        github.com/argoproj/notifications-engine/pkg/services@#87bf0576a872
                                         <span class="list-paths__item__arrow">›</span> 
                                        github.com/opsgenie/opsgenie-go-sdk-v2/client@1.2.23
                                         <span class="list-paths__item__arrow">›</span> 
                                        github.com/hashicorp/go-retryablehttp@0.7.7
                                        
                                </span>
        
                            </li>
                    </ul><!-- .list-paths -->
        
            </div><!-- .card__section -->
        
              <hr/>
              <!-- Overview -->
              <p>MPL-2.0 license</p>
        
              <hr/>
        
            <div class="cta card__cta">
                <p><a href="https://snyk.io/vuln/snyk:lic:golang:github.com:hashicorp:go-retryablehttp:MPL-2.0">More about this vulnerability</a></p>
            </div>
        
        </div><!-- .card -->
        <div class="card card--vuln  disclosure--not-new severity--medium" data-snyk-test="medium">
            <h2 class="card__title">MPL-2.0 license</h2>
            <div class="card__section">
        
                <div class="card__labels">
                    <div class="label label--medium">
                        <span class="label__text">medium severity</span>
                    </div>
                </div>
        
                <hr/>
        
                <ul class="card__meta">
                    <li class="card__meta__item">
                        Manifest file: /argo-cd/argoproj/argo-cd/v3 <span class="list-paths__item__arrow">›</span> go.mod
                    </li>
                    <li class="card__meta__item">
                        Package Manager: golang
                    </li>
                    <li class="card__meta__item">
                            Module:
        
                            github.com/hashicorp/go-cleanhttp
                    </li>
        
                    <li class="card__meta__item">Introduced through:
        
        
                                    github.com/argoproj/argo-cd/v3@0.0.0, github.com/hashicorp/go-retryablehttp@0.7.7 and others
                    </li>
                </ul>
        
                <hr/>
        
        
                        <h3 class="card__section__title">Detailed paths</h3>
        
                    <ul class="card__meta__paths">
                                <li>
                                <span class="list-paths__item__introduced"><em>Introduced through</em>:
                                        github.com/argoproj/argo-cd/v3@0.0.0
                                         <span class="list-paths__item__arrow">›</span> 
                                        github.com/hashicorp/go-retryablehttp@0.7.7
                                         <span class="list-paths__item__arrow">›</span> 
                                        github.com/hashicorp/go-cleanhttp@0.5.2
                                        
                                </span>
        
                            </li>
                                <li>
                                <span class="list-paths__item__introduced"><em>Introduced through</em>:
                                        github.com/argoproj/argo-cd/v3@0.0.0
                                         <span class="list-paths__item__arrow">›</span> 
                                        gitlab.com/gitlab-org/api/client-go@0.130.1
                                         <span class="list-paths__item__arrow">›</span> 
                                        github.com/hashicorp/go-cleanhttp@0.5.2
                                        
                                </span>
        
                            </li>
                                <li>
                                <span class="list-paths__item__introduced"><em>Introduced through</em>:
                                        github.com/argoproj/argo-cd/v3@0.0.0
                                         <span class="list-paths__item__arrow">›</span> 
                                        gitlab.com/gitlab-org/api/client-go@0.130.1
                                         <span class="list-paths__item__arrow">›</span> 
                                        github.com/hashicorp/go-retryablehttp@0.7.7
                                         <span class="list-paths__item__arrow">›</span> 
                                        github.com/hashicorp/go-cleanhttp@0.5.2
                                        
                                </span>
        
                            </li>
                                <li>
                                <span class="list-paths__item__introduced"><em>Introduced through</em>:
                                        github.com/argoproj/argo-cd/v3@0.0.0
                                         <span class="list-paths__item__arrow">›</span> 
                                        github.com/argoproj/notifications-engine/pkg/services@#87bf0576a872
                                         <span class="list-paths__item__arrow">›</span> 
                                        github.com/opsgenie/opsgenie-go-sdk-v2/client@1.2.23
                                         <span class="list-paths__item__arrow">›</span> 
                                        github.com/hashicorp/go-retryablehttp@0.7.7
                                         <span class="list-paths__item__arrow">›</span> 
                                        github.com/hashicorp/go-cleanhttp@0.5.2
                                        
                                </span>
        
                            </li>
                                <li>
                                <span class="list-paths__item__introduced"><em>Introduced through</em>:
                                        github.com/argoproj/argo-cd/v3@0.0.0
                                         <span class="list-paths__item__arrow">›</span> 
                                        github.com/argoproj/notifications-engine/pkg/subscriptions@#87bf0576a872
                                         <span class="list-paths__item__arrow">›</span> 
                                        github.com/argoproj/notifications-engine/pkg/services@#87bf0576a872
                                         <span class="list-paths__item__arrow">›</span> 
                                        github.com/opsgenie/opsgenie-go-sdk-v2/client@1.2.23
                                         <span class="list-paths__item__arrow">›</span> 
                                        github.com/hashicorp/go-retryablehttp@0.7.7
                                         <span class="list-paths__item__arrow">›</span> 
                                        github.com/hashicorp/go-cleanhttp@0.5.2
                                        
                                </span>
        
                            </li>
                                <li>
                                <span class="list-paths__item__introduced"><em>Introduced through</em>:
                                        github.com/argoproj/argo-cd/v3@0.0.0
                                         <span class="list-paths__item__arrow">›</span> 
                                        github.com/argoproj/notifications-engine/pkg/cmd@#87bf0576a872
                                         <span class="list-paths__item__arrow">›</span> 
                                        github.com/argoproj/notifications-engine/pkg/services@#87bf0576a872
                                         <span class="list-paths__item__arrow">›</span> 
                                        github.com/opsgenie/opsgenie-go-sdk-v2/client@1.2.23
                                         <span class="list-paths__item__arrow">›</span> 
                                        github.com/hashicorp/go-retryablehttp@0.7.7
                                         <span class="list-paths__item__arrow">›</span> 
                                        github.com/hashicorp/go-cleanhttp@0.5.2
                                        
                                </span>
        
                            </li>
                                <li>
                                <span class="list-paths__item__introduced"><em>Introduced through</em>:
                                        github.com/argoproj/argo-cd/v3@0.0.0
                                         <span class="list-paths__item__arrow">›</span> 
                                        github.com/argoproj/notifications-engine/pkg/api@#87bf0576a872
                                         <span class="list-paths__item__arrow">›</span> 
                                        github.com/argoproj/notifications-engine/pkg/subscriptions@#87bf0576a872
                                         <span class="list-paths__item__arrow">›</span> 
                                        github.com/argoproj/notifications-engine/pkg/services@#87bf0576a872
                                         <span class="list-paths__item__arrow">›</span> 
                                        github.com/opsgenie/opsgenie-go-sdk-v2/client@1.2.23
                                         <span class="list-paths__item__arrow">›</span> 
                                        github.com/hashicorp/go-retryablehttp@0.7.7
                                         <span class="list-paths__item__arrow">›</span> 
                                        github.com/hashicorp/go-cleanhttp@0.5.2
                                        
                                </span>
        
                            </li>
                                <li>
                                <span class="list-paths__item__introduced"><em>Introduced through</em>:
                                        github.com/argoproj/argo-cd/v3@0.0.0
                                         <span class="list-paths__item__arrow">›</span> 
                                        github.com/argoproj/notifications-engine/pkg/controller@#87bf0576a872
                                         <span class="list-paths__item__arrow">›</span> 
                                        github.com/argoproj/notifications-engine/pkg/subscriptions@#87bf0576a872
                                         <span class="list-paths__item__arrow">›</span> 
                                        github.com/argoproj/notifications-engine/pkg/services@#87bf0576a872
                                         <span class="list-paths__item__arrow">›</span> 
                                        github.com/opsgenie/opsgenie-go-sdk-v2/client@1.2.23
                                         <span class="list-paths__item__arrow">›</span> 
                                        github.com/hashicorp/go-retryablehttp@0.7.7
                                         <span class="list-paths__item__arrow">›</span> 
                                        github.com/hashicorp/go-cleanhttp@0.5.2
                                        
                                </span>
        
                            </li>
                    </ul><!-- .list-paths -->
        
            </div><!-- .card__section -->
        
              <hr/>
              <!-- Overview -->
              <p>MPL-2.0 license</p>
        
              <hr/>
        
            <div class="cta card__cta">
                <p><a href="https://snyk.io/vuln/snyk:lic:golang:github.com:hashicorp:go-cleanhttp:MPL-2.0">More about this vulnerability</a></p>
            </div>
        
        </div><!-- .card -->
        <div class="card card--vuln  disclosure--not-new severity--medium" data-snyk-test="medium">
            <h2 class="card__title">MPL-2.0 license</h2>
            <div class="card__section">
        
                <div class="card__labels">
                    <div class="label label--medium">
                        <span class="label__text">medium severity</span>
                    </div>
                </div>
        
                <hr/>
        
                <ul class="card__meta">
                    <li class="card__meta__item">
                        Manifest file: /argo-cd/argoproj/argo-cd/v3 <span class="list-paths__item__arrow">›</span> go.mod
                    </li>
                    <li class="card__meta__item">
                        Package Manager: golang
                    </li>
                    <li class="card__meta__item">
                            Module:
        
                            github.com/gosimple/slug
                    </li>
        
                    <li class="card__meta__item">Introduced through:
        
                                github.com/argoproj/argo-cd/v3@0.0.0 and github.com/gosimple/slug@1.15.0
        
                    </li>
                </ul>
        
                <hr/>
        
        
                        <h3 class="card__section__title">Detailed paths</h3>
        
                    <ul class="card__meta__paths">
                                <li>
                                <span class="list-paths__item__introduced"><em>Introduced through</em>:
                                        github.com/argoproj/argo-cd/v3@0.0.0
                                         <span class="list-paths__item__arrow">›</span> 
                                        github.com/gosimple/slug@1.15.0
                                        
                                </span>
        
                            </li>
                    </ul><!-- .list-paths -->
        
            </div><!-- .card__section -->
        
              <hr/>
              <!-- Overview -->
              <p>MPL-2.0 license</p>
        
              <hr/>
        
            <div class="cta card__cta">
                <p><a href="https://snyk.io/vuln/snyk:lic:golang:github.com:gosimple:slug:MPL-2.0">More about this vulnerability</a></p>
            </div>
        
        </div><!-- .card -->
        <div class="card card--vuln  disclosure--not-new severity--medium" data-snyk-test="medium">
            <h2 class="card__title">Regular Expression Denial of Service (ReDoS)</h2>
            <div class="card__section">
        
                <div class="card__labels">
                    <div class="label label--medium">
                        <span class="label__text">medium severity</span>
                    </div>
                </div>
        
                <hr/>
        
                <ul class="card__meta">
                    <li class="card__meta__item">
                        Manifest file: /argo-cd <span class="list-paths__item__arrow">›</span> ui/yarn.lock
                    </li>
                    <li class="card__meta__item">
                        Package Manager: npm
                    </li>
                    <li class="card__meta__item">
                            Vulnerable module:
        
                            foundation-sites
                    </li>
        
                    <li class="card__meta__item">Introduced through:
        
                                argo-cd-ui@1.0.0 and foundation-sites@6.8.1
        
                    </li>
                </ul>
        
                <hr/>
        
        
                        <h3 class="card__section__title">Detailed paths</h3>
        
                    <ul class="card__meta__paths">
                                <li>
                                <span class="list-paths__item__introduced"><em>Introduced through</em>:
                                        argo-cd-ui@1.0.0
                                         <span class="list-paths__item__arrow">›</span> 
                                        foundation-sites@6.8.1
                                        
                                </span>
        
                            </li>
                                <li>
                                <span class="list-paths__item__introduced"><em>Introduced through</em>:
                                        argo-cd-ui@1.0.0
                                         <span class="list-paths__item__arrow">›</span> 
                                        argo-ui@1.0.0
                                         <span class="list-paths__item__arrow">›</span> 
                                        foundation-sites@6.8.1
                                        
                                </span>
        
                            </li>
                    </ul><!-- .list-paths -->
        
            </div><!-- .card__section -->
        
              <hr/>
              <!-- Overview -->
              <h2 id="overview">Overview</h2>
        <p><a href="https://github.com/zurb/foundation-sites">foundation-sites</a> is a responsive front-end framework</p>
        <p>Affected versions of this package are vulnerable to Regular Expression Denial of Service (ReDoS) due to inefficient backtracking in the regular expressions used in URL forms.</p>
        <h2 id="poc">PoC</h2>
        <pre><code>https://www.&#39;&#39;&#39;&#39;&#39;&#39;&#39;&#39;&#39;&#39;&#39;&#39;&#39;&#39;&#39;&#39;&#39;&#39;&#39;&#39;&#39;&#39;&#39;&#39;&#39;&#39;&#39;&#39;&#39;&#39;&#39;&#39;&#39;&#39;&#39;&#39;&#39;&#39;&#39;&#39;&#39;&#39;&#39;&#39;&#39;&#39;&#39;&#39;&#39;&#39;&#39;&#39;&#39;&#39;&#39;&#39;&#39;&#39;&#39;&#39;&#39;&#39;&#39;&#39;&#39;&#39;&#39;&#39;&#39;&#39;&#39;&#39;&#39;&#39;&#39;&#39;&#39;&#39;&#39;&#39;&#39;&#39;&#39;&#39;&#39;&#39;
        </code></pre>
        <h2 id="details">Details</h2>
        <p>Denial of Service (DoS) describes a family of attacks, all aimed at making a system inaccessible to its original and legitimate users. There are many types of DoS attacks, ranging from trying to clog the network pipes to the system by generating a large volume of traffic from many machines (a Distributed Denial of Service - DDoS - attack) to sending crafted requests that cause a system to crash or take a disproportional amount of time to process.</p>
        <p>The Regular expression Denial of Service (ReDoS) is a type of Denial of Service attack. Regular expressions are incredibly powerful, but they aren&#39;t very intuitive and can ultimately end up making it easy for attackers to take your site down.</p>
        <p>Let’s take the following regular expression as an example:</p>
        <pre><code class="language-js">regex = /A(B|C+)+D/
        </code></pre>
        <p>This regular expression accomplishes the following:</p>
        <ul>
        <li><code>A</code> The string must start with the letter &#39;A&#39;</li>
        <li><code>(B|C+)+</code> The string must then follow the letter A with either the letter &#39;B&#39; or some number of occurrences of the letter &#39;C&#39; (the <code>+</code> matches one or more times). The <code>+</code> at the end of this section states that we can look for one or more matches of this section.</li>
        <li><code>D</code> Finally, we ensure this section of the string ends with a &#39;D&#39;</li>
        </ul>
        <p>The expression would match inputs such as <code>ABBD</code>, <code>ABCCCCD</code>, <code>ABCBCCCD</code> and <code>ACCCCCD</code></p>
        <p>It most cases, it doesn&#39;t take very long for a regex engine to find a match:</p>
        <pre><code class="language-bash">$ time node -e &#39;/A(B|C+)+D/.test(&quot;ACCCCCCCCCCCCCCCCCCCCCCCCCCCCD&quot;)&#39;
        0.04s user 0.01s system 95% cpu 0.052 total
        
        $ time node -e &#39;/A(B|C+)+D/.test(&quot;ACCCCCCCCCCCCCCCCCCCCCCCCCCCCX&quot;)&#39;
        1.79s user 0.02s system 99% cpu 1.812 total
        </code></pre>
        <p>The entire process of testing it against a 30 characters long string takes around ~52ms. But when given an invalid string, it takes nearly two seconds to complete the test, over ten times as long as it took to test a valid string. The dramatic difference is due to the way regular expressions get evaluated.</p>
        <p>Most Regex engines will work very similarly (with minor differences). The engine will match the first possible way to accept the current character and proceed to the next one. If it then fails to match the next one, it will backtrack and see if there was another way to digest the previous character. If it goes too far down the rabbit hole only to find out the string doesn’t match in the end, and if many characters have multiple valid regex paths, the number of backtracking steps can become very large, resulting in what is known as <em>catastrophic backtracking</em>.</p>
        <p>Let&#39;s look at how our expression runs into this problem, using a shorter string: &quot;ACCCX&quot;. While it seems fairly straightforward, there are still four different ways that the engine could match those three C&#39;s:</p>
        <ol>
        <li>CCC</li>
        <li>CC+C</li>
        <li>C+CC</li>
        <li>C+C+C.</li>
        </ol>
        <p>The engine has to try each of those combinations to see if any of them potentially match against the expression. When you combine that with the other steps the engine must take, we can use <a href="https://regex101.com/debugger">RegEx 101 debugger</a> to see the engine has to take a total of 38 steps before it can determine the string doesn&#39;t match.</p>
        <p>From there, the number of steps the engine must use to validate a string just continues to grow.</p>
        <table>
        <thead>
        <tr>
        <th>String</th>
        <th align="right">Number of C&#39;s</th>
        <th align="right">Number of steps</th>
        </tr>
        </thead>
        <tbody><tr>
        <td>ACCCX</td>
        <td align="right">3</td>
        <td align="right">38</td>
        </tr>
        <tr>
        <td>ACCCCX</td>
        <td align="right">4</td>
        <td align="right">71</td>
        </tr>
        <tr>
        <td>ACCCCCX</td>
        <td align="right">5</td>
        <td align="right">136</td>
        </tr>
        <tr>
        <td>ACCCCCCCCCCCCCCX</td>
        <td align="right">14</td>
        <td align="right">65,553</td>
        </tr>
        </tbody></table>
        <p>By the time the string includes 14 C&#39;s, the engine has to take over 65,000 steps just to see if the string is valid. These extreme situations can cause them to work very slowly (exponentially related to input size, as shown above), allowing an attacker to exploit this and can cause the service to excessively consume CPU, resulting in a Denial of Service.</p>
        <h2 id="remediation">Remediation</h2>
        <p>There is no fixed version for <code>foundation-sites</code>.</p>
        <h2 id="references">References</h2>
        <ul>
        <li><a href="https://securitylab.github.com/advisories/GHSL-2020-290-redos-foundation-sites">GitHub Advisory</a></li>
        <li><a href="https://github.com/foundation/foundation-sites/issues/12180">GitHub Issue</a></li>
        <li><a href="https://github.com/foundation/foundation-sites/blob/develop/js/foundation.abide.js#L864">Vulnerable Code</a></li>
        </ul>
        
              <hr/>
        
            <div class="cta card__cta">
                <p><a href="https://snyk.io/vuln/SNYK-JS-FOUNDATIONSITES-8310364">More about this vulnerability</a></p>
            </div>
        
        </div><!-- .card -->
        <div class="card card--vuln  disclosure--not-new severity--low" data-snyk-test="low">
            <h2 class="card__title">Insecure Randomness</h2>
            <div class="card__section">
        
                <div class="card__labels">
                    <div class="label label--low">
                        <span class="label__text">low severity</span>
                    </div>
                </div>
        
                <hr/>
        
                <ul class="card__meta">
                    <li class="card__meta__item">
                        Manifest file: /argo-cd <span class="list-paths__item__arrow">›</span> ui/yarn.lock
                    </li>
                    <li class="card__meta__item">
                        Package Manager: npm
                    </li>
                    <li class="card__meta__item">
                            Vulnerable module:
        
                            formidable
                    </li>
        
                    <li class="card__meta__item">Introduced through:
        
        
                                    argo-cd-ui@1.0.0, superagent@8.1.2 and others
                    </li>
                </ul>
        
                <hr/>
        
        
                        <h3 class="card__section__title">Detailed paths</h3>
        
                    <ul class="card__meta__paths">
                                <li>
                                <span class="list-paths__item__introduced"><em>Introduced through</em>:
                                        argo-cd-ui@1.0.0
                                         <span class="list-paths__item__arrow">›</span> 
                                        superagent@8.1.2
                                         <span class="list-paths__item__arrow">›</span> 
                                        formidable@2.1.2
                                        
                                </span>
        
                            </li>
                    </ul><!-- .list-paths -->
        
            </div><!-- .card__section -->
        
              <hr/>
              <!-- Overview -->
              <h2 id="overview">Overview</h2>
        <p>Affected versions of this package are vulnerable to Insecure Randomness due to its use of the <code>hexoid()</code> function in the generation of fingerprint IDs.</p>
        <h2 id="remediation">Remediation</h2>
        <p>Upgrade <code>formidable</code> to version 2.1.3, 3.5.3 or higher.</p>
        <h2 id="references">References</h2>
        <ul>
        <li><a href="https://github.com/node-formidable/formidable/commit/022c2c5577dfe14d2947f10909d81b03b6070bf5">GitHub Commit</a></li>
        <li><a href="https://github.com/zast-ai/vulnerability-reports/blob/main/formidable/file_upload/report.md">Vulnerability Report</a></li>
        </ul>
        
              <hr/>
        
            <div class="cta card__cta">
                <p><a href="https://snyk.io/vuln/SNYK-JS-FORMIDABLE-9788127">More about this vulnerability</a></p>
            </div>
        
        </div><!-- .card -->
        <div class="card card--vuln  disclosure--not-new severity--low" data-snyk-test="low">
            <h2 class="card__title">Regular Expression Denial of Service (ReDoS)</h2>
            <div class="card__section">
        
                <div class="card__labels">
                    <div class="label label--low">
                        <span class="label__text">low severity</span>
                    </div>
                </div>
        
                <hr/>
        
                <ul class="card__meta">
                    <li class="card__meta__item">
                        Manifest file: /argo-cd <span class="list-paths__item__arrow">›</span> ui/yarn.lock
                    </li>
                    <li class="card__meta__item">
                        Package Manager: npm
                    </li>
                    <li class="card__meta__item">
                            Vulnerable module:
        
                            brace-expansion
                    </li>
        
                    <li class="card__meta__item">Introduced through:
        
        
                                    argo-cd-ui@1.0.0, minimatch@3.1.2 and others
                    </li>
                </ul>
        
                <hr/>
        
        
                        <h3 class="card__section__title">Detailed paths</h3>
        
                    <ul class="card__meta__paths">
                                <li>
                                <span class="list-paths__item__introduced"><em>Introduced through</em>:
                                        argo-cd-ui@1.0.0
                                         <span class="list-paths__item__arrow">›</span> 
                                        minimatch@3.1.2
                                         <span class="list-paths__item__arrow">›</span> 
                                        brace-expansion@1.1.11
                                        
                                </span>
        
                            </li>
                                <li>
                                <span class="list-paths__item__introduced"><em>Introduced through</em>:
                                        argo-cd-ui@1.0.0
                                         <span class="list-paths__item__arrow">›</span> 
                                        redoc@2.4.0
                                         <span class="list-paths__item__arrow">›</span> 
                                        @redocly/openapi-core@1.30.0
                                         <span class="list-paths__item__arrow">›</span> 
                                        minimatch@5.1.6
                                         <span class="list-paths__item__arrow">›</span> 
                                        brace-expansion@2.0.1
                                        
                                </span>
        
                            </li>
                    </ul><!-- .list-paths -->
        
            </div><!-- .card__section -->
        
              <hr/>
              <!-- Overview -->
              <h2 id="overview">Overview</h2>
        <p><a href="https://github.com/juliangruber/brace-expansion">brace-expansion</a> is a Brace expansion as known from sh/bash</p>
        <p>Affected versions of this package are vulnerable to Regular Expression Denial of Service (ReDoS) in the <code>expand()</code> function, which is prone to catastrophic backtracking on very long malicious inputs.</p>
        <h2 id="poc">PoC</h2>
        <pre><code class="language-js">import index from &quot;./index.js&quot;;
        
        let str = &quot;{a}&quot; + &quot;,&quot;.repeat(100000) + &quot;\u0000&quot;;
        
        let startTime = performance.now();
        
        const result = index(str);
        
        let endTime = performance.now();
        
        let timeTaken = endTime - startTime;
        
        console.log(`匹配耗时: ${timeTaken.toFixed(3)} 毫秒`);
        </code></pre>
        <h2 id="details">Details</h2>
        <p>Denial of Service (DoS) describes a family of attacks, all aimed at making a system inaccessible to its original and legitimate users. There are many types of DoS attacks, ranging from trying to clog the network pipes to the system by generating a large volume of traffic from many machines (a Distributed Denial of Service - DDoS - attack) to sending crafted requests that cause a system to crash or take a disproportional amount of time to process.</p>
        <p>The Regular expression Denial of Service (ReDoS) is a type of Denial of Service attack. Regular expressions are incredibly powerful, but they aren&#39;t very intuitive and can ultimately end up making it easy for attackers to take your site down.</p>
        <p>Let’s take the following regular expression as an example:</p>
        <pre><code class="language-js">regex = /A(B|C+)+D/
        </code></pre>
        <p>This regular expression accomplishes the following:</p>
        <ul>
        <li><code>A</code> The string must start with the letter &#39;A&#39;</li>
        <li><code>(B|C+)+</code> The string must then follow the letter A with either the letter &#39;B&#39; or some number of occurrences of the letter &#39;C&#39; (the <code>+</code> matches one or more times). The <code>+</code> at the end of this section states that we can look for one or more matches of this section.</li>
        <li><code>D</code> Finally, we ensure this section of the string ends with a &#39;D&#39;</li>
        </ul>
        <p>The expression would match inputs such as <code>ABBD</code>, <code>ABCCCCD</code>, <code>ABCBCCCD</code> and <code>ACCCCCD</code></p>
        <p>It most cases, it doesn&#39;t take very long for a regex engine to find a match:</p>
        <pre><code class="language-bash">$ time node -e &#39;/A(B|C+)+D/.test(&quot;ACCCCCCCCCCCCCCCCCCCCCCCCCCCCD&quot;)&#39;
        0.04s user 0.01s system 95% cpu 0.052 total
        
        $ time node -e &#39;/A(B|C+)+D/.test(&quot;ACCCCCCCCCCCCCCCCCCCCCCCCCCCCX&quot;)&#39;
        1.79s user 0.02s system 99% cpu 1.812 total
        </code></pre>
        <p>The entire process of testing it against a 30 characters long string takes around ~52ms. But when given an invalid string, it takes nearly two seconds to complete the test, over ten times as long as it took to test a valid string. The dramatic difference is due to the way regular expressions get evaluated.</p>
        <p>Most Regex engines will work very similarly (with minor differences). The engine will match the first possible way to accept the current character and proceed to the next one. If it then fails to match the next one, it will backtrack and see if there was another way to digest the previous character. If it goes too far down the rabbit hole only to find out the string doesn’t match in the end, and if many characters have multiple valid regex paths, the number of backtracking steps can become very large, resulting in what is known as <em>catastrophic backtracking</em>.</p>
        <p>Let&#39;s look at how our expression runs into this problem, using a shorter string: &quot;ACCCX&quot;. While it seems fairly straightforward, there are still four different ways that the engine could match those three C&#39;s:</p>
        <ol>
        <li>CCC</li>
        <li>CC+C</li>
        <li>C+CC</li>
        <li>C+C+C.</li>
        </ol>
        <p>The engine has to try each of those combinations to see if any of them potentially match against the expression. When you combine that with the other steps the engine must take, we can use <a href="https://regex101.com/debugger">RegEx 101 debugger</a> to see the engine has to take a total of 38 steps before it can determine the string doesn&#39;t match.</p>
        <p>From there, the number of steps the engine must use to validate a string just continues to grow.</p>
        <table>
        <thead>
        <tr>
        <th>String</th>
        <th align="right">Number of C&#39;s</th>
        <th align="right">Number of steps</th>
        </tr>
        </thead>
        <tbody><tr>
        <td>ACCCX</td>
        <td align="right">3</td>
        <td align="right">38</td>
        </tr>
        <tr>
        <td>ACCCCX</td>
        <td align="right">4</td>
        <td align="right">71</td>
        </tr>
        <tr>
        <td>ACCCCCX</td>
        <td align="right">5</td>
        <td align="right">136</td>
        </tr>
        <tr>
        <td>ACCCCCCCCCCCCCCX</td>
        <td align="right">14</td>
        <td align="right">65,553</td>
        </tr>
        </tbody></table>
        <p>By the time the string includes 14 C&#39;s, the engine has to take over 65,000 steps just to see if the string is valid. These extreme situations can cause them to work very slowly (exponentially related to input size, as shown above), allowing an attacker to exploit this and can cause the service to excessively consume CPU, resulting in a Denial of Service.</p>
        <h2 id="remediation">Remediation</h2>
        <p>Upgrade <code>brace-expansion</code> to version 1.1.12, 2.0.2, 3.0.1, 4.0.1 or higher.</p>
        <h2 id="references">References</h2>
        <ul>
        <li><a href="https://github.com/advisories/GHSA-v6h2-p8h4-qcjw">GitHub Advisory</a></li>
        <li><a href="https://github.com/juliangruber/brace-expansion/commit/0b6a9781e18e9d2769bb2931f4856d1360243ed2">GitHub Commit</a></li>
        <li><a href="https://gist.github.com/mmmsssttt404/37a40ce7d6e5ca604858fe30814d9466">GitHub Gist</a></li>
        <li><a href="https://github.com/juliangruber/brace-expansion/pull/65">GitHub PR</a></li>
        </ul>
        
              <hr/>
        
            <div class="cta card__cta">
                <p><a href="https://snyk.io/vuln/SNYK-JS-BRACEEXPANSION-9789073">More about this vulnerability</a></p>
            </div>
        
        </div><!-- .card -->
      </div><!-- cards -->
    </div>
  </main><!-- .layout-stacked__content -->
</body>

</html><|MERGE_RESOLUTION|>--- conflicted
+++ resolved
@@ -7,11 +7,7 @@
   <meta name="viewport" content="width=device-width, initial-scale=1.0">
   <meta http-equiv="X-UA-Compatible" content="IE=edge">
   <title>Snyk test report</title>
-<<<<<<< HEAD
-  <meta name="description" content="11 known vulnerabilities found in 34 vulnerable dependency paths.">
-=======
   <meta name="description" content="14 known vulnerabilities found in 58 vulnerable dependency paths.">
->>>>>>> e77acec8
   <base target="_blank">
   <link rel="icon" type="image/png" href="https://res.cloudinary.com/snyk/image/upload/v1468845142/favicon/favicon.png"
     sizes="194x194">
@@ -491,11 +487,7 @@
               <div class="header-wrap">
                   <h1 class="project__header__title">Snyk test report</h1>
     
-<<<<<<< HEAD
-                <p class="timestamp">November 2nd 2025, 12:27:05 am (UTC+00:00)</p>
-=======
                 <p class="timestamp">November 30th 2025, 12:29:47 am (UTC+00:00)</p>
->>>>>>> e77acec8
               </div>
               <div class="source-panel">
                 <span>Scanned the following paths:</span>
@@ -507,13 +499,8 @@
               </div>
     
               <div class="meta-counts">
-<<<<<<< HEAD
-                <div class="meta-count"><span>11</span> <span>known vulnerabilities</span></div>
-                <div class="meta-count"><span>34 vulnerable dependency paths</span></div>
-=======
                 <div class="meta-count"><span>14</span> <span>known vulnerabilities</span></div>
                 <div class="meta-count"><span>58 vulnerable dependency paths</span></div>
->>>>>>> e77acec8
                 <div class="meta-count"><span>2104</span> <span>dependencies</span></div>
               </div><!-- .meta-counts -->
             </div><!-- .layout-container--short -->
@@ -870,16 +857,10 @@
         <h3 id="for-more-information-on-this-vulnerability-type">For more information on this vulnerability type:</h3>
         <p><a href="https://github.com/HoLyVieR/prototype-pollution-nsec18/blob/master/paper/JavaScript_prototype_pollution_attack_in_NodeJS.pdf">Arteau, Oliver. “JavaScript prototype pollution attack in NodeJS application.” GitHub, 26 May 2018</a></p>
         <h2 id="remediation">Remediation</h2>
-<<<<<<< HEAD
-        <p>There is no fixed version for <code>min-document</code>.</p>
-        <h2 id="references">References</h2>
-        <ul>
-=======
         <p>Upgrade <code>min-document</code> to version 2.19.1 or higher.</p>
         <h2 id="references">References</h2>
         <ul>
         <li><a href="https://github.com/Raynos/min-document/commit/6c5f31aa57e2122fcedd4c7eae58b82f477e09f5">Github Commit</a></li>
->>>>>>> e77acec8
         <li><a href="https://github.com/Raynos/min-document/pull/55/commits/0d4e8192ef723fb869645256102a56ed922efd68">Github Commit</a></li>
         <li><a href="https://github.com/Raynos/min-document/issues/54">GitHub Issue</a></li>
         <li><a href="https://github.com/OrangeShieldInfos/PoCs/tree/main/JavaScript/prototype-pollution/CVE-2025-57352">POC</a></li>
@@ -894,8 +875,6 @@
         
         </div><!-- .card -->
         <div class="card card--vuln  disclosure--not-new severity--medium" data-snyk-test="medium">
-<<<<<<< HEAD
-=======
             <h2 class="card__title">Prototype Pollution</h2>
             <div class="card__section">
         
@@ -1503,7 +1482,6 @@
         
         </div><!-- .card -->
         <div class="card card--vuln  disclosure--not-new severity--medium" data-snyk-test="medium">
->>>>>>> e77acec8
             <h2 class="card__title">MPL-2.0 license</h2>
             <div class="card__section">
         
