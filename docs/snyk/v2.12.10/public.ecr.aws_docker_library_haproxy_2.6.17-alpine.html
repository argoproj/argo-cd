--- conflicted
+++ resolved
@@ -13,7 +13,7 @@
     sizes="194x194">
   <link rel="shortcut icon" href="https://res.cloudinary.com/snyk/image/upload/v1468845142/favicon/favicon.ico">
   <style type="text/css">
-
+  
     body {
       -moz-font-feature-settings: "pnum";
       -webkit-font-feature-settings: "pnum";
@@ -30,7 +30,7 @@
       background-color: #F5F5F5;
       font-family: 'Arial', 'Helvetica', Calibri, sans-serif;
     }
-
+  
     h1,
     h2,
     h3,
@@ -39,7 +39,7 @@
     h6 {
       font-weight: 500;
     }
-
+  
     a,
     a:link,
     a:visited {
@@ -47,31 +47,31 @@
       text-decoration: none;
       color: #4b45a9;
     }
-
+  
     a:hover,
     a:focus,
     a:active {
       border-bottom: 1px solid #4b45a9;
     }
-
+  
     hr {
       border: none;
       margin: 1em 0;
       border-top: 1px solid #c5c5c5;
     }
-
+  
     ul {
       padding: 0 1em;
       margin: 1em 0;
     }
-
+  
     code {
       background-color: #EEE;
       color: #333;
       padding: 0.25em 0.5em;
       border-radius: 0.25em;
     }
-
+  
     pre {
       background-color: #333;
       font-family: monospace;
@@ -79,19 +79,19 @@
       border-radius: 0.25em;
       font-size: 14px;
     }
-
+  
     pre code {
       padding: 0;
       background-color: transparent;
       color: #fff;
     }
-
+  
     a code {
       border-radius: .125rem .125rem 0 0;
       padding-bottom: 0;
       color: #4b45a9;
     }
-
+  
     a[href^="http://"]:after,
     a[href^="https://"]:after {
       background-image: linear-gradient(transparent,transparent),url("data:image/svg+xml,%3Csvg%20xmlns%3D%22http%3A%2F%2Fwww.w3.org%2F2000%2Fsvg%22%20viewBox%3D%220%200%20112%20109%22%3E%3Cg%20id%3D%22Page-1%22%20fill%3D%22none%22%20fill-rule%3D%22evenodd%22%3E%3Cg%20id%3D%22link-external%22%3E%3Cg%20id%3D%22arrow%22%3E%3Cpath%20id%3D%22Line%22%20stroke%3D%22%234B45A9%22%20stroke-width%3D%2215%22%20d%3D%22M88.5%2021l-43%2042.5%22%20stroke-linecap%3D%22square%22%2F%3E%3Cpath%20id%3D%22Triangle%22%20fill%3D%22%234B45A9%22%20d%3D%22M111.2%200v50L61%200z%22%2F%3E%3C%2Fg%3E%3Cpath%20id%3D%22square%22%20fill%3D%22%234B45A9%22%20d%3D%22M66%2015H0v94h94V44L79%2059v35H15V30h36z%22%2F%3E%3C%2Fg%3E%3C%2Fg%3E%3C%2Fsvg%3E");
@@ -103,10 +103,10 @@
       margin-left: .25rem;
       width: .75rem;
     }
-
-
+  
+  
   /* Layout */
-
+  
     [class*=layout-container] {
       margin: 0 auto;
       max-width: 71.25em;
@@ -118,19 +118,19 @@
       padding-bottom: 0;
       max-width: 48.75em;
     }
-
+  
     .layout-container--short:after {
       display: block;
       content: "";
       clear: both;
     }
-
+  
   /* Header */
-
+  
     .header {
       padding-bottom: 1px;
     }
-
+  
     .paths {
       margin-left: 8px;
     }
@@ -148,7 +148,7 @@
       padding-bottom: 0.25em;
       border-bottom: 2px solid #BBB;
     }
-
+  
     .project__header__title {
       overflow-wrap: break-word;
       word-wrap: break-word;
@@ -156,13 +156,13 @@
       margin-bottom: .1em;
       margin-top: 0;
     }
-
+  
     .timestamp {
       float: right;
       clear: none;
       margin-bottom: 0;
     }
-
+  
     .meta-counts {
       clear: both;
       display: block;
@@ -173,7 +173,7 @@
       clear: both;
       font-size: 1.1em;
     }
-
+  
     .meta-count {
       display: block;
       flex-basis: 100%;
@@ -182,15 +182,15 @@
       padding-right: 1em;
       border-right: 2px solid #fff;
     }
-
+  
     .meta-count:last-child {
       border-right: 0;
       padding-right: 0;
       margin-right: 0;
     }
-
+  
   /* Card */
-
+  
     .card {
       background-color: #fff;
       border: 1px solid #c5c5c5;
@@ -200,7 +200,7 @@
       min-height: 40px;
       padding: 1.5em;
     }
-
+  
     .card .label {
       background-color: #767676;
       border: 2px solid #767676;
@@ -212,52 +212,52 @@
       margin: 0;
       border-radius: 0.25rem;
     }
-
+  
     .card .label__text {
       vertical-align: text-top;
         font-weight: bold;
     }
-
+  
     .card .label--critical {
       background-color: #AB1A1A;
       border-color: #AB1A1A;
     }
-
+  
     .card .label--high {
       background-color: #CE5019;
       border-color: #CE5019;
     }
-
+  
     .card .label--medium {
       background-color: #D68000;
       border-color: #D68000;
     }
-
+  
     .card .label--low {
       background-color: #88879E;
       border-color: #88879E;
     }
-
+  
     .severity--low {
       border-color: #88879E;
     }
-
+  
     .severity--medium {
       border-color: #D68000;
     }
-
+  
     .severity--high {
       border-color: #CE5019;
     }
-
+  
     .severity--critical {
       border-color: #AB1A1A;
     }
-
+  
     .card--vuln {
       padding-top: 4em;
     }
-
+  
     .card--vuln .label {
       left: 0;
       position: absolute;
@@ -266,36 +266,36 @@
       padding-right: 1.9em;
       border-radius: 0 0.25rem 0.25rem 0;
     }
-
+  
     .card--vuln .card__section h2 {
       font-size: 22px;
       margin-bottom: 0.5em;
     }
-
+  
     .card--vuln .card__section p {
       margin: 0 0 0.5em 0;
     }
-
+  
     .card--vuln .card__meta {
       padding: 0 0 0 1em;
       margin: 0;
       font-size: 1.1em;
     }
-
+  
     .card .card__meta__paths {
       font-size: 0.9em;
     }
-
+  
     .card--vuln .card__title {
       font-size: 28px;
       margin-top: 0;
     }
-
+  
     .card--vuln .card__cta p {
       margin: 0;
       text-align: right;
     }
-
+  
     .source-panel {
       clear: both;
       display: flex;
@@ -305,9 +305,9 @@
       padding: 0.5em 0;
       width: fit-content;
     }
-
-
-
+  
+  
+  
   </style>
   <style type="text/css">
     .metatable {
@@ -334,7 +334,7 @@
       font-variant-numeric: tabular-nums;
       max-width: 51.75em;
     }
-
+  
     tbody {
       text-size-adjust: 100%;
       -webkit-font-smoothing: antialiased;
@@ -358,7 +358,7 @@
       display: flex;
       flex-wrap: wrap;
     }
-
+  
     .meta-row {
       text-size-adjust: 100%;
       -webkit-font-smoothing: antialiased;
@@ -385,7 +385,7 @@
       margin: 8px;
       width: 47.75%;
     }
-
+  
     .meta-row-label {
       text-size-adjust: 100%;
       -webkit-font-smoothing: antialiased;
@@ -412,7 +412,7 @@
       text-transform: none;
       letter-spacing: 0;
     }
-
+  
     .meta-row-value {
       text-size-adjust: 100%;
       -webkit-font-smoothing: antialiased;
@@ -455,13 +455,8 @@
               </a>
               <div class="header-wrap">
                   <h1 class="project__header__title">Snyk test report</h1>
-<<<<<<< HEAD
-
-                <p class="timestamp">February 16th 2025, 12:27:56 am (UTC+00:00)</p>
-=======
     
                 <p class="timestamp">March 9th 2025, 12:25:47 am (UTC+00:00)</p>
->>>>>>> 627da113
               </div>
               <div class="source-panel">
                 <span>Scanned the following path:</span>
@@ -469,7 +464,7 @@
                   <li class="paths">public.ecr.aws/docker/library/haproxy:2.6.17-alpine/docker/library/haproxy (apk)</li>
                 </ul>
               </div>
-
+    
               <div class="meta-counts">
                 <div class="meta-count"><span>9</span> <span>known vulnerabilities</span></div>
                 <div class="meta-count"><span>86 vulnerable dependency paths</span></div>
@@ -484,7 +479,7 @@
               <tr class="meta-row"><th class="meta-row-label">Project</th> <td class="meta-row-value">docker-image|public.ecr.aws/docker/library/haproxy</td></tr>
               <tr class="meta-row"><th class="meta-row-label">Path</th> <td class="meta-row-value">public.ecr.aws/docker/library/haproxy:2.6.17-alpine/docker/library/haproxy</td></tr>
               <tr class="meta-row"><th class="meta-row-label">Package Manager</th> <td class="meta-row-value">apk</td></tr>
-
+              
               </tbody>
           </table>
       </section>
@@ -493,102 +488,102 @@
         <div class="card card--vuln  disclosure--not-new severity--medium" data-snyk-test="medium">
             <h2 class="card__title">Use After Free</h2>
             <div class="card__section">
-
+        
                 <div class="label label--medium">
                     <span class="label__text">medium severity</span>
                 </div>
-
+        
                 <hr/>
-
+        
                 <ul class="card__meta">
                     <li class="card__meta__item">
                         Package Manager: alpine:3.20
                     </li>
                     <li class="card__meta__item">
                             Vulnerable module:
-
+        
                             busybox/busybox
                     </li>
-
+        
                     <li class="card__meta__item">Introduced through:
-
+        
                                 docker-image|public.ecr.aws/docker/library/haproxy@2.6.17-alpine and busybox/busybox@1.36.1-r28
-
+        
                     </li>
                 </ul>
-
+        
                 <hr/>
-
-
+        
+        
                         <h3 class="card__section__title">Detailed paths</h3>
-
+        
                     <ul class="card__meta__paths">
                                 <li>
                                 <span class="list-paths__item__introduced"><em>Introduced through</em>:
                                         docker-image|public.ecr.aws/docker/library/haproxy@2.6.17-alpine
-                                         <span class="list-paths__item__arrow">›</span>
+                                         <span class="list-paths__item__arrow">›</span> 
                                         busybox/busybox@1.36.1-r28
-
-                                </span>
-
-                            </li>
-                                <li>
-                                <span class="list-paths__item__introduced"><em>Introduced through</em>:
-                                        docker-image|public.ecr.aws/docker/library/haproxy@2.6.17-alpine
-                                         <span class="list-paths__item__arrow">›</span>
+                                        
+                                </span>
+        
+                            </li>
+                                <li>
+                                <span class="list-paths__item__introduced"><em>Introduced through</em>:
+                                        docker-image|public.ecr.aws/docker/library/haproxy@2.6.17-alpine
+                                         <span class="list-paths__item__arrow">›</span> 
                                         alpine-baselayout/alpine-baselayout@3.6.5-r0
-                                         <span class="list-paths__item__arrow">›</span>
+                                         <span class="list-paths__item__arrow">›</span> 
                                         busybox/busybox-binsh@1.36.1-r28
-                                         <span class="list-paths__item__arrow">›</span>
+                                         <span class="list-paths__item__arrow">›</span> 
                                         busybox/busybox@1.36.1-r28
-
-                                </span>
-
-                            </li>
-                                <li>
-                                <span class="list-paths__item__introduced"><em>Introduced through</em>:
-                                        docker-image|public.ecr.aws/docker/library/haproxy@2.6.17-alpine
-                                         <span class="list-paths__item__arrow">›</span>
+                                        
+                                </span>
+        
+                            </li>
+                                <li>
+                                <span class="list-paths__item__introduced"><em>Introduced through</em>:
+                                        docker-image|public.ecr.aws/docker/library/haproxy@2.6.17-alpine
+                                         <span class="list-paths__item__arrow">›</span> 
                                         busybox/busybox-binsh@1.36.1-r28
-
-                                </span>
-
-                            </li>
-                                <li>
-                                <span class="list-paths__item__introduced"><em>Introduced through</em>:
-                                        docker-image|public.ecr.aws/docker/library/haproxy@2.6.17-alpine
-                                         <span class="list-paths__item__arrow">›</span>
+                                        
+                                </span>
+        
+                            </li>
+                                <li>
+                                <span class="list-paths__item__introduced"><em>Introduced through</em>:
+                                        docker-image|public.ecr.aws/docker/library/haproxy@2.6.17-alpine
+                                         <span class="list-paths__item__arrow">›</span> 
                                         alpine-baselayout/alpine-baselayout@3.6.5-r0
-                                         <span class="list-paths__item__arrow">›</span>
+                                         <span class="list-paths__item__arrow">›</span> 
                                         busybox/busybox-binsh@1.36.1-r28
-
-                                </span>
-
-                            </li>
-                                <li>
-                                <span class="list-paths__item__introduced"><em>Introduced through</em>:
-                                        docker-image|public.ecr.aws/docker/library/haproxy@2.6.17-alpine
-                                         <span class="list-paths__item__arrow">›</span>
+                                        
+                                </span>
+        
+                            </li>
+                                <li>
+                                <span class="list-paths__item__introduced"><em>Introduced through</em>:
+                                        docker-image|public.ecr.aws/docker/library/haproxy@2.6.17-alpine
+                                         <span class="list-paths__item__arrow">›</span> 
                                         ca-certificates/ca-certificates@20240226-r0
-                                         <span class="list-paths__item__arrow">›</span>
+                                         <span class="list-paths__item__arrow">›</span> 
                                         busybox/busybox-binsh@1.36.1-r28
-
-                                </span>
-
-                            </li>
-                                <li>
-                                <span class="list-paths__item__introduced"><em>Introduced through</em>:
-                                        docker-image|public.ecr.aws/docker/library/haproxy@2.6.17-alpine
-                                         <span class="list-paths__item__arrow">›</span>
+                                        
+                                </span>
+        
+                            </li>
+                                <li>
+                                <span class="list-paths__item__introduced"><em>Introduced through</em>:
+                                        docker-image|public.ecr.aws/docker/library/haproxy@2.6.17-alpine
+                                         <span class="list-paths__item__arrow">›</span> 
                                         busybox/ssl_client@1.36.1-r28
-
-                                </span>
-
+                                        
+                                </span>
+        
                             </li>
                     </ul><!-- .list-paths -->
-
+        
             </div><!-- .card__section -->
-
+        
               <hr/>
               <!-- Overview -->
               <h2 id="nvd-description">NVD Description</h2>
@@ -601,113 +596,113 @@
         <ul>
         <li><a href="https://bugs.busybox.net/show_bug.cgi?id=15868">https://bugs.busybox.net/show_bug.cgi?id=15868</a></li>
         </ul>
-
+        
               <hr/>
-
+        
             <div class="cta card__cta">
                 <p><a href="https://snyk.io/vuln/SNYK-ALPINE320-BUSYBOX-7233533">More about this vulnerability</a></p>
             </div>
-
+        
         </div><!-- .card -->
         <div class="card card--vuln  disclosure--not-new severity--medium" data-snyk-test="medium">
             <h2 class="card__title">Use After Free</h2>
             <div class="card__section">
-
+        
                 <div class="label label--medium">
                     <span class="label__text">medium severity</span>
                 </div>
-
+        
                 <hr/>
-
+        
                 <ul class="card__meta">
                     <li class="card__meta__item">
                         Package Manager: alpine:3.20
                     </li>
                     <li class="card__meta__item">
                             Vulnerable module:
-
+        
                             busybox/busybox
                     </li>
-
+        
                     <li class="card__meta__item">Introduced through:
-
+        
                                 docker-image|public.ecr.aws/docker/library/haproxy@2.6.17-alpine and busybox/busybox@1.36.1-r28
-
+        
                     </li>
                 </ul>
-
+        
                 <hr/>
-
-
+        
+        
                         <h3 class="card__section__title">Detailed paths</h3>
-
+        
                     <ul class="card__meta__paths">
                                 <li>
                                 <span class="list-paths__item__introduced"><em>Introduced through</em>:
                                         docker-image|public.ecr.aws/docker/library/haproxy@2.6.17-alpine
-                                         <span class="list-paths__item__arrow">›</span>
+                                         <span class="list-paths__item__arrow">›</span> 
                                         busybox/busybox@1.36.1-r28
-
-                                </span>
-
-                            </li>
-                                <li>
-                                <span class="list-paths__item__introduced"><em>Introduced through</em>:
-                                        docker-image|public.ecr.aws/docker/library/haproxy@2.6.17-alpine
-                                         <span class="list-paths__item__arrow">›</span>
+                                        
+                                </span>
+        
+                            </li>
+                                <li>
+                                <span class="list-paths__item__introduced"><em>Introduced through</em>:
+                                        docker-image|public.ecr.aws/docker/library/haproxy@2.6.17-alpine
+                                         <span class="list-paths__item__arrow">›</span> 
                                         alpine-baselayout/alpine-baselayout@3.6.5-r0
-                                         <span class="list-paths__item__arrow">›</span>
+                                         <span class="list-paths__item__arrow">›</span> 
                                         busybox/busybox-binsh@1.36.1-r28
-                                         <span class="list-paths__item__arrow">›</span>
+                                         <span class="list-paths__item__arrow">›</span> 
                                         busybox/busybox@1.36.1-r28
-
-                                </span>
-
-                            </li>
-                                <li>
-                                <span class="list-paths__item__introduced"><em>Introduced through</em>:
-                                        docker-image|public.ecr.aws/docker/library/haproxy@2.6.17-alpine
-                                         <span class="list-paths__item__arrow">›</span>
+                                        
+                                </span>
+        
+                            </li>
+                                <li>
+                                <span class="list-paths__item__introduced"><em>Introduced through</em>:
+                                        docker-image|public.ecr.aws/docker/library/haproxy@2.6.17-alpine
+                                         <span class="list-paths__item__arrow">›</span> 
                                         busybox/busybox-binsh@1.36.1-r28
-
-                                </span>
-
-                            </li>
-                                <li>
-                                <span class="list-paths__item__introduced"><em>Introduced through</em>:
-                                        docker-image|public.ecr.aws/docker/library/haproxy@2.6.17-alpine
-                                         <span class="list-paths__item__arrow">›</span>
+                                        
+                                </span>
+        
+                            </li>
+                                <li>
+                                <span class="list-paths__item__introduced"><em>Introduced through</em>:
+                                        docker-image|public.ecr.aws/docker/library/haproxy@2.6.17-alpine
+                                         <span class="list-paths__item__arrow">›</span> 
                                         alpine-baselayout/alpine-baselayout@3.6.5-r0
-                                         <span class="list-paths__item__arrow">›</span>
+                                         <span class="list-paths__item__arrow">›</span> 
                                         busybox/busybox-binsh@1.36.1-r28
-
-                                </span>
-
-                            </li>
-                                <li>
-                                <span class="list-paths__item__introduced"><em>Introduced through</em>:
-                                        docker-image|public.ecr.aws/docker/library/haproxy@2.6.17-alpine
-                                         <span class="list-paths__item__arrow">›</span>
+                                        
+                                </span>
+        
+                            </li>
+                                <li>
+                                <span class="list-paths__item__introduced"><em>Introduced through</em>:
+                                        docker-image|public.ecr.aws/docker/library/haproxy@2.6.17-alpine
+                                         <span class="list-paths__item__arrow">›</span> 
                                         ca-certificates/ca-certificates@20240226-r0
-                                         <span class="list-paths__item__arrow">›</span>
+                                         <span class="list-paths__item__arrow">›</span> 
                                         busybox/busybox-binsh@1.36.1-r28
-
-                                </span>
-
-                            </li>
-                                <li>
-                                <span class="list-paths__item__introduced"><em>Introduced through</em>:
-                                        docker-image|public.ecr.aws/docker/library/haproxy@2.6.17-alpine
-                                         <span class="list-paths__item__arrow">›</span>
+                                        
+                                </span>
+        
+                            </li>
+                                <li>
+                                <span class="list-paths__item__introduced"><em>Introduced through</em>:
+                                        docker-image|public.ecr.aws/docker/library/haproxy@2.6.17-alpine
+                                         <span class="list-paths__item__arrow">›</span> 
                                         busybox/ssl_client@1.36.1-r28
-
-                                </span>
-
+                                        
+                                </span>
+        
                             </li>
                     </ul><!-- .list-paths -->
-
+        
             </div><!-- .card__section -->
-
+        
               <hr/>
               <!-- Overview -->
               <h2 id="nvd-description">NVD Description</h2>
@@ -720,159 +715,159 @@
         <ul>
         <li><a href="https://bugs.busybox.net/show_bug.cgi?id=15871">https://bugs.busybox.net/show_bug.cgi?id=15871</a></li>
         </ul>
-
+        
               <hr/>
-
+        
             <div class="cta card__cta">
                 <p><a href="https://snyk.io/vuln/SNYK-ALPINE320-BUSYBOX-7233586">More about this vulnerability</a></p>
             </div>
-
+        
         </div><!-- .card -->
         <div class="card card--vuln  disclosure--not-new severity--low" data-snyk-test="low">
             <h2 class="card__title">CVE-2024-4741</h2>
             <div class="card__section">
-
+        
                 <div class="label label--low">
                     <span class="label__text">low severity</span>
                 </div>
-
+        
                 <hr/>
-
+        
                 <ul class="card__meta">
                     <li class="card__meta__item">
                         Package Manager: alpine:3.20
                     </li>
                     <li class="card__meta__item">
                             Vulnerable module:
-
+        
                             openssl/libcrypto3
                     </li>
-
+        
                     <li class="card__meta__item">Introduced through:
-
+        
                                 docker-image|public.ecr.aws/docker/library/haproxy@2.6.17-alpine and openssl/libcrypto3@3.3.0-r2
-
+        
                     </li>
                 </ul>
-
+        
                 <hr/>
-
-
+        
+        
                         <h3 class="card__section__title">Detailed paths</h3>
-
+        
                     <ul class="card__meta__paths">
                                 <li>
                                 <span class="list-paths__item__introduced"><em>Introduced through</em>:
                                         docker-image|public.ecr.aws/docker/library/haproxy@2.6.17-alpine
-                                         <span class="list-paths__item__arrow">›</span>
-                                        openssl/libcrypto3@3.3.0-r2
-
-                                </span>
-
-                            </li>
-                                <li>
-                                <span class="list-paths__item__introduced"><em>Introduced through</em>:
-                                        docker-image|public.ecr.aws/docker/library/haproxy@2.6.17-alpine
-                                         <span class="list-paths__item__arrow">›</span>
-                                        .haproxy-rundeps@20240524.005458
-                                         <span class="list-paths__item__arrow">›</span>
-                                        openssl/libcrypto3@3.3.0-r2
-
-                                </span>
-
-                            </li>
-                                <li>
-                                <span class="list-paths__item__introduced"><em>Introduced through</em>:
-                                        docker-image|public.ecr.aws/docker/library/haproxy@2.6.17-alpine
-                                         <span class="list-paths__item__arrow">›</span>
+                                         <span class="list-paths__item__arrow">›</span> 
+                                        openssl/libcrypto3@3.3.0-r2
+                                        
+                                </span>
+        
+                            </li>
+                                <li>
+                                <span class="list-paths__item__introduced"><em>Introduced through</em>:
+                                        docker-image|public.ecr.aws/docker/library/haproxy@2.6.17-alpine
+                                         <span class="list-paths__item__arrow">›</span> 
+                                        .haproxy-rundeps@20240524.005458
+                                         <span class="list-paths__item__arrow">›</span> 
+                                        openssl/libcrypto3@3.3.0-r2
+                                        
+                                </span>
+        
+                            </li>
+                                <li>
+                                <span class="list-paths__item__introduced"><em>Introduced through</em>:
+                                        docker-image|public.ecr.aws/docker/library/haproxy@2.6.17-alpine
+                                         <span class="list-paths__item__arrow">›</span> 
                                         apk-tools/apk-tools@2.14.4-r0
-                                         <span class="list-paths__item__arrow">›</span>
-                                        openssl/libcrypto3@3.3.0-r2
-
-                                </span>
-
-                            </li>
-                                <li>
-                                <span class="list-paths__item__introduced"><em>Introduced through</em>:
-                                        docker-image|public.ecr.aws/docker/library/haproxy@2.6.17-alpine
-                                         <span class="list-paths__item__arrow">›</span>
+                                         <span class="list-paths__item__arrow">›</span> 
+                                        openssl/libcrypto3@3.3.0-r2
+                                        
+                                </span>
+        
+                            </li>
+                                <li>
+                                <span class="list-paths__item__introduced"><em>Introduced through</em>:
+                                        docker-image|public.ecr.aws/docker/library/haproxy@2.6.17-alpine
+                                         <span class="list-paths__item__arrow">›</span> 
                                         busybox/ssl_client@1.36.1-r28
-                                         <span class="list-paths__item__arrow">›</span>
-                                        openssl/libcrypto3@3.3.0-r2
-
-                                </span>
-
-                            </li>
-                                <li>
-                                <span class="list-paths__item__introduced"><em>Introduced through</em>:
-                                        docker-image|public.ecr.aws/docker/library/haproxy@2.6.17-alpine
-                                         <span class="list-paths__item__arrow">›</span>
+                                         <span class="list-paths__item__arrow">›</span> 
+                                        openssl/libcrypto3@3.3.0-r2
+                                        
+                                </span>
+        
+                            </li>
+                                <li>
+                                <span class="list-paths__item__introduced"><em>Introduced through</em>:
+                                        docker-image|public.ecr.aws/docker/library/haproxy@2.6.17-alpine
+                                         <span class="list-paths__item__arrow">›</span> 
                                         ca-certificates/ca-certificates@20240226-r0
-                                         <span class="list-paths__item__arrow">›</span>
-                                        openssl/libcrypto3@3.3.0-r2
-
-                                </span>
-
-                            </li>
-                                <li>
-                                <span class="list-paths__item__introduced"><em>Introduced through</em>:
-                                        docker-image|public.ecr.aws/docker/library/haproxy@2.6.17-alpine
-                                         <span class="list-paths__item__arrow">›</span>
-                                        .haproxy-rundeps@20240524.005458
-                                         <span class="list-paths__item__arrow">›</span>
-                                        openssl/libssl3@3.3.0-r2
-                                         <span class="list-paths__item__arrow">›</span>
-                                        openssl/libcrypto3@3.3.0-r2
-
-                                </span>
-
-                            </li>
-                                <li>
-                                <span class="list-paths__item__introduced"><em>Introduced through</em>:
-                                        docker-image|public.ecr.aws/docker/library/haproxy@2.6.17-alpine
-                                         <span class="list-paths__item__arrow">›</span>
-                                        openssl/libssl3@3.3.0-r2
-
-                                </span>
-
-                            </li>
-                                <li>
-                                <span class="list-paths__item__introduced"><em>Introduced through</em>:
-                                        docker-image|public.ecr.aws/docker/library/haproxy@2.6.17-alpine
-                                         <span class="list-paths__item__arrow">›</span>
-                                        .haproxy-rundeps@20240524.005458
-                                         <span class="list-paths__item__arrow">›</span>
-                                        openssl/libssl3@3.3.0-r2
-
-                                </span>
-
-                            </li>
-                                <li>
-                                <span class="list-paths__item__introduced"><em>Introduced through</em>:
-                                        docker-image|public.ecr.aws/docker/library/haproxy@2.6.17-alpine
-                                         <span class="list-paths__item__arrow">›</span>
+                                         <span class="list-paths__item__arrow">›</span> 
+                                        openssl/libcrypto3@3.3.0-r2
+                                        
+                                </span>
+        
+                            </li>
+                                <li>
+                                <span class="list-paths__item__introduced"><em>Introduced through</em>:
+                                        docker-image|public.ecr.aws/docker/library/haproxy@2.6.17-alpine
+                                         <span class="list-paths__item__arrow">›</span> 
+                                        .haproxy-rundeps@20240524.005458
+                                         <span class="list-paths__item__arrow">›</span> 
+                                        openssl/libssl3@3.3.0-r2
+                                         <span class="list-paths__item__arrow">›</span> 
+                                        openssl/libcrypto3@3.3.0-r2
+                                        
+                                </span>
+        
+                            </li>
+                                <li>
+                                <span class="list-paths__item__introduced"><em>Introduced through</em>:
+                                        docker-image|public.ecr.aws/docker/library/haproxy@2.6.17-alpine
+                                         <span class="list-paths__item__arrow">›</span> 
+                                        openssl/libssl3@3.3.0-r2
+                                        
+                                </span>
+        
+                            </li>
+                                <li>
+                                <span class="list-paths__item__introduced"><em>Introduced through</em>:
+                                        docker-image|public.ecr.aws/docker/library/haproxy@2.6.17-alpine
+                                         <span class="list-paths__item__arrow">›</span> 
+                                        .haproxy-rundeps@20240524.005458
+                                         <span class="list-paths__item__arrow">›</span> 
+                                        openssl/libssl3@3.3.0-r2
+                                        
+                                </span>
+        
+                            </li>
+                                <li>
+                                <span class="list-paths__item__introduced"><em>Introduced through</em>:
+                                        docker-image|public.ecr.aws/docker/library/haproxy@2.6.17-alpine
+                                         <span class="list-paths__item__arrow">›</span> 
                                         apk-tools/apk-tools@2.14.4-r0
-                                         <span class="list-paths__item__arrow">›</span>
-                                        openssl/libssl3@3.3.0-r2
-
-                                </span>
-
-                            </li>
-                                <li>
-                                <span class="list-paths__item__introduced"><em>Introduced through</em>:
-                                        docker-image|public.ecr.aws/docker/library/haproxy@2.6.17-alpine
-                                         <span class="list-paths__item__arrow">›</span>
+                                         <span class="list-paths__item__arrow">›</span> 
+                                        openssl/libssl3@3.3.0-r2
+                                        
+                                </span>
+        
+                            </li>
+                                <li>
+                                <span class="list-paths__item__introduced"><em>Introduced through</em>:
+                                        docker-image|public.ecr.aws/docker/library/haproxy@2.6.17-alpine
+                                         <span class="list-paths__item__arrow">›</span> 
                                         busybox/ssl_client@1.36.1-r28
-                                         <span class="list-paths__item__arrow">›</span>
-                                        openssl/libssl3@3.3.0-r2
-
-                                </span>
-
+                                         <span class="list-paths__item__arrow">›</span> 
+                                        openssl/libssl3@3.3.0-r2
+                                        
+                                </span>
+        
                             </li>
                     </ul><!-- .list-paths -->
-
+        
             </div><!-- .card__section -->
-
+        
               <hr/>
               <!-- Overview -->
               <h2 id="nvd-description">NVD Description</h2>
@@ -913,159 +908,159 @@
         <li><a href="https://github.openssl.org/openssl/extended-releases/commit/f7a045f3143fc6da2ee66bf52d8df04829590dd4">https://github.openssl.org/openssl/extended-releases/commit/f7a045f3143fc6da2ee66bf52d8df04829590dd4</a></li>
         <li><a href="https://www.openssl.org/news/secadv/20240528.txt">https://www.openssl.org/news/secadv/20240528.txt</a></li>
         </ul>
-
+        
               <hr/>
-
+        
             <div class="cta card__cta">
                 <p><a href="https://snyk.io/vuln/SNYK-ALPINE320-OPENSSL-7218988">More about this vulnerability</a></p>
             </div>
-
+        
         </div><!-- .card -->
         <div class="card card--vuln  disclosure--not-new severity--low" data-snyk-test="low">
             <h2 class="card__title">CVE-2024-5535</h2>
             <div class="card__section">
-
+        
                 <div class="label label--low">
                     <span class="label__text">low severity</span>
                 </div>
-
+        
                 <hr/>
-
+        
                 <ul class="card__meta">
                     <li class="card__meta__item">
                         Package Manager: alpine:3.20
                     </li>
                     <li class="card__meta__item">
                             Vulnerable module:
-
+        
                             openssl/libcrypto3
                     </li>
-
+        
                     <li class="card__meta__item">Introduced through:
-
+        
                                 docker-image|public.ecr.aws/docker/library/haproxy@2.6.17-alpine and openssl/libcrypto3@3.3.0-r2
-
+        
                     </li>
                 </ul>
-
+        
                 <hr/>
-
-
+        
+        
                         <h3 class="card__section__title">Detailed paths</h3>
-
+        
                     <ul class="card__meta__paths">
                                 <li>
                                 <span class="list-paths__item__introduced"><em>Introduced through</em>:
                                         docker-image|public.ecr.aws/docker/library/haproxy@2.6.17-alpine
-                                         <span class="list-paths__item__arrow">›</span>
-                                        openssl/libcrypto3@3.3.0-r2
-
-                                </span>
-
-                            </li>
-                                <li>
-                                <span class="list-paths__item__introduced"><em>Introduced through</em>:
-                                        docker-image|public.ecr.aws/docker/library/haproxy@2.6.17-alpine
-                                         <span class="list-paths__item__arrow">›</span>
-                                        .haproxy-rundeps@20240524.005458
-                                         <span class="list-paths__item__arrow">›</span>
-                                        openssl/libcrypto3@3.3.0-r2
-
-                                </span>
-
-                            </li>
-                                <li>
-                                <span class="list-paths__item__introduced"><em>Introduced through</em>:
-                                        docker-image|public.ecr.aws/docker/library/haproxy@2.6.17-alpine
-                                         <span class="list-paths__item__arrow">›</span>
+                                         <span class="list-paths__item__arrow">›</span> 
+                                        openssl/libcrypto3@3.3.0-r2
+                                        
+                                </span>
+        
+                            </li>
+                                <li>
+                                <span class="list-paths__item__introduced"><em>Introduced through</em>:
+                                        docker-image|public.ecr.aws/docker/library/haproxy@2.6.17-alpine
+                                         <span class="list-paths__item__arrow">›</span> 
+                                        .haproxy-rundeps@20240524.005458
+                                         <span class="list-paths__item__arrow">›</span> 
+                                        openssl/libcrypto3@3.3.0-r2
+                                        
+                                </span>
+        
+                            </li>
+                                <li>
+                                <span class="list-paths__item__introduced"><em>Introduced through</em>:
+                                        docker-image|public.ecr.aws/docker/library/haproxy@2.6.17-alpine
+                                         <span class="list-paths__item__arrow">›</span> 
                                         apk-tools/apk-tools@2.14.4-r0
-                                         <span class="list-paths__item__arrow">›</span>
-                                        openssl/libcrypto3@3.3.0-r2
-
-                                </span>
-
-                            </li>
-                                <li>
-                                <span class="list-paths__item__introduced"><em>Introduced through</em>:
-                                        docker-image|public.ecr.aws/docker/library/haproxy@2.6.17-alpine
-                                         <span class="list-paths__item__arrow">›</span>
+                                         <span class="list-paths__item__arrow">›</span> 
+                                        openssl/libcrypto3@3.3.0-r2
+                                        
+                                </span>
+        
+                            </li>
+                                <li>
+                                <span class="list-paths__item__introduced"><em>Introduced through</em>:
+                                        docker-image|public.ecr.aws/docker/library/haproxy@2.6.17-alpine
+                                         <span class="list-paths__item__arrow">›</span> 
                                         busybox/ssl_client@1.36.1-r28
-                                         <span class="list-paths__item__arrow">›</span>
-                                        openssl/libcrypto3@3.3.0-r2
-
-                                </span>
-
-                            </li>
-                                <li>
-                                <span class="list-paths__item__introduced"><em>Introduced through</em>:
-                                        docker-image|public.ecr.aws/docker/library/haproxy@2.6.17-alpine
-                                         <span class="list-paths__item__arrow">›</span>
+                                         <span class="list-paths__item__arrow">›</span> 
+                                        openssl/libcrypto3@3.3.0-r2
+                                        
+                                </span>
+        
+                            </li>
+                                <li>
+                                <span class="list-paths__item__introduced"><em>Introduced through</em>:
+                                        docker-image|public.ecr.aws/docker/library/haproxy@2.6.17-alpine
+                                         <span class="list-paths__item__arrow">›</span> 
                                         ca-certificates/ca-certificates@20240226-r0
-                                         <span class="list-paths__item__arrow">›</span>
-                                        openssl/libcrypto3@3.3.0-r2
-
-                                </span>
-
-                            </li>
-                                <li>
-                                <span class="list-paths__item__introduced"><em>Introduced through</em>:
-                                        docker-image|public.ecr.aws/docker/library/haproxy@2.6.17-alpine
-                                         <span class="list-paths__item__arrow">›</span>
-                                        .haproxy-rundeps@20240524.005458
-                                         <span class="list-paths__item__arrow">›</span>
-                                        openssl/libssl3@3.3.0-r2
-                                         <span class="list-paths__item__arrow">›</span>
-                                        openssl/libcrypto3@3.3.0-r2
-
-                                </span>
-
-                            </li>
-                                <li>
-                                <span class="list-paths__item__introduced"><em>Introduced through</em>:
-                                        docker-image|public.ecr.aws/docker/library/haproxy@2.6.17-alpine
-                                         <span class="list-paths__item__arrow">›</span>
-                                        openssl/libssl3@3.3.0-r2
-
-                                </span>
-
-                            </li>
-                                <li>
-                                <span class="list-paths__item__introduced"><em>Introduced through</em>:
-                                        docker-image|public.ecr.aws/docker/library/haproxy@2.6.17-alpine
-                                         <span class="list-paths__item__arrow">›</span>
-                                        .haproxy-rundeps@20240524.005458
-                                         <span class="list-paths__item__arrow">›</span>
-                                        openssl/libssl3@3.3.0-r2
-
-                                </span>
-
-                            </li>
-                                <li>
-                                <span class="list-paths__item__introduced"><em>Introduced through</em>:
-                                        docker-image|public.ecr.aws/docker/library/haproxy@2.6.17-alpine
-                                         <span class="list-paths__item__arrow">›</span>
+                                         <span class="list-paths__item__arrow">›</span> 
+                                        openssl/libcrypto3@3.3.0-r2
+                                        
+                                </span>
+        
+                            </li>
+                                <li>
+                                <span class="list-paths__item__introduced"><em>Introduced through</em>:
+                                        docker-image|public.ecr.aws/docker/library/haproxy@2.6.17-alpine
+                                         <span class="list-paths__item__arrow">›</span> 
+                                        .haproxy-rundeps@20240524.005458
+                                         <span class="list-paths__item__arrow">›</span> 
+                                        openssl/libssl3@3.3.0-r2
+                                         <span class="list-paths__item__arrow">›</span> 
+                                        openssl/libcrypto3@3.3.0-r2
+                                        
+                                </span>
+        
+                            </li>
+                                <li>
+                                <span class="list-paths__item__introduced"><em>Introduced through</em>:
+                                        docker-image|public.ecr.aws/docker/library/haproxy@2.6.17-alpine
+                                         <span class="list-paths__item__arrow">›</span> 
+                                        openssl/libssl3@3.3.0-r2
+                                        
+                                </span>
+        
+                            </li>
+                                <li>
+                                <span class="list-paths__item__introduced"><em>Introduced through</em>:
+                                        docker-image|public.ecr.aws/docker/library/haproxy@2.6.17-alpine
+                                         <span class="list-paths__item__arrow">›</span> 
+                                        .haproxy-rundeps@20240524.005458
+                                         <span class="list-paths__item__arrow">›</span> 
+                                        openssl/libssl3@3.3.0-r2
+                                        
+                                </span>
+        
+                            </li>
+                                <li>
+                                <span class="list-paths__item__introduced"><em>Introduced through</em>:
+                                        docker-image|public.ecr.aws/docker/library/haproxy@2.6.17-alpine
+                                         <span class="list-paths__item__arrow">›</span> 
                                         apk-tools/apk-tools@2.14.4-r0
-                                         <span class="list-paths__item__arrow">›</span>
-                                        openssl/libssl3@3.3.0-r2
-
-                                </span>
-
-                            </li>
-                                <li>
-                                <span class="list-paths__item__introduced"><em>Introduced through</em>:
-                                        docker-image|public.ecr.aws/docker/library/haproxy@2.6.17-alpine
-                                         <span class="list-paths__item__arrow">›</span>
+                                         <span class="list-paths__item__arrow">›</span> 
+                                        openssl/libssl3@3.3.0-r2
+                                        
+                                </span>
+        
+                            </li>
+                                <li>
+                                <span class="list-paths__item__introduced"><em>Introduced through</em>:
+                                        docker-image|public.ecr.aws/docker/library/haproxy@2.6.17-alpine
+                                         <span class="list-paths__item__arrow">›</span> 
                                         busybox/ssl_client@1.36.1-r28
-                                         <span class="list-paths__item__arrow">›</span>
-                                        openssl/libssl3@3.3.0-r2
-
-                                </span>
-
+                                         <span class="list-paths__item__arrow">›</span> 
+                                        openssl/libssl3@3.3.0-r2
+                                        
+                                </span>
+        
                             </li>
                     </ul><!-- .list-paths -->
-
+        
             </div><!-- .card__section -->
-
+        
               <hr/>
               <!-- Overview -->
               <h2 id="nvd-description">NVD Description</h2>
@@ -1142,159 +1137,159 @@
         <li><a href="https://security.netapp.com/advisory/ntap-20240712-0005/">https://security.netapp.com/advisory/ntap-20240712-0005/</a></li>
         <li><a href="https://www.openssl.org/news/secadv/20240627.txt">https://www.openssl.org/news/secadv/20240627.txt</a></li>
         </ul>
-
+        
               <hr/>
-
+        
             <div class="cta card__cta">
                 <p><a href="https://snyk.io/vuln/SNYK-ALPINE320-OPENSSL-7413532">More about this vulnerability</a></p>
             </div>
-
+        
         </div><!-- .card -->
         <div class="card card--vuln  disclosure--not-new severity--low" data-snyk-test="low">
             <h2 class="card__title">CVE-2024-6119</h2>
             <div class="card__section">
-
+        
                 <div class="label label--low">
                     <span class="label__text">low severity</span>
                 </div>
-
+        
                 <hr/>
-
+        
                 <ul class="card__meta">
                     <li class="card__meta__item">
                         Package Manager: alpine:3.20
                     </li>
                     <li class="card__meta__item">
                             Vulnerable module:
-
+        
                             openssl/libcrypto3
                     </li>
-
+        
                     <li class="card__meta__item">Introduced through:
-
+        
                                 docker-image|public.ecr.aws/docker/library/haproxy@2.6.17-alpine and openssl/libcrypto3@3.3.0-r2
-
+        
                     </li>
                 </ul>
-
+        
                 <hr/>
-
-
+        
+        
                         <h3 class="card__section__title">Detailed paths</h3>
-
+        
                     <ul class="card__meta__paths">
                                 <li>
                                 <span class="list-paths__item__introduced"><em>Introduced through</em>:
                                         docker-image|public.ecr.aws/docker/library/haproxy@2.6.17-alpine
-                                         <span class="list-paths__item__arrow">›</span>
-                                        openssl/libcrypto3@3.3.0-r2
-
-                                </span>
-
-                            </li>
-                                <li>
-                                <span class="list-paths__item__introduced"><em>Introduced through</em>:
-                                        docker-image|public.ecr.aws/docker/library/haproxy@2.6.17-alpine
-                                         <span class="list-paths__item__arrow">›</span>
-                                        .haproxy-rundeps@20240524.005458
-                                         <span class="list-paths__item__arrow">›</span>
-                                        openssl/libcrypto3@3.3.0-r2
-
-                                </span>
-
-                            </li>
-                                <li>
-                                <span class="list-paths__item__introduced"><em>Introduced through</em>:
-                                        docker-image|public.ecr.aws/docker/library/haproxy@2.6.17-alpine
-                                         <span class="list-paths__item__arrow">›</span>
+                                         <span class="list-paths__item__arrow">›</span> 
+                                        openssl/libcrypto3@3.3.0-r2
+                                        
+                                </span>
+        
+                            </li>
+                                <li>
+                                <span class="list-paths__item__introduced"><em>Introduced through</em>:
+                                        docker-image|public.ecr.aws/docker/library/haproxy@2.6.17-alpine
+                                         <span class="list-paths__item__arrow">›</span> 
+                                        .haproxy-rundeps@20240524.005458
+                                         <span class="list-paths__item__arrow">›</span> 
+                                        openssl/libcrypto3@3.3.0-r2
+                                        
+                                </span>
+        
+                            </li>
+                                <li>
+                                <span class="list-paths__item__introduced"><em>Introduced through</em>:
+                                        docker-image|public.ecr.aws/docker/library/haproxy@2.6.17-alpine
+                                         <span class="list-paths__item__arrow">›</span> 
                                         apk-tools/apk-tools@2.14.4-r0
-                                         <span class="list-paths__item__arrow">›</span>
-                                        openssl/libcrypto3@3.3.0-r2
-
-                                </span>
-
-                            </li>
-                                <li>
-                                <span class="list-paths__item__introduced"><em>Introduced through</em>:
-                                        docker-image|public.ecr.aws/docker/library/haproxy@2.6.17-alpine
-                                         <span class="list-paths__item__arrow">›</span>
+                                         <span class="list-paths__item__arrow">›</span> 
+                                        openssl/libcrypto3@3.3.0-r2
+                                        
+                                </span>
+        
+                            </li>
+                                <li>
+                                <span class="list-paths__item__introduced"><em>Introduced through</em>:
+                                        docker-image|public.ecr.aws/docker/library/haproxy@2.6.17-alpine
+                                         <span class="list-paths__item__arrow">›</span> 
                                         busybox/ssl_client@1.36.1-r28
-                                         <span class="list-paths__item__arrow">›</span>
-                                        openssl/libcrypto3@3.3.0-r2
-
-                                </span>
-
-                            </li>
-                                <li>
-                                <span class="list-paths__item__introduced"><em>Introduced through</em>:
-                                        docker-image|public.ecr.aws/docker/library/haproxy@2.6.17-alpine
-                                         <span class="list-paths__item__arrow">›</span>
+                                         <span class="list-paths__item__arrow">›</span> 
+                                        openssl/libcrypto3@3.3.0-r2
+                                        
+                                </span>
+        
+                            </li>
+                                <li>
+                                <span class="list-paths__item__introduced"><em>Introduced through</em>:
+                                        docker-image|public.ecr.aws/docker/library/haproxy@2.6.17-alpine
+                                         <span class="list-paths__item__arrow">›</span> 
                                         ca-certificates/ca-certificates@20240226-r0
-                                         <span class="list-paths__item__arrow">›</span>
-                                        openssl/libcrypto3@3.3.0-r2
-
-                                </span>
-
-                            </li>
-                                <li>
-                                <span class="list-paths__item__introduced"><em>Introduced through</em>:
-                                        docker-image|public.ecr.aws/docker/library/haproxy@2.6.17-alpine
-                                         <span class="list-paths__item__arrow">›</span>
-                                        .haproxy-rundeps@20240524.005458
-                                         <span class="list-paths__item__arrow">›</span>
-                                        openssl/libssl3@3.3.0-r2
-                                         <span class="list-paths__item__arrow">›</span>
-                                        openssl/libcrypto3@3.3.0-r2
-
-                                </span>
-
-                            </li>
-                                <li>
-                                <span class="list-paths__item__introduced"><em>Introduced through</em>:
-                                        docker-image|public.ecr.aws/docker/library/haproxy@2.6.17-alpine
-                                         <span class="list-paths__item__arrow">›</span>
-                                        openssl/libssl3@3.3.0-r2
-
-                                </span>
-
-                            </li>
-                                <li>
-                                <span class="list-paths__item__introduced"><em>Introduced through</em>:
-                                        docker-image|public.ecr.aws/docker/library/haproxy@2.6.17-alpine
-                                         <span class="list-paths__item__arrow">›</span>
-                                        .haproxy-rundeps@20240524.005458
-                                         <span class="list-paths__item__arrow">›</span>
-                                        openssl/libssl3@3.3.0-r2
-
-                                </span>
-
-                            </li>
-                                <li>
-                                <span class="list-paths__item__introduced"><em>Introduced through</em>:
-                                        docker-image|public.ecr.aws/docker/library/haproxy@2.6.17-alpine
-                                         <span class="list-paths__item__arrow">›</span>
+                                         <span class="list-paths__item__arrow">›</span> 
+                                        openssl/libcrypto3@3.3.0-r2
+                                        
+                                </span>
+        
+                            </li>
+                                <li>
+                                <span class="list-paths__item__introduced"><em>Introduced through</em>:
+                                        docker-image|public.ecr.aws/docker/library/haproxy@2.6.17-alpine
+                                         <span class="list-paths__item__arrow">›</span> 
+                                        .haproxy-rundeps@20240524.005458
+                                         <span class="list-paths__item__arrow">›</span> 
+                                        openssl/libssl3@3.3.0-r2
+                                         <span class="list-paths__item__arrow">›</span> 
+                                        openssl/libcrypto3@3.3.0-r2
+                                        
+                                </span>
+        
+                            </li>
+                                <li>
+                                <span class="list-paths__item__introduced"><em>Introduced through</em>:
+                                        docker-image|public.ecr.aws/docker/library/haproxy@2.6.17-alpine
+                                         <span class="list-paths__item__arrow">›</span> 
+                                        openssl/libssl3@3.3.0-r2
+                                        
+                                </span>
+        
+                            </li>
+                                <li>
+                                <span class="list-paths__item__introduced"><em>Introduced through</em>:
+                                        docker-image|public.ecr.aws/docker/library/haproxy@2.6.17-alpine
+                                         <span class="list-paths__item__arrow">›</span> 
+                                        .haproxy-rundeps@20240524.005458
+                                         <span class="list-paths__item__arrow">›</span> 
+                                        openssl/libssl3@3.3.0-r2
+                                        
+                                </span>
+        
+                            </li>
+                                <li>
+                                <span class="list-paths__item__introduced"><em>Introduced through</em>:
+                                        docker-image|public.ecr.aws/docker/library/haproxy@2.6.17-alpine
+                                         <span class="list-paths__item__arrow">›</span> 
                                         apk-tools/apk-tools@2.14.4-r0
-                                         <span class="list-paths__item__arrow">›</span>
-                                        openssl/libssl3@3.3.0-r2
-
-                                </span>
-
-                            </li>
-                                <li>
-                                <span class="list-paths__item__introduced"><em>Introduced through</em>:
-                                        docker-image|public.ecr.aws/docker/library/haproxy@2.6.17-alpine
-                                         <span class="list-paths__item__arrow">›</span>
+                                         <span class="list-paths__item__arrow">›</span> 
+                                        openssl/libssl3@3.3.0-r2
+                                        
+                                </span>
+        
+                            </li>
+                                <li>
+                                <span class="list-paths__item__introduced"><em>Introduced through</em>:
+                                        docker-image|public.ecr.aws/docker/library/haproxy@2.6.17-alpine
+                                         <span class="list-paths__item__arrow">›</span> 
                                         busybox/ssl_client@1.36.1-r28
-                                         <span class="list-paths__item__arrow">›</span>
-                                        openssl/libssl3@3.3.0-r2
-
-                                </span>
-
+                                         <span class="list-paths__item__arrow">›</span> 
+                                        openssl/libssl3@3.3.0-r2
+                                        
+                                </span>
+        
                             </li>
                     </ul><!-- .list-paths -->
-
+        
             </div><!-- .card__section -->
-
+        
               <hr/>
               <!-- Overview -->
               <h2 id="nvd-description">NVD Description</h2>
@@ -1332,159 +1327,159 @@
         <li><a href="https://lists.freebsd.org/archives/freebsd-security/2024-September/000303.html">https://lists.freebsd.org/archives/freebsd-security/2024-September/000303.html</a></li>
         <li><a href="https://security.netapp.com/advisory/ntap-20240912-0001/">https://security.netapp.com/advisory/ntap-20240912-0001/</a></li>
         </ul>
-
+        
               <hr/>
-
+        
             <div class="cta card__cta">
                 <p><a href="https://snyk.io/vuln/SNYK-ALPINE320-OPENSSL-7895537">More about this vulnerability</a></p>
             </div>
-
+        
         </div><!-- .card -->
         <div class="card card--vuln  disclosure--not-new severity--low" data-snyk-test="low">
             <h2 class="card__title">CVE-2024-9143</h2>
             <div class="card__section">
-
+        
                 <div class="label label--low">
                     <span class="label__text">low severity</span>
                 </div>
-
+        
                 <hr/>
-
+        
                 <ul class="card__meta">
                     <li class="card__meta__item">
                         Package Manager: alpine:3.20
                     </li>
                     <li class="card__meta__item">
                             Vulnerable module:
-
+        
                             openssl/libcrypto3
                     </li>
-
+        
                     <li class="card__meta__item">Introduced through:
-
+        
                                 docker-image|public.ecr.aws/docker/library/haproxy@2.6.17-alpine and openssl/libcrypto3@3.3.0-r2
-
+        
                     </li>
                 </ul>
-
+        
                 <hr/>
-
-
+        
+        
                         <h3 class="card__section__title">Detailed paths</h3>
-
+        
                     <ul class="card__meta__paths">
                                 <li>
                                 <span class="list-paths__item__introduced"><em>Introduced through</em>:
                                         docker-image|public.ecr.aws/docker/library/haproxy@2.6.17-alpine
-                                         <span class="list-paths__item__arrow">›</span>
-                                        openssl/libcrypto3@3.3.0-r2
-
-                                </span>
-
-                            </li>
-                                <li>
-                                <span class="list-paths__item__introduced"><em>Introduced through</em>:
-                                        docker-image|public.ecr.aws/docker/library/haproxy@2.6.17-alpine
-                                         <span class="list-paths__item__arrow">›</span>
-                                        .haproxy-rundeps@20240524.005458
-                                         <span class="list-paths__item__arrow">›</span>
-                                        openssl/libcrypto3@3.3.0-r2
-
-                                </span>
-
-                            </li>
-                                <li>
-                                <span class="list-paths__item__introduced"><em>Introduced through</em>:
-                                        docker-image|public.ecr.aws/docker/library/haproxy@2.6.17-alpine
-                                         <span class="list-paths__item__arrow">›</span>
+                                         <span class="list-paths__item__arrow">›</span> 
+                                        openssl/libcrypto3@3.3.0-r2
+                                        
+                                </span>
+        
+                            </li>
+                                <li>
+                                <span class="list-paths__item__introduced"><em>Introduced through</em>:
+                                        docker-image|public.ecr.aws/docker/library/haproxy@2.6.17-alpine
+                                         <span class="list-paths__item__arrow">›</span> 
+                                        .haproxy-rundeps@20240524.005458
+                                         <span class="list-paths__item__arrow">›</span> 
+                                        openssl/libcrypto3@3.3.0-r2
+                                        
+                                </span>
+        
+                            </li>
+                                <li>
+                                <span class="list-paths__item__introduced"><em>Introduced through</em>:
+                                        docker-image|public.ecr.aws/docker/library/haproxy@2.6.17-alpine
+                                         <span class="list-paths__item__arrow">›</span> 
                                         apk-tools/apk-tools@2.14.4-r0
-                                         <span class="list-paths__item__arrow">›</span>
-                                        openssl/libcrypto3@3.3.0-r2
-
-                                </span>
-
-                            </li>
-                                <li>
-                                <span class="list-paths__item__introduced"><em>Introduced through</em>:
-                                        docker-image|public.ecr.aws/docker/library/haproxy@2.6.17-alpine
-                                         <span class="list-paths__item__arrow">›</span>
+                                         <span class="list-paths__item__arrow">›</span> 
+                                        openssl/libcrypto3@3.3.0-r2
+                                        
+                                </span>
+        
+                            </li>
+                                <li>
+                                <span class="list-paths__item__introduced"><em>Introduced through</em>:
+                                        docker-image|public.ecr.aws/docker/library/haproxy@2.6.17-alpine
+                                         <span class="list-paths__item__arrow">›</span> 
                                         busybox/ssl_client@1.36.1-r28
-                                         <span class="list-paths__item__arrow">›</span>
-                                        openssl/libcrypto3@3.3.0-r2
-
-                                </span>
-
-                            </li>
-                                <li>
-                                <span class="list-paths__item__introduced"><em>Introduced through</em>:
-                                        docker-image|public.ecr.aws/docker/library/haproxy@2.6.17-alpine
-                                         <span class="list-paths__item__arrow">›</span>
+                                         <span class="list-paths__item__arrow">›</span> 
+                                        openssl/libcrypto3@3.3.0-r2
+                                        
+                                </span>
+        
+                            </li>
+                                <li>
+                                <span class="list-paths__item__introduced"><em>Introduced through</em>:
+                                        docker-image|public.ecr.aws/docker/library/haproxy@2.6.17-alpine
+                                         <span class="list-paths__item__arrow">›</span> 
                                         ca-certificates/ca-certificates@20240226-r0
-                                         <span class="list-paths__item__arrow">›</span>
-                                        openssl/libcrypto3@3.3.0-r2
-
-                                </span>
-
-                            </li>
-                                <li>
-                                <span class="list-paths__item__introduced"><em>Introduced through</em>:
-                                        docker-image|public.ecr.aws/docker/library/haproxy@2.6.17-alpine
-                                         <span class="list-paths__item__arrow">›</span>
-                                        .haproxy-rundeps@20240524.005458
-                                         <span class="list-paths__item__arrow">›</span>
-                                        openssl/libssl3@3.3.0-r2
-                                         <span class="list-paths__item__arrow">›</span>
-                                        openssl/libcrypto3@3.3.0-r2
-
-                                </span>
-
-                            </li>
-                                <li>
-                                <span class="list-paths__item__introduced"><em>Introduced through</em>:
-                                        docker-image|public.ecr.aws/docker/library/haproxy@2.6.17-alpine
-                                         <span class="list-paths__item__arrow">›</span>
-                                        openssl/libssl3@3.3.0-r2
-
-                                </span>
-
-                            </li>
-                                <li>
-                                <span class="list-paths__item__introduced"><em>Introduced through</em>:
-                                        docker-image|public.ecr.aws/docker/library/haproxy@2.6.17-alpine
-                                         <span class="list-paths__item__arrow">›</span>
-                                        .haproxy-rundeps@20240524.005458
-                                         <span class="list-paths__item__arrow">›</span>
-                                        openssl/libssl3@3.3.0-r2
-
-                                </span>
-
-                            </li>
-                                <li>
-                                <span class="list-paths__item__introduced"><em>Introduced through</em>:
-                                        docker-image|public.ecr.aws/docker/library/haproxy@2.6.17-alpine
-                                         <span class="list-paths__item__arrow">›</span>
+                                         <span class="list-paths__item__arrow">›</span> 
+                                        openssl/libcrypto3@3.3.0-r2
+                                        
+                                </span>
+        
+                            </li>
+                                <li>
+                                <span class="list-paths__item__introduced"><em>Introduced through</em>:
+                                        docker-image|public.ecr.aws/docker/library/haproxy@2.6.17-alpine
+                                         <span class="list-paths__item__arrow">›</span> 
+                                        .haproxy-rundeps@20240524.005458
+                                         <span class="list-paths__item__arrow">›</span> 
+                                        openssl/libssl3@3.3.0-r2
+                                         <span class="list-paths__item__arrow">›</span> 
+                                        openssl/libcrypto3@3.3.0-r2
+                                        
+                                </span>
+        
+                            </li>
+                                <li>
+                                <span class="list-paths__item__introduced"><em>Introduced through</em>:
+                                        docker-image|public.ecr.aws/docker/library/haproxy@2.6.17-alpine
+                                         <span class="list-paths__item__arrow">›</span> 
+                                        openssl/libssl3@3.3.0-r2
+                                        
+                                </span>
+        
+                            </li>
+                                <li>
+                                <span class="list-paths__item__introduced"><em>Introduced through</em>:
+                                        docker-image|public.ecr.aws/docker/library/haproxy@2.6.17-alpine
+                                         <span class="list-paths__item__arrow">›</span> 
+                                        .haproxy-rundeps@20240524.005458
+                                         <span class="list-paths__item__arrow">›</span> 
+                                        openssl/libssl3@3.3.0-r2
+                                        
+                                </span>
+        
+                            </li>
+                                <li>
+                                <span class="list-paths__item__introduced"><em>Introduced through</em>:
+                                        docker-image|public.ecr.aws/docker/library/haproxy@2.6.17-alpine
+                                         <span class="list-paths__item__arrow">›</span> 
                                         apk-tools/apk-tools@2.14.4-r0
-                                         <span class="list-paths__item__arrow">›</span>
-                                        openssl/libssl3@3.3.0-r2
-
-                                </span>
-
-                            </li>
-                                <li>
-                                <span class="list-paths__item__introduced"><em>Introduced through</em>:
-                                        docker-image|public.ecr.aws/docker/library/haproxy@2.6.17-alpine
-                                         <span class="list-paths__item__arrow">›</span>
+                                         <span class="list-paths__item__arrow">›</span> 
+                                        openssl/libssl3@3.3.0-r2
+                                        
+                                </span>
+        
+                            </li>
+                                <li>
+                                <span class="list-paths__item__introduced"><em>Introduced through</em>:
+                                        docker-image|public.ecr.aws/docker/library/haproxy@2.6.17-alpine
+                                         <span class="list-paths__item__arrow">›</span> 
                                         busybox/ssl_client@1.36.1-r28
-                                         <span class="list-paths__item__arrow">›</span>
-                                        openssl/libssl3@3.3.0-r2
-
-                                </span>
-
+                                         <span class="list-paths__item__arrow">›</span> 
+                                        openssl/libssl3@3.3.0-r2
+                                        
+                                </span>
+        
                             </li>
                     </ul><!-- .list-paths -->
-
+        
             </div><!-- .card__section -->
-
+        
               <hr/>
               <!-- Overview -->
               <h2 id="nvd-description">NVD Description</h2>
@@ -1528,159 +1523,159 @@
         <li><a href="http://www.openwall.com/lists/oss-security/2024/10/24/1">http://www.openwall.com/lists/oss-security/2024/10/24/1</a></li>
         <li><a href="https://security.netapp.com/advisory/ntap-20241101-0001/">https://security.netapp.com/advisory/ntap-20241101-0001/</a></li>
         </ul>
-
+        
               <hr/>
-
+        
             <div class="cta card__cta">
                 <p><a href="https://snyk.io/vuln/SNYK-ALPINE320-OPENSSL-8235201">More about this vulnerability</a></p>
             </div>
-
+        
         </div><!-- .card -->
         <div class="card card--vuln  disclosure--not-new severity--low" data-snyk-test="low">
             <h2 class="card__title">CVE-2024-13176</h2>
             <div class="card__section">
-
+        
                 <div class="label label--low">
                     <span class="label__text">low severity</span>
                 </div>
-
+        
                 <hr/>
-
+        
                 <ul class="card__meta">
                     <li class="card__meta__item">
                         Package Manager: alpine:3.20
                     </li>
                     <li class="card__meta__item">
                             Vulnerable module:
-
+        
                             openssl/libcrypto3
                     </li>
-
+        
                     <li class="card__meta__item">Introduced through:
-
+        
                                 docker-image|public.ecr.aws/docker/library/haproxy@2.6.17-alpine and openssl/libcrypto3@3.3.0-r2
-
+        
                     </li>
                 </ul>
-
+        
                 <hr/>
-
-
+        
+        
                         <h3 class="card__section__title">Detailed paths</h3>
-
+        
                     <ul class="card__meta__paths">
                                 <li>
                                 <span class="list-paths__item__introduced"><em>Introduced through</em>:
                                         docker-image|public.ecr.aws/docker/library/haproxy@2.6.17-alpine
-                                         <span class="list-paths__item__arrow">›</span>
-                                        openssl/libcrypto3@3.3.0-r2
-
-                                </span>
-
-                            </li>
-                                <li>
-                                <span class="list-paths__item__introduced"><em>Introduced through</em>:
-                                        docker-image|public.ecr.aws/docker/library/haproxy@2.6.17-alpine
-                                         <span class="list-paths__item__arrow">›</span>
-                                        .haproxy-rundeps@20240524.005458
-                                         <span class="list-paths__item__arrow">›</span>
-                                        openssl/libcrypto3@3.3.0-r2
-
-                                </span>
-
-                            </li>
-                                <li>
-                                <span class="list-paths__item__introduced"><em>Introduced through</em>:
-                                        docker-image|public.ecr.aws/docker/library/haproxy@2.6.17-alpine
-                                         <span class="list-paths__item__arrow">›</span>
+                                         <span class="list-paths__item__arrow">›</span> 
+                                        openssl/libcrypto3@3.3.0-r2
+                                        
+                                </span>
+        
+                            </li>
+                                <li>
+                                <span class="list-paths__item__introduced"><em>Introduced through</em>:
+                                        docker-image|public.ecr.aws/docker/library/haproxy@2.6.17-alpine
+                                         <span class="list-paths__item__arrow">›</span> 
+                                        .haproxy-rundeps@20240524.005458
+                                         <span class="list-paths__item__arrow">›</span> 
+                                        openssl/libcrypto3@3.3.0-r2
+                                        
+                                </span>
+        
+                            </li>
+                                <li>
+                                <span class="list-paths__item__introduced"><em>Introduced through</em>:
+                                        docker-image|public.ecr.aws/docker/library/haproxy@2.6.17-alpine
+                                         <span class="list-paths__item__arrow">›</span> 
                                         apk-tools/apk-tools@2.14.4-r0
-                                         <span class="list-paths__item__arrow">›</span>
-                                        openssl/libcrypto3@3.3.0-r2
-
-                                </span>
-
-                            </li>
-                                <li>
-                                <span class="list-paths__item__introduced"><em>Introduced through</em>:
-                                        docker-image|public.ecr.aws/docker/library/haproxy@2.6.17-alpine
-                                         <span class="list-paths__item__arrow">›</span>
+                                         <span class="list-paths__item__arrow">›</span> 
+                                        openssl/libcrypto3@3.3.0-r2
+                                        
+                                </span>
+        
+                            </li>
+                                <li>
+                                <span class="list-paths__item__introduced"><em>Introduced through</em>:
+                                        docker-image|public.ecr.aws/docker/library/haproxy@2.6.17-alpine
+                                         <span class="list-paths__item__arrow">›</span> 
                                         busybox/ssl_client@1.36.1-r28
-                                         <span class="list-paths__item__arrow">›</span>
-                                        openssl/libcrypto3@3.3.0-r2
-
-                                </span>
-
-                            </li>
-                                <li>
-                                <span class="list-paths__item__introduced"><em>Introduced through</em>:
-                                        docker-image|public.ecr.aws/docker/library/haproxy@2.6.17-alpine
-                                         <span class="list-paths__item__arrow">›</span>
+                                         <span class="list-paths__item__arrow">›</span> 
+                                        openssl/libcrypto3@3.3.0-r2
+                                        
+                                </span>
+        
+                            </li>
+                                <li>
+                                <span class="list-paths__item__introduced"><em>Introduced through</em>:
+                                        docker-image|public.ecr.aws/docker/library/haproxy@2.6.17-alpine
+                                         <span class="list-paths__item__arrow">›</span> 
                                         ca-certificates/ca-certificates@20240226-r0
-                                         <span class="list-paths__item__arrow">›</span>
-                                        openssl/libcrypto3@3.3.0-r2
-
-                                </span>
-
-                            </li>
-                                <li>
-                                <span class="list-paths__item__introduced"><em>Introduced through</em>:
-                                        docker-image|public.ecr.aws/docker/library/haproxy@2.6.17-alpine
-                                         <span class="list-paths__item__arrow">›</span>
-                                        .haproxy-rundeps@20240524.005458
-                                         <span class="list-paths__item__arrow">›</span>
-                                        openssl/libssl3@3.3.0-r2
-                                         <span class="list-paths__item__arrow">›</span>
-                                        openssl/libcrypto3@3.3.0-r2
-
-                                </span>
-
-                            </li>
-                                <li>
-                                <span class="list-paths__item__introduced"><em>Introduced through</em>:
-                                        docker-image|public.ecr.aws/docker/library/haproxy@2.6.17-alpine
-                                         <span class="list-paths__item__arrow">›</span>
-                                        openssl/libssl3@3.3.0-r2
-
-                                </span>
-
-                            </li>
-                                <li>
-                                <span class="list-paths__item__introduced"><em>Introduced through</em>:
-                                        docker-image|public.ecr.aws/docker/library/haproxy@2.6.17-alpine
-                                         <span class="list-paths__item__arrow">›</span>
-                                        .haproxy-rundeps@20240524.005458
-                                         <span class="list-paths__item__arrow">›</span>
-                                        openssl/libssl3@3.3.0-r2
-
-                                </span>
-
-                            </li>
-                                <li>
-                                <span class="list-paths__item__introduced"><em>Introduced through</em>:
-                                        docker-image|public.ecr.aws/docker/library/haproxy@2.6.17-alpine
-                                         <span class="list-paths__item__arrow">›</span>
+                                         <span class="list-paths__item__arrow">›</span> 
+                                        openssl/libcrypto3@3.3.0-r2
+                                        
+                                </span>
+        
+                            </li>
+                                <li>
+                                <span class="list-paths__item__introduced"><em>Introduced through</em>:
+                                        docker-image|public.ecr.aws/docker/library/haproxy@2.6.17-alpine
+                                         <span class="list-paths__item__arrow">›</span> 
+                                        .haproxy-rundeps@20240524.005458
+                                         <span class="list-paths__item__arrow">›</span> 
+                                        openssl/libssl3@3.3.0-r2
+                                         <span class="list-paths__item__arrow">›</span> 
+                                        openssl/libcrypto3@3.3.0-r2
+                                        
+                                </span>
+        
+                            </li>
+                                <li>
+                                <span class="list-paths__item__introduced"><em>Introduced through</em>:
+                                        docker-image|public.ecr.aws/docker/library/haproxy@2.6.17-alpine
+                                         <span class="list-paths__item__arrow">›</span> 
+                                        openssl/libssl3@3.3.0-r2
+                                        
+                                </span>
+        
+                            </li>
+                                <li>
+                                <span class="list-paths__item__introduced"><em>Introduced through</em>:
+                                        docker-image|public.ecr.aws/docker/library/haproxy@2.6.17-alpine
+                                         <span class="list-paths__item__arrow">›</span> 
+                                        .haproxy-rundeps@20240524.005458
+                                         <span class="list-paths__item__arrow">›</span> 
+                                        openssl/libssl3@3.3.0-r2
+                                        
+                                </span>
+        
+                            </li>
+                                <li>
+                                <span class="list-paths__item__introduced"><em>Introduced through</em>:
+                                        docker-image|public.ecr.aws/docker/library/haproxy@2.6.17-alpine
+                                         <span class="list-paths__item__arrow">›</span> 
                                         apk-tools/apk-tools@2.14.4-r0
-                                         <span class="list-paths__item__arrow">›</span>
-                                        openssl/libssl3@3.3.0-r2
-
-                                </span>
-
-                            </li>
-                                <li>
-                                <span class="list-paths__item__introduced"><em>Introduced through</em>:
-                                        docker-image|public.ecr.aws/docker/library/haproxy@2.6.17-alpine
-                                         <span class="list-paths__item__arrow">›</span>
+                                         <span class="list-paths__item__arrow">›</span> 
+                                        openssl/libssl3@3.3.0-r2
+                                        
+                                </span>
+        
+                            </li>
+                                <li>
+                                <span class="list-paths__item__introduced"><em>Introduced through</em>:
+                                        docker-image|public.ecr.aws/docker/library/haproxy@2.6.17-alpine
+                                         <span class="list-paths__item__arrow">›</span> 
                                         busybox/ssl_client@1.36.1-r28
-                                         <span class="list-paths__item__arrow">›</span>
-                                        openssl/libssl3@3.3.0-r2
-
-                                </span>
-
+                                         <span class="list-paths__item__arrow">›</span> 
+                                        openssl/libssl3@3.3.0-r2
+                                        
+                                </span>
+        
                             </li>
                     </ul><!-- .list-paths -->
-
+        
             </div><!-- .card__section -->
-
+        
               <hr/>
               <!-- Overview -->
               <h2 id="nvd-description">NVD Description</h2>
@@ -1714,159 +1709,159 @@
         <li><a href="http://www.openwall.com/lists/oss-security/2025/01/20/2">http://www.openwall.com/lists/oss-security/2025/01/20/2</a></li>
         <li><a href="https://security.netapp.com/advisory/ntap-20250124-0005/">https://security.netapp.com/advisory/ntap-20250124-0005/</a></li>
         </ul>
-
+        
               <hr/>
-
+        
             <div class="cta card__cta">
                 <p><a href="https://snyk.io/vuln/SNYK-ALPINE320-OPENSSL-8690013">More about this vulnerability</a></p>
             </div>
-
+        
         </div><!-- .card -->
         <div class="card card--vuln  disclosure--not-new severity--low" data-snyk-test="low">
             <h2 class="card__title">CVE-2024-12797</h2>
             <div class="card__section">
-
+        
                 <div class="label label--low">
                     <span class="label__text">low severity</span>
                 </div>
-
+        
                 <hr/>
-
+        
                 <ul class="card__meta">
                     <li class="card__meta__item">
                         Package Manager: alpine:3.20
                     </li>
                     <li class="card__meta__item">
                             Vulnerable module:
-
+        
                             openssl/libcrypto3
                     </li>
-
+        
                     <li class="card__meta__item">Introduced through:
-
+        
                                 docker-image|public.ecr.aws/docker/library/haproxy@2.6.17-alpine and openssl/libcrypto3@3.3.0-r2
-
+        
                     </li>
                 </ul>
-
+        
                 <hr/>
-
-
+        
+        
                         <h3 class="card__section__title">Detailed paths</h3>
-
+        
                     <ul class="card__meta__paths">
                                 <li>
                                 <span class="list-paths__item__introduced"><em>Introduced through</em>:
                                         docker-image|public.ecr.aws/docker/library/haproxy@2.6.17-alpine
-                                         <span class="list-paths__item__arrow">›</span>
-                                        openssl/libcrypto3@3.3.0-r2
-
-                                </span>
-
-                            </li>
-                                <li>
-                                <span class="list-paths__item__introduced"><em>Introduced through</em>:
-                                        docker-image|public.ecr.aws/docker/library/haproxy@2.6.17-alpine
-                                         <span class="list-paths__item__arrow">›</span>
-                                        .haproxy-rundeps@20240524.005458
-                                         <span class="list-paths__item__arrow">›</span>
-                                        openssl/libcrypto3@3.3.0-r2
-
-                                </span>
-
-                            </li>
-                                <li>
-                                <span class="list-paths__item__introduced"><em>Introduced through</em>:
-                                        docker-image|public.ecr.aws/docker/library/haproxy@2.6.17-alpine
-                                         <span class="list-paths__item__arrow">›</span>
+                                         <span class="list-paths__item__arrow">›</span> 
+                                        openssl/libcrypto3@3.3.0-r2
+                                        
+                                </span>
+        
+                            </li>
+                                <li>
+                                <span class="list-paths__item__introduced"><em>Introduced through</em>:
+                                        docker-image|public.ecr.aws/docker/library/haproxy@2.6.17-alpine
+                                         <span class="list-paths__item__arrow">›</span> 
+                                        .haproxy-rundeps@20240524.005458
+                                         <span class="list-paths__item__arrow">›</span> 
+                                        openssl/libcrypto3@3.3.0-r2
+                                        
+                                </span>
+        
+                            </li>
+                                <li>
+                                <span class="list-paths__item__introduced"><em>Introduced through</em>:
+                                        docker-image|public.ecr.aws/docker/library/haproxy@2.6.17-alpine
+                                         <span class="list-paths__item__arrow">›</span> 
                                         apk-tools/apk-tools@2.14.4-r0
-                                         <span class="list-paths__item__arrow">›</span>
-                                        openssl/libcrypto3@3.3.0-r2
-
-                                </span>
-
-                            </li>
-                                <li>
-                                <span class="list-paths__item__introduced"><em>Introduced through</em>:
-                                        docker-image|public.ecr.aws/docker/library/haproxy@2.6.17-alpine
-                                         <span class="list-paths__item__arrow">›</span>
+                                         <span class="list-paths__item__arrow">›</span> 
+                                        openssl/libcrypto3@3.3.0-r2
+                                        
+                                </span>
+        
+                            </li>
+                                <li>
+                                <span class="list-paths__item__introduced"><em>Introduced through</em>:
+                                        docker-image|public.ecr.aws/docker/library/haproxy@2.6.17-alpine
+                                         <span class="list-paths__item__arrow">›</span> 
                                         busybox/ssl_client@1.36.1-r28
-                                         <span class="list-paths__item__arrow">›</span>
-                                        openssl/libcrypto3@3.3.0-r2
-
-                                </span>
-
-                            </li>
-                                <li>
-                                <span class="list-paths__item__introduced"><em>Introduced through</em>:
-                                        docker-image|public.ecr.aws/docker/library/haproxy@2.6.17-alpine
-                                         <span class="list-paths__item__arrow">›</span>
+                                         <span class="list-paths__item__arrow">›</span> 
+                                        openssl/libcrypto3@3.3.0-r2
+                                        
+                                </span>
+        
+                            </li>
+                                <li>
+                                <span class="list-paths__item__introduced"><em>Introduced through</em>:
+                                        docker-image|public.ecr.aws/docker/library/haproxy@2.6.17-alpine
+                                         <span class="list-paths__item__arrow">›</span> 
                                         ca-certificates/ca-certificates@20240226-r0
-                                         <span class="list-paths__item__arrow">›</span>
-                                        openssl/libcrypto3@3.3.0-r2
-
-                                </span>
-
-                            </li>
-                                <li>
-                                <span class="list-paths__item__introduced"><em>Introduced through</em>:
-                                        docker-image|public.ecr.aws/docker/library/haproxy@2.6.17-alpine
-                                         <span class="list-paths__item__arrow">›</span>
-                                        .haproxy-rundeps@20240524.005458
-                                         <span class="list-paths__item__arrow">›</span>
-                                        openssl/libssl3@3.3.0-r2
-                                         <span class="list-paths__item__arrow">›</span>
-                                        openssl/libcrypto3@3.3.0-r2
-
-                                </span>
-
-                            </li>
-                                <li>
-                                <span class="list-paths__item__introduced"><em>Introduced through</em>:
-                                        docker-image|public.ecr.aws/docker/library/haproxy@2.6.17-alpine
-                                         <span class="list-paths__item__arrow">›</span>
-                                        openssl/libssl3@3.3.0-r2
-
-                                </span>
-
-                            </li>
-                                <li>
-                                <span class="list-paths__item__introduced"><em>Introduced through</em>:
-                                        docker-image|public.ecr.aws/docker/library/haproxy@2.6.17-alpine
-                                         <span class="list-paths__item__arrow">›</span>
-                                        .haproxy-rundeps@20240524.005458
-                                         <span class="list-paths__item__arrow">›</span>
-                                        openssl/libssl3@3.3.0-r2
-
-                                </span>
-
-                            </li>
-                                <li>
-                                <span class="list-paths__item__introduced"><em>Introduced through</em>:
-                                        docker-image|public.ecr.aws/docker/library/haproxy@2.6.17-alpine
-                                         <span class="list-paths__item__arrow">›</span>
+                                         <span class="list-paths__item__arrow">›</span> 
+                                        openssl/libcrypto3@3.3.0-r2
+                                        
+                                </span>
+        
+                            </li>
+                                <li>
+                                <span class="list-paths__item__introduced"><em>Introduced through</em>:
+                                        docker-image|public.ecr.aws/docker/library/haproxy@2.6.17-alpine
+                                         <span class="list-paths__item__arrow">›</span> 
+                                        .haproxy-rundeps@20240524.005458
+                                         <span class="list-paths__item__arrow">›</span> 
+                                        openssl/libssl3@3.3.0-r2
+                                         <span class="list-paths__item__arrow">›</span> 
+                                        openssl/libcrypto3@3.3.0-r2
+                                        
+                                </span>
+        
+                            </li>
+                                <li>
+                                <span class="list-paths__item__introduced"><em>Introduced through</em>:
+                                        docker-image|public.ecr.aws/docker/library/haproxy@2.6.17-alpine
+                                         <span class="list-paths__item__arrow">›</span> 
+                                        openssl/libssl3@3.3.0-r2
+                                        
+                                </span>
+        
+                            </li>
+                                <li>
+                                <span class="list-paths__item__introduced"><em>Introduced through</em>:
+                                        docker-image|public.ecr.aws/docker/library/haproxy@2.6.17-alpine
+                                         <span class="list-paths__item__arrow">›</span> 
+                                        .haproxy-rundeps@20240524.005458
+                                         <span class="list-paths__item__arrow">›</span> 
+                                        openssl/libssl3@3.3.0-r2
+                                        
+                                </span>
+        
+                            </li>
+                                <li>
+                                <span class="list-paths__item__introduced"><em>Introduced through</em>:
+                                        docker-image|public.ecr.aws/docker/library/haproxy@2.6.17-alpine
+                                         <span class="list-paths__item__arrow">›</span> 
                                         apk-tools/apk-tools@2.14.4-r0
-                                         <span class="list-paths__item__arrow">›</span>
-                                        openssl/libssl3@3.3.0-r2
-
-                                </span>
-
-                            </li>
-                                <li>
-                                <span class="list-paths__item__introduced"><em>Introduced through</em>:
-                                        docker-image|public.ecr.aws/docker/library/haproxy@2.6.17-alpine
-                                         <span class="list-paths__item__arrow">›</span>
+                                         <span class="list-paths__item__arrow">›</span> 
+                                        openssl/libssl3@3.3.0-r2
+                                        
+                                </span>
+        
+                            </li>
+                                <li>
+                                <span class="list-paths__item__introduced"><em>Introduced through</em>:
+                                        docker-image|public.ecr.aws/docker/library/haproxy@2.6.17-alpine
+                                         <span class="list-paths__item__arrow">›</span> 
                                         busybox/ssl_client@1.36.1-r28
-                                         <span class="list-paths__item__arrow">›</span>
-                                        openssl/libssl3@3.3.0-r2
-
-                                </span>
-
+                                         <span class="list-paths__item__arrow">›</span> 
+                                        openssl/libssl3@3.3.0-r2
+                                        
+                                </span>
+        
                             </li>
                     </ul><!-- .list-paths -->
-
+        
             </div><!-- .card__section -->
-
+        
               <hr/>
               <!-- Overview -->
               <h2 id="nvd-description">NVD Description</h2>
@@ -1902,217 +1897,217 @@
         <li><a href="http://www.openwall.com/lists/oss-security/2025/02/11/4">http://www.openwall.com/lists/oss-security/2025/02/11/4</a></li>
         <li><a href="https://security.netapp.com/advisory/ntap-20250214-0001/">https://security.netapp.com/advisory/ntap-20250214-0001/</a></li>
         </ul>
-
+        
               <hr/>
-
+        
             <div class="cta card__cta">
                 <p><a href="https://snyk.io/vuln/SNYK-ALPINE320-OPENSSL-8710359">More about this vulnerability</a></p>
             </div>
-
+        
         </div><!-- .card -->
         <div class="card card--vuln  disclosure--not-new severity--low" data-snyk-test="low">
             <h2 class="card__title">CVE-2025-26519</h2>
             <div class="card__section">
-
+        
                 <div class="label label--low">
                     <span class="label__text">low severity</span>
                 </div>
-
+        
                 <hr/>
-
+        
                 <ul class="card__meta">
                     <li class="card__meta__item">
                         Package Manager: alpine:3.20
                     </li>
                     <li class="card__meta__item">
                             Vulnerable module:
-
+        
                             musl/musl
                     </li>
-
+        
                     <li class="card__meta__item">Introduced through:
-
+        
                                 docker-image|public.ecr.aws/docker/library/haproxy@2.6.17-alpine and musl/musl@1.2.5-r0
-
+        
                     </li>
                 </ul>
-
+        
                 <hr/>
-
-
+        
+        
                         <h3 class="card__section__title">Detailed paths</h3>
-
+        
                     <ul class="card__meta__paths">
                                 <li>
                                 <span class="list-paths__item__introduced"><em>Introduced through</em>:
                                         docker-image|public.ecr.aws/docker/library/haproxy@2.6.17-alpine
-                                         <span class="list-paths__item__arrow">›</span>
+                                         <span class="list-paths__item__arrow">›</span> 
                                         musl/musl@1.2.5-r0
-
-                                </span>
-
-                            </li>
-                                <li>
-                                <span class="list-paths__item__introduced"><em>Introduced through</em>:
-                                        docker-image|public.ecr.aws/docker/library/haproxy@2.6.17-alpine
-                                         <span class="list-paths__item__arrow">›</span>
-                                        .haproxy-rundeps@20240524.005458
-                                         <span class="list-paths__item__arrow">›</span>
+                                        
+                                </span>
+        
+                            </li>
+                                <li>
+                                <span class="list-paths__item__introduced"><em>Introduced through</em>:
+                                        docker-image|public.ecr.aws/docker/library/haproxy@2.6.17-alpine
+                                         <span class="list-paths__item__arrow">›</span> 
+                                        .haproxy-rundeps@20240524.005458
+                                         <span class="list-paths__item__arrow">›</span> 
                                         musl/musl@1.2.5-r0
-
-                                </span>
-
-                            </li>
-                                <li>
-                                <span class="list-paths__item__introduced"><em>Introduced through</em>:
-                                        docker-image|public.ecr.aws/docker/library/haproxy@2.6.17-alpine
-                                         <span class="list-paths__item__arrow">›</span>
+                                        
+                                </span>
+        
+                            </li>
+                                <li>
+                                <span class="list-paths__item__introduced"><em>Introduced through</em>:
+                                        docker-image|public.ecr.aws/docker/library/haproxy@2.6.17-alpine
+                                         <span class="list-paths__item__arrow">›</span> 
                                         apk-tools/apk-tools@2.14.4-r0
-                                         <span class="list-paths__item__arrow">›</span>
+                                         <span class="list-paths__item__arrow">›</span> 
                                         musl/musl@1.2.5-r0
-
-                                </span>
-
-                            </li>
-                                <li>
-                                <span class="list-paths__item__introduced"><em>Introduced through</em>:
-                                        docker-image|public.ecr.aws/docker/library/haproxy@2.6.17-alpine
-                                         <span class="list-paths__item__arrow">›</span>
+                                        
+                                </span>
+        
+                            </li>
+                                <li>
+                                <span class="list-paths__item__introduced"><em>Introduced through</em>:
+                                        docker-image|public.ecr.aws/docker/library/haproxy@2.6.17-alpine
+                                         <span class="list-paths__item__arrow">›</span> 
                                         busybox/ssl_client@1.36.1-r28
-                                         <span class="list-paths__item__arrow">›</span>
+                                         <span class="list-paths__item__arrow">›</span> 
                                         musl/musl@1.2.5-r0
-
-                                </span>
-
-                            </li>
-                                <li>
-                                <span class="list-paths__item__introduced"><em>Introduced through</em>:
-                                        docker-image|public.ecr.aws/docker/library/haproxy@2.6.17-alpine
-                                         <span class="list-paths__item__arrow">›</span>
+                                        
+                                </span>
+        
+                            </li>
+                                <li>
+                                <span class="list-paths__item__introduced"><em>Introduced through</em>:
+                                        docker-image|public.ecr.aws/docker/library/haproxy@2.6.17-alpine
+                                         <span class="list-paths__item__arrow">›</span> 
                                         ca-certificates/ca-certificates@20240226-r0
-                                         <span class="list-paths__item__arrow">›</span>
+                                         <span class="list-paths__item__arrow">›</span> 
                                         musl/musl@1.2.5-r0
-
-                                </span>
-
-                            </li>
-                                <li>
-                                <span class="list-paths__item__introduced"><em>Introduced through</em>:
-                                        docker-image|public.ecr.aws/docker/library/haproxy@2.6.17-alpine
-                                         <span class="list-paths__item__arrow">›</span>
+                                        
+                                </span>
+        
+                            </li>
+                                <li>
+                                <span class="list-paths__item__introduced"><em>Introduced through</em>:
+                                        docker-image|public.ecr.aws/docker/library/haproxy@2.6.17-alpine
+                                         <span class="list-paths__item__arrow">›</span> 
                                         musl/musl-utils@1.2.5-r0
-                                         <span class="list-paths__item__arrow">›</span>
+                                         <span class="list-paths__item__arrow">›</span> 
                                         musl/musl@1.2.5-r0
-
-                                </span>
-
-                            </li>
-                                <li>
-                                <span class="list-paths__item__introduced"><em>Introduced through</em>:
-                                        docker-image|public.ecr.aws/docker/library/haproxy@2.6.17-alpine
-                                         <span class="list-paths__item__arrow">›</span>
-                                        .haproxy-rundeps@20240524.005458
-                                         <span class="list-paths__item__arrow">›</span>
+                                        
+                                </span>
+        
+                            </li>
+                                <li>
+                                <span class="list-paths__item__introduced"><em>Introduced through</em>:
+                                        docker-image|public.ecr.aws/docker/library/haproxy@2.6.17-alpine
+                                         <span class="list-paths__item__arrow">›</span> 
+                                        .haproxy-rundeps@20240524.005458
+                                         <span class="list-paths__item__arrow">›</span> 
                                         lua5.3/lua5.3-libs@5.3.6-r6
-                                         <span class="list-paths__item__arrow">›</span>
+                                         <span class="list-paths__item__arrow">›</span> 
                                         musl/musl@1.2.5-r0
-
-                                </span>
-
-                            </li>
-                                <li>
-                                <span class="list-paths__item__introduced"><em>Introduced through</em>:
-                                        docker-image|public.ecr.aws/docker/library/haproxy@2.6.17-alpine
-                                         <span class="list-paths__item__arrow">›</span>
-                                        .haproxy-rundeps@20240524.005458
-                                         <span class="list-paths__item__arrow">›</span>
-                                        openssl/libcrypto3@3.3.0-r2
-                                         <span class="list-paths__item__arrow">›</span>
+                                        
+                                </span>
+        
+                            </li>
+                                <li>
+                                <span class="list-paths__item__introduced"><em>Introduced through</em>:
+                                        docker-image|public.ecr.aws/docker/library/haproxy@2.6.17-alpine
+                                         <span class="list-paths__item__arrow">›</span> 
+                                        .haproxy-rundeps@20240524.005458
+                                         <span class="list-paths__item__arrow">›</span> 
+                                        openssl/libcrypto3@3.3.0-r2
+                                         <span class="list-paths__item__arrow">›</span> 
                                         musl/musl@1.2.5-r0
-
-                                </span>
-
-                            </li>
-                                <li>
-                                <span class="list-paths__item__introduced"><em>Introduced through</em>:
-                                        docker-image|public.ecr.aws/docker/library/haproxy@2.6.17-alpine
-                                         <span class="list-paths__item__arrow">›</span>
-                                        .haproxy-rundeps@20240524.005458
-                                         <span class="list-paths__item__arrow">›</span>
-                                        openssl/libssl3@3.3.0-r2
-                                         <span class="list-paths__item__arrow">›</span>
+                                        
+                                </span>
+        
+                            </li>
+                                <li>
+                                <span class="list-paths__item__introduced"><em>Introduced through</em>:
+                                        docker-image|public.ecr.aws/docker/library/haproxy@2.6.17-alpine
+                                         <span class="list-paths__item__arrow">›</span> 
+                                        .haproxy-rundeps@20240524.005458
+                                         <span class="list-paths__item__arrow">›</span> 
+                                        openssl/libssl3@3.3.0-r2
+                                         <span class="list-paths__item__arrow">›</span> 
                                         musl/musl@1.2.5-r0
-
-                                </span>
-
-                            </li>
-                                <li>
-                                <span class="list-paths__item__introduced"><em>Introduced through</em>:
-                                        docker-image|public.ecr.aws/docker/library/haproxy@2.6.17-alpine
-                                         <span class="list-paths__item__arrow">›</span>
-                                        .haproxy-rundeps@20240524.005458
-                                         <span class="list-paths__item__arrow">›</span>
+                                        
+                                </span>
+        
+                            </li>
+                                <li>
+                                <span class="list-paths__item__introduced"><em>Introduced through</em>:
+                                        docker-image|public.ecr.aws/docker/library/haproxy@2.6.17-alpine
+                                         <span class="list-paths__item__arrow">›</span> 
+                                        .haproxy-rundeps@20240524.005458
+                                         <span class="list-paths__item__arrow">›</span> 
                                         pcre2/pcre2@10.43-r0
-                                         <span class="list-paths__item__arrow">›</span>
+                                         <span class="list-paths__item__arrow">›</span> 
                                         musl/musl@1.2.5-r0
-
-                                </span>
-
-                            </li>
-                                <li>
-                                <span class="list-paths__item__introduced"><em>Introduced through</em>:
-                                        docker-image|public.ecr.aws/docker/library/haproxy@2.6.17-alpine
-                                         <span class="list-paths__item__arrow">›</span>
+                                        
+                                </span>
+        
+                            </li>
+                                <li>
+                                <span class="list-paths__item__introduced"><em>Introduced through</em>:
+                                        docker-image|public.ecr.aws/docker/library/haproxy@2.6.17-alpine
+                                         <span class="list-paths__item__arrow">›</span> 
                                         apk-tools/apk-tools@2.14.4-r0
-                                         <span class="list-paths__item__arrow">›</span>
+                                         <span class="list-paths__item__arrow">›</span> 
                                         zlib/zlib@1.3.1-r1
-                                         <span class="list-paths__item__arrow">›</span>
+                                         <span class="list-paths__item__arrow">›</span> 
                                         musl/musl@1.2.5-r0
-
-                                </span>
-
-                            </li>
-                                <li>
-                                <span class="list-paths__item__introduced"><em>Introduced through</em>:
-                                        docker-image|public.ecr.aws/docker/library/haproxy@2.6.17-alpine
-                                         <span class="list-paths__item__arrow">›</span>
+                                        
+                                </span>
+        
+                            </li>
+                                <li>
+                                <span class="list-paths__item__introduced"><em>Introduced through</em>:
+                                        docker-image|public.ecr.aws/docker/library/haproxy@2.6.17-alpine
+                                         <span class="list-paths__item__arrow">›</span> 
                                         musl/musl-utils@1.2.5-r0
-                                         <span class="list-paths__item__arrow">›</span>
+                                         <span class="list-paths__item__arrow">›</span> 
                                         pax-utils/scanelf@1.3.7-r2
-                                         <span class="list-paths__item__arrow">›</span>
+                                         <span class="list-paths__item__arrow">›</span> 
                                         musl/musl@1.2.5-r0
-
-                                </span>
-
-                            </li>
-                                <li>
-                                <span class="list-paths__item__introduced"><em>Introduced through</em>:
-                                        docker-image|public.ecr.aws/docker/library/haproxy@2.6.17-alpine
-                                         <span class="list-paths__item__arrow">›</span>
+                                        
+                                </span>
+        
+                            </li>
+                                <li>
+                                <span class="list-paths__item__introduced"><em>Introduced through</em>:
+                                        docker-image|public.ecr.aws/docker/library/haproxy@2.6.17-alpine
+                                         <span class="list-paths__item__arrow">›</span> 
                                         alpine-baselayout/alpine-baselayout@3.6.5-r0
-                                         <span class="list-paths__item__arrow">›</span>
+                                         <span class="list-paths__item__arrow">›</span> 
                                         busybox/busybox-binsh@1.36.1-r28
-                                         <span class="list-paths__item__arrow">›</span>
+                                         <span class="list-paths__item__arrow">›</span> 
                                         busybox/busybox@1.36.1-r28
-                                         <span class="list-paths__item__arrow">›</span>
+                                         <span class="list-paths__item__arrow">›</span> 
                                         musl/musl@1.2.5-r0
-
-                                </span>
-
-                            </li>
-                                <li>
-                                <span class="list-paths__item__introduced"><em>Introduced through</em>:
-                                        docker-image|public.ecr.aws/docker/library/haproxy@2.6.17-alpine
-                                         <span class="list-paths__item__arrow">›</span>
+                                        
+                                </span>
+        
+                            </li>
+                                <li>
+                                <span class="list-paths__item__introduced"><em>Introduced through</em>:
+                                        docker-image|public.ecr.aws/docker/library/haproxy@2.6.17-alpine
+                                         <span class="list-paths__item__arrow">›</span> 
                                         musl/musl-utils@1.2.5-r0
-
-                                </span>
-
+                                        
+                                </span>
+        
                             </li>
                     </ul><!-- .list-paths -->
-
+        
             </div><!-- .card__section -->
-
+        
               <hr/>
               <!-- Overview -->
               <h2 id="nvd-description">NVD Description</h2>
@@ -2133,13 +2128,13 @@
         <li><a href="http://www.openwall.com/lists/oss-security/2025/02/14/5">http://www.openwall.com/lists/oss-security/2025/02/14/5</a></li>
         <li><a href="http://www.openwall.com/lists/oss-security/2025/02/14/6">http://www.openwall.com/lists/oss-security/2025/02/14/6</a></li>
         </ul>
-
+        
               <hr/>
-
+        
             <div class="cta card__cta">
                 <p><a href="https://snyk.io/vuln/SNYK-ALPINE320-MUSL-8720638">More about this vulnerability</a></p>
             </div>
-
+        
         </div><!-- .card -->
       </div><!-- cards -->
     </div>
