<!DOCTYPE html>
<html lang="en">

<head>
  <meta http-equiv="Content-type" content="text/html; charset=utf-8">
  <meta http-equiv="Content-Language" content="en-us">
  <meta name="viewport" content="width=device-width, initial-scale=1.0">
  <meta http-equiv="X-UA-Compatible" content="IE=edge">
  <title>Snyk test report</title>
  <meta name="description" content="28 known vulnerabilities found in 72 vulnerable dependency paths.">
  <base target="_blank">
  <link rel="icon" type="image/png" href="https://res.cloudinary.com/snyk/image/upload/v1468845142/favicon/favicon.png"
    sizes="194x194">
  <link rel="shortcut icon" href="https://res.cloudinary.com/snyk/image/upload/v1468845142/favicon/favicon.ico">
  <style type="text/css">
  
    body {
      -moz-font-feature-settings: "pnum";
      -webkit-font-feature-settings: "pnum";
      font-variant-numeric: proportional-nums;
      display: flex;
      flex-direction: column;
      font-feature-settings: "pnum";
      font-size: 100%;
      line-height: 1.5;
      min-height: 100vh;
      -webkit-text-size-adjust: 100%;
      margin: 0;
      padding: 0;
      background-color: #F5F5F5;
      font-family: 'Arial', 'Helvetica', Calibri, sans-serif;
    }
  
    h1,
    h2,
    h3,
    h4,
    h5,
    h6 {
      font-weight: 500;
    }
  
    a,
    a:link,
    a:visited {
      border-bottom: 1px solid #4b45a9;
      text-decoration: none;
      color: #4b45a9;
    }
  
    a:hover,
    a:focus,
    a:active {
      border-bottom: 1px solid #4b45a9;
    }
  
    hr {
      border: none;
      margin: 1em 0;
      border-top: 1px solid #c5c5c5;
    }
  
    ul {
      padding: 0 1em;
      margin: 1em 0;
    }
  
    code {
      background-color: #EEE;
      color: #333;
      padding: 0.25em 0.5em;
      border-radius: 0.25em;
    }
  
    pre {
      background-color: #333;
      font-family: monospace;
      padding: 0.5em 1em 0.75em;
      border-radius: 0.25em;
      font-size: 14px;
    }
  
    pre code {
      padding: 0;
      background-color: transparent;
      color: #fff;
    }
  
    a code {
      border-radius: .125rem .125rem 0 0;
      padding-bottom: 0;
      color: #4b45a9;
    }
  
    a[href^="http://"]:after,
    a[href^="https://"]:after {
      background-image: linear-gradient(transparent,transparent),url("data:image/svg+xml,%3Csvg%20xmlns%3D%22http%3A%2F%2Fwww.w3.org%2F2000%2Fsvg%22%20viewBox%3D%220%200%20112%20109%22%3E%3Cg%20id%3D%22Page-1%22%20fill%3D%22none%22%20fill-rule%3D%22evenodd%22%3E%3Cg%20id%3D%22link-external%22%3E%3Cg%20id%3D%22arrow%22%3E%3Cpath%20id%3D%22Line%22%20stroke%3D%22%234B45A9%22%20stroke-width%3D%2215%22%20d%3D%22M88.5%2021l-43%2042.5%22%20stroke-linecap%3D%22square%22%2F%3E%3Cpath%20id%3D%22Triangle%22%20fill%3D%22%234B45A9%22%20d%3D%22M111.2%200v50L61%200z%22%2F%3E%3C%2Fg%3E%3Cpath%20id%3D%22square%22%20fill%3D%22%234B45A9%22%20d%3D%22M66%2015H0v94h94V44L79%2059v35H15V30h36z%22%2F%3E%3C%2Fg%3E%3C%2Fg%3E%3C%2Fsvg%3E");
      background-repeat: no-repeat;
      background-size: .75rem;
      content: "";
      display: inline-block;
      height: .75rem;
      margin-left: .25rem;
      width: .75rem;
    }
  
  
  /* Layout */
  
    [class*=layout-container] {
      margin: 0 auto;
      max-width: 71.25em;
      padding: 1.9em 1.3em;
      position: relative;
    }
    .layout-container--short {
      padding-top: 0;
      padding-bottom: 0;
      max-width: 48.75em;
    }
  
    .layout-container--short:after {
      display: block;
      content: "";
      clear: both;
    }
  
  /* Header */
  
    .header {
      padding-bottom: 1px;
    }
  
    .paths {
      margin-left: 8px;
    }
    .header-wrap {
      display: flex;
      flex-direction: row;
      justify-content: space-between;
      padding-top: 2em;
    }
    .project__header {
      background-color: #030328;
      color: #fff;
      margin-bottom: -1px;
      padding-top: 1em;
      padding-bottom: 0.25em;
      border-bottom: 2px solid #BBB;
    }
  
    .project__header__title {
      overflow-wrap: break-word;
      word-wrap: break-word;
      word-break: break-all;
      margin-bottom: .1em;
      margin-top: 0;
    }
  
    .timestamp {
      float: right;
      clear: none;
      margin-bottom: 0;
    }
  
    .meta-counts {
      clear: both;
      display: block;
      flex-wrap: wrap;
      justify-content: space-between;
      margin: 0 0 1.5em;
      color: #fff;
      clear: both;
      font-size: 1.1em;
    }
  
    .meta-count {
      display: block;
      flex-basis: 100%;
      margin: 0 1em 1em 0;
      float: left;
      padding-right: 1em;
      border-right: 2px solid #fff;
    }
  
    .meta-count:last-child {
      border-right: 0;
      padding-right: 0;
      margin-right: 0;
    }
  
  /* Card */
  
    .card {
      background-color: #fff;
      border: 1px solid #c5c5c5;
      border-radius: .25rem;
      margin: 0 0 2em 0;
      position: relative;
      min-height: 40px;
      padding: 1.5em;
    }
  
    .card__labels {
      position: absolute;
      top: 1.1em;
      left: 0;
      display: flex;
      align-items: center;
      gap: 8px;
    }
  
    .card .label {
      background-color: #767676;
      border: 2px solid #767676;
      color: white;
      padding: 0.25rem 0.75rem;
      font-size: 0.875rem;
      text-transform: uppercase;
      display: inline-block;
      margin: 0;
      border-radius: 0.25rem;
    }
  
    .card .label__text {
      vertical-align: text-top;
        font-weight: bold;
    }
  
    .card .label--critical {
      background-color: #AB1A1A;
      border-color: #AB1A1A;
    }
  
    .card .label--high {
      background-color: #CE5019;
      border-color: #CE5019;
    }
  
    .card .label--medium {
      background-color: #D68000;
      border-color: #D68000;
    }
  
    .card .label--low {
      background-color: #88879E;
      border-color: #88879E;
    }
  
    .severity--low {
      border-color: #88879E;
    }
  
    .severity--medium {
      border-color: #D68000;
    }
  
    .severity--high {
      border-color: #CE5019;
    }
  
    .severity--critical {
      border-color: #AB1A1A;
    }
  
    .card--vuln {
      padding-top: 4em;
    }
  
    .card--vuln .card__labels > .label:first-child {
      padding-left: 1.9em;
      padding-right: 1.9em;
      border-radius: 0 0.25rem 0.25rem 0;
    }
  
    .card--vuln .card__section h2 {
      font-size: 22px;
      margin-bottom: 0.5em;
    }
  
    .card--vuln .card__section p {
      margin: 0 0 0.5em 0;
    }
  
    .card--vuln .card__meta {
      padding: 0 0 0 1em;
      margin: 0;
      font-size: 1.1em;
    }
  
    .card .card__meta__paths {
      font-size: 0.9em;
    }
  
    .card--vuln .card__title {
      font-size: 28px;
      margin-top: 0;
      margin-right: 100px; /* Ensure space for the risk score */
    }
  
    .card--vuln .card__cta p {
      margin: 0;
      text-align: right;
    }
  
    .risk-score-display {
      position: absolute;
      top: 1.5em;
      right: 1.5em;
      text-align: right;
      z-index: 10;
    }
  
    .risk-score-display__label {
      font-size: 0.7em;
      font-weight: bold;
      color: #586069;
      text-transform: uppercase;
      line-height: 1;
      margin-bottom: 3px;
    }
  
    .risk-score-display__value {
      font-size: 1.9em;
      font-weight: 600;
      color: #24292e;
      line-height: 1;
    }
  
    .source-panel {
      clear: both;
      display: flex;
      justify-content: flex-start;
      flex-direction: column;
      align-items: flex-start;
      padding: 0.5em 0;
      width: fit-content;
    }
  
  
  
  </style>
  <style type="text/css">
    .metatable {
      text-size-adjust: 100%;
      -webkit-font-smoothing: antialiased;
      -webkit-box-direction: normal;
      color: inherit;
      font-feature-settings: "pnum";
      box-sizing: border-box;
      background: transparent;
      border: 0;
      font: inherit;
      font-size: 100%;
      margin: 0;
      outline: none;
      padding: 0;
      text-align: left;
      text-decoration: none;
      vertical-align: baseline;
      z-index: auto;
      margin-top: 12px;
      border-collapse: collapse;
      border-spacing: 0;
      font-variant-numeric: tabular-nums;
      max-width: 51.75em;
    }
  
    tbody {
      text-size-adjust: 100%;
      -webkit-font-smoothing: antialiased;
      -webkit-box-direction: normal;
      color: inherit;
      font-feature-settings: "pnum";
      border-collapse: collapse;
      border-spacing: 0;
      box-sizing: border-box;
      background: transparent;
      border: 0;
      font: inherit;
      font-size: 100%;
      margin: 0;
      outline: none;
      padding: 0;
      text-align: left;
      text-decoration: none;
      vertical-align: baseline;
      z-index: auto;
      display: flex;
      flex-wrap: wrap;
    }
  
    .meta-row {
      text-size-adjust: 100%;
      -webkit-font-smoothing: antialiased;
      -webkit-box-direction: normal;
      color: inherit;
      font-feature-settings: "pnum";
      border-collapse: collapse;
      border-spacing: 0;
      box-sizing: border-box;
      background: transparent;
      border: 0;
      font: inherit;
      font-size: 100%;
      outline: none;
      text-align: left;
      text-decoration: none;
      vertical-align: baseline;
      z-index: auto;
      display: flex;
      align-items: start;
      border-top: 1px solid #d3d3d9;
      padding: 8px 0 0 0;
      border-bottom: none;
      margin: 8px;
      width: 47.75%;
    }
  
    .meta-row-label {
      text-size-adjust: 100%;
      -webkit-font-smoothing: antialiased;
      -webkit-box-direction: normal;
      font-feature-settings: "pnum";
      border-collapse: collapse;
      border-spacing: 0;
      color: #4c4a73;
      box-sizing: border-box;
      background: transparent;
      border: 0;
      font: inherit;
      margin: 0;
      outline: none;
      text-decoration: none;
      z-index: auto;
      align-self: start;
      flex: 1;
      font-size: 1rem;
      line-height: 1.5rem;
      padding: 0;
      text-align: left;
      vertical-align: top;
      text-transform: none;
      letter-spacing: 0;
    }
  
    .meta-row-value {
      text-size-adjust: 100%;
      -webkit-font-smoothing: antialiased;
      -webkit-box-direction: normal;
      color: inherit;
      font-feature-settings: "pnum";
      border-collapse: collapse;
      border-spacing: 0;
      word-break: break-word;
      box-sizing: border-box;
      background: transparent;
      border: 0;
      font: inherit;
      font-size: 100%;
      margin: 0;
      outline: none;
      padding: 0;
      text-align: right;
      text-decoration: none;
      vertical-align: baseline;
      z-index: auto;
    }
  </style>
</head>

<body class="section-projects">
  <main class="layout-stacked">
        <div class="layout-stacked__header header">
          <header class="project__header">
            <div class="layout-container">
              <a class="brand" href="https://snyk.io" title="Snyk">
                <svg width="68px" height="35px" viewBox="0 0 68 35" version="1.1" xmlns="http://www.w3.org/2000/svg" role="img">
                  <title>Snyk - Open Source Security</title>
                  <g stroke="none" stroke-width="1" fill="none" fill-rule="evenodd">
                    <g fill="#fff">
                      <path d="M5.732,27.278 C3.445,27.278 1.589,26.885 0,26.124 L0.483,22.472 C2.163,23.296 4.056,23.689 5.643,23.689 C6.801,23.689 7.563,23.295 7.563,22.599 C7.563,20.594 0.333,21.076 0.333,15.839 C0.333,12.491 3.407,10.729 7.259,10.729 C9.179,10.729 11.161,11.249 12.444,11.704 L11.924,15.294 C10.577,14.774 8.747,14.291 7.222,14.291 C6.282,14.291 5.518,14.621 5.518,15.231 C5.518,17.208 12.903,16.815 12.903,21.925 C12.903,25.325 9.877,27.277 5.733,27.277 L5.732,27.278 Z M25.726,26.936 L25.726,17.894 C25.726,15.827 24.811,14.85 23.069,14.85 C22.219,14.85 21.329,15.09 20.719,15.46 L20.719,26.936 L15.352,26.936 L15.352,11.262 L20.602,10.83 L20.474,13.392 L20.652,13.392 C21.784,11.87 23.702,10.716 25.992,10.716 C28.736,10.716 31.112,12.416 31.112,16.436 L31.112,26.936 L25.724,26.936 L25.726,26.936 Z M61.175,26.936 L56.879,19.479 L56.446,19.479 L56.446,26.935 L51.082,26.935 L51.082,8.37 L56.447,0 L56.447,17.323 C57.515,16.017 61.112,11.059 61.112,11.059 L67.732,11.059 L61.454,17.689 L67.949,26.95 L61.175,26.95 L61.175,26.938 L61.175,26.936 Z M44.13,11.11 L41.93,18.262 C41.5,19.606 41.08,22.079 41.08,22.079 C41.08,22.079 40.75,19.516 40.292,18.172 L37.94,11.108 L31.928,11.108 L38.462,26.935 C37.572,29.04 36.199,30.815 34.369,30.815 C34.039,30.815 33.709,30.802 33.389,30.765 L31.255,34.061 C31.928,34.441 33.212,34.835 34.737,34.835 C38.703,34.835 41.359,31.627 43.215,26.885 L49.443,11.108 L44.132,11.108 L44.13,11.11 Z"></path>
                    </g>
                  </g>
                </svg>
              </a>
              <div class="header-wrap">
                  <h1 class="project__header__title">Snyk test report</h1>
    
<<<<<<< HEAD
                <p class="timestamp">November 2nd 2025, 12:30:15 am (UTC+00:00)</p>
=======
                <p class="timestamp">November 30th 2025, 12:33:00 am (UTC+00:00)</p>
>>>>>>> e77acec8
              </div>
              <div class="source-panel">
                <span>Scanned the following paths:</span>
                <ul>
                  <li class="paths">quay.io/argoproj/argocd:v3.0.20/argoproj/argocd/Dockerfile (deb)</li>
                  <li class="paths">quay.io/argoproj/argocd:v3.0.20/argoproj/argo-cd/v3//usr/local/bin/argocd (gomodules)</li>
                  <li class="paths">quay.io/argoproj/argocd:v3.0.20//usr/local/bin/kustomize (gomodules)</li>
                  <li class="paths">quay.io/argoproj/argocd:v3.0.20/helm/v3//usr/local/bin/helm (gomodules)</li>
                  <li class="paths">quay.io/argoproj/argocd:v3.0.20/git-lfs/git-lfs//usr/bin/git-lfs (gomodules)</li>
                </ul>
              </div>
    
              <div class="meta-counts">
                <div class="meta-count"><span>28</span> <span>known vulnerabilities</span></div>
                <div class="meta-count"><span>72 vulnerable dependency paths</span></div>
                <div class="meta-count"><span>2358</span> <span>dependencies</span></div>
              </div><!-- .meta-counts -->
            </div><!-- .layout-container--short -->
          </header><!-- .project__header -->
        </div><!-- .layout-stacked__header -->

    <div class="layout-container" style="padding-top: 35px;">
      <div class="cards--vuln filter--patch filter--ignore">
        <div class="card card--vuln  disclosure--not-new severity--high" data-snyk-test="high">
            <h2 class="card__title">Improper Handling of Unexpected Data Type</h2>
            <div class="card__section">
        
                <div class="card__labels">
                    <div class="label label--high">
                        <span class="label__text">high severity</span>
                    </div>
                </div>
        
                <hr/>
        
                <ul class="card__meta">
                    <li class="card__meta__item">
                        Manifest file: quay.io/argoproj/argocd:v3.0.20/argoproj/argo-cd/v3 <span class="list-paths__item__arrow">›</span> /usr/local/bin/argocd
                    </li>
                    <li class="card__meta__item">
                        Package Manager: golang
                    </li>
                    <li class="card__meta__item">
                            Vulnerable module:
        
                            golang.org/x/crypto/ssh/agent
                    </li>
        
                    <li class="card__meta__item">Introduced through:
        
                                github.com/argoproj/argo-cd/v3@* and golang.org/x/crypto/ssh/agent@v0.38.0
        
                    </li>
                </ul>
        
                <hr/>
        
        
                        <h3 class="card__section__title">Detailed paths</h3>
        
                    <ul class="card__meta__paths">
                                <li>
                                <span class="list-paths__item__introduced"><em>Introduced through</em>:
                                        github.com/argoproj/argo-cd/v3@*
                                         <span class="list-paths__item__arrow">›</span> 
                                        golang.org/x/crypto/ssh/agent@v0.38.0
                                        
                                </span>
        
                            </li>
                    </ul><!-- .list-paths -->
        
            </div><!-- .card__section -->
        
              <hr/>
              <!-- Overview -->
              <h2 id="overview">Overview</h2>
        <p>Affected versions of this package are vulnerable to Improper Handling of Unexpected Data Type when functions including <code>List()</code> and <code>SignWithFlags()</code> process <code>*successAgentMsg</code>. This can be triggered by a malicious agent sending a single <code>0x06</code> byte (<code>SSH_AGENT_SUCCESS</code>), which is unmarshalled into a <code>*successAgentMsg</code>, causing a panic and client crash.</p>
        <h2 id="details">Details</h2>
        <p>Denial of Service (DoS) describes a family of attacks, all aimed at making a system inaccessible to its intended and legitimate users.</p>
        <p>Unlike other vulnerabilities, DoS attacks usually do not aim at breaching security. Rather, they are focused on making websites and services unavailable to genuine users resulting in downtime.</p>
        <p>One popular Denial of Service vulnerability is DDoS (a Distributed Denial of Service), an attack that attempts to clog network pipes to the system by generating a large volume of traffic from many machines.</p>
        <p>When it comes to open source libraries, DoS vulnerabilities allow attackers to trigger such a crash or crippling of the service by using a flaw either in the application code or from the use of open source libraries.</p>
        <p>Two common types of DoS vulnerabilities:</p>
        <ul>
        <li><p>High CPU/Memory Consumption- An attacker sending crafted requests that could cause the system to take a disproportionate amount of time to process. For example, <a href="https://security.snyk.io/vuln/SNYK-JAVA-COMMONSFILEUPLOAD-30082">commons-fileupload:commons-fileupload</a>.</p>
        </li>
        <li><p>Crash - An attacker sending crafted requests that could cause the system to crash. For Example,  <a href="https://snyk.io/vuln/npm:ws:20171108">npm <code>ws</code> package</a></p>
        </li>
        </ul>
        <h2 id="remediation">Remediation</h2>
        <p>Upgrade <code>golang.org/x/crypto/ssh/agent</code> to version 0.43.0 or higher.</p>
        <h2 id="references">References</h2>
        <ul>
        <li><a href="https://github.com/golang/crypto/commit/559e062ce8bfd6a39925294620b50906ca2a6f95">GitHub Commit</a></li>
        <li><a href="https://github.com/golang/go/issues/75178">GitHub Issue</a></li>
        </ul>
        
              <hr/>
        
            <div class="cta card__cta">
                <p><a href="https://snyk.io/vuln/SNYK-GOLANG-GOLANGORGXCRYPTOSSHAGENT-12668891">More about this vulnerability</a></p>
            </div>
        
        </div><!-- .card -->
        <div class="card card--vuln  disclosure--not-new severity--high" data-snyk-test="high">
            <h2 class="card__title">Allocation of Resources Without Limits or Throttling</h2>
            <div class="card__section">
        
                <div class="card__labels">
                    <div class="label label--high">
                        <span class="label__text">high severity</span>
                    </div>
                </div>
        
                <hr/>
        
                <ul class="card__meta">
                    <li class="card__meta__item">
                        Manifest file: quay.io/argoproj/argocd:v3.0.20/argoproj/argo-cd/v3 <span class="list-paths__item__arrow">›</span> /usr/local/bin/argocd
                    </li>
                    <li class="card__meta__item">
                        Package Manager: golang
                    </li>
                    <li class="card__meta__item">
                            Vulnerable module:
        
                            github.com/expr-lang/expr/vm
                    </li>
        
                    <li class="card__meta__item">Introduced through:
        
                                github.com/argoproj/argo-cd/v3@* and github.com/expr-lang/expr/vm@v1.16.9
        
                    </li>
                </ul>
        
                <hr/>
        
        
                        <h3 class="card__section__title">Detailed paths</h3>
        
                    <ul class="card__meta__paths">
                                <li>
                                <span class="list-paths__item__introduced"><em>Introduced through</em>:
                                        github.com/argoproj/argo-cd/v3@*
                                         <span class="list-paths__item__arrow">›</span> 
                                        github.com/expr-lang/expr/vm@v1.16.9
                                        
                                </span>
        
                            </li>
                    </ul><!-- .list-paths -->
        
            </div><!-- .card__section -->
        
              <hr/>
              <!-- Overview -->
              <h2 id="overview">Overview</h2>
        <p>Affected versions of this package are vulnerable to Allocation of Resources Without Limits or Throttling in the <code>parseExpression()</code> function in <code>parser.go</code>, due to the unrestricted size of input strings, which can cause the generation of large Abstract Syntax Trees (ASTs). An attacker can crash the application by supplying excessively long deeply nested expression strings.</p>
        <h2 id="workaround">Workaround</h2>
        <p>This vulnerability can be avoided by checking and limiting the length of input expressions before parsing them.</p>
        <h2 id="remediation">Remediation</h2>
        <p>Upgrade <code>github.com/expr-lang/expr/vm</code> to version 1.17.0 or higher.</p>
        <h2 id="references">References</h2>
        <ul>
        <li><a href="https://github.com/expr-lang/expr/commit/0d19441454426d2f58edb22c31f3ba5f99c7a26e">GitHub Commit</a></li>
        <li><a href="https://github.com/expr-lang/expr/pull/762">GitHub PR</a></li>
        </ul>
        
              <hr/>
        
            <div class="cta card__cta">
                <p><a href="https://snyk.io/vuln/SNYK-GOLANG-GITHUBCOMEXPRLANGEXPRVM-9460820">More about this vulnerability</a></p>
            </div>
        
        </div><!-- .card -->
        <div class="card card--vuln  disclosure--not-new severity--high" data-snyk-test="high">
            <h2 class="card__title">Allocation of Resources Without Limits or Throttling</h2>
            <div class="card__section">
        
                <div class="card__labels">
                    <div class="label label--high">
                        <span class="label__text">high severity</span>
                    </div>
                </div>
        
                <hr/>
        
                <ul class="card__meta">
                    <li class="card__meta__item">
                        Manifest file: quay.io/argoproj/argocd:v3.0.20/argoproj/argo-cd/v3 <span class="list-paths__item__arrow">›</span> /usr/local/bin/argocd
                    </li>
                    <li class="card__meta__item">
                        Package Manager: golang
                    </li>
                    <li class="card__meta__item">
                            Vulnerable module:
        
                            github.com/expr-lang/expr/parser
                    </li>
        
                    <li class="card__meta__item">Introduced through:
        
                                github.com/argoproj/argo-cd/v3@* and github.com/expr-lang/expr/parser@v1.16.9
        
                    </li>
                </ul>
        
                <hr/>
        
        
                        <h3 class="card__section__title">Detailed paths</h3>
        
                    <ul class="card__meta__paths">
                                <li>
                                <span class="list-paths__item__introduced"><em>Introduced through</em>:
                                        github.com/argoproj/argo-cd/v3@*
                                         <span class="list-paths__item__arrow">›</span> 
                                        github.com/expr-lang/expr/parser@v1.16.9
                                        
                                </span>
        
                            </li>
                    </ul><!-- .list-paths -->
        
            </div><!-- .card__section -->
        
              <hr/>
              <!-- Overview -->
              <h2 id="overview">Overview</h2>
        <p>Affected versions of this package are vulnerable to Allocation of Resources Without Limits or Throttling in the <code>parseExpression()</code> function in <code>parser.go</code>, due to the unrestricted size of input strings, which can cause the generation of large Abstract Syntax Trees (ASTs). An attacker can crash the application by supplying excessively long deeply nested expression strings.</p>
        <h2 id="workaround">Workaround</h2>
        <p>This vulnerability can be avoided by checking and limiting the length of input expressions before parsing them.</p>
        <h2 id="remediation">Remediation</h2>
        <p>Upgrade <code>github.com/expr-lang/expr/parser</code> to version 1.17.0 or higher.</p>
        <h2 id="references">References</h2>
        <ul>
        <li><a href="https://github.com/expr-lang/expr/commit/0d19441454426d2f58edb22c31f3ba5f99c7a26e">GitHub Commit</a></li>
        <li><a href="https://github.com/expr-lang/expr/pull/762">GitHub PR</a></li>
        </ul>
        
              <hr/>
        
            <div class="cta card__cta">
                <p><a href="https://snyk.io/vuln/SNYK-GOLANG-GITHUBCOMEXPRLANGEXPRPARSER-9460819">More about this vulnerability</a></p>
            </div>
        
        </div><!-- .card -->
        <div class="card card--vuln  disclosure--not-new severity--high" data-snyk-test="high">
            <h2 class="card__title">Allocation of Resources Without Limits or Throttling</h2>
            <div class="card__section">
        
                <div class="card__labels">
                    <div class="label label--high">
                        <span class="label__text">high severity</span>
                    </div>
                </div>
        
                <hr/>
        
                <ul class="card__meta">
                    <li class="card__meta__item">
                        Manifest file: quay.io/argoproj/argocd:v3.0.20/argoproj/argo-cd/v3 <span class="list-paths__item__arrow">›</span> /usr/local/bin/argocd
                    </li>
                    <li class="card__meta__item">
                        Package Manager: golang
                    </li>
                    <li class="card__meta__item">
                            Vulnerable module:
        
                            github.com/expr-lang/expr/conf
                    </li>
        
                    <li class="card__meta__item">Introduced through:
        
                                github.com/argoproj/argo-cd/v3@* and github.com/expr-lang/expr/conf@v1.16.9
        
                    </li>
                </ul>
        
                <hr/>
        
        
                        <h3 class="card__section__title">Detailed paths</h3>
        
                    <ul class="card__meta__paths">
                                <li>
                                <span class="list-paths__item__introduced"><em>Introduced through</em>:
                                        github.com/argoproj/argo-cd/v3@*
                                         <span class="list-paths__item__arrow">›</span> 
                                        github.com/expr-lang/expr/conf@v1.16.9
                                        
                                </span>
        
                            </li>
                    </ul><!-- .list-paths -->
        
            </div><!-- .card__section -->
        
              <hr/>
              <!-- Overview -->
              <h2 id="overview">Overview</h2>
        <p>Affected versions of this package are vulnerable to Allocation of Resources Without Limits or Throttling in the <code>parseExpression()</code> function in <code>parser.go</code>, due to the unrestricted size of input strings, which can cause the generation of large Abstract Syntax Trees (ASTs). An attacker can crash the application by supplying excessively long deeply nested expression strings.</p>
        <h2 id="workaround">Workaround</h2>
        <p>This vulnerability can be avoided by checking and limiting the length of input expressions before parsing them.</p>
        <h2 id="remediation">Remediation</h2>
        <p>Upgrade <code>github.com/expr-lang/expr/conf</code> to version 1.17.0 or higher.</p>
        <h2 id="references">References</h2>
        <ul>
        <li><a href="https://github.com/expr-lang/expr/commit/0d19441454426d2f58edb22c31f3ba5f99c7a26e">GitHub Commit</a></li>
        <li><a href="https://github.com/expr-lang/expr/pull/762">GitHub PR</a></li>
        </ul>
        
              <hr/>
        
            <div class="cta card__cta">
                <p><a href="https://snyk.io/vuln/SNYK-GOLANG-GITHUBCOMEXPRLANGEXPRCONF-9460818">More about this vulnerability</a></p>
            </div>
        
        </div><!-- .card -->
        <div class="card card--vuln  disclosure--not-new severity--medium" data-snyk-test="medium">
            <h2 class="card__title">Directory Traversal</h2>
            <div class="card__section">
        
                <div class="card__labels">
                    <div class="label label--medium">
                        <span class="label__text">medium severity</span>
                    </div>
                </div>
        
                <hr/>
        
                <ul class="card__meta">
                    <li class="card__meta__item">
                        Manifest file: quay.io/argoproj/argocd:v3.0.20/argoproj/argocd <span class="list-paths__item__arrow">›</span> Dockerfile
                    </li>
                    <li class="card__meta__item">
                        Package Manager: ubuntu:24.04
                    </li>
                    <li class="card__meta__item">
                            Vulnerable module:
        
                            tar
                    </li>
        
                    <li class="card__meta__item">Introduced through:
        
                                docker-image|quay.io/argoproj/argocd@v3.0.20 and tar@1.35+dfsg-3build1
        
                    </li>
                </ul>
        
                <hr/>
        
        
                        <h3 class="card__section__title">Detailed paths</h3>
        
                    <ul class="card__meta__paths">
                                <li>
                                <span class="list-paths__item__introduced"><em>Introduced through</em>:
                                        docker-image|quay.io/argoproj/argocd@v3.0.20
                                         <span class="list-paths__item__arrow">›</span> 
                                        tar@1.35+dfsg-3build1
                                        
                                </span>
        
                            </li>
                                <li>
                                <span class="list-paths__item__introduced"><em>Introduced through</em>:
                                        docker-image|quay.io/argoproj/argocd@v3.0.20
                                         <span class="list-paths__item__arrow">›</span> 
                                        dash@0.5.12-6ubuntu5
                                         <span class="list-paths__item__arrow">›</span> 
                                        dpkg@1.22.6ubuntu6.5
                                         <span class="list-paths__item__arrow">›</span> 
                                        tar@1.35+dfsg-3build1
                                        
                                </span>
        
                            </li>
                    </ul><!-- .list-paths -->
        
            </div><!-- .card__section -->
        
              <hr/>
              <!-- Overview -->
              <h2 id="nvd-description">NVD Description</h2>
        <p><strong><em>Note:</em></strong> <em>Versions mentioned in the description apply only to the upstream <code>tar</code> package and not the <code>tar</code> package as distributed by <code>Ubuntu</code>.</em>
        <em>See <code>How to fix?</code> for <code>Ubuntu:24.04</code> relevant fixed versions and status.</em></p>
        <p>GNU Tar through 1.35 allows file overwrite via directory traversal in crafted TAR archives, with a certain two-step process. First, the victim must extract an archive that contains a ../ symlink to a critical directory. Second, the victim must extract an archive that contains a critical file, specified via a relative pathname that begins with the symlink name and ends with that critical file&#39;s name. Here, the extraction follows the symlink and overwrites the critical file. This bypasses the protection mechanism of &#34;Member name contains &#39;..&#39;&#34; that would occur for a single TAR archive that attempted to specify the critical file via a ../ approach. For example, the first archive can contain &#34;x -&gt; ../../../../../home/victim/.ssh&#34; and the second archive can contain x/authorized_keys. This can affect server applications that automatically extract any number of user-supplied TAR archives, and were relying on the blocking of traversal. This can also affect software installation processes in which &#34;tar xf&#34; is run more than once (e.g., when installing a package can automatically install two dependencies that are set up as untrusted tarballs instead of official packages). NOTE: the official GNU Tar manual has an otherwise-empty directory for each &#34;tar xf&#34; in its Security Rules of Thumb; however, third-party advice leads users to run &#34;tar xf&#34; more than once into the same directory.</p>
        <h2 id="remediation">Remediation</h2>
        <p>There is no fixed version for <code>Ubuntu:24.04</code> <code>tar</code>.</p>
        <h2 id="references">References</h2>
        <ul>
        <li><a href="http://people.ubuntu.com/~ubuntu-security/cve/CVE-2025-45582">http://people.ubuntu.com/~ubuntu-security/cve/CVE-2025-45582</a></li>
        <li><a href="https://github.com/i900008/vulndb/blob/main/Gnu_tar_vuln.md">https://github.com/i900008/vulndb/blob/main/Gnu_tar_vuln.md</a></li>
        <li><a href="https://www.gnu.org/software/tar/">https://www.gnu.org/software/tar/</a></li>
        <li><a href="https://lists.gnu.org/archive/html/bug-tar/2025-08/msg00012.html">https://lists.gnu.org/archive/html/bug-tar/2025-08/msg00012.html</a></li>
        <li><a href="https://www.gnu.org/software/tar/manual/html_node/Integrity.html">https://www.gnu.org/software/tar/manual/html_node/Integrity.html</a></li>
        <li><a href="https://www.gnu.org/software/tar/manual/html_node/Security-rules-of-thumb.html">https://www.gnu.org/software/tar/manual/html_node/Security-rules-of-thumb.html</a></li>
        <li><a href="http://www.openwall.com/lists/oss-security/2025/11/01/6">http://www.openwall.com/lists/oss-security/2025/11/01/6</a></li>
        </ul>
        
              <hr/>
        
            <div class="cta card__cta">
                <p><a href="https://snyk.io/vuln/SNYK-UBUNTU2404-TAR-10769052">More about this vulnerability</a></p>
            </div>
        
        </div><!-- .card -->
        <div class="card card--vuln  disclosure--not-new severity--medium" data-snyk-test="medium">
            <h2 class="card__title">Directory Traversal</h2>
            <div class="card__section">
        
                <div class="card__labels">
                    <div class="label label--medium">
                        <span class="label__text">medium severity</span>
                    </div>
                </div>
        
                <hr/>
        
                <ul class="card__meta">
                    <li class="card__meta__item">
                        Manifest file: quay.io/argoproj/argocd:v3.0.20/argoproj/argocd <span class="list-paths__item__arrow">›</span> Dockerfile
                    </li>
                    <li class="card__meta__item">
                        Package Manager: ubuntu:24.04
                    </li>
                    <li class="card__meta__item">
                            Vulnerable module:
        
                            pam/libpam0g
                    </li>
        
                    <li class="card__meta__item">Introduced through:
        
                                docker-image|quay.io/argoproj/argocd@v3.0.20 and pam/libpam0g@1.5.3-5ubuntu5.5
        
                    </li>
                </ul>
        
                <hr/>
        
        
                        <h3 class="card__section__title">Detailed paths</h3>
        
                    <ul class="card__meta__paths">
                                <li>
                                <span class="list-paths__item__introduced"><em>Introduced through</em>:
                                        docker-image|quay.io/argoproj/argocd@v3.0.20
                                         <span class="list-paths__item__arrow">›</span> 
                                        pam/libpam0g@1.5.3-5ubuntu5.5
                                        
                                </span>
        
                            </li>
                                <li>
                                <span class="list-paths__item__introduced"><em>Introduced through</em>:
                                        docker-image|quay.io/argoproj/argocd@v3.0.20
                                         <span class="list-paths__item__arrow">›</span> 
                                        shadow/login@1:4.13+dfsg1-4ubuntu3.2
                                         <span class="list-paths__item__arrow">›</span> 
                                        pam/libpam0g@1.5.3-5ubuntu5.5
                                        
                                </span>
        
                            </li>
                                <li>
                                <span class="list-paths__item__introduced"><em>Introduced through</em>:
                                        docker-image|quay.io/argoproj/argocd@v3.0.20
                                         <span class="list-paths__item__arrow">›</span> 
                                        util-linux@2.39.3-9ubuntu6.3
                                         <span class="list-paths__item__arrow">›</span> 
                                        pam/libpam0g@1.5.3-5ubuntu5.5
                                        
                                </span>
        
                            </li>
                                <li>
                                <span class="list-paths__item__introduced"><em>Introduced through</em>:
                                        docker-image|quay.io/argoproj/argocd@v3.0.20
                                         <span class="list-paths__item__arrow">›</span> 
                                        apt@2.8.3
                                         <span class="list-paths__item__arrow">›</span> 
                                        adduser@3.137ubuntu1
                                         <span class="list-paths__item__arrow">›</span> 
                                        shadow/passwd@1:4.13+dfsg1-4ubuntu3.2
                                         <span class="list-paths__item__arrow">›</span> 
                                        pam/libpam0g@1.5.3-5ubuntu5.5
                                        
                                </span>
        
                            </li>
                                <li>
                                <span class="list-paths__item__introduced"><em>Introduced through</em>:
                                        docker-image|quay.io/argoproj/argocd@v3.0.20
                                         <span class="list-paths__item__arrow">›</span> 
                                        apt@2.8.3
                                         <span class="list-paths__item__arrow">›</span> 
                                        adduser@3.137ubuntu1
                                         <span class="list-paths__item__arrow">›</span> 
                                        shadow/passwd@1:4.13+dfsg1-4ubuntu3.2
                                         <span class="list-paths__item__arrow">›</span> 
                                        pam/libpam-modules@1.5.3-5ubuntu5.5
                                         <span class="list-paths__item__arrow">›</span> 
                                        pam/libpam0g@1.5.3-5ubuntu5.5
                                        
                                </span>
        
                            </li>
                                <li>
                                <span class="list-paths__item__introduced"><em>Introduced through</em>:
                                        docker-image|quay.io/argoproj/argocd@v3.0.20
                                         <span class="list-paths__item__arrow">›</span> 
                                        apt@2.8.3
                                         <span class="list-paths__item__arrow">›</span> 
                                        adduser@3.137ubuntu1
                                         <span class="list-paths__item__arrow">›</span> 
                                        shadow/passwd@1:4.13+dfsg1-4ubuntu3.2
                                         <span class="list-paths__item__arrow">›</span> 
                                        pam/libpam-modules@1.5.3-5ubuntu5.5
                                         <span class="list-paths__item__arrow">›</span> 
                                        pam/libpam-modules-bin@1.5.3-5ubuntu5.5
                                         <span class="list-paths__item__arrow">›</span> 
                                        pam/libpam0g@1.5.3-5ubuntu5.5
                                        
                                </span>
        
                            </li>
                                <li>
                                <span class="list-paths__item__introduced"><em>Introduced through</em>:
                                        docker-image|quay.io/argoproj/argocd@v3.0.20
                                         <span class="list-paths__item__arrow">›</span> 
                                        pam/libpam-modules-bin@1.5.3-5ubuntu5.5
                                        
                                </span>
        
                            </li>
                                <li>
                                <span class="list-paths__item__introduced"><em>Introduced through</em>:
                                        docker-image|quay.io/argoproj/argocd@v3.0.20
                                         <span class="list-paths__item__arrow">›</span> 
                                        apt@2.8.3
                                         <span class="list-paths__item__arrow">›</span> 
                                        adduser@3.137ubuntu1
                                         <span class="list-paths__item__arrow">›</span> 
                                        shadow/passwd@1:4.13+dfsg1-4ubuntu3.2
                                         <span class="list-paths__item__arrow">›</span> 
                                        pam/libpam-modules@1.5.3-5ubuntu5.5
                                         <span class="list-paths__item__arrow">›</span> 
                                        pam/libpam-modules-bin@1.5.3-5ubuntu5.5
                                        
                                </span>
        
                            </li>
                                <li>
                                <span class="list-paths__item__introduced"><em>Introduced through</em>:
                                        docker-image|quay.io/argoproj/argocd@v3.0.20
                                         <span class="list-paths__item__arrow">›</span> 
                                        pam/libpam-modules@1.5.3-5ubuntu5.5
                                        
                                </span>
        
                            </li>
                                <li>
                                <span class="list-paths__item__introduced"><em>Introduced through</em>:
                                        docker-image|quay.io/argoproj/argocd@v3.0.20
                                         <span class="list-paths__item__arrow">›</span> 
                                        pam/libpam-runtime@1.5.3-5ubuntu5.5
                                         <span class="list-paths__item__arrow">›</span> 
                                        pam/libpam-modules@1.5.3-5ubuntu5.5
                                        
                                </span>
        
                            </li>
                                <li>
                                <span class="list-paths__item__introduced"><em>Introduced through</em>:
                                        docker-image|quay.io/argoproj/argocd@v3.0.20
                                         <span class="list-paths__item__arrow">›</span> 
                                        shadow/login@1:4.13+dfsg1-4ubuntu3.2
                                         <span class="list-paths__item__arrow">›</span> 
                                        pam/libpam-modules@1.5.3-5ubuntu5.5
                                        
                                </span>
        
                            </li>
                                <li>
                                <span class="list-paths__item__introduced"><em>Introduced through</em>:
                                        docker-image|quay.io/argoproj/argocd@v3.0.20
                                         <span class="list-paths__item__arrow">›</span> 
                                        apt@2.8.3
                                         <span class="list-paths__item__arrow">›</span> 
                                        adduser@3.137ubuntu1
                                         <span class="list-paths__item__arrow">›</span> 
                                        shadow/passwd@1:4.13+dfsg1-4ubuntu3.2
                                         <span class="list-paths__item__arrow">›</span> 
                                        pam/libpam-modules@1.5.3-5ubuntu5.5
                                        
                                </span>
        
                            </li>
                                <li>
                                <span class="list-paths__item__introduced"><em>Introduced through</em>:
                                        docker-image|quay.io/argoproj/argocd@v3.0.20
                                         <span class="list-paths__item__arrow">›</span> 
                                        pam/libpam-runtime@1.5.3-5ubuntu5.5
                                        
                                </span>
        
                            </li>
                                <li>
                                <span class="list-paths__item__introduced"><em>Introduced through</em>:
                                        docker-image|quay.io/argoproj/argocd@v3.0.20
                                         <span class="list-paths__item__arrow">›</span> 
                                        shadow/login@1:4.13+dfsg1-4ubuntu3.2
                                         <span class="list-paths__item__arrow">›</span> 
                                        pam/libpam-runtime@1.5.3-5ubuntu5.5
                                        
                                </span>
        
                            </li>
                    </ul><!-- .list-paths -->
        
            </div><!-- .card__section -->
        
              <hr/>
              <!-- Overview -->
              <h2 id="nvd-description">NVD Description</h2>
        <p><strong><em>Note:</em></strong> <em>Versions mentioned in the description apply only to the upstream <code>pam</code> package and not the <code>pam</code> package as distributed by <code>Ubuntu</code>.</em>
        <em>See <code>How to fix?</code> for <code>Ubuntu:24.04</code> relevant fixed versions and status.</em></p>
        <p>A flaw was found in linux-pam. The pam_namespace module may improperly handle user-controlled paths, allowing local users to exploit symlink attacks and race conditions to elevate their privileges to root. This CVE provides a &#34;complete&#34; fix for CVE-2025-6020.</p>
        <h2 id="remediation">Remediation</h2>
        <p>There is no fixed version for <code>Ubuntu:24.04</code> <code>pam</code>.</p>
        <h2 id="references">References</h2>
        <ul>
        <li><a href="http://people.ubuntu.com/~ubuntu-security/cve/CVE-2025-8941">http://people.ubuntu.com/~ubuntu-security/cve/CVE-2025-8941</a></li>
        <li><a href="https://access.redhat.com/security/cve/CVE-2025-8941">https://access.redhat.com/security/cve/CVE-2025-8941</a></li>
        <li><a href="https://bugzilla.redhat.com/show_bug.cgi?id=2388220">https://bugzilla.redhat.com/show_bug.cgi?id=2388220</a></li>
        <li><a href="https://access.redhat.com/errata/RHSA-2025:14557">https://access.redhat.com/errata/RHSA-2025:14557</a></li>
        <li><a href="https://access.redhat.com/errata/RHSA-2025:15100">https://access.redhat.com/errata/RHSA-2025:15100</a></li>
        <li><a href="https://access.redhat.com/errata/RHSA-2025:15104">https://access.redhat.com/errata/RHSA-2025:15104</a></li>
        <li><a href="https://access.redhat.com/errata/RHSA-2025:15107">https://access.redhat.com/errata/RHSA-2025:15107</a></li>
        <li><a href="https://access.redhat.com/errata/RHSA-2025:15099">https://access.redhat.com/errata/RHSA-2025:15099</a></li>
        <li><a href="https://access.redhat.com/errata/RHSA-2025:15101">https://access.redhat.com/errata/RHSA-2025:15101</a></li>
        <li><a href="https://access.redhat.com/errata/RHSA-2025:15102">https://access.redhat.com/errata/RHSA-2025:15102</a></li>
        <li><a href="https://access.redhat.com/errata/RHSA-2025:15103">https://access.redhat.com/errata/RHSA-2025:15103</a></li>
        <li><a href="https://access.redhat.com/errata/RHSA-2025:15105">https://access.redhat.com/errata/RHSA-2025:15105</a></li>
        <li><a href="https://access.redhat.com/errata/RHSA-2025:15106">https://access.redhat.com/errata/RHSA-2025:15106</a></li>
        <li><a href="https://access.redhat.com/errata/RHSA-2025:15709">https://access.redhat.com/errata/RHSA-2025:15709</a></li>
        <li><a href="https://access.redhat.com/errata/RHSA-2025:15828">https://access.redhat.com/errata/RHSA-2025:15828</a></li>
        <li><a href="https://access.redhat.com/errata/RHSA-2025:15827">https://access.redhat.com/errata/RHSA-2025:15827</a></li>
        <li><a href="https://access.redhat.com/errata/RHSA-2025:16524">https://access.redhat.com/errata/RHSA-2025:16524</a></li>
        <li><a href="https://access.redhat.com/errata/RHSA-2025:18219">https://access.redhat.com/errata/RHSA-2025:18219</a></li>
        <li><a href="https://access.redhat.com/errata/RHSA-2025:17181">https://access.redhat.com/errata/RHSA-2025:17181</a></li>
        <li><a href="https://access.redhat.com/errata/RHSA-2025:21885">https://access.redhat.com/errata/RHSA-2025:21885</a></li>
        </ul>
        
              <hr/>
        
            <div class="cta card__cta">
                <p><a href="https://snyk.io/vuln/SNYK-UBUNTU2404-PAM-11936905">More about this vulnerability</a></p>
            </div>
        
        </div><!-- .card -->
        <div class="card card--vuln  disclosure--not-new severity--medium" data-snyk-test="medium">
            <h2 class="card__title">Improper Validation of Syntactic Correctness of Input</h2>
            <div class="card__section">
        
                <div class="card__labels">
                    <div class="label label--medium">
                        <span class="label__text">medium severity</span>
                    </div>
                </div>
        
                <hr/>
        
                <ul class="card__meta">
                    <li class="card__meta__item">
                        Manifest file: quay.io/argoproj/argocd:v3.0.20/helm/v3 <span class="list-paths__item__arrow">›</span> /usr/local/bin/helm
                    </li>
                    <li class="card__meta__item">
                        Package Manager: golang
                    </li>
                    <li class="card__meta__item">
                            Vulnerable module:
        
                            golang.org/x/net/html
                    </li>
        
                    <li class="card__meta__item">Introduced through:
        
                                helm.sh/helm/v3@* and golang.org/x/net/html@v0.33.0
        
                    </li>
                </ul>
        
                <hr/>
        
        
                        <h3 class="card__section__title">Detailed paths</h3>
        
                    <ul class="card__meta__paths">
                                <li>
                                <span class="list-paths__item__introduced"><em>Introduced through</em>:
                                        helm.sh/helm/v3@*
                                         <span class="list-paths__item__arrow">›</span> 
                                        golang.org/x/net/html@v0.33.0
                                        
                                </span>
        
                            </li>
                    </ul><!-- .list-paths -->
        
            </div><!-- .card__section -->
        
              <hr/>
              <!-- Overview -->
              <h2 id="overview">Overview</h2>
        <p><a href="https://pkg.go.dev/golang.org/x/net/html">golang.org/x/net/html</a> is a package that implements an HTML5-compliant tokenizer and parser.</p>
        <p>Affected versions of this package are vulnerable to Improper Validation of Syntactic Correctness of Input in the tokenizer in <code>token.go</code>, which incorrectly interprets tags as closing tags, allowing malicious input to be incorrectly processed and the DOM to be corrupted.</p>
        <h2 id="details">Details</h2>
        <p>Cross-site scripting (or XSS) is a code vulnerability that occurs when an attacker “injects” a malicious script into an otherwise trusted website. The injected script gets downloaded and executed by the end user’s browser when the user interacts with the compromised website.</p>
        <p>This is done by escaping the context of the web application; the web application then delivers that data to its users along with other trusted dynamic content, without validating it. The browser unknowingly executes malicious script on the client side (through client-side languages; usually JavaScript or HTML)  in order to perform actions that are otherwise typically blocked by the browser’s Same Origin Policy.</p>
        <p>Injecting malicious code is the most prevalent manner by which XSS is exploited; for this reason, escaping characters in order to prevent this manipulation is the top method for securing code against this vulnerability.</p>
        <p>Escaping means that the application is coded to mark key characters, and particularly key characters included in user input, to prevent those characters from being interpreted in a dangerous context. For example, in HTML, <code>&lt;</code> can be coded as  <code>&amp;lt</code>; and <code>&gt;</code> can be coded as <code>&amp;gt</code>; in order to be interpreted and displayed as themselves in text, while within the code itself, they are used for HTML tags. If malicious content is injected into an application that escapes special characters and that malicious content uses <code>&lt;</code> and <code>&gt;</code> as HTML tags, those characters are nonetheless not interpreted as HTML tags by the browser if they’ve been correctly escaped in the application code and in this way the attempted attack is diverted.</p>
        <p>The most prominent use of XSS is to steal cookies (source: OWASP HttpOnly) and hijack user sessions, but XSS exploits have been used to expose sensitive information, enable access to privileged services and functionality and deliver malware. </p>
        <h3 id="types-of-attacks">Types of attacks</h3>
        <p>There are a few methods by which XSS can be manipulated:</p>
        <table>
        <thead>
        <tr>
        <th>Type</th>
        <th>Origin</th>
        <th>Description</th>
        </tr>
        </thead>
        <tbody><tr>
        <td><strong>Stored</strong></td>
        <td>Server</td>
        <td>The malicious code is inserted in the application (usually as a link) by the attacker. The code is activated every time a user clicks the link.</td>
        </tr>
        <tr>
        <td><strong>Reflected</strong></td>
        <td>Server</td>
        <td>The attacker delivers a malicious link externally from the vulnerable web site application to a user. When clicked, malicious code is sent to the vulnerable web site, which reflects the attack back to the user’s browser.</td>
        </tr>
        <tr>
        <td><strong>DOM-based</strong></td>
        <td>Client</td>
        <td>The attacker forces the user’s browser to render a malicious page. The data in the page itself delivers the cross-site scripting data.</td>
        </tr>
        <tr>
        <td><strong>Mutated</strong></td>
        <td></td>
        <td>The attacker injects code that appears safe, but is then rewritten and modified by the browser, while parsing the markup. An example is rebalancing unclosed quotation marks or even adding quotation marks to unquoted parameters.</td>
        </tr>
        </tbody></table>
        <h3 id="affected-environments">Affected environments</h3>
        <p>The following environments are susceptible to an XSS attack:</p>
        <ul>
        <li>Web servers</li>
        <li>Application servers</li>
        <li>Web application environments</li>
        </ul>
        <h3 id="how-to-prevent">How to prevent</h3>
        <p>This section describes the top best practices designed to specifically protect your code: </p>
        <ul>
        <li>Sanitize data input in an HTTP request before reflecting it back, ensuring all data is validated, filtered or escaped before echoing anything back to the user, such as the values of query parameters during searches. </li>
        <li>Convert special characters such as <code>?</code>, <code>&amp;</code>, <code>/</code>, <code>&lt;</code>, <code>&gt;</code> and spaces to their respective HTML or URL encoded equivalents. </li>
        <li>Give users the option to disable client-side scripts.</li>
        <li>Redirect invalid requests.</li>
        <li>Detect simultaneous logins, including those from two separate IP addresses, and invalidate those sessions.</li>
        <li>Use and enforce a Content Security Policy (source: Wikipedia) to disable any features that might be manipulated for an XSS attack.</li>
        <li>Read the documentation for any of the libraries referenced in your code to understand which elements allow for embedded HTML.</li>
        </ul>
        <h2 id="remediation">Remediation</h2>
        <p>Upgrade <code>golang.org/x/net/html</code> to version 0.38.0 or higher.</p>
        <h2 id="references">References</h2>
        <ul>
        <li><a href="https://github.com/golang/net/commit/e1fcd82abba34df74614020343be8eb1fe85f0d9">GitHub Commit</a></li>
        <li><a href="https://github.com/golang/go/issues/73070">GitHub Issue</a></li>
        <li><a href="https://groups.google.com/g/golang-announce/c/ezSKR9vqbqA">Google Groups Announcement</a></li>
        </ul>
        
              <hr/>
        
            <div class="cta card__cta">
                <p><a href="https://snyk.io/vuln/SNYK-GOLANG-GOLANGORGXNETHTML-9572088">More about this vulnerability</a></p>
            </div>
        
        </div><!-- .card -->
        <div class="card card--vuln  disclosure--not-new severity--medium" data-snyk-test="medium">
            <h2 class="card__title">Out-of-bounds Read</h2>
            <div class="card__section">
        
                <div class="card__labels">
                    <div class="label label--medium">
                        <span class="label__text">medium severity</span>
                    </div>
                </div>
        
                <hr/>
        
                <ul class="card__meta">
                    <li class="card__meta__item">
                        Manifest file: quay.io/argoproj/argocd:v3.0.20/argoproj/argo-cd/v3 <span class="list-paths__item__arrow">›</span> /usr/local/bin/argocd
                    </li>
                    <li class="card__meta__item">
                        Package Manager: golang
                    </li>
                    <li class="card__meta__item">
                            Vulnerable module:
        
                            golang.org/x/crypto/ssh/agent
                    </li>
        
                    <li class="card__meta__item">Introduced through:
        
                                github.com/argoproj/argo-cd/v3@* and golang.org/x/crypto/ssh/agent@v0.38.0
        
                    </li>
                </ul>
        
                <hr/>
        
        
                        <h3 class="card__section__title">Detailed paths</h3>
        
                    <ul class="card__meta__paths">
                                <li>
                                <span class="list-paths__item__introduced"><em>Introduced through</em>:
                                        github.com/argoproj/argo-cd/v3@*
                                         <span class="list-paths__item__arrow">›</span> 
                                        golang.org/x/crypto/ssh/agent@v0.38.0
                                        
                                </span>
        
                            </li>
                    </ul><!-- .list-paths -->
        
            </div><!-- .card__section -->
        
              <hr/>
              <!-- Overview -->
              <h2 id="overview">Overview</h2>
        <p>Affected versions of this package are vulnerable to Out-of-bounds Read via the SSH Agent servers. An attacker can cause a panic and disrupt service availability by sending a specially crafted, malformed message that triggers an out-of-bounds read.</p>
        <h2 id="remediation">Remediation</h2>
        <p>Upgrade <code>golang.org/x/crypto/ssh/agent</code> to version 0.45.0 or higher.</p>
        <h2 id="references">References</h2>
        <ul>
        <li><a href="https://pkg.go.dev/vuln/GO-2025-4135">GO-2025-4135</a></li>
        <li><a href="https://go.googlesource.com/crypto/+/f91f7a7c31bf90b39c1de895ad116a2bacc88748">go.dev Commit</a></li>
        <li><a href="https://go.dev/issue/76364">go.dev Issue</a></li>
        <li><a href="https://groups.google.com/g/golang-announce/c/w-oX3UxNcZA">Google Groups Forum</a></li>
        </ul>
        
              <hr/>
        
            <div class="cta card__cta">
                <p><a href="https://snyk.io/vuln/SNYK-GOLANG-GOLANGORGXCRYPTOSSHAGENT-14059804">More about this vulnerability</a></p>
            </div>
        
        </div><!-- .card -->
        <div class="card card--vuln  disclosure--not-new severity--medium" data-snyk-test="medium">
            <h2 class="card__title">Allocation of Resources Without Limits or Throttling</h2>
            <div class="card__section">
        
                <div class="card__labels">
                    <div class="label label--medium">
                        <span class="label__text">medium severity</span>
                    </div>
                </div>
        
                <hr/>
        
                <ul class="card__meta">
                    <li class="card__meta__item">
                        Manifest file: quay.io/argoproj/argocd:v3.0.20/argoproj/argo-cd/v3 <span class="list-paths__item__arrow">›</span> /usr/local/bin/argocd
                    </li>
                    <li class="card__meta__item">
                        Package Manager: golang
                    </li>
                    <li class="card__meta__item">
                            Vulnerable module:
        
                            golang.org/x/crypto/ssh
                    </li>
        
                    <li class="card__meta__item">Introduced through:
        
                                github.com/argoproj/argo-cd/v3@* and golang.org/x/crypto/ssh@v0.38.0
        
                    </li>
                </ul>
        
                <hr/>
        
        
                        <h3 class="card__section__title">Detailed paths</h3>
        
                    <ul class="card__meta__paths">
                                <li>
                                <span class="list-paths__item__introduced"><em>Introduced through</em>:
                                        github.com/argoproj/argo-cd/v3@*
                                         <span class="list-paths__item__arrow">›</span> 
                                        golang.org/x/crypto/ssh@v0.38.0
                                        
                                </span>
        
                            </li>
                    </ul><!-- .list-paths -->
        
            </div><!-- .card__section -->
        
              <hr/>
              <!-- Overview -->
              <h2 id="overview">Overview</h2>
        <p><a href="https://pkg.go.dev/golang.org/x/crypto/ssh?tab=doc">golang.org/x/crypto/ssh</a> is a SSH client and server</p>
        <p>Affected versions of this package are vulnerable to Allocation of Resources Without Limits or Throttling via the SSH servers. An attacker can exhaust system memory resources by sending GSSAPI authentication requests with an excessive number of mechanisms specified.</p>
        <h2 id="remediation">Remediation</h2>
        <p>Upgrade <code>golang.org/x/crypto/ssh</code> to version 0.45.0 or higher.</p>
        <h2 id="references">References</h2>
        <ul>
        <li><a href="https://go.googlesource.com/crypto/+/e79546e28b85ea53dd37afe1c4102746ef553b9c">Fix Commit</a></li>
        <li><a href="https://pkg.go.dev/vuln/GO-2025-4134">GO-2025-4134</a></li>
        <li><a href="https://go.dev/issue/76363">go.dev Issue</a></li>
        <li><a href="https://groups.google.com/g/golang-announce/c/w-oX3UxNcZA">Google Groups Forum</a></li>
        </ul>
        
              <hr/>
        
            <div class="cta card__cta">
                <p><a href="https://snyk.io/vuln/SNYK-GOLANG-GOLANGORGXCRYPTOSSH-14059803">More about this vulnerability</a></p>
            </div>
        
        </div><!-- .card -->
        <div class="card card--vuln  disclosure--not-new severity--medium" data-snyk-test="medium">
            <h2 class="card__title">MPL-2.0 license</h2>
            <div class="card__section">
        
                <div class="card__labels">
                    <div class="label label--medium">
                        <span class="label__text">medium severity</span>
                    </div>
                </div>
        
                <hr/>
        
                <ul class="card__meta">
                    <li class="card__meta__item">
                        Manifest file: quay.io/argoproj/argocd:v3.0.20/argoproj/argo-cd/v3 <span class="list-paths__item__arrow">›</span> /usr/local/bin/argocd
                    </li>
                    <li class="card__meta__item">
                        Package Manager: golang
                    </li>
                    <li class="card__meta__item">
                            Module:
        
                            github.com/r3labs/diff/v3
                    </li>
        
                    <li class="card__meta__item">Introduced through:
        
                                github.com/argoproj/argo-cd/v3@* and github.com/r3labs/diff/v3@v3.0.1
        
                    </li>
                </ul>
        
                <hr/>
        
        
                        <h3 class="card__section__title">Detailed paths</h3>
        
                    <ul class="card__meta__paths">
                                <li>
                                <span class="list-paths__item__introduced"><em>Introduced through</em>:
                                        github.com/argoproj/argo-cd/v3@*
                                         <span class="list-paths__item__arrow">›</span> 
                                        github.com/r3labs/diff/v3@v3.0.1
                                        
                                </span>
        
                            </li>
                    </ul><!-- .list-paths -->
        
            </div><!-- .card__section -->
        
              <hr/>
              <!-- Overview -->
              <p>MPL-2.0 license</p>
        
              <hr/>
        
            <div class="cta card__cta">
                <p><a href="https://snyk.io/vuln/snyk:lic:golang:github.com:r3labs:diff:v3:MPL-2.0">More about this vulnerability</a></p>
            </div>
        
        </div><!-- .card -->
        <div class="card card--vuln  disclosure--not-new severity--medium" data-snyk-test="medium">
            <h2 class="card__title">MPL-2.0 license</h2>
            <div class="card__section">
        
                <div class="card__labels">
                    <div class="label label--medium">
                        <span class="label__text">medium severity</span>
                    </div>
                </div>
        
                <hr/>
        
                <ul class="card__meta">
                    <li class="card__meta__item">
                        Manifest file: quay.io/argoproj/argocd:v3.0.20/argoproj/argo-cd/v3 <span class="list-paths__item__arrow">›</span> /usr/local/bin/argocd
                    </li>
                    <li class="card__meta__item">
                        Package Manager: golang
                    </li>
                    <li class="card__meta__item">
                            Module:
        
                            github.com/hashicorp/go-version
                    </li>
        
                    <li class="card__meta__item">Introduced through:
        
                                github.com/argoproj/argo-cd/v3@* and github.com/hashicorp/go-version@v1.6.0
        
                    </li>
                </ul>
        
                <hr/>
        
        
                        <h3 class="card__section__title">Detailed paths</h3>
        
                    <ul class="card__meta__paths">
                                <li>
                                <span class="list-paths__item__introduced"><em>Introduced through</em>:
                                        github.com/argoproj/argo-cd/v3@*
                                         <span class="list-paths__item__arrow">›</span> 
                                        github.com/hashicorp/go-version@v1.6.0
                                        
                                </span>
        
                            </li>
                    </ul><!-- .list-paths -->
        
            </div><!-- .card__section -->
        
              <hr/>
              <!-- Overview -->
              <p>MPL-2.0 license</p>
        
              <hr/>
        
            <div class="cta card__cta">
                <p><a href="https://snyk.io/vuln/snyk:lic:golang:github.com:hashicorp:go-version:MPL-2.0">More about this vulnerability</a></p>
            </div>
        
        </div><!-- .card -->
        <div class="card card--vuln  disclosure--not-new severity--medium" data-snyk-test="medium">
            <h2 class="card__title">MPL-2.0 license</h2>
            <div class="card__section">
        
                <div class="card__labels">
                    <div class="label label--medium">
                        <span class="label__text">medium severity</span>
                    </div>
                </div>
        
                <hr/>
        
                <ul class="card__meta">
                    <li class="card__meta__item">
                        Manifest file: quay.io/argoproj/argocd:v3.0.20/argoproj/argo-cd/v3 <span class="list-paths__item__arrow">›</span> /usr/local/bin/argocd
                    </li>
                    <li class="card__meta__item">
                        Package Manager: golang
                    </li>
                    <li class="card__meta__item">
                            Module:
        
                            github.com/hashicorp/go-retryablehttp
                    </li>
        
                    <li class="card__meta__item">Introduced through:
        
                                github.com/argoproj/argo-cd/v3@* and github.com/hashicorp/go-retryablehttp@v0.7.7
        
                    </li>
                </ul>
        
                <hr/>
        
        
                        <h3 class="card__section__title">Detailed paths</h3>
        
                    <ul class="card__meta__paths">
                                <li>
                                <span class="list-paths__item__introduced"><em>Introduced through</em>:
                                        github.com/argoproj/argo-cd/v3@*
                                         <span class="list-paths__item__arrow">›</span> 
                                        github.com/hashicorp/go-retryablehttp@v0.7.7
                                        
                                </span>
        
                            </li>
                    </ul><!-- .list-paths -->
        
            </div><!-- .card__section -->
        
              <hr/>
              <!-- Overview -->
              <p>MPL-2.0 license</p>
        
              <hr/>
        
            <div class="cta card__cta">
                <p><a href="https://snyk.io/vuln/snyk:lic:golang:github.com:hashicorp:go-retryablehttp:MPL-2.0">More about this vulnerability</a></p>
            </div>
        
        </div><!-- .card -->
        <div class="card card--vuln  disclosure--not-new severity--medium" data-snyk-test="medium">
            <h2 class="card__title">MPL-2.0 license</h2>
            <div class="card__section">
        
                <div class="card__labels">
                    <div class="label label--medium">
                        <span class="label__text">medium severity</span>
                    </div>
                </div>
        
                <hr/>
        
                <ul class="card__meta">
                    <li class="card__meta__item">
                        Manifest file: quay.io/argoproj/argocd:v3.0.20/helm/v3 <span class="list-paths__item__arrow">›</span> /usr/local/bin/helm
                    </li>
                    <li class="card__meta__item">
                        Package Manager: golang
                    </li>
                    <li class="card__meta__item">
                            Module:
        
                            github.com/hashicorp/go-multierror
                    </li>
        
                    <li class="card__meta__item">Introduced through:
        
                                helm.sh/helm/v3@* and github.com/hashicorp/go-multierror@v1.1.1
        
                    </li>
                </ul>
        
                <hr/>
        
        
                        <h3 class="card__section__title">Detailed paths</h3>
        
                    <ul class="card__meta__paths">
                                <li>
                                <span class="list-paths__item__introduced"><em>Introduced through</em>:
                                        helm.sh/helm/v3@*
                                         <span class="list-paths__item__arrow">›</span> 
                                        github.com/hashicorp/go-multierror@v1.1.1
                                        
                                </span>
        
                            </li>
                    </ul><!-- .list-paths -->
        
            </div><!-- .card__section -->
        
              <hr/>
              <!-- Overview -->
              <p>MPL-2.0 license</p>
        
              <hr/>
        
            <div class="cta card__cta">
                <p><a href="https://snyk.io/vuln/snyk:lic:golang:github.com:hashicorp:go-multierror:MPL-2.0">More about this vulnerability</a></p>
            </div>
        
        </div><!-- .card -->
        <div class="card card--vuln  disclosure--not-new severity--medium" data-snyk-test="medium">
            <h2 class="card__title">MPL-2.0 license</h2>
            <div class="card__section">
        
                <div class="card__labels">
                    <div class="label label--medium">
                        <span class="label__text">medium severity</span>
                    </div>
                </div>
        
                <hr/>
        
                <ul class="card__meta">
                    <li class="card__meta__item">
                        Manifest file: quay.io/argoproj/argocd:v3.0.20/argoproj/argo-cd/v3 <span class="list-paths__item__arrow">›</span> /usr/local/bin/argocd
                    </li>
                    <li class="card__meta__item">
                        Package Manager: golang
                    </li>
                    <li class="card__meta__item">
                            Module:
        
                            github.com/hashicorp/go-cleanhttp
                    </li>
        
                    <li class="card__meta__item">Introduced through:
        
                                github.com/argoproj/argo-cd/v3@* and github.com/hashicorp/go-cleanhttp@v0.5.2
        
                    </li>
                </ul>
        
                <hr/>
        
        
                        <h3 class="card__section__title">Detailed paths</h3>
        
                    <ul class="card__meta__paths">
                                <li>
                                <span class="list-paths__item__introduced"><em>Introduced through</em>:
                                        github.com/argoproj/argo-cd/v3@*
                                         <span class="list-paths__item__arrow">›</span> 
                                        github.com/hashicorp/go-cleanhttp@v0.5.2
                                        
                                </span>
        
                            </li>
                    </ul><!-- .list-paths -->
        
            </div><!-- .card__section -->
        
              <hr/>
              <!-- Overview -->
              <p>MPL-2.0 license</p>
        
              <hr/>
        
            <div class="cta card__cta">
                <p><a href="https://snyk.io/vuln/snyk:lic:golang:github.com:hashicorp:go-cleanhttp:MPL-2.0">More about this vulnerability</a></p>
            </div>
        
        </div><!-- .card -->
        <div class="card card--vuln  disclosure--not-new severity--medium" data-snyk-test="medium">
            <h2 class="card__title">MPL-2.0 license</h2>
            <div class="card__section">
        
                <div class="card__labels">
                    <div class="label label--medium">
                        <span class="label__text">medium severity</span>
                    </div>
                </div>
        
                <hr/>
        
                <ul class="card__meta">
                    <li class="card__meta__item">
                        Manifest file: quay.io/argoproj/argocd:v3.0.20/argoproj/argo-cd/v3 <span class="list-paths__item__arrow">›</span> /usr/local/bin/argocd
                    </li>
                    <li class="card__meta__item">
                        Package Manager: golang
                    </li>
                    <li class="card__meta__item">
                            Module:
        
                            github.com/gosimple/slug
                    </li>
        
                    <li class="card__meta__item">Introduced through:
        
                                github.com/argoproj/argo-cd/v3@* and github.com/gosimple/slug@v1.15.0
        
                    </li>
                </ul>
        
                <hr/>
        
        
                        <h3 class="card__section__title">Detailed paths</h3>
        
                    <ul class="card__meta__paths">
                                <li>
                                <span class="list-paths__item__introduced"><em>Introduced through</em>:
                                        github.com/argoproj/argo-cd/v3@*
                                         <span class="list-paths__item__arrow">›</span> 
                                        github.com/gosimple/slug@v1.15.0
                                        
                                </span>
        
                            </li>
                    </ul><!-- .list-paths -->
        
            </div><!-- .card__section -->
        
              <hr/>
              <!-- Overview -->
              <p>MPL-2.0 license</p>
        
              <hr/>
        
            <div class="cta card__cta">
                <p><a href="https://snyk.io/vuln/snyk:lic:golang:github.com:gosimple:slug:MPL-2.0">More about this vulnerability</a></p>
            </div>
        
        </div><!-- .card -->
        <div class="card card--vuln  disclosure--not-new severity--medium" data-snyk-test="medium">
            <h2 class="card__title">Improper Encoding or Escaping of Output</h2>
            <div class="card__section">
        
                <div class="card__labels">
                    <div class="label label--medium">
                        <span class="label__text">medium severity</span>
                    </div>
                </div>
        
                <hr/>
        
                <ul class="card__meta">
                    <li class="card__meta__item">
                        Manifest file: quay.io/argoproj/argocd:v3.0.20/argoproj/argocd <span class="list-paths__item__arrow">›</span> Dockerfile
                    </li>
                    <li class="card__meta__item">
                        Package Manager: ubuntu:24.04
                    </li>
                    <li class="card__meta__item">
                            Vulnerable module:
        
                            git/git-man
                    </li>
        
                    <li class="card__meta__item">Introduced through:
        
        
                                    docker-image|quay.io/argoproj/argocd@v3.0.20, git@1:2.43.0-1ubuntu7.3 and others
                    </li>
                </ul>
        
                <hr/>
        
        
                        <h3 class="card__section__title">Detailed paths</h3>
        
                    <ul class="card__meta__paths">
                                <li>
                                <span class="list-paths__item__introduced"><em>Introduced through</em>:
                                        docker-image|quay.io/argoproj/argocd@v3.0.20
                                         <span class="list-paths__item__arrow">›</span> 
                                        git@1:2.43.0-1ubuntu7.3
                                         <span class="list-paths__item__arrow">›</span> 
                                        git/git-man@1:2.43.0-1ubuntu7.3
                                        
                                </span>
        
                            </li>
                                <li>
                                <span class="list-paths__item__introduced"><em>Introduced through</em>:
                                        docker-image|quay.io/argoproj/argocd@v3.0.20
                                         <span class="list-paths__item__arrow">›</span> 
                                        git@1:2.43.0-1ubuntu7.3
                                        
                                </span>
        
                            </li>
                                <li>
                                <span class="list-paths__item__introduced"><em>Introduced through</em>:
                                        docker-image|quay.io/argoproj/argocd@v3.0.20
                                         <span class="list-paths__item__arrow">›</span> 
                                        git-lfs@3.4.1-1ubuntu0.3
                                         <span class="list-paths__item__arrow">›</span> 
                                        git@1:2.43.0-1ubuntu7.3
                                        
                                </span>
        
                            </li>
                    </ul><!-- .list-paths -->
        
            </div><!-- .card__section -->
        
              <hr/>
              <!-- Overview -->
              <h2 id="nvd-description">NVD Description</h2>
        <p><strong><em>Note:</em></strong> <em>Versions mentioned in the description apply only to the upstream <code>git</code> package and not the <code>git</code> package as distributed by <code>Ubuntu</code>.</em>
        <em>See <code>How to fix?</code> for <code>Ubuntu:24.04</code> relevant fixed versions and status.</em></p>
        <p>Git is a source code management tool. When cloning from a server (or fetching, or pushing), informational or error messages are transported from the remote Git process to the client via the so-called &#34;sideband channel&#34;. These messages will be prefixed with &#34;remote:&#34; and printed directly to the standard error output. Typically, this standard error output is connected to a terminal that understands ANSI escape sequences, which Git did not protect against. Most modern terminals support control sequences that can be used by a malicious actor to hide and misrepresent information, or to mislead the user into executing untrusted scripts. As requested on the git-security mailing list, the patches are under discussion on the public mailing list. Users are advised to update as soon as possible. Users unable to upgrade should avoid recursive clones unless they are from trusted sources.</p>
        <h2 id="remediation">Remediation</h2>
        <p>There is no fixed version for <code>Ubuntu:24.04</code> <code>git</code>.</p>
        <h2 id="references">References</h2>
        <ul>
        <li><a href="http://people.ubuntu.com/~ubuntu-security/cve/CVE-2024-52005">http://people.ubuntu.com/~ubuntu-security/cve/CVE-2024-52005</a></li>
        <li><a href="https://github.com/git/git/security/advisories/GHSA-7jjc-gg6m-3329">https://github.com/git/git/security/advisories/GHSA-7jjc-gg6m-3329</a></li>
        <li><a href="https://lore.kernel.org/git/1M9FnZ-1taoNo1wwh-00ESSd@mail.gmx.net">https://lore.kernel.org/git/1M9FnZ-1taoNo1wwh-00ESSd@mail.gmx.net</a></li>
        </ul>
        
              <hr/>
        
            <div class="cta card__cta">
                <p><a href="https://snyk.io/vuln/SNYK-UBUNTU2404-GIT-8637112">More about this vulnerability</a></p>
            </div>
        
        </div><!-- .card -->
        <div class="card card--vuln  disclosure--not-new severity--low" data-snyk-test="low">
            <h2 class="card__title">CVE-2024-56433</h2>
            <div class="card__section">
        
                <div class="card__labels">
                    <div class="label label--low">
                        <span class="label__text">low severity</span>
                    </div>
                </div>
        
                <hr/>
        
                <ul class="card__meta">
                    <li class="card__meta__item">
                        Manifest file: quay.io/argoproj/argocd:v3.0.20/argoproj/argocd <span class="list-paths__item__arrow">›</span> Dockerfile
                    </li>
                    <li class="card__meta__item">
                        Package Manager: ubuntu:24.04
                    </li>
                    <li class="card__meta__item">
                            Vulnerable module:
        
                            shadow/passwd
                    </li>
        
                    <li class="card__meta__item">Introduced through:
        
                                docker-image|quay.io/argoproj/argocd@v3.0.20 and shadow/passwd@1:4.13+dfsg1-4ubuntu3.2
        
                    </li>
                </ul>
        
                <hr/>
        
        
                        <h3 class="card__section__title">Detailed paths</h3>
        
                    <ul class="card__meta__paths">
                                <li>
                                <span class="list-paths__item__introduced"><em>Introduced through</em>:
                                        docker-image|quay.io/argoproj/argocd@v3.0.20
                                         <span class="list-paths__item__arrow">›</span> 
                                        shadow/passwd@1:4.13+dfsg1-4ubuntu3.2
                                        
                                </span>
        
                            </li>
                                <li>
                                <span class="list-paths__item__introduced"><em>Introduced through</em>:
                                        docker-image|quay.io/argoproj/argocd@v3.0.20
                                         <span class="list-paths__item__arrow">›</span> 
                                        openssh/openssh-client@1:9.6p1-3ubuntu13.14
                                         <span class="list-paths__item__arrow">›</span> 
                                        shadow/passwd@1:4.13+dfsg1-4ubuntu3.2
                                        
                                </span>
        
                            </li>
                                <li>
                                <span class="list-paths__item__introduced"><em>Introduced through</em>:
                                        docker-image|quay.io/argoproj/argocd@v3.0.20
                                         <span class="list-paths__item__arrow">›</span> 
                                        apt@2.8.3
                                         <span class="list-paths__item__arrow">›</span> 
                                        adduser@3.137ubuntu1
                                         <span class="list-paths__item__arrow">›</span> 
                                        shadow/passwd@1:4.13+dfsg1-4ubuntu3.2
                                        
                                </span>
        
                            </li>
                                <li>
                                <span class="list-paths__item__introduced"><em>Introduced through</em>:
                                        docker-image|quay.io/argoproj/argocd@v3.0.20
                                         <span class="list-paths__item__arrow">›</span> 
                                        shadow/login@1:4.13+dfsg1-4ubuntu3.2
                                        
                                </span>
        
                            </li>
                    </ul><!-- .list-paths -->
        
            </div><!-- .card__section -->
        
              <hr/>
              <!-- Overview -->
              <h2 id="nvd-description">NVD Description</h2>
        <p><strong><em>Note:</em></strong> <em>Versions mentioned in the description apply only to the upstream <code>shadow</code> package and not the <code>shadow</code> package as distributed by <code>Ubuntu</code>.</em>
        <em>See <code>How to fix?</code> for <code>Ubuntu:24.04</code> relevant fixed versions and status.</em></p>
        <p>shadow-utils (aka shadow) 4.4 through 4.17.0 establishes a default /etc/subuid behavior (e.g., uid 100000 through 165535 for the first user account) that can realistically conflict with the uids of users defined on locally administered networks, potentially leading to account takeover, e.g., by leveraging newuidmap for access to an NFS home directory (or same-host resources in the case of remote logins by these local network users). NOTE: it may also be argued that system administrators should not have assigned uids, within local networks, that are within the range that can occur in /etc/subuid.</p>
        <h2 id="remediation">Remediation</h2>
        <p>There is no fixed version for <code>Ubuntu:24.04</code> <code>shadow</code>.</p>
        <h2 id="references">References</h2>
        <ul>
        <li><a href="http://people.ubuntu.com/~ubuntu-security/cve/CVE-2024-56433">http://people.ubuntu.com/~ubuntu-security/cve/CVE-2024-56433</a></li>
        <li><a href="https://github.com/shadow-maint/shadow/blob/e2512d5741d4a44bdd81a8c2d0029b6222728cf0/etc/login.defs#L238-L241">https://github.com/shadow-maint/shadow/blob/e2512d5741d4a44bdd81a8c2d0029b6222728cf0/etc/login.defs#L238-L241</a></li>
        <li><a href="https://github.com/shadow-maint/shadow/issues/1157">https://github.com/shadow-maint/shadow/issues/1157</a></li>
        <li><a href="https://github.com/shadow-maint/shadow/releases/tag/4.4">https://github.com/shadow-maint/shadow/releases/tag/4.4</a></li>
        </ul>
        
              <hr/>
        
            <div class="cta card__cta">
                <p><a href="https://snyk.io/vuln/SNYK-UBUNTU2404-SHADOW-8600509">More about this vulnerability</a></p>
            </div>
        
        </div><!-- .card -->
        <div class="card card--vuln  disclosure--not-new severity--low" data-snyk-test="low">
            <h2 class="card__title">Release of Invalid Pointer or Reference</h2>
            <div class="card__section">
        
                <div class="card__labels">
                    <div class="label label--low">
                        <span class="label__text">low severity</span>
                    </div>
                </div>
        
                <hr/>
        
                <ul class="card__meta">
                    <li class="card__meta__item">
                        Manifest file: quay.io/argoproj/argocd:v3.0.20/argoproj/argocd <span class="list-paths__item__arrow">›</span> Dockerfile
                    </li>
                    <li class="card__meta__item">
                        Package Manager: ubuntu:24.04
                    </li>
                    <li class="card__meta__item">
                            Vulnerable module:
        
                            patch
                    </li>
        
                    <li class="card__meta__item">Introduced through:
        
                                docker-image|quay.io/argoproj/argocd@v3.0.20 and patch@2.7.6-7build3
        
                    </li>
                </ul>
        
                <hr/>
        
        
                        <h3 class="card__section__title">Detailed paths</h3>
        
                    <ul class="card__meta__paths">
                                <li>
                                <span class="list-paths__item__introduced"><em>Introduced through</em>:
                                        docker-image|quay.io/argoproj/argocd@v3.0.20
                                         <span class="list-paths__item__arrow">›</span> 
                                        patch@2.7.6-7build3
                                        
                                </span>
        
                            </li>
                    </ul><!-- .list-paths -->
        
            </div><!-- .card__section -->
        
              <hr/>
              <!-- Overview -->
              <h2 id="nvd-description">NVD Description</h2>
        <p><strong><em>Note:</em></strong> <em>Versions mentioned in the description apply only to the upstream <code>patch</code> package and not the <code>patch</code> package as distributed by <code>Ubuntu</code>.</em>
        <em>See <code>How to fix?</code> for <code>Ubuntu:24.04</code> relevant fixed versions and status.</em></p>
        <p>An Invalid Pointer vulnerability exists in GNU patch 2.7 via the another_hunk function, which causes a Denial of Service.</p>
        <h2 id="remediation">Remediation</h2>
        <p>There is no fixed version for <code>Ubuntu:24.04</code> <code>patch</code>.</p>
        <h2 id="references">References</h2>
        <ul>
        <li><a href="http://people.ubuntu.com/~ubuntu-security/cve/CVE-2021-45261">http://people.ubuntu.com/~ubuntu-security/cve/CVE-2021-45261</a></li>
        <li><a href="https://savannah.gnu.org/bugs/?61685">https://savannah.gnu.org/bugs/?61685</a></li>
        </ul>
        
              <hr/>
        
            <div class="cta card__cta">
                <p><a href="https://snyk.io/vuln/SNYK-UBUNTU2404-PATCH-6707039">More about this vulnerability</a></p>
            </div>
        
        </div><!-- .card -->
        <div class="card card--vuln  disclosure--not-new severity--low" data-snyk-test="low">
            <h2 class="card__title">Double Free</h2>
            <div class="card__section">
        
                <div class="card__labels">
                    <div class="label label--low">
                        <span class="label__text">low severity</span>
                    </div>
                </div>
        
                <hr/>
        
                <ul class="card__meta">
                    <li class="card__meta__item">
                        Manifest file: quay.io/argoproj/argocd:v3.0.20/argoproj/argocd <span class="list-paths__item__arrow">›</span> Dockerfile
                    </li>
                    <li class="card__meta__item">
                        Package Manager: ubuntu:24.04
                    </li>
                    <li class="card__meta__item">
                            Vulnerable module:
        
                            patch
                    </li>
        
                    <li class="card__meta__item">Introduced through:
        
                                docker-image|quay.io/argoproj/argocd@v3.0.20 and patch@2.7.6-7build3
        
                    </li>
                </ul>
        
                <hr/>
        
        
                        <h3 class="card__section__title">Detailed paths</h3>
        
                    <ul class="card__meta__paths">
                                <li>
                                <span class="list-paths__item__introduced"><em>Introduced through</em>:
                                        docker-image|quay.io/argoproj/argocd@v3.0.20
                                         <span class="list-paths__item__arrow">›</span> 
                                        patch@2.7.6-7build3
                                        
                                </span>
        
                            </li>
                    </ul><!-- .list-paths -->
        
            </div><!-- .card__section -->
        
              <hr/>
              <!-- Overview -->
              <h2 id="nvd-description">NVD Description</h2>
        <p><strong><em>Note:</em></strong> <em>Versions mentioned in the description apply only to the upstream <code>patch</code> package and not the <code>patch</code> package as distributed by <code>Ubuntu</code>.</em>
        <em>See <code>How to fix?</code> for <code>Ubuntu:24.04</code> relevant fixed versions and status.</em></p>
        <p>A double free exists in the another_hunk function in pch.c in GNU patch through 2.7.6.</p>
        <h2 id="remediation">Remediation</h2>
        <p>There is no fixed version for <code>Ubuntu:24.04</code> <code>patch</code>.</p>
        <h2 id="references">References</h2>
        <ul>
        <li><a href="http://people.ubuntu.com/~ubuntu-security/cve/CVE-2018-6952">http://people.ubuntu.com/~ubuntu-security/cve/CVE-2018-6952</a></li>
        <li><a href="https://cve.mitre.org/cgi-bin/cvename.cgi?name=CVE-2018-6952">https://cve.mitre.org/cgi-bin/cvename.cgi?name=CVE-2018-6952</a></li>
        <li><a href="https://security-tracker.debian.org/tracker/CVE-2018-6952">https://security-tracker.debian.org/tracker/CVE-2018-6952</a></li>
        <li><a href="https://security.gentoo.org/glsa/201904-17">https://security.gentoo.org/glsa/201904-17</a></li>
        <li><a href="https://savannah.gnu.org/bugs/index.php?53133">https://savannah.gnu.org/bugs/index.php?53133</a></li>
        <li><a href="https://access.redhat.com/errata/RHSA-2019:2033">https://access.redhat.com/errata/RHSA-2019:2033</a></li>
        <li><a href="http://www.securityfocus.com/bid/103047">http://www.securityfocus.com/bid/103047</a></li>
        </ul>
        
              <hr/>
        
            <div class="cta card__cta">
                <p><a href="https://snyk.io/vuln/SNYK-UBUNTU2404-PATCH-6720551">More about this vulnerability</a></p>
            </div>
        
        </div><!-- .card -->
        <div class="card card--vuln  disclosure--not-new severity--low" data-snyk-test="low">
            <h2 class="card__title">CVE-2024-41996</h2>
            <div class="card__section">
        
                <div class="card__labels">
                    <div class="label label--low">
                        <span class="label__text">low severity</span>
                    </div>
                </div>
        
                <hr/>
        
                <ul class="card__meta">
                    <li class="card__meta__item">
                        Manifest file: quay.io/argoproj/argocd:v3.0.20/argoproj/argocd <span class="list-paths__item__arrow">›</span> Dockerfile
                    </li>
                    <li class="card__meta__item">
                        Package Manager: ubuntu:24.04
                    </li>
                    <li class="card__meta__item">
                            Vulnerable module:
        
                            openssl/libssl3t64
                    </li>
        
                    <li class="card__meta__item">Introduced through:
        
                                docker-image|quay.io/argoproj/argocd@v3.0.20 and openssl/libssl3t64@3.0.13-0ubuntu3.6
        
                    </li>
                </ul>
        
                <hr/>
        
        
                        <h3 class="card__section__title">Detailed paths</h3>
        
                    <ul class="card__meta__paths">
                                <li>
                                <span class="list-paths__item__introduced"><em>Introduced through</em>:
                                        docker-image|quay.io/argoproj/argocd@v3.0.20
                                         <span class="list-paths__item__arrow">›</span> 
                                        openssl/libssl3t64@3.0.13-0ubuntu3.6
                                        
                                </span>
        
                            </li>
                                <li>
                                <span class="list-paths__item__introduced"><em>Introduced through</em>:
                                        docker-image|quay.io/argoproj/argocd@v3.0.20
                                         <span class="list-paths__item__arrow">›</span> 
                                        coreutils@9.4-3ubuntu6.1
                                         <span class="list-paths__item__arrow">›</span> 
                                        openssl/libssl3t64@3.0.13-0ubuntu3.6
                                        
                                </span>
        
                            </li>
                                <li>
                                <span class="list-paths__item__introduced"><em>Introduced through</em>:
                                        docker-image|quay.io/argoproj/argocd@v3.0.20
                                         <span class="list-paths__item__arrow">›</span> 
                                        cyrus-sasl2/libsasl2-modules@2.1.28+dfsg1-5ubuntu3.1
                                         <span class="list-paths__item__arrow">›</span> 
                                        openssl/libssl3t64@3.0.13-0ubuntu3.6
                                        
                                </span>
        
                            </li>
                                <li>
                                <span class="list-paths__item__introduced"><em>Introduced through</em>:
                                        docker-image|quay.io/argoproj/argocd@v3.0.20
                                         <span class="list-paths__item__arrow">›</span> 
                                        libfido2/libfido2-1@1.14.0-1build3
                                         <span class="list-paths__item__arrow">›</span> 
                                        openssl/libssl3t64@3.0.13-0ubuntu3.6
                                        
                                </span>
        
                            </li>
                                <li>
                                <span class="list-paths__item__introduced"><em>Introduced through</em>:
                                        docker-image|quay.io/argoproj/argocd@v3.0.20
                                         <span class="list-paths__item__arrow">›</span> 
                                        openssh/openssh-client@1:9.6p1-3ubuntu13.14
                                         <span class="list-paths__item__arrow">›</span> 
                                        openssl/libssl3t64@3.0.13-0ubuntu3.6
                                        
                                </span>
        
                            </li>
                                <li>
                                <span class="list-paths__item__introduced"><em>Introduced through</em>:
                                        docker-image|quay.io/argoproj/argocd@v3.0.20
                                         <span class="list-paths__item__arrow">›</span> 
                                        ca-certificates@20240203
                                         <span class="list-paths__item__arrow">›</span> 
                                        openssl@3.0.13-0ubuntu3.6
                                         <span class="list-paths__item__arrow">›</span> 
                                        openssl/libssl3t64@3.0.13-0ubuntu3.6
                                        
                                </span>
        
                            </li>
                                <li>
                                <span class="list-paths__item__introduced"><em>Introduced through</em>:
                                        docker-image|quay.io/argoproj/argocd@v3.0.20
                                         <span class="list-paths__item__arrow">›</span> 
                                        git@1:2.43.0-1ubuntu7.3
                                         <span class="list-paths__item__arrow">›</span> 
                                        curl/libcurl3t64-gnutls@8.5.0-2ubuntu10.6
                                         <span class="list-paths__item__arrow">›</span> 
                                        libssh/libssh-4@0.10.6-2ubuntu0.1
                                         <span class="list-paths__item__arrow">›</span> 
                                        openssl/libssl3t64@3.0.13-0ubuntu3.6
                                        
                                </span>
        
                            </li>
                                <li>
                                <span class="list-paths__item__introduced"><em>Introduced through</em>:
                                        docker-image|quay.io/argoproj/argocd@v3.0.20
                                         <span class="list-paths__item__arrow">›</span> 
                                        git@1:2.43.0-1ubuntu7.3
                                         <span class="list-paths__item__arrow">›</span> 
                                        curl/libcurl3t64-gnutls@8.5.0-2ubuntu10.6
                                         <span class="list-paths__item__arrow">›</span> 
                                        krb5/libgssapi-krb5-2@1.20.1-6ubuntu2.6
                                         <span class="list-paths__item__arrow">›</span> 
                                        krb5/libkrb5-3@1.20.1-6ubuntu2.6
                                         <span class="list-paths__item__arrow">›</span> 
                                        openssl/libssl3t64@3.0.13-0ubuntu3.6
                                        
                                </span>
        
                            </li>
                                <li>
                                <span class="list-paths__item__introduced"><em>Introduced through</em>:
                                        docker-image|quay.io/argoproj/argocd@v3.0.20
                                         <span class="list-paths__item__arrow">›</span> 
                                        git@1:2.43.0-1ubuntu7.3
                                         <span class="list-paths__item__arrow">›</span> 
                                        curl/libcurl3t64-gnutls@8.5.0-2ubuntu10.6
                                         <span class="list-paths__item__arrow">›</span> 
                                        openldap/libldap2@2.6.7+dfsg-1~exp1ubuntu8.2
                                         <span class="list-paths__item__arrow">›</span> 
                                        cyrus-sasl2/libsasl2-2@2.1.28+dfsg1-5ubuntu3.1
                                         <span class="list-paths__item__arrow">›</span> 
                                        openssl/libssl3t64@3.0.13-0ubuntu3.6
                                        
                                </span>
        
                            </li>
                                <li>
                                <span class="list-paths__item__introduced"><em>Introduced through</em>:
                                        docker-image|quay.io/argoproj/argocd@v3.0.20
                                         <span class="list-paths__item__arrow">›</span> 
                                        openssl@3.0.13-0ubuntu3.6
                                        
                                </span>
        
                            </li>
                                <li>
                                <span class="list-paths__item__introduced"><em>Introduced through</em>:
                                        docker-image|quay.io/argoproj/argocd@v3.0.20
                                         <span class="list-paths__item__arrow">›</span> 
                                        ca-certificates@20240203
                                         <span class="list-paths__item__arrow">›</span> 
                                        openssl@3.0.13-0ubuntu3.6
                                        
                                </span>
        
                            </li>
                    </ul><!-- .list-paths -->
        
            </div><!-- .card__section -->
        
              <hr/>
              <!-- Overview -->
              <h2 id="nvd-description">NVD Description</h2>
        <p><strong><em>Note:</em></strong> <em>Versions mentioned in the description apply only to the upstream <code>openssl</code> package and not the <code>openssl</code> package as distributed by <code>Ubuntu</code>.</em>
        <em>See <code>How to fix?</code> for <code>Ubuntu:24.04</code> relevant fixed versions and status.</em></p>
        <p>Validating the order of the public keys in the Diffie-Hellman Key Agreement Protocol, when an approved safe prime is used, allows remote attackers (from the client side) to trigger unnecessarily expensive server-side DHE modular-exponentiation calculations. The client may cause asymmetric resource consumption. The basic attack scenario is that the client must claim that it can only communicate with DHE, and the server must be configured to allow DHE and validate the order of the public key.</p>
        <h2 id="remediation">Remediation</h2>
        <p>There is no fixed version for <code>Ubuntu:24.04</code> <code>openssl</code>.</p>
        <h2 id="references">References</h2>
        <ul>
        <li><a href="http://people.ubuntu.com/~ubuntu-security/cve/CVE-2024-41996">http://people.ubuntu.com/~ubuntu-security/cve/CVE-2024-41996</a></li>
        <li><a href="https://dheatattack.gitlab.io/details/">https://dheatattack.gitlab.io/details/</a></li>
        <li><a href="https://dheatattack.gitlab.io/faq/">https://dheatattack.gitlab.io/faq/</a></li>
        <li><a href="https://gist.github.com/c0r0n3r/abccc14d4d96c0442f3a77fa5ca255d1">https://gist.github.com/c0r0n3r/abccc14d4d96c0442f3a77fa5ca255d1</a></li>
        </ul>
        
              <hr/>
        
            <div class="cta card__cta">
                <p><a href="https://snyk.io/vuln/SNYK-UBUNTU2404-OPENSSL-7838291">More about this vulnerability</a></p>
            </div>
        
        </div><!-- .card -->
        <div class="card card--vuln  disclosure--not-new severity--low" data-snyk-test="low">
            <h2 class="card__title">NULL Pointer Dereference</h2>
            <div class="card__section">
        
                <div class="card__labels">
                    <div class="label label--low">
                        <span class="label__text">low severity</span>
                    </div>
                </div>
        
                <hr/>
        
                <ul class="card__meta">
                    <li class="card__meta__item">
                        Manifest file: quay.io/argoproj/argocd:v3.0.20/argoproj/argocd <span class="list-paths__item__arrow">›</span> Dockerfile
                    </li>
                    <li class="card__meta__item">
                        Package Manager: ubuntu:24.04
                    </li>
                    <li class="card__meta__item">
                            Vulnerable module:
        
                            libssh/libssh-4
                    </li>
        
                    <li class="card__meta__item">Introduced through:
        
        
                                    docker-image|quay.io/argoproj/argocd@v3.0.20, git@1:2.43.0-1ubuntu7.3 and others
                    </li>
                </ul>
        
                <hr/>
        
        
                        <h3 class="card__section__title">Detailed paths</h3>
        
                    <ul class="card__meta__paths">
                                <li>
                                <span class="list-paths__item__introduced"><em>Introduced through</em>:
                                        docker-image|quay.io/argoproj/argocd@v3.0.20
                                         <span class="list-paths__item__arrow">›</span> 
                                        git@1:2.43.0-1ubuntu7.3
                                         <span class="list-paths__item__arrow">›</span> 
                                        curl/libcurl3t64-gnutls@8.5.0-2ubuntu10.6
                                         <span class="list-paths__item__arrow">›</span> 
                                        libssh/libssh-4@0.10.6-2ubuntu0.1
                                        
                                </span>
        
                            </li>
                    </ul><!-- .list-paths -->
        
            </div><!-- .card__section -->
        
              <hr/>
              <!-- Overview -->
              <h2 id="nvd-description">NVD Description</h2>
        <p><strong><em>Note:</em></strong> <em>Versions mentioned in the description apply only to the upstream <code>libssh</code> package and not the <code>libssh</code> package as distributed by <code>Ubuntu</code>.</em>
        <em>See <code>How to fix?</code> for <code>Ubuntu:24.04</code> relevant fixed versions and status.</em></p>
        <p>A flaw was found in libssh, a library that implements the SSH protocol. When calculating the session ID during the key exchange (KEX) process, an allocation failure in cryptographic functions may lead to a NULL pointer dereference. This issue can cause the client or server to crash.</p>
        <h2 id="remediation">Remediation</h2>
        <p>Upgrade <code>Ubuntu:24.04</code> <code>libssh</code> to version 0.10.6-2ubuntu0.2 or higher.</p>
        <h2 id="references">References</h2>
        <ul>
        <li><a href="http://people.ubuntu.com/~ubuntu-security/cve/CVE-2025-8114">http://people.ubuntu.com/~ubuntu-security/cve/CVE-2025-8114</a></li>
        <li><a href="https://access.redhat.com/security/cve/CVE-2025-8114">https://access.redhat.com/security/cve/CVE-2025-8114</a></li>
        <li><a href="https://bugzilla.redhat.com/show_bug.cgi?id=2383220">https://bugzilla.redhat.com/show_bug.cgi?id=2383220</a></li>
        <li><a href="https://git.libssh.org/projects/libssh.git/commit/?id=53ac23ded4cb2c5463f6c4cd1525331bd578812d">https://git.libssh.org/projects/libssh.git/commit/?id=53ac23ded4cb2c5463f6c4cd1525331bd578812d</a></li>
        <li><a href="https://www.libssh.org/security/advisories/CVE-2025-8114.txt">https://www.libssh.org/security/advisories/CVE-2025-8114.txt</a></li>
        <li><a href="https://git.libssh.org/projects/libssh.git/commit/?id=65f363c9">https://git.libssh.org/projects/libssh.git/commit/?id=65f363c9</a></li>
        </ul>
        
              <hr/>
        
            <div class="cta card__cta">
                <p><a href="https://snyk.io/vuln/SNYK-UBUNTU2404-LIBSSH-11797737">More about this vulnerability</a></p>
            </div>
        
        </div><!-- .card -->
        <div class="card card--vuln  disclosure--not-new severity--low" data-snyk-test="low">
            <h2 class="card__title">Information Exposure</h2>
            <div class="card__section">
        
                <div class="card__labels">
                    <div class="label label--low">
                        <span class="label__text">low severity</span>
                    </div>
                </div>
        
                <hr/>
        
                <ul class="card__meta">
                    <li class="card__meta__item">
                        Manifest file: quay.io/argoproj/argocd:v3.0.20/argoproj/argocd <span class="list-paths__item__arrow">›</span> Dockerfile
                    </li>
                    <li class="card__meta__item">
                        Package Manager: ubuntu:24.04
                    </li>
                    <li class="card__meta__item">
                            Vulnerable module:
        
                            libgcrypt20
                    </li>
        
                    <li class="card__meta__item">Introduced through:
        
                                docker-image|quay.io/argoproj/argocd@v3.0.20 and libgcrypt20@1.10.3-2build1
        
                    </li>
                </ul>
        
                <hr/>
        
        
                        <h3 class="card__section__title">Detailed paths</h3>
        
                    <ul class="card__meta__paths">
                                <li>
                                <span class="list-paths__item__introduced"><em>Introduced through</em>:
                                        docker-image|quay.io/argoproj/argocd@v3.0.20
                                         <span class="list-paths__item__arrow">›</span> 
                                        libgcrypt20@1.10.3-2build1
                                        
                                </span>
        
                            </li>
                                <li>
                                <span class="list-paths__item__introduced"><em>Introduced through</em>:
                                        docker-image|quay.io/argoproj/argocd@v3.0.20
                                         <span class="list-paths__item__arrow">›</span> 
                                        gnupg2/dirmngr@2.4.4-2ubuntu17.3
                                         <span class="list-paths__item__arrow">›</span> 
                                        libgcrypt20@1.10.3-2build1
                                        
                                </span>
        
                            </li>
                                <li>
                                <span class="list-paths__item__introduced"><em>Introduced through</em>:
                                        docker-image|quay.io/argoproj/argocd@v3.0.20
                                         <span class="list-paths__item__arrow">›</span> 
                                        gnupg2/gpg@2.4.4-2ubuntu17.3
                                         <span class="list-paths__item__arrow">›</span> 
                                        libgcrypt20@1.10.3-2build1
                                        
                                </span>
        
                            </li>
                                <li>
                                <span class="list-paths__item__introduced"><em>Introduced through</em>:
                                        docker-image|quay.io/argoproj/argocd@v3.0.20
                                         <span class="list-paths__item__arrow">›</span> 
                                        gnupg2/gpg-agent@2.4.4-2ubuntu17.3
                                         <span class="list-paths__item__arrow">›</span> 
                                        libgcrypt20@1.10.3-2build1
                                        
                                </span>
        
                            </li>
                                <li>
                                <span class="list-paths__item__introduced"><em>Introduced through</em>:
                                        docker-image|quay.io/argoproj/argocd@v3.0.20
                                         <span class="list-paths__item__arrow">›</span> 
                                        apt@2.8.3
                                         <span class="list-paths__item__arrow">›</span> 
                                        apt/libapt-pkg6.0t64@2.8.3
                                         <span class="list-paths__item__arrow">›</span> 
                                        libgcrypt20@1.10.3-2build1
                                        
                                </span>
        
                            </li>
                                <li>
                                <span class="list-paths__item__introduced"><em>Introduced through</em>:
                                        docker-image|quay.io/argoproj/argocd@v3.0.20
                                         <span class="list-paths__item__arrow">›</span> 
                                        apt@2.8.3
                                         <span class="list-paths__item__arrow">›</span> 
                                        gnupg2/gpgv@2.4.4-2ubuntu17.3
                                         <span class="list-paths__item__arrow">›</span> 
                                        libgcrypt20@1.10.3-2build1
                                        
                                </span>
        
                            </li>
                                <li>
                                <span class="list-paths__item__introduced"><em>Introduced through</em>:
                                        docker-image|quay.io/argoproj/argocd@v3.0.20
                                         <span class="list-paths__item__arrow">›</span> 
                                        gnupg2/gpg@2.4.4-2ubuntu17.3
                                         <span class="list-paths__item__arrow">›</span> 
                                        gnupg2/gpgconf@2.4.4-2ubuntu17.3
                                         <span class="list-paths__item__arrow">›</span> 
                                        libgcrypt20@1.10.3-2build1
                                        
                                </span>
        
                            </li>
                                <li>
                                <span class="list-paths__item__introduced"><em>Introduced through</em>:
                                        docker-image|quay.io/argoproj/argocd@v3.0.20
                                         <span class="list-paths__item__arrow">›</span> 
                                        apt@2.8.3
                                         <span class="list-paths__item__arrow">›</span> 
                                        adduser@3.137ubuntu1
                                         <span class="list-paths__item__arrow">›</span> 
                                        shadow/passwd@1:4.13+dfsg1-4ubuntu3.2
                                         <span class="list-paths__item__arrow">›</span> 
                                        pam/libpam-modules@1.5.3-5ubuntu5.5
                                         <span class="list-paths__item__arrow">›</span> 
                                        systemd/libsystemd0@255.4-1ubuntu8.11
                                         <span class="list-paths__item__arrow">›</span> 
                                        libgcrypt20@1.10.3-2build1
                                        
                                </span>
        
                            </li>
                    </ul><!-- .list-paths -->
        
            </div><!-- .card__section -->
        
              <hr/>
              <!-- Overview -->
              <h2 id="nvd-description">NVD Description</h2>
        <p><strong><em>Note:</em></strong> <em>Versions mentioned in the description apply only to the upstream <code>libgcrypt20</code> package and not the <code>libgcrypt20</code> package as distributed by <code>Ubuntu</code>.</em>
        <em>See <code>How to fix?</code> for <code>Ubuntu:24.04</code> relevant fixed versions and status.</em></p>
        <p>A timing-based side-channel flaw was found in libgcrypt&#39;s RSA implementation. This issue may allow a remote attacker to initiate a Bleichenbacher-style attack, which can lead to the decryption of RSA ciphertexts.</p>
        <h2 id="remediation">Remediation</h2>
        <p>There is no fixed version for <code>Ubuntu:24.04</code> <code>libgcrypt20</code>.</p>
        <h2 id="references">References</h2>
        <ul>
        <li><a href="http://people.ubuntu.com/~ubuntu-security/cve/CVE-2024-2236">http://people.ubuntu.com/~ubuntu-security/cve/CVE-2024-2236</a></li>
        <li><a href="https://access.redhat.com/errata/RHSA-2024:9404">https://access.redhat.com/errata/RHSA-2024:9404</a></li>
        <li><a href="https://bugzilla.redhat.com/show_bug.cgi?id=2268268">https://bugzilla.redhat.com/show_bug.cgi?id=2268268</a></li>
        <li><a href="https://access.redhat.com/errata/RHSA-2025:3534">https://access.redhat.com/errata/RHSA-2025:3534</a></li>
        <li><a href="https://access.redhat.com/errata/RHSA-2025:3530">https://access.redhat.com/errata/RHSA-2025:3530</a></li>
        <li><a href="https://access.redhat.com/security/cve/CVE-2024-2236">https://access.redhat.com/security/cve/CVE-2024-2236</a></li>
        <li><a href="https://bugzilla.redhat.com/show_bug.cgi?id=2245218">https://bugzilla.redhat.com/show_bug.cgi?id=2245218</a></li>
        </ul>
        
              <hr/>
        
            <div class="cta card__cta">
                <p><a href="https://snyk.io/vuln/SNYK-UBUNTU2404-LIBGCRYPT20-6693674">More about this vulnerability</a></p>
            </div>
        
        </div><!-- .card -->
        <div class="card card--vuln  disclosure--not-new severity--low" data-snyk-test="low">
            <h2 class="card__title">Out-of-bounds Write</h2>
            <div class="card__section">
        
                <div class="card__labels">
                    <div class="label label--low">
                        <span class="label__text">low severity</span>
                    </div>
                </div>
        
                <hr/>
        
                <ul class="card__meta">
                    <li class="card__meta__item">
                        Manifest file: quay.io/argoproj/argocd:v3.0.20/argoproj/argocd <span class="list-paths__item__arrow">›</span> Dockerfile
                    </li>
                    <li class="card__meta__item">
                        Package Manager: ubuntu:24.04
                    </li>
                    <li class="card__meta__item">
                            Vulnerable module:
        
                            gnupg2/gpgv
                    </li>
        
                    <li class="card__meta__item">Introduced through:
        
                                docker-image|quay.io/argoproj/argocd@v3.0.20 and gnupg2/gpgv@2.4.4-2ubuntu17.3
        
                    </li>
                </ul>
        
                <hr/>
        
        
                        <h3 class="card__section__title">Detailed paths</h3>
        
                    <ul class="card__meta__paths">
                                <li>
                                <span class="list-paths__item__introduced"><em>Introduced through</em>:
                                        docker-image|quay.io/argoproj/argocd@v3.0.20
                                         <span class="list-paths__item__arrow">›</span> 
                                        gnupg2/gpgv@2.4.4-2ubuntu17.3
                                        
                                </span>
        
                            </li>
                                <li>
                                <span class="list-paths__item__introduced"><em>Introduced through</em>:
                                        docker-image|quay.io/argoproj/argocd@v3.0.20
                                         <span class="list-paths__item__arrow">›</span> 
                                        apt@2.8.3
                                         <span class="list-paths__item__arrow">›</span> 
                                        gnupg2/gpgv@2.4.4-2ubuntu17.3
                                        
                                </span>
        
                            </li>
                                <li>
                                <span class="list-paths__item__introduced"><em>Introduced through</em>:
                                        docker-image|quay.io/argoproj/argocd@v3.0.20
                                         <span class="list-paths__item__arrow">›</span> 
                                        gnupg2/dirmngr@2.4.4-2ubuntu17.3
                                         <span class="list-paths__item__arrow">›</span> 
                                        gnupg2/gpgconf@2.4.4-2ubuntu17.3
                                        
                                </span>
        
                            </li>
                                <li>
                                <span class="list-paths__item__introduced"><em>Introduced through</em>:
                                        docker-image|quay.io/argoproj/argocd@v3.0.20
                                         <span class="list-paths__item__arrow">›</span> 
                                        gnupg2/gpg-agent@2.4.4-2ubuntu17.3
                                         <span class="list-paths__item__arrow">›</span> 
                                        gnupg2/gpgconf@2.4.4-2ubuntu17.3
                                        
                                </span>
        
                            </li>
                                <li>
                                <span class="list-paths__item__introduced"><em>Introduced through</em>:
                                        docker-image|quay.io/argoproj/argocd@v3.0.20
                                         <span class="list-paths__item__arrow">›</span> 
                                        gnupg2/gpg@2.4.4-2ubuntu17.3
                                         <span class="list-paths__item__arrow">›</span> 
                                        gnupg2/gpgconf@2.4.4-2ubuntu17.3
                                        
                                </span>
        
                            </li>
                                <li>
                                <span class="list-paths__item__introduced"><em>Introduced through</em>:
                                        docker-image|quay.io/argoproj/argocd@v3.0.20
                                         <span class="list-paths__item__arrow">›</span> 
                                        gnupg2/dirmngr@2.4.4-2ubuntu17.3
                                        
                                </span>
        
                            </li>
                                <li>
                                <span class="list-paths__item__introduced"><em>Introduced through</em>:
                                        docker-image|quay.io/argoproj/argocd@v3.0.20
                                         <span class="list-paths__item__arrow">›</span> 
                                        gnupg2/gpg@2.4.4-2ubuntu17.3
                                        
                                </span>
        
                            </li>
                                <li>
                                <span class="list-paths__item__introduced"><em>Introduced through</em>:
                                        docker-image|quay.io/argoproj/argocd@v3.0.20
                                         <span class="list-paths__item__arrow">›</span> 
                                        gnupg2/gpg-agent@2.4.4-2ubuntu17.3
                                        
                                </span>
        
                            </li>
                    </ul><!-- .list-paths -->
        
            </div><!-- .card__section -->
        
              <hr/>
              <!-- Overview -->
              <h2 id="nvd-description">NVD Description</h2>
        <p><strong><em>Note:</em></strong> <em>Versions mentioned in the description apply only to the upstream <code>gnupg2</code> package and not the <code>gnupg2</code> package as distributed by <code>Ubuntu</code>.</em>
        <em>See <code>How to fix?</code> for <code>Ubuntu:24.04</code> relevant fixed versions and status.</em></p>
        <p>GnuPG can be made to spin on a relatively small input by (for example) crafting a public key with thousands of signatures attached, compressed down to just a few KB.</p>
        <h2 id="remediation">Remediation</h2>
        <p>There is no fixed version for <code>Ubuntu:24.04</code> <code>gnupg2</code>.</p>
        <h2 id="references">References</h2>
        <ul>
        <li><a href="http://people.ubuntu.com/~ubuntu-security/cve/CVE-2022-3219">http://people.ubuntu.com/~ubuntu-security/cve/CVE-2022-3219</a></li>
        <li><a href="https://access.redhat.com/security/cve/CVE-2022-3219">https://access.redhat.com/security/cve/CVE-2022-3219</a></li>
        <li><a href="https://bugzilla.redhat.com/show_bug.cgi?id=2127010">https://bugzilla.redhat.com/show_bug.cgi?id=2127010</a></li>
        <li><a href="https://dev.gnupg.org/D556">https://dev.gnupg.org/D556</a></li>
        <li><a href="https://dev.gnupg.org/T5993">https://dev.gnupg.org/T5993</a></li>
        <li><a href="https://marc.info/?l=oss-security&m=165696590211434&w=4">https://marc.info/?l=oss-security&amp;m=165696590211434&amp;w=4</a></li>
        <li><a href="https://security.netapp.com/advisory/ntap-20230324-0001/">https://security.netapp.com/advisory/ntap-20230324-0001/</a></li>
        </ul>
        
              <hr/>
        
            <div class="cta card__cta">
                <p><a href="https://snyk.io/vuln/SNYK-UBUNTU2404-GNUPG2-6702792">More about this vulnerability</a></p>
            </div>
        
        </div><!-- .card -->
        <div class="card card--vuln  disclosure--not-new severity--low" data-snyk-test="low">
            <h2 class="card__title">Allocation of Resources Without Limits or Throttling</h2>
            <div class="card__section">
        
                <div class="card__labels">
                    <div class="label label--low">
                        <span class="label__text">low severity</span>
                    </div>
                </div>
        
                <hr/>
        
                <ul class="card__meta">
                    <li class="card__meta__item">
                        Manifest file: quay.io/argoproj/argocd:v3.0.20/argoproj/argocd <span class="list-paths__item__arrow">›</span> Dockerfile
                    </li>
                    <li class="card__meta__item">
                        Package Manager: ubuntu:24.04
                    </li>
                    <li class="card__meta__item">
                            Vulnerable module:
        
                            glibc/libc-bin
                    </li>
        
                    <li class="card__meta__item">Introduced through:
        
                                docker-image|quay.io/argoproj/argocd@v3.0.20 and glibc/libc-bin@2.39-0ubuntu8.6
        
                    </li>
                </ul>
        
                <hr/>
        
        
                        <h3 class="card__section__title">Detailed paths</h3>
        
                    <ul class="card__meta__paths">
                                <li>
                                <span class="list-paths__item__introduced"><em>Introduced through</em>:
                                        docker-image|quay.io/argoproj/argocd@v3.0.20
                                         <span class="list-paths__item__arrow">›</span> 
                                        glibc/libc-bin@2.39-0ubuntu8.6
                                        
                                </span>
        
                            </li>
                                <li>
                                <span class="list-paths__item__introduced"><em>Introduced through</em>:
                                        docker-image|quay.io/argoproj/argocd@v3.0.20
                                         <span class="list-paths__item__arrow">›</span> 
                                        glibc/libc6@2.39-0ubuntu8.6
                                        
                                </span>
        
                            </li>
                    </ul><!-- .list-paths -->
        
            </div><!-- .card__section -->
        
              <hr/>
              <!-- Overview -->
              <h2 id="nvd-description">NVD Description</h2>
        <p><strong><em>Note:</em></strong> <em>Versions mentioned in the description apply only to the upstream <code>glibc</code> package and not the <code>glibc</code> package as distributed by <code>Ubuntu</code>.</em>
        <em>See <code>How to fix?</code> for <code>Ubuntu:24.04</code> relevant fixed versions and status.</em></p>
        <p>sha256crypt and sha512crypt through 0.6 allow attackers to cause a denial of service (CPU consumption) because the algorithm&#39;s runtime is proportional to the square of the length of the password.</p>
        <h2 id="remediation">Remediation</h2>
        <p>There is no fixed version for <code>Ubuntu:24.04</code> <code>glibc</code>.</p>
        <h2 id="references">References</h2>
        <ul>
        <li><a href="http://people.ubuntu.com/~ubuntu-security/cve/CVE-2016-20013">http://people.ubuntu.com/~ubuntu-security/cve/CVE-2016-20013</a></li>
        <li><a href="https://akkadia.org/drepper/SHA-crypt.txt">https://akkadia.org/drepper/SHA-crypt.txt</a></li>
        <li><a href="https://pthree.org/2018/05/23/do-not-use-sha256crypt-sha512crypt-theyre-dangerous/">https://pthree.org/2018/05/23/do-not-use-sha256crypt-sha512crypt-theyre-dangerous/</a></li>
        <li><a href="https://twitter.com/solardiz/status/795601240151457793">https://twitter.com/solardiz/status/795601240151457793</a></li>
        </ul>
        
              <hr/>
        
            <div class="cta card__cta">
                <p><a href="https://snyk.io/vuln/SNYK-UBUNTU2404-GLIBC-6727419">More about this vulnerability</a></p>
            </div>
        
        </div><!-- .card -->
        <div class="card card--vuln  disclosure--not-new severity--low" data-snyk-test="low">
            <h2 class="card__title">CVE-2025-9086</h2>
            <div class="card__section">
        
                <div class="card__labels">
                    <div class="label label--low">
                        <span class="label__text">low severity</span>
                    </div>
                </div>
        
                <hr/>
        
                <ul class="card__meta">
                    <li class="card__meta__item">
                        Manifest file: quay.io/argoproj/argocd:v3.0.20/argoproj/argocd <span class="list-paths__item__arrow">›</span> Dockerfile
                    </li>
                    <li class="card__meta__item">
                        Package Manager: ubuntu:24.04
                    </li>
                    <li class="card__meta__item">
                            Vulnerable module:
        
                            curl/libcurl3t64-gnutls
                    </li>
        
                    <li class="card__meta__item">Introduced through:
        
        
                                    docker-image|quay.io/argoproj/argocd@v3.0.20, git@1:2.43.0-1ubuntu7.3 and others
                    </li>
                </ul>
        
                <hr/>
        
        
                        <h3 class="card__section__title">Detailed paths</h3>
        
                    <ul class="card__meta__paths">
                                <li>
                                <span class="list-paths__item__introduced"><em>Introduced through</em>:
                                        docker-image|quay.io/argoproj/argocd@v3.0.20
                                         <span class="list-paths__item__arrow">›</span> 
                                        git@1:2.43.0-1ubuntu7.3
                                         <span class="list-paths__item__arrow">›</span> 
                                        curl/libcurl3t64-gnutls@8.5.0-2ubuntu10.6
                                        
                                </span>
        
                            </li>
                    </ul><!-- .list-paths -->
        
            </div><!-- .card__section -->
        
              <hr/>
              <!-- Overview -->
              <h2 id="nvd-description">NVD Description</h2>
        <p><strong><em>Note:</em></strong> <em>Versions mentioned in the description apply only to the upstream <code>curl</code> package and not the <code>curl</code> package as distributed by <code>Ubuntu</code>.</em>
        <em>See <code>How to fix?</code> for <code>Ubuntu:24.04</code> relevant fixed versions and status.</em></p>
        <ol>
        <li>A cookie is set using the <code>secure</code> keyword for <code>https://target</code></li>
        <li>curl is redirected to or otherwise made to speak with <code>http://target</code> (same
        hostname, but using clear text HTTP) using the same cookie set</li>
        <li>The same cookie name is set - but with just a slash as path (<code>path=&amp;#39;/&amp;#39;</code>).
        Since this site is not secure, the cookie <em>should</em> just be ignored.</li>
        <li>A bug in the path comparison logic makes curl read outside a heap buffer
        boundary</li>
        </ol>
        <p>The bug either causes a crash or it potentially makes the comparison come to
        the wrong conclusion and lets the clear-text site override the contents of the
        secure cookie, contrary to expectations and depending on the memory contents
        immediately following the single-byte allocation that holds the path.</p>
        <p>The presumed and correct behavior would be to plainly ignore the second set of
        the cookie since it was already set as secure on a secure host so overriding
        it on an insecure host should not be okay.</p>
        <h2 id="remediation">Remediation</h2>
        <p>There is no fixed version for <code>Ubuntu:24.04</code> <code>curl</code>.</p>
        <h2 id="references">References</h2>
        <ul>
        <li><a href="http://people.ubuntu.com/~ubuntu-security/cve/CVE-2025-9086">http://people.ubuntu.com/~ubuntu-security/cve/CVE-2025-9086</a></li>
        <li><a href="https://curl.se/docs/CVE-2025-9086.html">https://curl.se/docs/CVE-2025-9086.html</a></li>
        <li><a href="https://curl.se/docs/CVE-2025-9086.json">https://curl.se/docs/CVE-2025-9086.json</a></li>
        <li><a href="https://hackerone.com/reports/3294999">https://hackerone.com/reports/3294999</a></li>
        <li><a href="http://www.openwall.com/lists/oss-security/2025/09/10/1">http://www.openwall.com/lists/oss-security/2025/09/10/1</a></li>
        </ul>
        
              <hr/>
        
            <div class="cta card__cta">
                <p><a href="https://snyk.io/vuln/SNYK-UBUNTU2404-CURL-12613443">More about this vulnerability</a></p>
            </div>
        
        </div><!-- .card -->
        <div class="card card--vuln  disclosure--not-new severity--low" data-snyk-test="low">
            <h2 class="card__title">CVE-2025-10148</h2>
            <div class="card__section">
        
                <div class="card__labels">
                    <div class="label label--low">
                        <span class="label__text">low severity</span>
                    </div>
                </div>
        
                <hr/>
        
                <ul class="card__meta">
                    <li class="card__meta__item">
                        Manifest file: quay.io/argoproj/argocd:v3.0.20/argoproj/argocd <span class="list-paths__item__arrow">›</span> Dockerfile
                    </li>
                    <li class="card__meta__item">
                        Package Manager: ubuntu:24.04
                    </li>
                    <li class="card__meta__item">
                            Vulnerable module:
        
                            curl/libcurl3t64-gnutls
                    </li>
        
                    <li class="card__meta__item">Introduced through:
        
        
                                    docker-image|quay.io/argoproj/argocd@v3.0.20, git@1:2.43.0-1ubuntu7.3 and others
                    </li>
                </ul>
        
                <hr/>
        
        
                        <h3 class="card__section__title">Detailed paths</h3>
        
                    <ul class="card__meta__paths">
                                <li>
                                <span class="list-paths__item__introduced"><em>Introduced through</em>:
                                        docker-image|quay.io/argoproj/argocd@v3.0.20
                                         <span class="list-paths__item__arrow">›</span> 
                                        git@1:2.43.0-1ubuntu7.3
                                         <span class="list-paths__item__arrow">›</span> 
                                        curl/libcurl3t64-gnutls@8.5.0-2ubuntu10.6
                                        
                                </span>
        
                            </li>
                    </ul><!-- .list-paths -->
        
            </div><!-- .card__section -->
        
              <hr/>
              <!-- Overview -->
              <h2 id="nvd-description">NVD Description</h2>
        <p><strong><em>Note:</em></strong> <em>Versions mentioned in the description apply only to the upstream <code>curl</code> package and not the <code>curl</code> package as distributed by <code>Ubuntu</code>.</em>
        <em>See <code>How to fix?</code> for <code>Ubuntu:24.04</code> relevant fixed versions and status.</em></p>
        <p>curl&#39;s websocket code did not update the 32 bit mask pattern for each new
         outgoing frame as the specification says. Instead it used a fixed mask that
        persisted and was used throughout the entire connection.</p>
        <p>A predictable mask pattern allows for a malicious server to induce traffic
        between the two communicating parties that could be interpreted by an involved
        proxy (configured or transparent) as genuine, real, HTTP traffic with content
        and thereby poison its cache. That cached poisoned content could then be
        served to all users of that proxy.</p>
        <h2 id="remediation">Remediation</h2>
        <p>There is no fixed version for <code>Ubuntu:24.04</code> <code>curl</code>.</p>
        <h2 id="references">References</h2>
        <ul>
        <li><a href="http://people.ubuntu.com/~ubuntu-security/cve/CVE-2025-10148">http://people.ubuntu.com/~ubuntu-security/cve/CVE-2025-10148</a></li>
        <li><a href="https://curl.se/docs/CVE-2025-10148.html">https://curl.se/docs/CVE-2025-10148.html</a></li>
        <li><a href="https://curl.se/docs/CVE-2025-10148.json">https://curl.se/docs/CVE-2025-10148.json</a></li>
        <li><a href="https://hackerone.com/reports/3330839">https://hackerone.com/reports/3330839</a></li>
        <li><a href="http://www.openwall.com/lists/oss-security/2025/09/10/2">http://www.openwall.com/lists/oss-security/2025/09/10/2</a></li>
        <li><a href="http://www.openwall.com/lists/oss-security/2025/09/10/3">http://www.openwall.com/lists/oss-security/2025/09/10/3</a></li>
        <li><a href="http://www.openwall.com/lists/oss-security/2025/09/10/4">http://www.openwall.com/lists/oss-security/2025/09/10/4</a></li>
        </ul>
        
              <hr/>
        
            <div class="cta card__cta">
                <p><a href="https://snyk.io/vuln/SNYK-UBUNTU2404-CURL-12613507">More about this vulnerability</a></p>
            </div>
        
        </div><!-- .card -->
        <div class="card card--vuln  disclosure--not-new severity--low" data-snyk-test="low">
            <h2 class="card__title">CVE-2025-0167</h2>
            <div class="card__section">
        
                <div class="card__labels">
                    <div class="label label--low">
                        <span class="label__text">low severity</span>
                    </div>
                </div>
        
                <hr/>
        
                <ul class="card__meta">
                    <li class="card__meta__item">
                        Manifest file: quay.io/argoproj/argocd:v3.0.20/argoproj/argocd <span class="list-paths__item__arrow">›</span> Dockerfile
                    </li>
                    <li class="card__meta__item">
                        Package Manager: ubuntu:24.04
                    </li>
                    <li class="card__meta__item">
                            Vulnerable module:
        
                            curl/libcurl3t64-gnutls
                    </li>
        
                    <li class="card__meta__item">Introduced through:
        
        
                                    docker-image|quay.io/argoproj/argocd@v3.0.20, git@1:2.43.0-1ubuntu7.3 and others
                    </li>
                </ul>
        
                <hr/>
        
        
                        <h3 class="card__section__title">Detailed paths</h3>
        
                    <ul class="card__meta__paths">
                                <li>
                                <span class="list-paths__item__introduced"><em>Introduced through</em>:
                                        docker-image|quay.io/argoproj/argocd@v3.0.20
                                         <span class="list-paths__item__arrow">›</span> 
                                        git@1:2.43.0-1ubuntu7.3
                                         <span class="list-paths__item__arrow">›</span> 
                                        curl/libcurl3t64-gnutls@8.5.0-2ubuntu10.6
                                        
                                </span>
        
                            </li>
                    </ul><!-- .list-paths -->
        
            </div><!-- .card__section -->
        
              <hr/>
              <!-- Overview -->
              <h2 id="nvd-description">NVD Description</h2>
        <p><strong><em>Note:</em></strong> <em>Versions mentioned in the description apply only to the upstream <code>curl</code> package and not the <code>curl</code> package as distributed by <code>Ubuntu</code>.</em>
        <em>See <code>How to fix?</code> for <code>Ubuntu:24.04</code> relevant fixed versions and status.</em></p>
        <p>When asked to use a <code>.netrc</code> file for credentials <strong>and</strong> to follow HTTP
        redirects, curl could leak the password used for the first host to the
        followed-to host under certain circumstances.</p>
        <p>This flaw only manifests itself if the netrc file has a <code>default</code> entry that
        omits both login and password. A rare circumstance.</p>
        <h2 id="remediation">Remediation</h2>
        <p>There is no fixed version for <code>Ubuntu:24.04</code> <code>curl</code>.</p>
        <h2 id="references">References</h2>
        <ul>
        <li><a href="http://people.ubuntu.com/~ubuntu-security/cve/CVE-2025-0167">http://people.ubuntu.com/~ubuntu-security/cve/CVE-2025-0167</a></li>
        <li><a href="https://curl.se/docs/CVE-2025-0167.json">https://curl.se/docs/CVE-2025-0167.json</a></li>
        <li><a href="https://hackerone.com/reports/2917232">https://hackerone.com/reports/2917232</a></li>
        <li><a href="https://security.netapp.com/advisory/ntap-20250306-0008/">https://security.netapp.com/advisory/ntap-20250306-0008/</a></li>
        <li><a href="https://curl.se/docs/CVE-2025-0167.html">https://curl.se/docs/CVE-2025-0167.html</a></li>
        </ul>
        
              <hr/>
        
            <div class="cta card__cta">
                <p><a href="https://snyk.io/vuln/SNYK-UBUNTU2404-CURL-8689015">More about this vulnerability</a></p>
            </div>
        
        </div><!-- .card -->
        <div class="card card--vuln  disclosure--not-new severity--low" data-snyk-test="low">
            <h2 class="card__title">Improper Input Validation</h2>
            <div class="card__section">
        
                <div class="card__labels">
                    <div class="label label--low">
                        <span class="label__text">low severity</span>
                    </div>
                </div>
        
                <hr/>
        
                <ul class="card__meta">
                    <li class="card__meta__item">
                        Manifest file: quay.io/argoproj/argocd:v3.0.20/argoproj/argocd <span class="list-paths__item__arrow">›</span> Dockerfile
                    </li>
                    <li class="card__meta__item">
                        Package Manager: ubuntu:24.04
                    </li>
                    <li class="card__meta__item">
                            Vulnerable module:
        
                            coreutils
                    </li>
        
                    <li class="card__meta__item">Introduced through:
        
                                docker-image|quay.io/argoproj/argocd@v3.0.20 and coreutils@9.4-3ubuntu6.1
        
                    </li>
                </ul>
        
                <hr/>
        
        
                        <h3 class="card__section__title">Detailed paths</h3>
        
                    <ul class="card__meta__paths">
                                <li>
                                <span class="list-paths__item__introduced"><em>Introduced through</em>:
                                        docker-image|quay.io/argoproj/argocd@v3.0.20
                                         <span class="list-paths__item__arrow">›</span> 
                                        coreutils@9.4-3ubuntu6.1
                                        
                                </span>
        
                            </li>
                    </ul><!-- .list-paths -->
        
            </div><!-- .card__section -->
        
              <hr/>
              <!-- Overview -->
              <h2 id="nvd-description">NVD Description</h2>
        <p><strong><em>Note:</em></strong> <em>Versions mentioned in the description apply only to the upstream <code>coreutils</code> package and not the <code>coreutils</code> package as distributed by <code>Ubuntu</code>.</em>
        <em>See <code>How to fix?</code> for <code>Ubuntu:24.04</code> relevant fixed versions and status.</em></p>
        <p>chroot in GNU coreutils, when used with --userspec, allows local users to escape to the parent session via a crafted TIOCSTI ioctl call, which pushes characters to the terminal&#39;s input buffer.</p>
        <h2 id="remediation">Remediation</h2>
        <p>There is no fixed version for <code>Ubuntu:24.04</code> <code>coreutils</code>.</p>
        <h2 id="references">References</h2>
        <ul>
        <li><a href="http://people.ubuntu.com/~ubuntu-security/cve/CVE-2016-2781">http://people.ubuntu.com/~ubuntu-security/cve/CVE-2016-2781</a></li>
        <li><a href="https://security-tracker.debian.org/tracker/CVE-2016-2781">https://security-tracker.debian.org/tracker/CVE-2016-2781</a></li>
        <li><a href="https://lists.apache.org/thread.html/rf9fa47ab66495c78bb4120b0754dd9531ca2ff0430f6685ac9b07772@%3Cdev.mina.apache.org%3E">https://lists.apache.org/thread.html/rf9fa47ab66495c78bb4120b0754dd9531ca2ff0430f6685ac9b07772@%3Cdev.mina.apache.org%3E</a></li>
        <li><a href="http://www.openwall.com/lists/oss-security/2016/02/28/2">http://www.openwall.com/lists/oss-security/2016/02/28/2</a></li>
        <li><a href="http://www.openwall.com/lists/oss-security/2016/02/28/3">http://www.openwall.com/lists/oss-security/2016/02/28/3</a></li>
        <li><a href="https://lists.apache.org/thread.html/rf9fa47ab66495c78bb4120b0754dd9531ca2ff0430f6685ac9b07772%40%3Cdev.mina.apache.org%3E">https://lists.apache.org/thread.html/rf9fa47ab66495c78bb4120b0754dd9531ca2ff0430f6685ac9b07772%40%3Cdev.mina.apache.org%3E</a></li>
        </ul>
        
              <hr/>
        
            <div class="cta card__cta">
                <p><a href="https://snyk.io/vuln/SNYK-UBUNTU2404-COREUTILS-6727355">More about this vulnerability</a></p>
            </div>
        
        </div><!-- .card -->
      </div><!-- cards -->
    </div>
  </main><!-- .layout-stacked__content -->
</body>

</html><|MERGE_RESOLUTION|>--- conflicted
+++ resolved
@@ -487,11 +487,7 @@
               <div class="header-wrap">
                   <h1 class="project__header__title">Snyk test report</h1>
     
-<<<<<<< HEAD
-                <p class="timestamp">November 2nd 2025, 12:30:15 am (UTC+00:00)</p>
-=======
                 <p class="timestamp">November 30th 2025, 12:33:00 am (UTC+00:00)</p>
->>>>>>> e77acec8
               </div>
               <div class="source-panel">
                 <span>Scanned the following paths:</span>
