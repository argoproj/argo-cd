--- conflicted
+++ resolved
@@ -456,11 +456,7 @@
               <div class="header-wrap">
                   <h1 class="project__header__title">Snyk test report</h1>
     
-<<<<<<< HEAD
-                <p class="timestamp">November 2nd 2025, 12:31:50 am (UTC+00:00)</p>
-=======
                 <p class="timestamp">November 30th 2025, 12:34:34 am (UTC+00:00)</p>
->>>>>>> e77acec8
               </div>
                 <div class="source-panel">
                   <span>Scanned the following path:</span>
