--- conflicted
+++ resolved
@@ -13,7 +13,7 @@
     sizes="194x194">
   <link rel="shortcut icon" href="https://res.cloudinary.com/snyk/image/upload/v1468845142/favicon/favicon.ico">
   <style type="text/css">
-
+  
     body {
       -moz-font-feature-settings: "pnum";
       -webkit-font-feature-settings: "pnum";
@@ -30,7 +30,7 @@
       background-color: #F5F5F5;
       font-family: 'Arial', 'Helvetica', Calibri, sans-serif;
     }
-
+  
     h1,
     h2,
     h3,
@@ -39,7 +39,7 @@
     h6 {
       font-weight: 500;
     }
-
+  
     a,
     a:link,
     a:visited {
@@ -47,31 +47,31 @@
       text-decoration: none;
       color: #4b45a9;
     }
-
+  
     a:hover,
     a:focus,
     a:active {
       border-bottom: 1px solid #4b45a9;
     }
-
+  
     hr {
       border: none;
       margin: 1em 0;
       border-top: 1px solid #c5c5c5;
     }
-
+  
     ul {
       padding: 0 1em;
       margin: 1em 0;
     }
-
+  
     code {
       background-color: #EEE;
       color: #333;
       padding: 0.25em 0.5em;
       border-radius: 0.25em;
     }
-
+  
     pre {
       background-color: #333;
       font-family: monospace;
@@ -79,19 +79,19 @@
       border-radius: 0.25em;
       font-size: 14px;
     }
-
+  
     pre code {
       padding: 0;
       background-color: transparent;
       color: #fff;
     }
-
+  
     a code {
       border-radius: .125rem .125rem 0 0;
       padding-bottom: 0;
       color: #4b45a9;
     }
-
+  
     a[href^="http://"]:after,
     a[href^="https://"]:after {
       background-image: linear-gradient(transparent,transparent),url("data:image/svg+xml,%3Csvg%20xmlns%3D%22http%3A%2F%2Fwww.w3.org%2F2000%2Fsvg%22%20viewBox%3D%220%200%20112%20109%22%3E%3Cg%20id%3D%22Page-1%22%20fill%3D%22none%22%20fill-rule%3D%22evenodd%22%3E%3Cg%20id%3D%22link-external%22%3E%3Cg%20id%3D%22arrow%22%3E%3Cpath%20id%3D%22Line%22%20stroke%3D%22%234B45A9%22%20stroke-width%3D%2215%22%20d%3D%22M88.5%2021l-43%2042.5%22%20stroke-linecap%3D%22square%22%2F%3E%3Cpath%20id%3D%22Triangle%22%20fill%3D%22%234B45A9%22%20d%3D%22M111.2%200v50L61%200z%22%2F%3E%3C%2Fg%3E%3Cpath%20id%3D%22square%22%20fill%3D%22%234B45A9%22%20d%3D%22M66%2015H0v94h94V44L79%2059v35H15V30h36z%22%2F%3E%3C%2Fg%3E%3C%2Fg%3E%3C%2Fsvg%3E");
@@ -103,10 +103,10 @@
       margin-left: .25rem;
       width: .75rem;
     }
-
-
+  
+  
   /* Layout */
-
+  
     [class*=layout-container] {
       margin: 0 auto;
       max-width: 71.25em;
@@ -118,19 +118,19 @@
       padding-bottom: 0;
       max-width: 48.75em;
     }
-
+  
     .layout-container--short:after {
       display: block;
       content: "";
       clear: both;
     }
-
+  
   /* Header */
-
+  
     .header {
       padding-bottom: 1px;
     }
-
+  
     .paths {
       margin-left: 8px;
     }
@@ -148,7 +148,7 @@
       padding-bottom: 0.25em;
       border-bottom: 2px solid #BBB;
     }
-
+  
     .project__header__title {
       overflow-wrap: break-word;
       word-wrap: break-word;
@@ -156,13 +156,13 @@
       margin-bottom: .1em;
       margin-top: 0;
     }
-
+  
     .timestamp {
       float: right;
       clear: none;
       margin-bottom: 0;
     }
-
+  
     .meta-counts {
       clear: both;
       display: block;
@@ -173,7 +173,7 @@
       clear: both;
       font-size: 1.1em;
     }
-
+  
     .meta-count {
       display: block;
       flex-basis: 100%;
@@ -182,15 +182,15 @@
       padding-right: 1em;
       border-right: 2px solid #fff;
     }
-
+  
     .meta-count:last-child {
       border-right: 0;
       padding-right: 0;
       margin-right: 0;
     }
-
+  
   /* Card */
-
+  
     .card {
       background-color: #fff;
       border: 1px solid #c5c5c5;
@@ -200,7 +200,7 @@
       min-height: 40px;
       padding: 1.5em;
     }
-
+  
     .card .label {
       background-color: #767676;
       border: 2px solid #767676;
@@ -212,52 +212,52 @@
       margin: 0;
       border-radius: 0.25rem;
     }
-
+  
     .card .label__text {
       vertical-align: text-top;
         font-weight: bold;
     }
-
+  
     .card .label--critical {
       background-color: #AB1A1A;
       border-color: #AB1A1A;
     }
-
+  
     .card .label--high {
       background-color: #CE5019;
       border-color: #CE5019;
     }
-
+  
     .card .label--medium {
       background-color: #D68000;
       border-color: #D68000;
     }
-
+  
     .card .label--low {
       background-color: #88879E;
       border-color: #88879E;
     }
-
+  
     .severity--low {
       border-color: #88879E;
     }
-
+  
     .severity--medium {
       border-color: #D68000;
     }
-
+  
     .severity--high {
       border-color: #CE5019;
     }
-
+  
     .severity--critical {
       border-color: #AB1A1A;
     }
-
+  
     .card--vuln {
       padding-top: 4em;
     }
-
+  
     .card--vuln .label {
       left: 0;
       position: absolute;
@@ -266,36 +266,36 @@
       padding-right: 1.9em;
       border-radius: 0 0.25rem 0.25rem 0;
     }
-
+  
     .card--vuln .card__section h2 {
       font-size: 22px;
       margin-bottom: 0.5em;
     }
-
+  
     .card--vuln .card__section p {
       margin: 0 0 0.5em 0;
     }
-
+  
     .card--vuln .card__meta {
       padding: 0 0 0 1em;
       margin: 0;
       font-size: 1.1em;
     }
-
+  
     .card .card__meta__paths {
       font-size: 0.9em;
     }
-
+  
     .card--vuln .card__title {
       font-size: 28px;
       margin-top: 0;
     }
-
+  
     .card--vuln .card__cta p {
       margin: 0;
       text-align: right;
     }
-
+  
     .source-panel {
       clear: both;
       display: flex;
@@ -305,9 +305,9 @@
       padding: 0.5em 0;
       width: fit-content;
     }
-
-
-
+  
+  
+  
   </style>
   <style type="text/css">
     .metatable {
@@ -334,7 +334,7 @@
       font-variant-numeric: tabular-nums;
       max-width: 51.75em;
     }
-
+  
     tbody {
       text-size-adjust: 100%;
       -webkit-font-smoothing: antialiased;
@@ -358,7 +358,7 @@
       display: flex;
       flex-wrap: wrap;
     }
-
+  
     .meta-row {
       text-size-adjust: 100%;
       -webkit-font-smoothing: antialiased;
@@ -385,7 +385,7 @@
       margin: 8px;
       width: 47.75%;
     }
-
+  
     .meta-row-label {
       text-size-adjust: 100%;
       -webkit-font-smoothing: antialiased;
@@ -412,7 +412,7 @@
       text-transform: none;
       letter-spacing: 0;
     }
-
+  
     .meta-row-value {
       text-size-adjust: 100%;
       -webkit-font-smoothing: antialiased;
@@ -455,13 +455,8 @@
               </a>
               <div class="header-wrap">
                   <h1 class="project__header__title">Snyk test report</h1>
-<<<<<<< HEAD
-
-                <p class="timestamp">February 16th 2025, 12:19:45 am (UTC+00:00)</p>
-=======
     
                 <p class="timestamp">March 9th 2025, 12:16:59 am (UTC+00:00)</p>
->>>>>>> 627da113
               </div>
               <div class="source-panel">
                 <span>Scanned the following paths:</span>
@@ -471,7 +466,7 @@
                   <li class="paths">/argo-cd/ui/yarn.lock (yarn)</li>
                 </ul>
               </div>
-
+    
               <div class="meta-counts">
                 <div class="meta-count"><span>10</span> <span>known vulnerabilities</span></div>
                 <div class="meta-count"><span>29 vulnerable dependency paths</span></div>
@@ -486,13 +481,13 @@
         <div class="card card--vuln  disclosure--not-new severity--high" data-snyk-test="high">
             <h2 class="card__title">Prototype Pollution</h2>
             <div class="card__section">
-
+        
                 <div class="label label--high">
                     <span class="label__text">high severity</span>
                 </div>
-
-                <hr/>
-
+        
+                <hr/>
+        
                 <ul class="card__meta">
                     <li class="card__meta__item">
                         Manifest file: /argo-cd <span class="list-paths__item__arrow">›</span> ui/yarn.lock
@@ -502,36 +497,36 @@
                     </li>
                     <li class="card__meta__item">
                             Vulnerable module:
-
+        
                             redoc
                     </li>
-
+        
                     <li class="card__meta__item">Introduced through:
-
+        
                                 argo-cd-ui@1.0.0 and redoc@2.0.0-rc.64
-
+        
                     </li>
                 </ul>
-
-                <hr/>
-
-
+        
+                <hr/>
+        
+        
                         <h3 class="card__section__title">Detailed paths</h3>
-
+        
                     <ul class="card__meta__paths">
                                 <li>
                                 <span class="list-paths__item__introduced"><em>Introduced through</em>:
                                         argo-cd-ui@1.0.0
-                                         <span class="list-paths__item__arrow">›</span>
+                                         <span class="list-paths__item__arrow">›</span> 
                                         redoc@2.0.0-rc.64
-
-                                </span>
-
+                                        
+                                </span>
+        
                             </li>
                     </ul><!-- .list-paths -->
-
+        
             </div><!-- .card__section -->
-
+        
               <hr/>
               <!-- Overview -->
               <h2 id="overview">Overview</h2>
@@ -540,7 +535,7 @@
         <h2 id="poc">PoC</h2>
         <pre><code class="language-js">(async () =&gt; {
           const lib = await import(&#39;redoc&#39;);
-
+        
         var BAD_JSON = JSON.parse(&#39;{&quot;__proto__&quot;:{&quot;polluted&quot;:true}}&#39;);
         var victim = {}
         console.log(&quot;Before Attack: &quot;, JSON.stringify(victim.__proto__));
@@ -563,19 +558,19 @@
         <h3 id="unsafe-object-recursive-merge">Unsafe Object recursive merge</h3>
         <p>The logic of a vulnerable recursive merge function follows the following high-level model:</p>
         <pre><code>merge (target, source)
-
+        
           foreach property of source
-
+        
             if property exists and is an object on both the target and the source
-
+        
               merge(target[property], source[property])
-
+        
             else
-
+        
               target[property] = source[property]
         </code></pre>
-        <br>
-
+        <br>  
+        
         <p>When the source object contains a property named <code>__proto__</code> defined with <code>Object.defineProperty()</code> , the condition that checks if the property exists and is an object on both the target and the source passes and the merge recurses with the target, being the prototype of <code>Object</code> and the source of <code>Object</code> as defined by the attacker. Properties are then copied on the <code>Object</code> prototype.</p>
         <p>Clone operations are a special sub-class of unsafe recursive merges, which occur when a recursive merge is conducted on an empty object: <code>merge({},source)</code>.</p>
         <p><code>lodash</code> and <code>Hoek</code> are examples of libraries susceptible to recursive merge attacks.</p>
@@ -641,24 +636,24 @@
         <li><a href="https://github.com/Redocly/redoc/issues/2499">GitHub Issue</a></li>
         <li><a href="https://github.com/Redocly/redoc/releases/tag/v2.4.0">GitHub Release</a></li>
         </ul>
-
-              <hr/>
-
+        
+              <hr/>
+        
             <div class="cta card__cta">
                 <p><a href="https://snyk.io/vuln/SNYK-JS-REDOC-8664933">More about this vulnerability</a></p>
             </div>
-
+        
         </div><!-- .card -->
         <div class="card card--vuln  disclosure--not-new severity--medium" data-snyk-test="medium">
             <h2 class="card__title">LGPL-3.0 license</h2>
             <div class="card__section">
-
+        
                 <div class="label label--medium">
                     <span class="label__text">medium severity</span>
                 </div>
-
-                <hr/>
-
+        
+                <hr/>
+        
                 <ul class="card__meta">
                     <li class="card__meta__item">
                         Manifest file: /argo-cd/argoproj/argo-cd/v3 <span class="list-paths__item__arrow">›</span> go.mod
@@ -668,61 +663,61 @@
                     </li>
                     <li class="card__meta__item">
                             Module:
-
+        
                             gopkg.in/retry.v1
                     </li>
-
+        
                     <li class="card__meta__item">Introduced through:
-
-
+        
+        
                                     github.com/argoproj/argo-cd/v3@0.0.0, github.com/Azure/kubelogin/pkg/token@0.1.6 and others
                     </li>
                 </ul>
-
-                <hr/>
-
-
+        
+                <hr/>
+        
+        
                         <h3 class="card__section__title">Detailed paths</h3>
-
+        
                     <ul class="card__meta__paths">
                                 <li>
                                 <span class="list-paths__item__introduced"><em>Introduced through</em>:
                                         github.com/argoproj/argo-cd/v3@0.0.0
-                                         <span class="list-paths__item__arrow">›</span>
+                                         <span class="list-paths__item__arrow">›</span> 
                                         github.com/Azure/kubelogin/pkg/token@0.1.6
-                                         <span class="list-paths__item__arrow">›</span>
+                                         <span class="list-paths__item__arrow">›</span> 
                                         github.com/Azure/kubelogin/pkg/internal/token@0.1.6
-                                         <span class="list-paths__item__arrow">›</span>
+                                         <span class="list-paths__item__arrow">›</span> 
                                         gopkg.in/retry.v1@1.0.3
-
-                                </span>
-
+                                        
+                                </span>
+        
                             </li>
                     </ul><!-- .list-paths -->
-
+        
             </div><!-- .card__section -->
-
+        
               <hr/>
               <!-- Overview -->
               <p>LGPL-3.0 license</p>
-
-              <hr/>
-
+        
+              <hr/>
+        
             <div class="cta card__cta">
                 <p><a href="https://snyk.io/vuln/snyk:lic:golang:gopkg.in:retry.v1:LGPL-3.0">More about this vulnerability</a></p>
             </div>
-
+        
         </div><!-- .card -->
         <div class="card card--vuln  disclosure--not-new severity--medium" data-snyk-test="medium">
             <h2 class="card__title">MPL-2.0 license</h2>
             <div class="card__section">
-
+        
                 <div class="label label--medium">
                     <span class="label__text">medium severity</span>
                 </div>
-
-                <hr/>
-
+        
+                <hr/>
+        
                 <ul class="card__meta">
                     <li class="card__meta__item">
                         Manifest file: /argo-cd/argoproj/argo-cd/v3 <span class="list-paths__item__arrow">›</span> go.mod
@@ -732,74 +727,57 @@
                     </li>
                     <li class="card__meta__item">
                             Module:
-<<<<<<< HEAD
-
-                            github.com/r3labs/diff
-=======
         
                             github.com/r3labs/diff/v3
->>>>>>> 627da113
-                    </li>
-
+                    </li>
+        
                     <li class="card__meta__item">Introduced through:
-<<<<<<< HEAD
-
-                                github.com/argoproj/argo-cd/v3@0.0.0 and github.com/r3labs/diff@1.1.0
-
-=======
         
                                 github.com/argoproj/argo-cd/v3@0.0.0 and github.com/r3labs/diff/v3@3.0.1
         
->>>>>>> 627da113
                     </li>
                 </ul>
-
-                <hr/>
-
-
+        
+                <hr/>
+        
+        
                         <h3 class="card__section__title">Detailed paths</h3>
-
+        
                     <ul class="card__meta__paths">
                                 <li>
                                 <span class="list-paths__item__introduced"><em>Introduced through</em>:
                                         github.com/argoproj/argo-cd/v3@0.0.0
-<<<<<<< HEAD
-                                         <span class="list-paths__item__arrow">›</span>
-                                        github.com/r3labs/diff@1.1.0
-
-=======
                                          <span class="list-paths__item__arrow">›</span> 
                                         github.com/r3labs/diff/v3@3.0.1
                                         
->>>>>>> 627da113
-                                </span>
-
+                                </span>
+        
                             </li>
                     </ul><!-- .list-paths -->
-
+        
             </div><!-- .card__section -->
-
+        
               <hr/>
               <!-- Overview -->
               <p>MPL-2.0 license</p>
-
-              <hr/>
-
+        
+              <hr/>
+        
             <div class="cta card__cta">
                 <p><a href="https://snyk.io/vuln/snyk:lic:golang:github.com:r3labs:diff:v3:MPL-2.0">More about this vulnerability</a></p>
             </div>
-
+        
         </div><!-- .card -->
         <div class="card card--vuln  disclosure--not-new severity--medium" data-snyk-test="medium">
             <h2 class="card__title">MPL-2.0 license</h2>
             <div class="card__section">
-
+        
                 <div class="label label--medium">
                     <span class="label__text">medium severity</span>
                 </div>
-
-                <hr/>
-
+        
+                <hr/>
+        
                 <ul class="card__meta">
                     <li class="card__meta__item">
                         Manifest file: /argo-cd/argoproj/argo-cd/v3 <span class="list-paths__item__arrow">›</span> go.mod
@@ -809,59 +787,59 @@
                     </li>
                     <li class="card__meta__item">
                             Module:
-
+        
                             github.com/hashicorp/go-version
                     </li>
-
+        
                     <li class="card__meta__item">Introduced through:
-
-
+        
+        
                                     github.com/argoproj/argo-cd/v3@0.0.0, code.gitea.io/sdk/gitea@0.20.0 and others
                     </li>
                 </ul>
-
-                <hr/>
-
-
+        
+                <hr/>
+        
+        
                         <h3 class="card__section__title">Detailed paths</h3>
-
+        
                     <ul class="card__meta__paths">
                                 <li>
                                 <span class="list-paths__item__introduced"><em>Introduced through</em>:
                                         github.com/argoproj/argo-cd/v3@0.0.0
-                                         <span class="list-paths__item__arrow">›</span>
+                                         <span class="list-paths__item__arrow">›</span> 
                                         code.gitea.io/sdk/gitea@0.20.0
-                                         <span class="list-paths__item__arrow">›</span>
+                                         <span class="list-paths__item__arrow">›</span> 
                                         github.com/hashicorp/go-version@1.6.0
-
-                                </span>
-
+                                        
+                                </span>
+        
                             </li>
                     </ul><!-- .list-paths -->
-
+        
             </div><!-- .card__section -->
-
+        
               <hr/>
               <!-- Overview -->
               <p>MPL-2.0 license</p>
-
-              <hr/>
-
+        
+              <hr/>
+        
             <div class="cta card__cta">
                 <p><a href="https://snyk.io/vuln/snyk:lic:golang:github.com:hashicorp:go-version:MPL-2.0">More about this vulnerability</a></p>
             </div>
-
+        
         </div><!-- .card -->
         <div class="card card--vuln  disclosure--not-new severity--medium" data-snyk-test="medium">
             <h2 class="card__title">MPL-2.0 license</h2>
             <div class="card__section">
-
+        
                 <div class="label label--medium">
                     <span class="label__text">medium severity</span>
                 </div>
-
-                <hr/>
-
+        
+                <hr/>
+        
                 <ul class="card__meta">
                     <li class="card__meta__item">
                         Manifest file: /argo-cd/argoproj/argo-cd/v3 <span class="list-paths__item__arrow">›</span> go.mod
@@ -871,135 +849,96 @@
                     </li>
                     <li class="card__meta__item">
                             Module:
-
+        
                             github.com/hashicorp/go-retryablehttp
                     </li>
-
+        
                     <li class="card__meta__item">Introduced through:
-
+        
                                 github.com/argoproj/argo-cd/v3@0.0.0 and github.com/hashicorp/go-retryablehttp@0.7.7
-
+        
                     </li>
                 </ul>
-
-                <hr/>
-
-
+        
+                <hr/>
+        
+        
                         <h3 class="card__section__title">Detailed paths</h3>
-
+        
                     <ul class="card__meta__paths">
                                 <li>
                                 <span class="list-paths__item__introduced"><em>Introduced through</em>:
                                         github.com/argoproj/argo-cd/v3@0.0.0
-                                         <span class="list-paths__item__arrow">›</span>
-                                        github.com/hashicorp/go-retryablehttp@0.7.7
-
-                                </span>
-
-                            </li>
-                                <li>
-                                <span class="list-paths__item__introduced"><em>Introduced through</em>:
-                                        github.com/argoproj/argo-cd/v3@0.0.0
-<<<<<<< HEAD
-                                         <span class="list-paths__item__arrow">›</span>
-                                        github.com/argoproj/notifications-engine/pkg/services@#2fef5c9049fd
-                                         <span class="list-paths__item__arrow">›</span>
-=======
+                                         <span class="list-paths__item__arrow">›</span> 
+                                        github.com/hashicorp/go-retryablehttp@0.7.7
+                                        
+                                </span>
+        
+                            </li>
+                                <li>
+                                <span class="list-paths__item__introduced"><em>Introduced through</em>:
+                                        github.com/argoproj/argo-cd/v3@0.0.0
                                          <span class="list-paths__item__arrow">›</span> 
                                         github.com/argoproj/notifications-engine/pkg/services@#f9a066a51080
                                          <span class="list-paths__item__arrow">›</span> 
->>>>>>> 627da113
-                                        github.com/hashicorp/go-retryablehttp@0.7.7
-
-                                </span>
-
-                            </li>
-                                <li>
-                                <span class="list-paths__item__introduced"><em>Introduced through</em>:
-                                        github.com/argoproj/argo-cd/v3@0.0.0
-                                         <span class="list-paths__item__arrow">›</span>
+                                        github.com/hashicorp/go-retryablehttp@0.7.7
+                                        
+                                </span>
+        
+                            </li>
+                                <li>
+                                <span class="list-paths__item__introduced"><em>Introduced through</em>:
+                                        github.com/argoproj/argo-cd/v3@0.0.0
+                                         <span class="list-paths__item__arrow">›</span> 
                                         gitlab.com/gitlab-org/api/client-go@0.116.0
-                                         <span class="list-paths__item__arrow">›</span>
-                                        github.com/hashicorp/go-retryablehttp@0.7.7
-
-                                </span>
-
-                            </li>
-                                <li>
-                                <span class="list-paths__item__introduced"><em>Introduced through</em>:
-                                        github.com/argoproj/argo-cd/v3@0.0.0
-<<<<<<< HEAD
-                                         <span class="list-paths__item__arrow">›</span>
-                                        github.com/argoproj/notifications-engine/pkg/subscriptions@#2fef5c9049fd
-                                         <span class="list-paths__item__arrow">›</span>
-                                        github.com/argoproj/notifications-engine/pkg/services@#2fef5c9049fd
-                                         <span class="list-paths__item__arrow">›</span>
-=======
+                                         <span class="list-paths__item__arrow">›</span> 
+                                        github.com/hashicorp/go-retryablehttp@0.7.7
+                                        
+                                </span>
+        
+                            </li>
+                                <li>
+                                <span class="list-paths__item__introduced"><em>Introduced through</em>:
+                                        github.com/argoproj/argo-cd/v3@0.0.0
                                          <span class="list-paths__item__arrow">›</span> 
                                         github.com/argoproj/notifications-engine/pkg/subscriptions@#f9a066a51080
                                          <span class="list-paths__item__arrow">›</span> 
                                         github.com/argoproj/notifications-engine/pkg/services@#f9a066a51080
                                          <span class="list-paths__item__arrow">›</span> 
->>>>>>> 627da113
-                                        github.com/hashicorp/go-retryablehttp@0.7.7
-
-                                </span>
-
-                            </li>
-                                <li>
-                                <span class="list-paths__item__introduced"><em>Introduced through</em>:
-                                        github.com/argoproj/argo-cd/v3@0.0.0
-<<<<<<< HEAD
-                                         <span class="list-paths__item__arrow">›</span>
-                                        github.com/argoproj/notifications-engine/pkg/cmd@#2fef5c9049fd
-                                         <span class="list-paths__item__arrow">›</span>
-                                        github.com/argoproj/notifications-engine/pkg/services@#2fef5c9049fd
-                                         <span class="list-paths__item__arrow">›</span>
-=======
+                                        github.com/hashicorp/go-retryablehttp@0.7.7
+                                        
+                                </span>
+        
+                            </li>
+                                <li>
+                                <span class="list-paths__item__introduced"><em>Introduced through</em>:
+                                        github.com/argoproj/argo-cd/v3@0.0.0
                                          <span class="list-paths__item__arrow">›</span> 
                                         github.com/argoproj/notifications-engine/pkg/cmd@#f9a066a51080
                                          <span class="list-paths__item__arrow">›</span> 
                                         github.com/argoproj/notifications-engine/pkg/services@#f9a066a51080
                                          <span class="list-paths__item__arrow">›</span> 
->>>>>>> 627da113
-                                        github.com/hashicorp/go-retryablehttp@0.7.7
-
-                                </span>
-
-                            </li>
-                                <li>
-                                <span class="list-paths__item__introduced"><em>Introduced through</em>:
-                                        github.com/argoproj/argo-cd/v3@0.0.0
-<<<<<<< HEAD
-                                         <span class="list-paths__item__arrow">›</span>
-                                        github.com/argoproj/notifications-engine/pkg/services@#2fef5c9049fd
-                                         <span class="list-paths__item__arrow">›</span>
-                                        github.com/opsgenie/opsgenie-go-sdk-v2/client@1.0.5
-                                         <span class="list-paths__item__arrow">›</span>
-=======
+                                        github.com/hashicorp/go-retryablehttp@0.7.7
+                                        
+                                </span>
+        
+                            </li>
+                                <li>
+                                <span class="list-paths__item__introduced"><em>Introduced through</em>:
+                                        github.com/argoproj/argo-cd/v3@0.0.0
                                          <span class="list-paths__item__arrow">›</span> 
                                         github.com/argoproj/notifications-engine/pkg/services@#f9a066a51080
                                          <span class="list-paths__item__arrow">›</span> 
                                         github.com/opsgenie/opsgenie-go-sdk-v2/client@1.2.23
                                          <span class="list-paths__item__arrow">›</span> 
->>>>>>> 627da113
-                                        github.com/hashicorp/go-retryablehttp@0.7.7
-
-                                </span>
-
-                            </li>
-                                <li>
-                                <span class="list-paths__item__introduced"><em>Introduced through</em>:
-                                        github.com/argoproj/argo-cd/v3@0.0.0
-<<<<<<< HEAD
-                                         <span class="list-paths__item__arrow">›</span>
-                                        github.com/argoproj/notifications-engine/pkg/api@#2fef5c9049fd
-                                         <span class="list-paths__item__arrow">›</span>
-                                        github.com/argoproj/notifications-engine/pkg/subscriptions@#2fef5c9049fd
-                                         <span class="list-paths__item__arrow">›</span>
-                                        github.com/argoproj/notifications-engine/pkg/services@#2fef5c9049fd
-                                         <span class="list-paths__item__arrow">›</span>
-=======
+                                        github.com/hashicorp/go-retryablehttp@0.7.7
+                                        
+                                </span>
+        
+                            </li>
+                                <li>
+                                <span class="list-paths__item__introduced"><em>Introduced through</em>:
+                                        github.com/argoproj/argo-cd/v3@0.0.0
                                          <span class="list-paths__item__arrow">›</span> 
                                         github.com/argoproj/notifications-engine/pkg/api@#f9a066a51080
                                          <span class="list-paths__item__arrow">›</span> 
@@ -1007,24 +946,14 @@
                                          <span class="list-paths__item__arrow">›</span> 
                                         github.com/argoproj/notifications-engine/pkg/services@#f9a066a51080
                                          <span class="list-paths__item__arrow">›</span> 
->>>>>>> 627da113
-                                        github.com/hashicorp/go-retryablehttp@0.7.7
-
-                                </span>
-
-                            </li>
-                                <li>
-                                <span class="list-paths__item__introduced"><em>Introduced through</em>:
-                                        github.com/argoproj/argo-cd/v3@0.0.0
-<<<<<<< HEAD
-                                         <span class="list-paths__item__arrow">›</span>
-                                        github.com/argoproj/notifications-engine/pkg/controller@#2fef5c9049fd
-                                         <span class="list-paths__item__arrow">›</span>
-                                        github.com/argoproj/notifications-engine/pkg/subscriptions@#2fef5c9049fd
-                                         <span class="list-paths__item__arrow">›</span>
-                                        github.com/argoproj/notifications-engine/pkg/services@#2fef5c9049fd
-                                         <span class="list-paths__item__arrow">›</span>
-=======
+                                        github.com/hashicorp/go-retryablehttp@0.7.7
+                                        
+                                </span>
+        
+                            </li>
+                                <li>
+                                <span class="list-paths__item__introduced"><em>Introduced through</em>:
+                                        github.com/argoproj/argo-cd/v3@0.0.0
                                          <span class="list-paths__item__arrow">›</span> 
                                         github.com/argoproj/notifications-engine/pkg/controller@#f9a066a51080
                                          <span class="list-paths__item__arrow">›</span> 
@@ -1032,24 +961,14 @@
                                          <span class="list-paths__item__arrow">›</span> 
                                         github.com/argoproj/notifications-engine/pkg/services@#f9a066a51080
                                          <span class="list-paths__item__arrow">›</span> 
->>>>>>> 627da113
-                                        github.com/hashicorp/go-retryablehttp@0.7.7
-
-                                </span>
-
-                            </li>
-                                <li>
-                                <span class="list-paths__item__introduced"><em>Introduced through</em>:
-                                        github.com/argoproj/argo-cd/v3@0.0.0
-<<<<<<< HEAD
-                                         <span class="list-paths__item__arrow">›</span>
-                                        github.com/argoproj/notifications-engine/pkg/subscriptions@#2fef5c9049fd
-                                         <span class="list-paths__item__arrow">›</span>
-                                        github.com/argoproj/notifications-engine/pkg/services@#2fef5c9049fd
-                                         <span class="list-paths__item__arrow">›</span>
-                                        github.com/opsgenie/opsgenie-go-sdk-v2/client@1.0.5
-                                         <span class="list-paths__item__arrow">›</span>
-=======
+                                        github.com/hashicorp/go-retryablehttp@0.7.7
+                                        
+                                </span>
+        
+                            </li>
+                                <li>
+                                <span class="list-paths__item__introduced"><em>Introduced through</em>:
+                                        github.com/argoproj/argo-cd/v3@0.0.0
                                          <span class="list-paths__item__arrow">›</span> 
                                         github.com/argoproj/notifications-engine/pkg/subscriptions@#f9a066a51080
                                          <span class="list-paths__item__arrow">›</span> 
@@ -1057,24 +976,14 @@
                                          <span class="list-paths__item__arrow">›</span> 
                                         github.com/opsgenie/opsgenie-go-sdk-v2/client@1.2.23
                                          <span class="list-paths__item__arrow">›</span> 
->>>>>>> 627da113
-                                        github.com/hashicorp/go-retryablehttp@0.7.7
-
-                                </span>
-
-                            </li>
-                                <li>
-                                <span class="list-paths__item__introduced"><em>Introduced through</em>:
-                                        github.com/argoproj/argo-cd/v3@0.0.0
-<<<<<<< HEAD
-                                         <span class="list-paths__item__arrow">›</span>
-                                        github.com/argoproj/notifications-engine/pkg/cmd@#2fef5c9049fd
-                                         <span class="list-paths__item__arrow">›</span>
-                                        github.com/argoproj/notifications-engine/pkg/services@#2fef5c9049fd
-                                         <span class="list-paths__item__arrow">›</span>
-                                        github.com/opsgenie/opsgenie-go-sdk-v2/client@1.0.5
-                                         <span class="list-paths__item__arrow">›</span>
-=======
+                                        github.com/hashicorp/go-retryablehttp@0.7.7
+                                        
+                                </span>
+        
+                            </li>
+                                <li>
+                                <span class="list-paths__item__introduced"><em>Introduced through</em>:
+                                        github.com/argoproj/argo-cd/v3@0.0.0
                                          <span class="list-paths__item__arrow">›</span> 
                                         github.com/argoproj/notifications-engine/pkg/cmd@#f9a066a51080
                                          <span class="list-paths__item__arrow">›</span> 
@@ -1082,26 +991,14 @@
                                          <span class="list-paths__item__arrow">›</span> 
                                         github.com/opsgenie/opsgenie-go-sdk-v2/client@1.2.23
                                          <span class="list-paths__item__arrow">›</span> 
->>>>>>> 627da113
-                                        github.com/hashicorp/go-retryablehttp@0.7.7
-
-                                </span>
-
-                            </li>
-                                <li>
-                                <span class="list-paths__item__introduced"><em>Introduced through</em>:
-                                        github.com/argoproj/argo-cd/v3@0.0.0
-<<<<<<< HEAD
-                                         <span class="list-paths__item__arrow">›</span>
-                                        github.com/argoproj/notifications-engine/pkg/api@#2fef5c9049fd
-                                         <span class="list-paths__item__arrow">›</span>
-                                        github.com/argoproj/notifications-engine/pkg/subscriptions@#2fef5c9049fd
-                                         <span class="list-paths__item__arrow">›</span>
-                                        github.com/argoproj/notifications-engine/pkg/services@#2fef5c9049fd
-                                         <span class="list-paths__item__arrow">›</span>
-                                        github.com/opsgenie/opsgenie-go-sdk-v2/client@1.0.5
-                                         <span class="list-paths__item__arrow">›</span>
-=======
+                                        github.com/hashicorp/go-retryablehttp@0.7.7
+                                        
+                                </span>
+        
+                            </li>
+                                <li>
+                                <span class="list-paths__item__introduced"><em>Introduced through</em>:
+                                        github.com/argoproj/argo-cd/v3@0.0.0
                                          <span class="list-paths__item__arrow">›</span> 
                                         github.com/argoproj/notifications-engine/pkg/api@#f9a066a51080
                                          <span class="list-paths__item__arrow">›</span> 
@@ -1111,26 +1008,14 @@
                                          <span class="list-paths__item__arrow">›</span> 
                                         github.com/opsgenie/opsgenie-go-sdk-v2/client@1.2.23
                                          <span class="list-paths__item__arrow">›</span> 
->>>>>>> 627da113
-                                        github.com/hashicorp/go-retryablehttp@0.7.7
-
-                                </span>
-
-                            </li>
-                                <li>
-                                <span class="list-paths__item__introduced"><em>Introduced through</em>:
-                                        github.com/argoproj/argo-cd/v3@0.0.0
-<<<<<<< HEAD
-                                         <span class="list-paths__item__arrow">›</span>
-                                        github.com/argoproj/notifications-engine/pkg/controller@#2fef5c9049fd
-                                         <span class="list-paths__item__arrow">›</span>
-                                        github.com/argoproj/notifications-engine/pkg/subscriptions@#2fef5c9049fd
-                                         <span class="list-paths__item__arrow">›</span>
-                                        github.com/argoproj/notifications-engine/pkg/services@#2fef5c9049fd
-                                         <span class="list-paths__item__arrow">›</span>
-                                        github.com/opsgenie/opsgenie-go-sdk-v2/client@1.0.5
-                                         <span class="list-paths__item__arrow">›</span>
-=======
+                                        github.com/hashicorp/go-retryablehttp@0.7.7
+                                        
+                                </span>
+        
+                            </li>
+                                <li>
+                                <span class="list-paths__item__introduced"><em>Introduced through</em>:
+                                        github.com/argoproj/argo-cd/v3@0.0.0
                                          <span class="list-paths__item__arrow">›</span> 
                                         github.com/argoproj/notifications-engine/pkg/controller@#f9a066a51080
                                          <span class="list-paths__item__arrow">›</span> 
@@ -1140,37 +1025,36 @@
                                          <span class="list-paths__item__arrow">›</span> 
                                         github.com/opsgenie/opsgenie-go-sdk-v2/client@1.2.23
                                          <span class="list-paths__item__arrow">›</span> 
->>>>>>> 627da113
-                                        github.com/hashicorp/go-retryablehttp@0.7.7
-
-                                </span>
-
+                                        github.com/hashicorp/go-retryablehttp@0.7.7
+                                        
+                                </span>
+        
                             </li>
                     </ul><!-- .list-paths -->
-
+        
             </div><!-- .card__section -->
-
+        
               <hr/>
               <!-- Overview -->
               <p>MPL-2.0 license</p>
-
-              <hr/>
-
+        
+              <hr/>
+        
             <div class="cta card__cta">
                 <p><a href="https://snyk.io/vuln/snyk:lic:golang:github.com:hashicorp:go-retryablehttp:MPL-2.0">More about this vulnerability</a></p>
             </div>
-
+        
         </div><!-- .card -->
         <div class="card card--vuln  disclosure--not-new severity--medium" data-snyk-test="medium">
             <h2 class="card__title">MPL-2.0 license</h2>
             <div class="card__section">
-
+        
                 <div class="label label--medium">
                     <span class="label__text">medium severity</span>
                 </div>
-
-                <hr/>
-
+        
+                <hr/>
+        
                 <ul class="card__meta">
                     <li class="card__meta__item">
                         Manifest file: /argo-cd/argoproj/argo-cd/v3 <span class="list-paths__item__arrow">›</span> go.mod
@@ -1180,93 +1064,76 @@
                     </li>
                     <li class="card__meta__item">
                             Module:
-
+        
                             github.com/hashicorp/go-cleanhttp
                     </li>
-
+        
                     <li class="card__meta__item">Introduced through:
-
-
+        
+        
                                     github.com/argoproj/argo-cd/v3@0.0.0, github.com/hashicorp/go-retryablehttp@0.7.7 and others
                     </li>
                 </ul>
-
-                <hr/>
-
-
+        
+                <hr/>
+        
+        
                         <h3 class="card__section__title">Detailed paths</h3>
-
+        
                     <ul class="card__meta__paths">
                                 <li>
                                 <span class="list-paths__item__introduced"><em>Introduced through</em>:
                                         github.com/argoproj/argo-cd/v3@0.0.0
-                                         <span class="list-paths__item__arrow">›</span>
-                                        github.com/hashicorp/go-retryablehttp@0.7.7
-                                         <span class="list-paths__item__arrow">›</span>
+                                         <span class="list-paths__item__arrow">›</span> 
+                                        github.com/hashicorp/go-retryablehttp@0.7.7
+                                         <span class="list-paths__item__arrow">›</span> 
                                         github.com/hashicorp/go-cleanhttp@0.5.2
-
-                                </span>
-
-                            </li>
-                                <li>
-                                <span class="list-paths__item__introduced"><em>Introduced through</em>:
-                                        github.com/argoproj/argo-cd/v3@0.0.0
-                                         <span class="list-paths__item__arrow">›</span>
+                                        
+                                </span>
+        
+                            </li>
+                                <li>
+                                <span class="list-paths__item__introduced"><em>Introduced through</em>:
+                                        github.com/argoproj/argo-cd/v3@0.0.0
+                                         <span class="list-paths__item__arrow">›</span> 
                                         gitlab.com/gitlab-org/api/client-go@0.116.0
-                                         <span class="list-paths__item__arrow">›</span>
+                                         <span class="list-paths__item__arrow">›</span> 
                                         github.com/hashicorp/go-cleanhttp@0.5.2
-
-                                </span>
-
-                            </li>
-                                <li>
-                                <span class="list-paths__item__introduced"><em>Introduced through</em>:
-                                        github.com/argoproj/argo-cd/v3@0.0.0
-                                         <span class="list-paths__item__arrow">›</span>
+                                        
+                                </span>
+        
+                            </li>
+                                <li>
+                                <span class="list-paths__item__introduced"><em>Introduced through</em>:
+                                        github.com/argoproj/argo-cd/v3@0.0.0
+                                         <span class="list-paths__item__arrow">›</span> 
                                         gitlab.com/gitlab-org/api/client-go@0.116.0
-                                         <span class="list-paths__item__arrow">›</span>
-                                        github.com/hashicorp/go-retryablehttp@0.7.7
-                                         <span class="list-paths__item__arrow">›</span>
+                                         <span class="list-paths__item__arrow">›</span> 
+                                        github.com/hashicorp/go-retryablehttp@0.7.7
+                                         <span class="list-paths__item__arrow">›</span> 
                                         github.com/hashicorp/go-cleanhttp@0.5.2
-
-                                </span>
-
-                            </li>
-                                <li>
-                                <span class="list-paths__item__introduced"><em>Introduced through</em>:
-                                        github.com/argoproj/argo-cd/v3@0.0.0
-<<<<<<< HEAD
-                                         <span class="list-paths__item__arrow">›</span>
-                                        github.com/argoproj/notifications-engine/pkg/services@#2fef5c9049fd
-                                         <span class="list-paths__item__arrow">›</span>
-                                        github.com/opsgenie/opsgenie-go-sdk-v2/client@1.0.5
-                                         <span class="list-paths__item__arrow">›</span>
-=======
+                                        
+                                </span>
+        
+                            </li>
+                                <li>
+                                <span class="list-paths__item__introduced"><em>Introduced through</em>:
+                                        github.com/argoproj/argo-cd/v3@0.0.0
                                          <span class="list-paths__item__arrow">›</span> 
                                         github.com/argoproj/notifications-engine/pkg/services@#f9a066a51080
                                          <span class="list-paths__item__arrow">›</span> 
                                         github.com/opsgenie/opsgenie-go-sdk-v2/client@1.2.23
                                          <span class="list-paths__item__arrow">›</span> 
->>>>>>> 627da113
-                                        github.com/hashicorp/go-retryablehttp@0.7.7
-                                         <span class="list-paths__item__arrow">›</span>
+                                        github.com/hashicorp/go-retryablehttp@0.7.7
+                                         <span class="list-paths__item__arrow">›</span> 
                                         github.com/hashicorp/go-cleanhttp@0.5.2
-
-                                </span>
-
-                            </li>
-                                <li>
-                                <span class="list-paths__item__introduced"><em>Introduced through</em>:
-                                        github.com/argoproj/argo-cd/v3@0.0.0
-<<<<<<< HEAD
-                                         <span class="list-paths__item__arrow">›</span>
-                                        github.com/argoproj/notifications-engine/pkg/subscriptions@#2fef5c9049fd
-                                         <span class="list-paths__item__arrow">›</span>
-                                        github.com/argoproj/notifications-engine/pkg/services@#2fef5c9049fd
-                                         <span class="list-paths__item__arrow">›</span>
-                                        github.com/opsgenie/opsgenie-go-sdk-v2/client@1.0.5
-                                         <span class="list-paths__item__arrow">›</span>
-=======
+                                        
+                                </span>
+        
+                            </li>
+                                <li>
+                                <span class="list-paths__item__introduced"><em>Introduced through</em>:
+                                        github.com/argoproj/argo-cd/v3@0.0.0
                                          <span class="list-paths__item__arrow">›</span> 
                                         github.com/argoproj/notifications-engine/pkg/subscriptions@#f9a066a51080
                                          <span class="list-paths__item__arrow">›</span> 
@@ -1274,26 +1141,16 @@
                                          <span class="list-paths__item__arrow">›</span> 
                                         github.com/opsgenie/opsgenie-go-sdk-v2/client@1.2.23
                                          <span class="list-paths__item__arrow">›</span> 
->>>>>>> 627da113
-                                        github.com/hashicorp/go-retryablehttp@0.7.7
-                                         <span class="list-paths__item__arrow">›</span>
+                                        github.com/hashicorp/go-retryablehttp@0.7.7
+                                         <span class="list-paths__item__arrow">›</span> 
                                         github.com/hashicorp/go-cleanhttp@0.5.2
-
-                                </span>
-
-                            </li>
-                                <li>
-                                <span class="list-paths__item__introduced"><em>Introduced through</em>:
-                                        github.com/argoproj/argo-cd/v3@0.0.0
-<<<<<<< HEAD
-                                         <span class="list-paths__item__arrow">›</span>
-                                        github.com/argoproj/notifications-engine/pkg/cmd@#2fef5c9049fd
-                                         <span class="list-paths__item__arrow">›</span>
-                                        github.com/argoproj/notifications-engine/pkg/services@#2fef5c9049fd
-                                         <span class="list-paths__item__arrow">›</span>
-                                        github.com/opsgenie/opsgenie-go-sdk-v2/client@1.0.5
-                                         <span class="list-paths__item__arrow">›</span>
-=======
+                                        
+                                </span>
+        
+                            </li>
+                                <li>
+                                <span class="list-paths__item__introduced"><em>Introduced through</em>:
+                                        github.com/argoproj/argo-cd/v3@0.0.0
                                          <span class="list-paths__item__arrow">›</span> 
                                         github.com/argoproj/notifications-engine/pkg/cmd@#f9a066a51080
                                          <span class="list-paths__item__arrow">›</span> 
@@ -1301,28 +1158,16 @@
                                          <span class="list-paths__item__arrow">›</span> 
                                         github.com/opsgenie/opsgenie-go-sdk-v2/client@1.2.23
                                          <span class="list-paths__item__arrow">›</span> 
->>>>>>> 627da113
-                                        github.com/hashicorp/go-retryablehttp@0.7.7
-                                         <span class="list-paths__item__arrow">›</span>
+                                        github.com/hashicorp/go-retryablehttp@0.7.7
+                                         <span class="list-paths__item__arrow">›</span> 
                                         github.com/hashicorp/go-cleanhttp@0.5.2
-
-                                </span>
-
-                            </li>
-                                <li>
-                                <span class="list-paths__item__introduced"><em>Introduced through</em>:
-                                        github.com/argoproj/argo-cd/v3@0.0.0
-<<<<<<< HEAD
-                                         <span class="list-paths__item__arrow">›</span>
-                                        github.com/argoproj/notifications-engine/pkg/api@#2fef5c9049fd
-                                         <span class="list-paths__item__arrow">›</span>
-                                        github.com/argoproj/notifications-engine/pkg/subscriptions@#2fef5c9049fd
-                                         <span class="list-paths__item__arrow">›</span>
-                                        github.com/argoproj/notifications-engine/pkg/services@#2fef5c9049fd
-                                         <span class="list-paths__item__arrow">›</span>
-                                        github.com/opsgenie/opsgenie-go-sdk-v2/client@1.0.5
-                                         <span class="list-paths__item__arrow">›</span>
-=======
+                                        
+                                </span>
+        
+                            </li>
+                                <li>
+                                <span class="list-paths__item__introduced"><em>Introduced through</em>:
+                                        github.com/argoproj/argo-cd/v3@0.0.0
                                          <span class="list-paths__item__arrow">›</span> 
                                         github.com/argoproj/notifications-engine/pkg/api@#f9a066a51080
                                          <span class="list-paths__item__arrow">›</span> 
@@ -1332,28 +1177,16 @@
                                          <span class="list-paths__item__arrow">›</span> 
                                         github.com/opsgenie/opsgenie-go-sdk-v2/client@1.2.23
                                          <span class="list-paths__item__arrow">›</span> 
->>>>>>> 627da113
-                                        github.com/hashicorp/go-retryablehttp@0.7.7
-                                         <span class="list-paths__item__arrow">›</span>
+                                        github.com/hashicorp/go-retryablehttp@0.7.7
+                                         <span class="list-paths__item__arrow">›</span> 
                                         github.com/hashicorp/go-cleanhttp@0.5.2
-
-                                </span>
-
-                            </li>
-                                <li>
-                                <span class="list-paths__item__introduced"><em>Introduced through</em>:
-                                        github.com/argoproj/argo-cd/v3@0.0.0
-<<<<<<< HEAD
-                                         <span class="list-paths__item__arrow">›</span>
-                                        github.com/argoproj/notifications-engine/pkg/controller@#2fef5c9049fd
-                                         <span class="list-paths__item__arrow">›</span>
-                                        github.com/argoproj/notifications-engine/pkg/subscriptions@#2fef5c9049fd
-                                         <span class="list-paths__item__arrow">›</span>
-                                        github.com/argoproj/notifications-engine/pkg/services@#2fef5c9049fd
-                                         <span class="list-paths__item__arrow">›</span>
-                                        github.com/opsgenie/opsgenie-go-sdk-v2/client@1.0.5
-                                         <span class="list-paths__item__arrow">›</span>
-=======
+                                        
+                                </span>
+        
+                            </li>
+                                <li>
+                                <span class="list-paths__item__introduced"><em>Introduced through</em>:
+                                        github.com/argoproj/argo-cd/v3@0.0.0
                                          <span class="list-paths__item__arrow">›</span> 
                                         github.com/argoproj/notifications-engine/pkg/controller@#f9a066a51080
                                          <span class="list-paths__item__arrow">›</span> 
@@ -1363,39 +1196,38 @@
                                          <span class="list-paths__item__arrow">›</span> 
                                         github.com/opsgenie/opsgenie-go-sdk-v2/client@1.2.23
                                          <span class="list-paths__item__arrow">›</span> 
->>>>>>> 627da113
-                                        github.com/hashicorp/go-retryablehttp@0.7.7
-                                         <span class="list-paths__item__arrow">›</span>
+                                        github.com/hashicorp/go-retryablehttp@0.7.7
+                                         <span class="list-paths__item__arrow">›</span> 
                                         github.com/hashicorp/go-cleanhttp@0.5.2
-
-                                </span>
-
+                                        
+                                </span>
+        
                             </li>
                     </ul><!-- .list-paths -->
-
+        
             </div><!-- .card__section -->
-
+        
               <hr/>
               <!-- Overview -->
               <p>MPL-2.0 license</p>
-
-              <hr/>
-
+        
+              <hr/>
+        
             <div class="cta card__cta">
                 <p><a href="https://snyk.io/vuln/snyk:lic:golang:github.com:hashicorp:go-cleanhttp:MPL-2.0">More about this vulnerability</a></p>
             </div>
-
+        
         </div><!-- .card -->
         <div class="card card--vuln  disclosure--not-new severity--medium" data-snyk-test="medium">
             <h2 class="card__title">MPL-2.0 license</h2>
             <div class="card__section">
-
+        
                 <div class="label label--medium">
                     <span class="label__text">medium severity</span>
                 </div>
-
-                <hr/>
-
+        
+                <hr/>
+        
                 <ul class="card__meta">
                     <li class="card__meta__item">
                         Manifest file: /argo-cd/argoproj/argo-cd/v3 <span class="list-paths__item__arrow">›</span> go.mod
@@ -1405,57 +1237,57 @@
                     </li>
                     <li class="card__meta__item">
                             Module:
-
+        
                             github.com/gosimple/slug
                     </li>
-
+        
                     <li class="card__meta__item">Introduced through:
-
+        
                                 github.com/argoproj/argo-cd/v3@0.0.0 and github.com/gosimple/slug@1.15.0
-
+        
                     </li>
                 </ul>
-
-                <hr/>
-
-
+        
+                <hr/>
+        
+        
                         <h3 class="card__section__title">Detailed paths</h3>
-
+        
                     <ul class="card__meta__paths">
                                 <li>
                                 <span class="list-paths__item__introduced"><em>Introduced through</em>:
                                         github.com/argoproj/argo-cd/v3@0.0.0
-                                         <span class="list-paths__item__arrow">›</span>
+                                         <span class="list-paths__item__arrow">›</span> 
                                         github.com/gosimple/slug@1.15.0
-
-                                </span>
-
+                                        
+                                </span>
+        
                             </li>
                     </ul><!-- .list-paths -->
-
+        
             </div><!-- .card__section -->
-
+        
               <hr/>
               <!-- Overview -->
               <p>MPL-2.0 license</p>
-
-              <hr/>
-
+        
+              <hr/>
+        
             <div class="cta card__cta">
                 <p><a href="https://snyk.io/vuln/snyk:lic:golang:github.com:gosimple:slug:MPL-2.0">More about this vulnerability</a></p>
             </div>
-
+        
         </div><!-- .card -->
         <div class="card card--vuln  disclosure--not-new severity--medium" data-snyk-test="medium">
             <h2 class="card__title">Regular Expression Denial of Service (ReDoS)</h2>
             <div class="card__section">
-
+        
                 <div class="label label--medium">
                     <span class="label__text">medium severity</span>
                 </div>
-
-                <hr/>
-
+        
+                <hr/>
+        
                 <ul class="card__meta">
                     <li class="card__meta__item">
                         Manifest file: /argo-cd <span class="list-paths__item__arrow">›</span> ui/yarn.lock
@@ -1465,47 +1297,47 @@
                     </li>
                     <li class="card__meta__item">
                             Vulnerable module:
-
+        
                             foundation-sites
                     </li>
-
+        
                     <li class="card__meta__item">Introduced through:
-
+        
                                 argo-cd-ui@1.0.0 and foundation-sites@6.8.1
-
+        
                     </li>
                 </ul>
-
-                <hr/>
-
-
+        
+                <hr/>
+        
+        
                         <h3 class="card__section__title">Detailed paths</h3>
-
+        
                     <ul class="card__meta__paths">
                                 <li>
                                 <span class="list-paths__item__introduced"><em>Introduced through</em>:
                                         argo-cd-ui@1.0.0
-                                         <span class="list-paths__item__arrow">›</span>
+                                         <span class="list-paths__item__arrow">›</span> 
                                         foundation-sites@6.8.1
-
-                                </span>
-
+                                        
+                                </span>
+        
                             </li>
                                 <li>
                                 <span class="list-paths__item__introduced"><em>Introduced through</em>:
                                         argo-cd-ui@1.0.0
-                                         <span class="list-paths__item__arrow">›</span>
+                                         <span class="list-paths__item__arrow">›</span> 
                                         argo-ui@1.0.0
-                                         <span class="list-paths__item__arrow">›</span>
+                                         <span class="list-paths__item__arrow">›</span> 
                                         foundation-sites@6.8.1
-
-                                </span>
-
+                                        
+                                </span>
+        
                             </li>
                     </ul><!-- .list-paths -->
-
+        
             </div><!-- .card__section -->
-
+        
               <hr/>
               <!-- Overview -->
               <h2 id="overview">Overview</h2>
@@ -1530,7 +1362,7 @@
         <p>It most cases, it doesn&#39;t take very long for a regex engine to find a match:</p>
         <pre><code class="language-bash">$ time node -e &#39;/A(B|C+)+D/.test(&quot;ACCCCCCCCCCCCCCCCCCCCCCCCCCCCD&quot;)&#39;
         0.04s user 0.01s system 95% cpu 0.052 total
-
+        
         $ time node -e &#39;/A(B|C+)+D/.test(&quot;ACCCCCCCCCCCCCCCCCCCCCCCCCCCCX&quot;)&#39;
         1.79s user 0.02s system 99% cpu 1.812 total
         </code></pre>
@@ -1583,13 +1415,13 @@
         <li><a href="https://github.com/foundation/foundation-sites/issues/12180">GitHub Issue</a></li>
         <li><a href="https://github.com/foundation/foundation-sites/blob/develop/js/foundation.abide.js#L864">Vulnerable Code</a></li>
         </ul>
-
-              <hr/>
-
+        
+              <hr/>
+        
             <div class="cta card__cta">
                 <p><a href="https://snyk.io/vuln/SNYK-JS-FOUNDATIONSITES-8310364">More about this vulnerability</a></p>
             </div>
-
+        
         </div><!-- .card -->
         <div class="card card--vuln  disclosure--not-new severity--low" data-snyk-test="low">
             <h2 class="card__title">Arbitrary Code Injection</h2>
@@ -1668,13 +1500,13 @@
         <div class="card card--vuln  disclosure--not-new severity--low" data-snyk-test="low">
             <h2 class="card__title">Cross-site Scripting (XSS)</h2>
             <div class="card__section">
-
+        
                 <div class="label label--low">
                     <span class="label__text">low severity</span>
                 </div>
-
-                <hr/>
-
+        
+                <hr/>
+        
                 <ul class="card__meta">
                     <li class="card__meta__item">
                         Manifest file: /argo-cd <span class="list-paths__item__arrow">›</span> ui/yarn.lock
@@ -1684,38 +1516,38 @@
                     </li>
                     <li class="card__meta__item">
                             Vulnerable module:
-
+        
                             dompurify
                     </li>
-
+        
                     <li class="card__meta__item">Introduced through:
-
-
+        
+        
                                     argo-cd-ui@1.0.0, redoc@2.0.0-rc.64 and others
                     </li>
                 </ul>
-
-                <hr/>
-
-
+        
+                <hr/>
+        
+        
                         <h3 class="card__section__title">Detailed paths</h3>
-
+        
                     <ul class="card__meta__paths">
                                 <li>
                                 <span class="list-paths__item__introduced"><em>Introduced through</em>:
                                         argo-cd-ui@1.0.0
-                                         <span class="list-paths__item__arrow">›</span>
+                                         <span class="list-paths__item__arrow">›</span> 
                                         redoc@2.0.0-rc.64
-                                         <span class="list-paths__item__arrow">›</span>
+                                         <span class="list-paths__item__arrow">›</span> 
                                         dompurify@2.5.6
-
-                                </span>
-
+                                        
+                                </span>
+        
                             </li>
                     </ul><!-- .list-paths -->
-
+        
             </div><!-- .card__section -->
-
+        
               <hr/>
               <!-- Overview -->
               <h2 id="overview">Overview</h2>
@@ -1802,13 +1634,13 @@
         <li><a href="https://github.com/cure53/DOMPurify/releases/tag/3.2.4">GitHub Release</a></li>
         <li><a href="https://ensy.zip/posts/dompurify-323-bypass/">Vulnerability Report</a></li>
         </ul>
-
-              <hr/>
-
+        
+              <hr/>
+        
             <div class="cta card__cta">
                 <p><a href="https://snyk.io/vuln/SNYK-JS-DOMPURIFY-8722251">More about this vulnerability</a></p>
             </div>
-
+        
         </div><!-- .card -->
       </div><!-- cards -->
     </div>
