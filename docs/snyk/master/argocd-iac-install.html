--- conflicted
+++ resolved
@@ -13,7 +13,7 @@
     sizes="194x194">
   <link rel="shortcut icon" href="https://res.cloudinary.com/snyk/image/upload/v1468845142/favicon/favicon.ico">
   <style type="text/css">
-  
+
     body {
       -moz-font-feature-settings: "pnum";
       -webkit-font-feature-settings: "pnum";
@@ -30,7 +30,7 @@
       background-color: #F5F5F5;
       font-family: 'Arial', 'Helvetica', Calibri, sans-serif;
     }
-  
+
     h1,
     h2,
     h3,
@@ -39,7 +39,7 @@
     h6 {
       font-weight: 500;
     }
-  
+
     a,
     a:link,
     a:visited {
@@ -47,31 +47,31 @@
       text-decoration: none;
       color: #4b45a9;
     }
-  
+
     a:hover,
     a:focus,
     a:active {
       border-bottom: 1px solid #4b45a9;
     }
-  
+
     hr {
       border: none;
       margin: 1em 0;
       border-top: 1px solid #c5c5c5;
     }
-  
+
     ul {
       padding: 0 1em;
       margin: 1em 0;
     }
-  
+
     code {
       background-color: #EEE;
       color: #333;
       padding: 0.25em 0.5em;
       border-radius: 0.25em;
     }
-  
+
     pre {
       background-color: #333;
       font-family: monospace;
@@ -79,19 +79,19 @@
       border-radius: 0.25em;
       font-size: 14px;
     }
-  
+
     pre code {
       padding: 0;
       background-color: transparent;
       color: #fff;
     }
-  
+
     a code {
       border-radius: .125rem .125rem 0 0;
       padding-bottom: 0;
       color: #4b45a9;
     }
-  
+
     a[href^="http://"]:after,
     a[href^="https://"]:after {
       background-image: linear-gradient(transparent,transparent),url("data:image/svg+xml,%3Csvg%20xmlns%3D%22http%3A%2F%2Fwww.w3.org%2F2000%2Fsvg%22%20viewBox%3D%220%200%20112%20109%22%3E%3Cg%20id%3D%22Page-1%22%20fill%3D%22none%22%20fill-rule%3D%22evenodd%22%3E%3Cg%20id%3D%22link-external%22%3E%3Cg%20id%3D%22arrow%22%3E%3Cpath%20id%3D%22Line%22%20stroke%3D%22%234B45A9%22%20stroke-width%3D%2215%22%20d%3D%22M88.5%2021l-43%2042.5%22%20stroke-linecap%3D%22square%22%2F%3E%3Cpath%20id%3D%22Triangle%22%20fill%3D%22%234B45A9%22%20d%3D%22M111.2%200v50L61%200z%22%2F%3E%3C%2Fg%3E%3Cpath%20id%3D%22square%22%20fill%3D%22%234B45A9%22%20d%3D%22M66%2015H0v94h94V44L79%2059v35H15V30h36z%22%2F%3E%3C%2Fg%3E%3C%2Fg%3E%3C%2Fsvg%3E");
@@ -103,10 +103,10 @@
       margin-left: .25rem;
       width: .75rem;
     }
-  
-  
+
+
   /* Layout */
-  
+
     [class*=layout-container] {
       margin: 0 auto;
       max-width: 71.25em;
@@ -118,19 +118,19 @@
       padding-bottom: 0;
       max-width: 48.75em;
     }
-  
+
     .layout-container--short:after {
       display: block;
       content: "";
       clear: both;
     }
-  
+
   /* Header */
-  
+
     .header {
       padding-bottom: 1px;
     }
-  
+
     .paths {
       margin-left: 8px;
     }
@@ -148,7 +148,7 @@
       padding-bottom: 0.25em;
       border-bottom: 2px solid #BBB;
     }
-  
+
     .project__header__title {
       overflow-wrap: break-word;
       word-wrap: break-word;
@@ -156,13 +156,13 @@
       margin-bottom: .1em;
       margin-top: 0;
     }
-  
+
     .timestamp {
       float: right;
       clear: none;
       margin-bottom: 0;
     }
-  
+
     .meta-counts {
       clear: both;
       display: block;
@@ -173,7 +173,7 @@
       clear: both;
       font-size: 1.1em;
     }
-  
+
     .meta-count {
       display: block;
       flex-basis: 100%;
@@ -182,15 +182,15 @@
       padding-right: 1em;
       border-right: 2px solid #fff;
     }
-  
+
     .meta-count:last-child {
       border-right: 0;
       padding-right: 0;
       margin-right: 0;
     }
-  
+
   /* Card */
-  
+
     .card {
       background-color: #fff;
       border: 1px solid #c5c5c5;
@@ -200,7 +200,7 @@
       min-height: 40px;
       padding: 1.5em;
     }
-  
+
     .card .label {
       background-color: #767676;
       border: 2px solid #767676;
@@ -212,52 +212,52 @@
       margin: 0;
       border-radius: 0.25rem;
     }
-  
+
     .card .label__text {
       vertical-align: text-top;
         font-weight: bold;
     }
-  
+
     .card .label--critical {
       background-color: #AB1A1A;
       border-color: #AB1A1A;
     }
-  
+
     .card .label--high {
       background-color: #CE5019;
       border-color: #CE5019;
     }
-  
+
     .card .label--medium {
       background-color: #D68000;
       border-color: #D68000;
     }
-  
+
     .card .label--low {
       background-color: #88879E;
       border-color: #88879E;
     }
-  
+
     .severity--low {
       border-color: #88879E;
     }
-  
+
     .severity--medium {
       border-color: #D68000;
     }
-  
+
     .severity--high {
       border-color: #CE5019;
     }
-  
+
     .severity--critical {
       border-color: #AB1A1A;
     }
-  
+
     .card--vuln {
       padding-top: 4em;
     }
-  
+
     .card--vuln .label {
       left: 0;
       position: absolute;
@@ -266,36 +266,36 @@
       padding-right: 1.9em;
       border-radius: 0 0.25rem 0.25rem 0;
     }
-  
+
     .card--vuln .card__section h2 {
       font-size: 22px;
       margin-bottom: 0.5em;
     }
-  
+
     .card--vuln .card__section p {
       margin: 0 0 0.5em 0;
     }
-  
+
     .card--vuln .card__meta {
       padding: 0 0 0 1em;
       margin: 0;
       font-size: 1.1em;
     }
-  
+
     .card .card__meta__paths {
       font-size: 0.9em;
     }
-  
+
     .card--vuln .card__title {
       font-size: 28px;
       margin-top: 0;
     }
-  
+
     .card--vuln .card__cta p {
       margin: 0;
       text-align: right;
     }
-  
+
     .source-panel {
       clear: both;
       display: flex;
@@ -305,9 +305,9 @@
       padding: 0.5em 0;
       width: fit-content;
     }
-  
-  
-  
+
+
+
   </style>
   <style type="text/css">
     .metatable {
@@ -334,7 +334,7 @@
       font-variant-numeric: tabular-nums;
       max-width: 51.75em;
     }
-  
+
     tbody {
       text-size-adjust: 100%;
       -webkit-font-smoothing: antialiased;
@@ -358,7 +358,7 @@
       display: flex;
       flex-wrap: wrap;
     }
-  
+
     .meta-row {
       text-size-adjust: 100%;
       -webkit-font-smoothing: antialiased;
@@ -385,7 +385,7 @@
       margin: 8px;
       width: 47.75%;
     }
-  
+
     .meta-row-label {
       text-size-adjust: 100%;
       -webkit-font-smoothing: antialiased;
@@ -412,7 +412,7 @@
       text-transform: none;
       letter-spacing: 0;
     }
-  
+
     .meta-row-value {
       text-size-adjust: 100%;
       -webkit-font-smoothing: antialiased;
@@ -455,12 +455,8 @@
               </a>
               <div class="header-wrap">
                   <h1 class="project__header__title">Snyk test report</h1>
-    
-<<<<<<< HEAD
-                <p class="timestamp">January 19th 2025, 12:21:30 am (UTC+00:00)</p>
-=======
+
                 <p class="timestamp">February 16th 2025, 12:22:03 am (UTC+00:00)</p>
->>>>>>> 079341c6
               </div>
                 <div class="source-panel">
                   <span>Scanned the following path:</span>
@@ -468,7 +464,7 @@
                     <li class="paths">/argo-cd/manifests/install.yaml (Kubernetes)</li>
                   </ul>
                 </div>
-    
+
                 <div class="meta-counts">
                   <div class="meta-count"><span>44</span> <span>total issues</span></div>
                 </div><!-- .meta-counts -->
@@ -489,2538 +485,2406 @@
               <div class="card card--vuln  disclosure--not-new severity--high" data-snyk-test="high">
                   <h2 class="card__title">Role or ClusterRole with dangerous permissions</h2>
                   <div class="card__section">
-              
+
                       <div class="label label--high">
                           <span class="label__text">high severity</span>
                       </div>
-              
-                      <hr/>
-              
-                      <ul class="card__meta">
-                          <li class="card__meta__item">
-                              Public ID: <a href="https://security.snyk.io/rules/cloud/SNYK-CC-K8S-47">SNYK-CC-K8S-47</a> 
-                          </li>
-              
+
+                      <hr/>
+
+                      <ul class="card__meta">
+                          <li class="card__meta__item">
+                              Public ID: <a href="https://security.snyk.io/rules/cloud/SNYK-CC-K8S-47">SNYK-CC-K8S-47</a>
+                          </li>
+
                           <li class="card__meta__item">Introduced through:
                                   [DocId: 17]
-                                   <span class="list-paths__item__arrow">›</span> 
+                                   <span class="list-paths__item__arrow">›</span>
                                   rules[5]
-                                   <span class="list-paths__item__arrow">›</span> 
+                                   <span class="list-paths__item__arrow">›</span>
                                   resources
-                                  
-                          </li>
-              
+
+                          </li>
+
                           <li class="card__meta__item">
                               Line number: 24115
                           </li>
                       </ul>
-              
-                      <hr/>
-              
+
+                      <hr/>
+
                           <h2>Impact</h2>
                           <p>Using this role grants dangerous permissions. For a ClusterRole this would be considered high severity.</p>
-              
+
                           <h2>Remediation</h2>
                           <p>Consider removing these permissions</p>
-              
-              
-                          <hr/>
-                  </div><!-- .card__section -->
-              
+
+
+                          <hr/>
+                  </div><!-- .card__section -->
+
                   <div class="cta card__cta">
                       <p><a href="https://security.snyk.io/rules/cloud/SNYK-CC-K8S-47">More about this issue</a></p>
                   </div>
-              
+
               </div><!-- .card -->
               <div class="card card--vuln  disclosure--not-new severity--medium" data-snyk-test="medium">
                   <h2 class="card__title">Role or ClusterRole with dangerous permissions</h2>
                   <div class="card__section">
-              
+
                       <div class="label label--medium">
                           <span class="label__text">medium severity</span>
                       </div>
-              
-                      <hr/>
-              
-                      <ul class="card__meta">
-                          <li class="card__meta__item">
-                              Public ID: <a href="https://security.snyk.io/rules/cloud/SNYK-CC-K8S-47">SNYK-CC-K8S-47</a> 
-                          </li>
-              
+
+                      <hr/>
+
+                      <ul class="card__meta">
+                          <li class="card__meta__item">
+                              Public ID: <a href="https://security.snyk.io/rules/cloud/SNYK-CC-K8S-47">SNYK-CC-K8S-47</a>
+                          </li>
+
                           <li class="card__meta__item">Introduced through:
                                   [DocId: 10]
-                                   <span class="list-paths__item__arrow">›</span> 
+                                   <span class="list-paths__item__arrow">›</span>
                                   rules[0]
-                                   <span class="list-paths__item__arrow">›</span> 
+                                   <span class="list-paths__item__arrow">›</span>
                                   resources
-                                  
-                          </li>
-              
+
+                          </li>
+
                           <li class="card__meta__item">
                               Line number: 23795
                           </li>
                       </ul>
-              
-                      <hr/>
-              
+
+                      <hr/>
+
                           <h2>Impact</h2>
                           <p>Using this role grants dangerous permissions. For a ClusterRole this would be considered high severity.</p>
-              
+
                           <h2>Remediation</h2>
                           <p>Consider removing these permissions</p>
-              
-              
-                          <hr/>
-                  </div><!-- .card__section -->
-              
+
+
+                          <hr/>
+                  </div><!-- .card__section -->
+
                   <div class="cta card__cta">
                       <p><a href="https://security.snyk.io/rules/cloud/SNYK-CC-K8S-47">More about this issue</a></p>
                   </div>
-              
+
               </div><!-- .card -->
               <div class="card card--vuln  disclosure--not-new severity--medium" data-snyk-test="medium">
                   <h2 class="card__title">Role or ClusterRole with dangerous permissions</h2>
                   <div class="card__section">
-              
+
                       <div class="label label--medium">
                           <span class="label__text">medium severity</span>
                       </div>
-              
-                      <hr/>
-              
-                      <ul class="card__meta">
-                          <li class="card__meta__item">
-                              Public ID: <a href="https://security.snyk.io/rules/cloud/SNYK-CC-K8S-47">SNYK-CC-K8S-47</a> 
-                          </li>
-              
+
+                      <hr/>
+
+                      <ul class="card__meta">
+                          <li class="card__meta__item">
+                              Public ID: <a href="https://security.snyk.io/rules/cloud/SNYK-CC-K8S-47">SNYK-CC-K8S-47</a>
+                          </li>
+
                           <li class="card__meta__item">Introduced through:
                                   [DocId: 11]
-                                   <span class="list-paths__item__arrow">›</span> 
+                                   <span class="list-paths__item__arrow">›</span>
                                   rules[4]
-                                   <span class="list-paths__item__arrow">›</span> 
+                                   <span class="list-paths__item__arrow">›</span>
                                   resources
-                                  
-                          </li>
-              
+
+                          </li>
+
                           <li class="card__meta__item">
                               Line number: 23883
                           </li>
                       </ul>
-              
-                      <hr/>
-              
+
+                      <hr/>
+
                           <h2>Impact</h2>
                           <p>Using this role grants dangerous permissions. For a ClusterRole this would be considered high severity.</p>
-              
+
                           <h2>Remediation</h2>
                           <p>Consider removing these permissions</p>
-              
-              
-                          <hr/>
-                  </div><!-- .card__section -->
-              
+
+
+                          <hr/>
+                  </div><!-- .card__section -->
+
                   <div class="cta card__cta">
                       <p><a href="https://security.snyk.io/rules/cloud/SNYK-CC-K8S-47">More about this issue</a></p>
                   </div>
-              
+
               </div><!-- .card -->
               <div class="card card--vuln  disclosure--not-new severity--medium" data-snyk-test="medium">
                   <h2 class="card__title">Role or ClusterRole with dangerous permissions</h2>
                   <div class="card__section">
-              
+
                       <div class="label label--medium">
                           <span class="label__text">medium severity</span>
                       </div>
-              
-                      <hr/>
-              
-                      <ul class="card__meta">
-                          <li class="card__meta__item">
-                              Public ID: <a href="https://security.snyk.io/rules/cloud/SNYK-CC-K8S-47">SNYK-CC-K8S-47</a> 
-                          </li>
-              
+
+                      <hr/>
+
+                      <ul class="card__meta">
+                          <li class="card__meta__item">
+                              Public ID: <a href="https://security.snyk.io/rules/cloud/SNYK-CC-K8S-47">SNYK-CC-K8S-47</a>
+                          </li>
+
                           <li class="card__meta__item">Introduced through:
                                   [DocId: 12]
-                                   <span class="list-paths__item__arrow">›</span> 
+                                   <span class="list-paths__item__arrow">›</span>
                                   rules[0]
-                                   <span class="list-paths__item__arrow">›</span> 
+                                   <span class="list-paths__item__arrow">›</span>
                                   resources
-                                  
-                          </li>
-              
+
+                          </li>
+
                           <li class="card__meta__item">
                               Line number: 23911
                           </li>
                       </ul>
-              
-                      <hr/>
-              
+
+                      <hr/>
+
                           <h2>Impact</h2>
                           <p>Using this role grants dangerous permissions. For a ClusterRole this would be considered high severity.</p>
-              
+
                           <h2>Remediation</h2>
                           <p>Consider removing these permissions</p>
-              
-              
-                          <hr/>
-                  </div><!-- .card__section -->
-              
+
+
+                          <hr/>
+                  </div><!-- .card__section -->
+
                   <div class="cta card__cta">
                       <p><a href="https://security.snyk.io/rules/cloud/SNYK-CC-K8S-47">More about this issue</a></p>
                   </div>
-              
+
               </div><!-- .card -->
               <div class="card card--vuln  disclosure--not-new severity--medium" data-snyk-test="medium">
                   <h2 class="card__title">Role or ClusterRole with dangerous permissions</h2>
                   <div class="card__section">
-              
+
                       <div class="label label--medium">
                           <span class="label__text">medium severity</span>
                       </div>
-              
-                      <hr/>
-              
-                      <ul class="card__meta">
-                          <li class="card__meta__item">
-                              Public ID: <a href="https://security.snyk.io/rules/cloud/SNYK-CC-K8S-47">SNYK-CC-K8S-47</a> 
-                          </li>
-              
+
+                      <hr/>
+
+                      <ul class="card__meta">
+                          <li class="card__meta__item">
+                              Public ID: <a href="https://security.snyk.io/rules/cloud/SNYK-CC-K8S-47">SNYK-CC-K8S-47</a>
+                          </li>
+
                           <li class="card__meta__item">Introduced through:
                                   [DocId: 13]
-                                   <span class="list-paths__item__arrow">›</span> 
+                                   <span class="list-paths__item__arrow">›</span>
                                   rules[1]
-                                   <span class="list-paths__item__arrow">›</span> 
+                                   <span class="list-paths__item__arrow">›</span>
                                   resources
-                                  
-                          </li>
-              
+
+                          </li>
+
                           <li class="card__meta__item">
                               Line number: 23941
                           </li>
                       </ul>
-              
-                      <hr/>
-              
+
+                      <hr/>
+
                           <h2>Impact</h2>
                           <p>Using this role grants dangerous permissions. For a ClusterRole this would be considered high severity.</p>
-              
+
                           <h2>Remediation</h2>
                           <p>Consider removing these permissions</p>
-              
-              
-                          <hr/>
-                  </div><!-- .card__section -->
-              
+
+
+                          <hr/>
+                  </div><!-- .card__section -->
+
                   <div class="cta card__cta">
                       <p><a href="https://security.snyk.io/rules/cloud/SNYK-CC-K8S-47">More about this issue</a></p>
                   </div>
-              
+
               </div><!-- .card -->
               <div class="card card--vuln  disclosure--not-new severity--medium" data-snyk-test="medium">
                   <h2 class="card__title">Role or ClusterRole with dangerous permissions</h2>
                   <div class="card__section">
-              
+
                       <div class="label label--medium">
                           <span class="label__text">medium severity</span>
                       </div>
-              
-                      <hr/>
-              
-                      <ul class="card__meta">
-                          <li class="card__meta__item">
-                              Public ID: <a href="https://security.snyk.io/rules/cloud/SNYK-CC-K8S-47">SNYK-CC-K8S-47</a> 
-                          </li>
-              
+
+                      <hr/>
+
+                      <ul class="card__meta">
+                          <li class="card__meta__item">
+                              Public ID: <a href="https://security.snyk.io/rules/cloud/SNYK-CC-K8S-47">SNYK-CC-K8S-47</a>
+                          </li>
+
                           <li class="card__meta__item">Introduced through:
                                   [DocId: 13]
-                                   <span class="list-paths__item__arrow">›</span> 
+                                   <span class="list-paths__item__arrow">›</span>
                                   rules[3]
-                                   <span class="list-paths__item__arrow">›</span> 
+                                   <span class="list-paths__item__arrow">›</span>
                                   resources
-                                  
-                          </li>
-              
+
+                          </li>
+
                           <li class="card__meta__item">
                               Line number: 23959
                           </li>
                       </ul>
-              
-                      <hr/>
-              
+
+                      <hr/>
+
                           <h2>Impact</h2>
                           <p>Using this role grants dangerous permissions. For a ClusterRole this would be considered high severity.</p>
-              
+
                           <h2>Remediation</h2>
                           <p>Consider removing these permissions</p>
-              
-              
-                          <hr/>
-                  </div><!-- .card__section -->
-              
+
+
+                          <hr/>
+                  </div><!-- .card__section -->
+
                   <div class="cta card__cta">
                       <p><a href="https://security.snyk.io/rules/cloud/SNYK-CC-K8S-47">More about this issue</a></p>
                   </div>
-              
+
               </div><!-- .card -->
               <div class="card card--vuln  disclosure--not-new severity--medium" data-snyk-test="medium">
                   <h2 class="card__title">Role or ClusterRole with dangerous permissions</h2>
                   <div class="card__section">
-              
+
                       <div class="label label--medium">
                           <span class="label__text">medium severity</span>
                       </div>
-              
-                      <hr/>
-              
-                      <ul class="card__meta">
-                          <li class="card__meta__item">
-                              Public ID: <a href="https://security.snyk.io/rules/cloud/SNYK-CC-K8S-47">SNYK-CC-K8S-47</a> 
-                          </li>
-              
+
+                      <hr/>
+
+                      <ul class="card__meta">
+                          <li class="card__meta__item">
+                              Public ID: <a href="https://security.snyk.io/rules/cloud/SNYK-CC-K8S-47">SNYK-CC-K8S-47</a>
+                          </li>
+
                           <li class="card__meta__item">Introduced through:
                                   [DocId: 14]
-                                   <span class="list-paths__item__arrow">›</span> 
+                                   <span class="list-paths__item__arrow">›</span>
                                   rules[0]
-                                   <span class="list-paths__item__arrow">›</span> 
+                                   <span class="list-paths__item__arrow">›</span>
                                   resources
-                                  
-                          </li>
-              
+
+                          </li>
+
                           <li class="card__meta__item">
                               Line number: 23977
                           </li>
                       </ul>
-              
-                      <hr/>
-              
+
+                      <hr/>
+
                           <h2>Impact</h2>
                           <p>Using this role grants dangerous permissions. For a ClusterRole this would be considered high severity.</p>
-              
+
                           <h2>Remediation</h2>
                           <p>Consider removing these permissions</p>
-              
-              
-                          <hr/>
-                  </div><!-- .card__section -->
-              
+
+
+                          <hr/>
+                  </div><!-- .card__section -->
+
                   <div class="cta card__cta">
                       <p><a href="https://security.snyk.io/rules/cloud/SNYK-CC-K8S-47">More about this issue</a></p>
                   </div>
-              
+
               </div><!-- .card -->
               <div class="card card--vuln  disclosure--not-new severity--medium" data-snyk-test="medium">
                   <h2 class="card__title">Role or ClusterRole with dangerous permissions</h2>
                   <div class="card__section">
-              
+
                       <div class="label label--medium">
                           <span class="label__text">medium severity</span>
                       </div>
-              
-                      <hr/>
-              
-                      <ul class="card__meta">
-                          <li class="card__meta__item">
-                              Public ID: <a href="https://security.snyk.io/rules/cloud/SNYK-CC-K8S-47">SNYK-CC-K8S-47</a> 
-                          </li>
-              
+
+                      <hr/>
+
+                      <ul class="card__meta">
+                          <li class="card__meta__item">
+                              Public ID: <a href="https://security.snyk.io/rules/cloud/SNYK-CC-K8S-47">SNYK-CC-K8S-47</a>
+                          </li>
+
                           <li class="card__meta__item">Introduced through:
                                   [DocId: 15]
-                                   <span class="list-paths__item__arrow">›</span> 
+                                   <span class="list-paths__item__arrow">›</span>
                                   rules[0]
-                                   <span class="list-paths__item__arrow">›</span> 
+                                   <span class="list-paths__item__arrow">›</span>
                                   resources
-                                  
-                          </li>
-              
+
+                          </li>
+
                           <li class="card__meta__item">
                               Line number: 23999
                           </li>
                       </ul>
-              
-                      <hr/>
-              
+
+                      <hr/>
+
                           <h2>Impact</h2>
                           <p>Using this role grants dangerous permissions. For a ClusterRole this would be considered high severity.</p>
-              
+
                           <h2>Remediation</h2>
                           <p>Consider removing these permissions</p>
-              
-              
-                          <hr/>
-                  </div><!-- .card__section -->
-              
+
+
+                          <hr/>
+                  </div><!-- .card__section -->
+
                   <div class="cta card__cta">
                       <p><a href="https://security.snyk.io/rules/cloud/SNYK-CC-K8S-47">More about this issue</a></p>
                   </div>
-              
+
               </div><!-- .card -->
               <div class="card card--vuln  disclosure--not-new severity--low" data-snyk-test="low">
                   <h2 class="card__title">Container could be running with outdated image</h2>
                   <div class="card__section">
-              
-                      <div class="label label--low">
-                          <span class="label__text">low severity</span>
-                      </div>
-              
-                      <hr/>
-              
-                      <ul class="card__meta">
-                          <li class="card__meta__item">
-                              Public ID: <a href="https://security.snyk.io/rules/cloud/SNYK-CC-K8S-42">SNYK-CC-K8S-42</a> 
-                          </li>
-              
+
+                      <div class="label label--low">
+                          <span class="label__text">low severity</span>
+                      </div>
+
+                      <hr/>
+
+                      <ul class="card__meta">
+                          <li class="card__meta__item">
+                              Public ID: <a href="https://security.snyk.io/rules/cloud/SNYK-CC-K8S-42">SNYK-CC-K8S-42</a>
+                          </li>
+
                           <li class="card__meta__item">Introduced through:
                                   [DocId: 48]
-                                   <span class="list-paths__item__arrow">›</span> 
-                                  spec
-                                   <span class="list-paths__item__arrow">›</span> 
-                                  template
-                                   <span class="list-paths__item__arrow">›</span> 
-                                  spec
-                                   <span class="list-paths__item__arrow">›</span> 
+                                   <span class="list-paths__item__arrow">›</span>
+                                  spec
+                                   <span class="list-paths__item__arrow">›</span>
+                                  template
+                                   <span class="list-paths__item__arrow">›</span>
+                                  spec
+                                   <span class="list-paths__item__arrow">›</span>
                                   initContainers[secret-init]
-                                   <span class="list-paths__item__arrow">›</span> 
+                                   <span class="list-paths__item__arrow">›</span>
                                   imagePullPolicy
-                                  
-                          </li>
-              
-                          <li class="card__meta__item">
-<<<<<<< HEAD
-                              Line number: 24944
-=======
+
+                          </li>
+
+                          <li class="card__meta__item">
                               Line number: 25107
->>>>>>> 079341c6
-                          </li>
-                      </ul>
-              
-                      <hr/>
-              
+                          </li>
+                      </ul>
+
+                      <hr/>
+
                           <h2>Impact</h2>
                           <p>The container may run with outdated or unauthorized image</p>
-              
+
                           <h2>Remediation</h2>
                           <p>Set &#x60;imagePullPolicy&#x60; attribute to &#x60;Always&#x60;</p>
-              
-              
-                          <hr/>
-                  </div><!-- .card__section -->
-              
+
+
+                          <hr/>
+                  </div><!-- .card__section -->
+
                   <div class="cta card__cta">
                       <p><a href="https://security.snyk.io/rules/cloud/SNYK-CC-K8S-42">More about this issue</a></p>
                   </div>
-              
+
               </div><!-- .card -->
               <div class="card card--vuln  disclosure--not-new severity--low" data-snyk-test="low">
                   <h2 class="card__title">Container could be running with outdated image</h2>
                   <div class="card__section">
-              
-                      <div class="label label--low">
-                          <span class="label__text">low severity</span>
-                      </div>
-              
-                      <hr/>
-              
-                      <ul class="card__meta">
-                          <li class="card__meta__item">
-                              Public ID: <a href="https://security.snyk.io/rules/cloud/SNYK-CC-K8S-42">SNYK-CC-K8S-42</a> 
-                          </li>
-              
+
+                      <div class="label label--low">
+                          <span class="label__text">low severity</span>
+                      </div>
+
+                      <hr/>
+
+                      <ul class="card__meta">
+                          <li class="card__meta__item">
+                              Public ID: <a href="https://security.snyk.io/rules/cloud/SNYK-CC-K8S-42">SNYK-CC-K8S-42</a>
+                          </li>
+
                           <li class="card__meta__item">Introduced through:
                                   [DocId: 49]
-                                   <span class="list-paths__item__arrow">›</span> 
-                                  spec
-                                   <span class="list-paths__item__arrow">›</span> 
-                                  template
-                                   <span class="list-paths__item__arrow">›</span> 
-                                  spec
-                                   <span class="list-paths__item__arrow">›</span> 
+                                   <span class="list-paths__item__arrow">›</span>
+                                  spec
+                                   <span class="list-paths__item__arrow">›</span>
+                                  template
+                                   <span class="list-paths__item__arrow">›</span>
+                                  spec
+                                   <span class="list-paths__item__arrow">›</span>
                                   initContainers[copyutil]
-                                   <span class="list-paths__item__arrow">›</span> 
+                                   <span class="list-paths__item__arrow">›</span>
                                   imagePullPolicy
-                                  
-                          </li>
-              
-                          <li class="card__meta__item">
-<<<<<<< HEAD
-                              Line number: 25257
-=======
+
+                          </li>
+
+                          <li class="card__meta__item">
                               Line number: 25426
->>>>>>> 079341c6
-                          </li>
-                      </ul>
-              
-                      <hr/>
-              
+                          </li>
+                      </ul>
+
+                      <hr/>
+
                           <h2>Impact</h2>
                           <p>The container may run with outdated or unauthorized image</p>
-              
+
                           <h2>Remediation</h2>
                           <p>Set &#x60;imagePullPolicy&#x60; attribute to &#x60;Always&#x60;</p>
-              
-              
-                          <hr/>
-                  </div><!-- .card__section -->
-              
+
+
+                          <hr/>
+                  </div><!-- .card__section -->
+
                   <div class="cta card__cta">
                       <p><a href="https://security.snyk.io/rules/cloud/SNYK-CC-K8S-42">More about this issue</a></p>
                   </div>
-              
+
               </div><!-- .card -->
               <div class="card card--vuln  disclosure--not-new severity--low" data-snyk-test="low">
                   <h2 class="card__title">Container has no CPU limit</h2>
                   <div class="card__section">
-              
-                      <div class="label label--low">
-                          <span class="label__text">low severity</span>
-                      </div>
-              
-                      <hr/>
-              
-                      <ul class="card__meta">
-                          <li class="card__meta__item">
-                              Public ID: <a href="https://security.snyk.io/rules/cloud/SNYK-CC-K8S-5">SNYK-CC-K8S-5</a> 
-                          </li>
-              
+
+                      <div class="label label--low">
+                          <span class="label__text">low severity</span>
+                      </div>
+
+                      <hr/>
+
+                      <ul class="card__meta">
+                          <li class="card__meta__item">
+                              Public ID: <a href="https://security.snyk.io/rules/cloud/SNYK-CC-K8S-5">SNYK-CC-K8S-5</a>
+                          </li>
+
                           <li class="card__meta__item">Introduced through:
                                   [DocId: 45]
-                                   <span class="list-paths__item__arrow">›</span> 
-                                  input
-                                   <span class="list-paths__item__arrow">›</span> 
-                                  spec
-                                   <span class="list-paths__item__arrow">›</span> 
-                                  template
-                                   <span class="list-paths__item__arrow">›</span> 
-                                  spec
-                                   <span class="list-paths__item__arrow">›</span> 
+                                   <span class="list-paths__item__arrow">›</span>
+                                  input
+                                   <span class="list-paths__item__arrow">›</span>
+                                  spec
+                                   <span class="list-paths__item__arrow">›</span>
+                                  template
+                                   <span class="list-paths__item__arrow">›</span>
+                                  spec
+                                   <span class="list-paths__item__arrow">›</span>
                                   containers[argocd-applicationset-controller]
-                                   <span class="list-paths__item__arrow">›</span> 
+                                   <span class="list-paths__item__arrow">›</span>
                                   resources
-                                   <span class="list-paths__item__arrow">›</span> 
+                                   <span class="list-paths__item__arrow">›</span>
                                   limits
-                                   <span class="list-paths__item__arrow">›</span> 
+                                   <span class="list-paths__item__arrow">›</span>
                                   cpu
-                                  
-                          </li>
-              
+
+                          </li>
+
                           <li class="card__meta__item">
                               Line number: 24608
                           </li>
                       </ul>
-              
-                      <hr/>
-              
+
+                      <hr/>
+
                           <h2>Impact</h2>
                           <p>CPU limits can prevent containers from consuming valuable compute time for no benefit (e.g. inefficient code) that might lead to unnecessary costs. It is advisable to also configure CPU requests to ensure application stability.</p>
-              
+
                           <h2>Remediation</h2>
                           <p>Add &#x60;resources.limits.cpu&#x60; field with required CPU limit value</p>
-              
-              
-                          <hr/>
-                  </div><!-- .card__section -->
-              
+
+
+                          <hr/>
+                  </div><!-- .card__section -->
+
                   <div class="cta card__cta">
                       <p><a href="https://security.snyk.io/rules/cloud/SNYK-CC-K8S-5">More about this issue</a></p>
                   </div>
-              
+
               </div><!-- .card -->
               <div class="card card--vuln  disclosure--not-new severity--low" data-snyk-test="low">
                   <h2 class="card__title">Container has no CPU limit</h2>
                   <div class="card__section">
-              
-                      <div class="label label--low">
-                          <span class="label__text">low severity</span>
-                      </div>
-              
-                      <hr/>
-              
-                      <ul class="card__meta">
-                          <li class="card__meta__item">
-                              Public ID: <a href="https://security.snyk.io/rules/cloud/SNYK-CC-K8S-5">SNYK-CC-K8S-5</a> 
-                          </li>
-              
+
+                      <div class="label label--low">
+                          <span class="label__text">low severity</span>
+                      </div>
+
+                      <hr/>
+
+                      <ul class="card__meta">
+                          <li class="card__meta__item">
+                              Public ID: <a href="https://security.snyk.io/rules/cloud/SNYK-CC-K8S-5">SNYK-CC-K8S-5</a>
+                          </li>
+
                           <li class="card__meta__item">Introduced through:
                                   [DocId: 46]
-                                   <span class="list-paths__item__arrow">›</span> 
-                                  input
-                                   <span class="list-paths__item__arrow">›</span> 
-                                  spec
-                                   <span class="list-paths__item__arrow">›</span> 
-                                  template
-                                   <span class="list-paths__item__arrow">›</span> 
-                                  spec
-                                   <span class="list-paths__item__arrow">›</span> 
+                                   <span class="list-paths__item__arrow">›</span>
+                                  input
+                                   <span class="list-paths__item__arrow">›</span>
+                                  spec
+                                   <span class="list-paths__item__arrow">›</span>
+                                  template
+                                   <span class="list-paths__item__arrow">›</span>
+                                  spec
+                                   <span class="list-paths__item__arrow">›</span>
                                   initContainers[copyutil]
-                                   <span class="list-paths__item__arrow">›</span> 
+                                   <span class="list-paths__item__arrow">›</span>
                                   resources
-                                   <span class="list-paths__item__arrow">›</span> 
+                                   <span class="list-paths__item__arrow">›</span>
                                   limits
-                                   <span class="list-paths__item__arrow">›</span> 
+                                   <span class="list-paths__item__arrow">›</span>
                                   cpu
-                                  
-                          </li>
-              
-                          <li class="card__meta__item">
-<<<<<<< HEAD
-                              Line number: 24740
-=======
+
+                          </li>
+
+                          <li class="card__meta__item">
                               Line number: 24903
->>>>>>> 079341c6
-                          </li>
-                      </ul>
-              
-                      <hr/>
-              
+                          </li>
+                      </ul>
+
+                      <hr/>
+
                           <h2>Impact</h2>
                           <p>CPU limits can prevent containers from consuming valuable compute time for no benefit (e.g. inefficient code) that might lead to unnecessary costs. It is advisable to also configure CPU requests to ensure application stability.</p>
-              
+
                           <h2>Remediation</h2>
                           <p>Add &#x60;resources.limits.cpu&#x60; field with required CPU limit value</p>
-              
-              
-                          <hr/>
-                  </div><!-- .card__section -->
-              
+
+
+                          <hr/>
+                  </div><!-- .card__section -->
+
                   <div class="cta card__cta">
                       <p><a href="https://security.snyk.io/rules/cloud/SNYK-CC-K8S-5">More about this issue</a></p>
                   </div>
-              
+
               </div><!-- .card -->
               <div class="card card--vuln  disclosure--not-new severity--low" data-snyk-test="low">
                   <h2 class="card__title">Container has no CPU limit</h2>
                   <div class="card__section">
-              
-                      <div class="label label--low">
-                          <span class="label__text">low severity</span>
-                      </div>
-              
-                      <hr/>
-              
-                      <ul class="card__meta">
-                          <li class="card__meta__item">
-                              Public ID: <a href="https://security.snyk.io/rules/cloud/SNYK-CC-K8S-5">SNYK-CC-K8S-5</a> 
-                          </li>
-              
+
+                      <div class="label label--low">
+                          <span class="label__text">low severity</span>
+                      </div>
+
+                      <hr/>
+
+                      <ul class="card__meta">
+                          <li class="card__meta__item">
+                              Public ID: <a href="https://security.snyk.io/rules/cloud/SNYK-CC-K8S-5">SNYK-CC-K8S-5</a>
+                          </li>
+
                           <li class="card__meta__item">Introduced through:
                                   [DocId: 46]
-                                   <span class="list-paths__item__arrow">›</span> 
-                                  input
-                                   <span class="list-paths__item__arrow">›</span> 
-                                  spec
-                                   <span class="list-paths__item__arrow">›</span> 
-                                  template
-                                   <span class="list-paths__item__arrow">›</span> 
-                                  spec
-                                   <span class="list-paths__item__arrow">›</span> 
+                                   <span class="list-paths__item__arrow">›</span>
+                                  input
+                                   <span class="list-paths__item__arrow">›</span>
+                                  spec
+                                   <span class="list-paths__item__arrow">›</span>
+                                  template
+                                   <span class="list-paths__item__arrow">›</span>
+                                  spec
+                                   <span class="list-paths__item__arrow">›</span>
                                   containers[dex]
-                                   <span class="list-paths__item__arrow">›</span> 
+                                   <span class="list-paths__item__arrow">›</span>
                                   resources
-                                   <span class="list-paths__item__arrow">›</span> 
+                                   <span class="list-paths__item__arrow">›</span>
                                   limits
-                                   <span class="list-paths__item__arrow">›</span> 
+                                   <span class="list-paths__item__arrow">›</span>
                                   cpu
-                                  
-                          </li>
-              
-                          <li class="card__meta__item">
-<<<<<<< HEAD
-                              Line number: 24688
-=======
+
+                          </li>
+
+                          <li class="card__meta__item">
                               Line number: 24851
->>>>>>> 079341c6
-                          </li>
-                      </ul>
-              
-                      <hr/>
-              
+                          </li>
+                      </ul>
+
+                      <hr/>
+
                           <h2>Impact</h2>
                           <p>CPU limits can prevent containers from consuming valuable compute time for no benefit (e.g. inefficient code) that might lead to unnecessary costs. It is advisable to also configure CPU requests to ensure application stability.</p>
-              
+
                           <h2>Remediation</h2>
                           <p>Add &#x60;resources.limits.cpu&#x60; field with required CPU limit value</p>
-              
-              
-                          <hr/>
-                  </div><!-- .card__section -->
-              
+
+
+                          <hr/>
+                  </div><!-- .card__section -->
+
                   <div class="cta card__cta">
                       <p><a href="https://security.snyk.io/rules/cloud/SNYK-CC-K8S-5">More about this issue</a></p>
                   </div>
-              
+
               </div><!-- .card -->
               <div class="card card--vuln  disclosure--not-new severity--low" data-snyk-test="low">
                   <h2 class="card__title">Container has no CPU limit</h2>
                   <div class="card__section">
-              
-                      <div class="label label--low">
-                          <span class="label__text">low severity</span>
-                      </div>
-              
-                      <hr/>
-              
-                      <ul class="card__meta">
-                          <li class="card__meta__item">
-                              Public ID: <a href="https://security.snyk.io/rules/cloud/SNYK-CC-K8S-5">SNYK-CC-K8S-5</a> 
-                          </li>
-              
+
+                      <div class="label label--low">
+                          <span class="label__text">low severity</span>
+                      </div>
+
+                      <hr/>
+
+                      <ul class="card__meta">
+                          <li class="card__meta__item">
+                              Public ID: <a href="https://security.snyk.io/rules/cloud/SNYK-CC-K8S-5">SNYK-CC-K8S-5</a>
+                          </li>
+
                           <li class="card__meta__item">Introduced through:
                                   [DocId: 47]
-                                   <span class="list-paths__item__arrow">›</span> 
-                                  input
-                                   <span class="list-paths__item__arrow">›</span> 
-                                  spec
-                                   <span class="list-paths__item__arrow">›</span> 
-                                  template
-                                   <span class="list-paths__item__arrow">›</span> 
-                                  spec
-                                   <span class="list-paths__item__arrow">›</span> 
+                                   <span class="list-paths__item__arrow">›</span>
+                                  input
+                                   <span class="list-paths__item__arrow">›</span>
+                                  spec
+                                   <span class="list-paths__item__arrow">›</span>
+                                  template
+                                   <span class="list-paths__item__arrow">›</span>
+                                  spec
+                                   <span class="list-paths__item__arrow">›</span>
                                   containers[argocd-notifications-controller]
-                                   <span class="list-paths__item__arrow">›</span> 
+                                   <span class="list-paths__item__arrow">›</span>
                                   resources
-                                   <span class="list-paths__item__arrow">›</span> 
+                                   <span class="list-paths__item__arrow">›</span>
                                   limits
-                                   <span class="list-paths__item__arrow">›</span> 
+                                   <span class="list-paths__item__arrow">›</span>
                                   cpu
-                                  
-                          </li>
-              
-                          <li class="card__meta__item">
-<<<<<<< HEAD
-                              Line number: 24802
-=======
+
+                          </li>
+
+                          <li class="card__meta__item">
                               Line number: 24965
->>>>>>> 079341c6
-                          </li>
-                      </ul>
-              
-                      <hr/>
-              
+                          </li>
+                      </ul>
+
+                      <hr/>
+
                           <h2>Impact</h2>
                           <p>CPU limits can prevent containers from consuming valuable compute time for no benefit (e.g. inefficient code) that might lead to unnecessary costs. It is advisable to also configure CPU requests to ensure application stability.</p>
-              
+
                           <h2>Remediation</h2>
                           <p>Add &#x60;resources.limits.cpu&#x60; field with required CPU limit value</p>
-              
-              
-                          <hr/>
-                  </div><!-- .card__section -->
-              
+
+
+                          <hr/>
+                  </div><!-- .card__section -->
+
                   <div class="cta card__cta">
                       <p><a href="https://security.snyk.io/rules/cloud/SNYK-CC-K8S-5">More about this issue</a></p>
                   </div>
-              
+
               </div><!-- .card -->
               <div class="card card--vuln  disclosure--not-new severity--low" data-snyk-test="low">
                   <h2 class="card__title">Container has no CPU limit</h2>
                   <div class="card__section">
-              
-                      <div class="label label--low">
-                          <span class="label__text">low severity</span>
-                      </div>
-              
-                      <hr/>
-              
-                      <ul class="card__meta">
-                          <li class="card__meta__item">
-                              Public ID: <a href="https://security.snyk.io/rules/cloud/SNYK-CC-K8S-5">SNYK-CC-K8S-5</a> 
-                          </li>
-              
+
+                      <div class="label label--low">
+                          <span class="label__text">low severity</span>
+                      </div>
+
+                      <hr/>
+
+                      <ul class="card__meta">
+                          <li class="card__meta__item">
+                              Public ID: <a href="https://security.snyk.io/rules/cloud/SNYK-CC-K8S-5">SNYK-CC-K8S-5</a>
+                          </li>
+
                           <li class="card__meta__item">Introduced through:
                                   [DocId: 48]
-                                   <span class="list-paths__item__arrow">›</span> 
-                                  input
-                                   <span class="list-paths__item__arrow">›</span> 
-                                  spec
-                                   <span class="list-paths__item__arrow">›</span> 
-                                  template
-                                   <span class="list-paths__item__arrow">›</span> 
-                                  spec
-                                   <span class="list-paths__item__arrow">›</span> 
+                                   <span class="list-paths__item__arrow">›</span>
+                                  input
+                                   <span class="list-paths__item__arrow">›</span>
+                                  spec
+                                   <span class="list-paths__item__arrow">›</span>
+                                  template
+                                   <span class="list-paths__item__arrow">›</span>
+                                  spec
+                                   <span class="list-paths__item__arrow">›</span>
                                   containers[redis]
-                                   <span class="list-paths__item__arrow">›</span> 
+                                   <span class="list-paths__item__arrow">›</span>
                                   resources
-                                   <span class="list-paths__item__arrow">›</span> 
+                                   <span class="list-paths__item__arrow">›</span>
                                   limits
-                                   <span class="list-paths__item__arrow">›</span> 
+                                   <span class="list-paths__item__arrow">›</span>
                                   cpu
-                                  
-                          </li>
-              
-                          <li class="card__meta__item">
-<<<<<<< HEAD
-                              Line number: 24915
-=======
+
+                          </li>
+
+                          <li class="card__meta__item">
                               Line number: 25078
->>>>>>> 079341c6
-                          </li>
-                      </ul>
-              
-                      <hr/>
-              
+                          </li>
+                      </ul>
+
+                      <hr/>
+
                           <h2>Impact</h2>
                           <p>CPU limits can prevent containers from consuming valuable compute time for no benefit (e.g. inefficient code) that might lead to unnecessary costs. It is advisable to also configure CPU requests to ensure application stability.</p>
-              
+
                           <h2>Remediation</h2>
                           <p>Add &#x60;resources.limits.cpu&#x60; field with required CPU limit value</p>
-              
-              
-                          <hr/>
-                  </div><!-- .card__section -->
-              
+
+
+                          <hr/>
+                  </div><!-- .card__section -->
+
                   <div class="cta card__cta">
                       <p><a href="https://security.snyk.io/rules/cloud/SNYK-CC-K8S-5">More about this issue</a></p>
                   </div>
-              
+
               </div><!-- .card -->
               <div class="card card--vuln  disclosure--not-new severity--low" data-snyk-test="low">
                   <h2 class="card__title">Container has no CPU limit</h2>
                   <div class="card__section">
-              
-                      <div class="label label--low">
-                          <span class="label__text">low severity</span>
-                      </div>
-              
-                      <hr/>
-              
-                      <ul class="card__meta">
-                          <li class="card__meta__item">
-                              Public ID: <a href="https://security.snyk.io/rules/cloud/SNYK-CC-K8S-5">SNYK-CC-K8S-5</a> 
-                          </li>
-              
+
+                      <div class="label label--low">
+                          <span class="label__text">low severity</span>
+                      </div>
+
+                      <hr/>
+
+                      <ul class="card__meta">
+                          <li class="card__meta__item">
+                              Public ID: <a href="https://security.snyk.io/rules/cloud/SNYK-CC-K8S-5">SNYK-CC-K8S-5</a>
+                          </li>
+
                           <li class="card__meta__item">Introduced through:
                                   [DocId: 48]
-                                   <span class="list-paths__item__arrow">›</span> 
-                                  input
-                                   <span class="list-paths__item__arrow">›</span> 
-                                  spec
-                                   <span class="list-paths__item__arrow">›</span> 
-                                  template
-                                   <span class="list-paths__item__arrow">›</span> 
-                                  spec
-                                   <span class="list-paths__item__arrow">›</span> 
+                                   <span class="list-paths__item__arrow">›</span>
+                                  input
+                                   <span class="list-paths__item__arrow">›</span>
+                                  spec
+                                   <span class="list-paths__item__arrow">›</span>
+                                  template
+                                   <span class="list-paths__item__arrow">›</span>
+                                  spec
+                                   <span class="list-paths__item__arrow">›</span>
                                   initContainers[secret-init]
-                                   <span class="list-paths__item__arrow">›</span> 
+                                   <span class="list-paths__item__arrow">›</span>
                                   resources
-                                   <span class="list-paths__item__arrow">›</span> 
+                                   <span class="list-paths__item__arrow">›</span>
                                   limits
-                                   <span class="list-paths__item__arrow">›</span> 
+                                   <span class="list-paths__item__arrow">›</span>
                                   cpu
-                                  
-                          </li>
-              
-                          <li class="card__meta__item">
-<<<<<<< HEAD
-                              Line number: 24939
-=======
+
+                          </li>
+
+                          <li class="card__meta__item">
                               Line number: 25102
->>>>>>> 079341c6
-                          </li>
-                      </ul>
-              
-                      <hr/>
-              
+                          </li>
+                      </ul>
+
+                      <hr/>
+
                           <h2>Impact</h2>
                           <p>CPU limits can prevent containers from consuming valuable compute time for no benefit (e.g. inefficient code) that might lead to unnecessary costs. It is advisable to also configure CPU requests to ensure application stability.</p>
-              
+
                           <h2>Remediation</h2>
                           <p>Add &#x60;resources.limits.cpu&#x60; field with required CPU limit value</p>
-              
-              
-                          <hr/>
-                  </div><!-- .card__section -->
-              
+
+
+                          <hr/>
+                  </div><!-- .card__section -->
+
                   <div class="cta card__cta">
                       <p><a href="https://security.snyk.io/rules/cloud/SNYK-CC-K8S-5">More about this issue</a></p>
                   </div>
-              
+
               </div><!-- .card -->
               <div class="card card--vuln  disclosure--not-new severity--low" data-snyk-test="low">
                   <h2 class="card__title">Container has no CPU limit</h2>
                   <div class="card__section">
-              
-                      <div class="label label--low">
-                          <span class="label__text">low severity</span>
-                      </div>
-              
-                      <hr/>
-              
-                      <ul class="card__meta">
-                          <li class="card__meta__item">
-                              Public ID: <a href="https://security.snyk.io/rules/cloud/SNYK-CC-K8S-5">SNYK-CC-K8S-5</a> 
-                          </li>
-              
+
+                      <div class="label label--low">
+                          <span class="label__text">low severity</span>
+                      </div>
+
+                      <hr/>
+
+                      <ul class="card__meta">
+                          <li class="card__meta__item">
+                              Public ID: <a href="https://security.snyk.io/rules/cloud/SNYK-CC-K8S-5">SNYK-CC-K8S-5</a>
+                          </li>
+
                           <li class="card__meta__item">Introduced through:
                                   [DocId: 49]
-                                   <span class="list-paths__item__arrow">›</span> 
-                                  input
-                                   <span class="list-paths__item__arrow">›</span> 
-                                  spec
-                                   <span class="list-paths__item__arrow">›</span> 
-                                  template
-                                   <span class="list-paths__item__arrow">›</span> 
-                                  spec
-                                   <span class="list-paths__item__arrow">›</span> 
+                                   <span class="list-paths__item__arrow">›</span>
+                                  input
+                                   <span class="list-paths__item__arrow">›</span>
+                                  spec
+                                   <span class="list-paths__item__arrow">›</span>
+                                  template
+                                   <span class="list-paths__item__arrow">›</span>
+                                  spec
+                                   <span class="list-paths__item__arrow">›</span>
                                   initContainers[copyutil]
-                                   <span class="list-paths__item__arrow">›</span> 
+                                   <span class="list-paths__item__arrow">›</span>
                                   resources
-                                   <span class="list-paths__item__arrow">›</span> 
+                                   <span class="list-paths__item__arrow">›</span>
                                   limits
-                                   <span class="list-paths__item__arrow">›</span> 
+                                   <span class="list-paths__item__arrow">›</span>
                                   cpu
-                                  
-                          </li>
-              
-                          <li class="card__meta__item">
-<<<<<<< HEAD
-                              Line number: 25257
-=======
+
+                          </li>
+
+                          <li class="card__meta__item">
                               Line number: 25426
->>>>>>> 079341c6
-                          </li>
-                      </ul>
-              
-                      <hr/>
-              
+                          </li>
+                      </ul>
+
+                      <hr/>
+
                           <h2>Impact</h2>
                           <p>CPU limits can prevent containers from consuming valuable compute time for no benefit (e.g. inefficient code) that might lead to unnecessary costs. It is advisable to also configure CPU requests to ensure application stability.</p>
-              
+
                           <h2>Remediation</h2>
                           <p>Add &#x60;resources.limits.cpu&#x60; field with required CPU limit value</p>
-              
-              
-                          <hr/>
-                  </div><!-- .card__section -->
-              
+
+
+                          <hr/>
+                  </div><!-- .card__section -->
+
                   <div class="cta card__cta">
                       <p><a href="https://security.snyk.io/rules/cloud/SNYK-CC-K8S-5">More about this issue</a></p>
                   </div>
-              
+
               </div><!-- .card -->
               <div class="card card--vuln  disclosure--not-new severity--low" data-snyk-test="low">
                   <h2 class="card__title">Container has no CPU limit</h2>
                   <div class="card__section">
-              
-                      <div class="label label--low">
-                          <span class="label__text">low severity</span>
-                      </div>
-              
-                      <hr/>
-              
-                      <ul class="card__meta">
-                          <li class="card__meta__item">
-                              Public ID: <a href="https://security.snyk.io/rules/cloud/SNYK-CC-K8S-5">SNYK-CC-K8S-5</a> 
-                          </li>
-              
+
+                      <div class="label label--low">
+                          <span class="label__text">low severity</span>
+                      </div>
+
+                      <hr/>
+
+                      <ul class="card__meta">
+                          <li class="card__meta__item">
+                              Public ID: <a href="https://security.snyk.io/rules/cloud/SNYK-CC-K8S-5">SNYK-CC-K8S-5</a>
+                          </li>
+
                           <li class="card__meta__item">Introduced through:
                                   [DocId: 49]
-                                   <span class="list-paths__item__arrow">›</span> 
-                                  input
-                                   <span class="list-paths__item__arrow">›</span> 
-                                  spec
-                                   <span class="list-paths__item__arrow">›</span> 
-                                  template
-                                   <span class="list-paths__item__arrow">›</span> 
-                                  spec
-                                   <span class="list-paths__item__arrow">›</span> 
+                                   <span class="list-paths__item__arrow">›</span>
+                                  input
+                                   <span class="list-paths__item__arrow">›</span>
+                                  spec
+                                   <span class="list-paths__item__arrow">›</span>
+                                  template
+                                   <span class="list-paths__item__arrow">›</span>
+                                  spec
+                                   <span class="list-paths__item__arrow">›</span>
                                   containers[argocd-repo-server]
-                                   <span class="list-paths__item__arrow">›</span> 
+                                   <span class="list-paths__item__arrow">›</span>
                                   resources
-                                   <span class="list-paths__item__arrow">›</span> 
+                                   <span class="list-paths__item__arrow">›</span>
                                   limits
-                                   <span class="list-paths__item__arrow">›</span> 
+                                   <span class="list-paths__item__arrow">›</span>
                                   cpu
-                                  
-                          </li>
-              
-                          <li class="card__meta__item">
-<<<<<<< HEAD
-                              Line number: 24998
-=======
+
+                          </li>
+
+                          <li class="card__meta__item">
                               Line number: 25161
->>>>>>> 079341c6
-                          </li>
-                      </ul>
-              
-                      <hr/>
-              
+                          </li>
+                      </ul>
+
+                      <hr/>
+
                           <h2>Impact</h2>
                           <p>CPU limits can prevent containers from consuming valuable compute time for no benefit (e.g. inefficient code) that might lead to unnecessary costs. It is advisable to also configure CPU requests to ensure application stability.</p>
-              
+
                           <h2>Remediation</h2>
                           <p>Add &#x60;resources.limits.cpu&#x60; field with required CPU limit value</p>
-              
-              
-                          <hr/>
-                  </div><!-- .card__section -->
-              
+
+
+                          <hr/>
+                  </div><!-- .card__section -->
+
                   <div class="cta card__cta">
                       <p><a href="https://security.snyk.io/rules/cloud/SNYK-CC-K8S-5">More about this issue</a></p>
                   </div>
-              
+
               </div><!-- .card -->
               <div class="card card--vuln  disclosure--not-new severity--low" data-snyk-test="low">
                   <h2 class="card__title">Container has no CPU limit</h2>
                   <div class="card__section">
-              
-                      <div class="label label--low">
-                          <span class="label__text">low severity</span>
-                      </div>
-              
-                      <hr/>
-              
-                      <ul class="card__meta">
-                          <li class="card__meta__item">
-                              Public ID: <a href="https://security.snyk.io/rules/cloud/SNYK-CC-K8S-5">SNYK-CC-K8S-5</a> 
-                          </li>
-              
+
+                      <div class="label label--low">
+                          <span class="label__text">low severity</span>
+                      </div>
+
+                      <hr/>
+
+                      <ul class="card__meta">
+                          <li class="card__meta__item">
+                              Public ID: <a href="https://security.snyk.io/rules/cloud/SNYK-CC-K8S-5">SNYK-CC-K8S-5</a>
+                          </li>
+
                           <li class="card__meta__item">Introduced through:
                                   [DocId: 50]
-                                   <span class="list-paths__item__arrow">›</span> 
-                                  input
-                                   <span class="list-paths__item__arrow">›</span> 
-                                  spec
-                                   <span class="list-paths__item__arrow">›</span> 
-                                  template
-                                   <span class="list-paths__item__arrow">›</span> 
-                                  spec
-                                   <span class="list-paths__item__arrow">›</span> 
+                                   <span class="list-paths__item__arrow">›</span>
+                                  input
+                                   <span class="list-paths__item__arrow">›</span>
+                                  spec
+                                   <span class="list-paths__item__arrow">›</span>
+                                  template
+                                   <span class="list-paths__item__arrow">›</span>
+                                  spec
+                                   <span class="list-paths__item__arrow">›</span>
                                   containers[argocd-server]
-                                   <span class="list-paths__item__arrow">›</span> 
+                                   <span class="list-paths__item__arrow">›</span>
                                   resources
-                                   <span class="list-paths__item__arrow">›</span> 
+                                   <span class="list-paths__item__arrow">›</span>
                                   limits
-                                   <span class="list-paths__item__arrow">›</span> 
+                                   <span class="list-paths__item__arrow">›</span>
                                   cpu
-                                  
-                          </li>
-              
-                          <li class="card__meta__item">
-<<<<<<< HEAD
-                              Line number: 25344
-=======
+
+                          </li>
+
+                          <li class="card__meta__item">
                               Line number: 25513
->>>>>>> 079341c6
-                          </li>
-                      </ul>
-              
-                      <hr/>
-              
+                          </li>
+                      </ul>
+
+                      <hr/>
+
                           <h2>Impact</h2>
                           <p>CPU limits can prevent containers from consuming valuable compute time for no benefit (e.g. inefficient code) that might lead to unnecessary costs. It is advisable to also configure CPU requests to ensure application stability.</p>
-              
+
                           <h2>Remediation</h2>
                           <p>Add &#x60;resources.limits.cpu&#x60; field with required CPU limit value</p>
-              
-              
-                          <hr/>
-                  </div><!-- .card__section -->
-              
+
+
+                          <hr/>
+                  </div><!-- .card__section -->
+
                   <div class="cta card__cta">
                       <p><a href="https://security.snyk.io/rules/cloud/SNYK-CC-K8S-5">More about this issue</a></p>
                   </div>
-              
+
               </div><!-- .card -->
               <div class="card card--vuln  disclosure--not-new severity--low" data-snyk-test="low">
                   <h2 class="card__title">Container has no CPU limit</h2>
                   <div class="card__section">
-              
-                      <div class="label label--low">
-                          <span class="label__text">low severity</span>
-                      </div>
-              
-                      <hr/>
-              
-                      <ul class="card__meta">
-                          <li class="card__meta__item">
-                              Public ID: <a href="https://security.snyk.io/rules/cloud/SNYK-CC-K8S-5">SNYK-CC-K8S-5</a> 
-                          </li>
-              
+
+                      <div class="label label--low">
+                          <span class="label__text">low severity</span>
+                      </div>
+
+                      <hr/>
+
+                      <ul class="card__meta">
+                          <li class="card__meta__item">
+                              Public ID: <a href="https://security.snyk.io/rules/cloud/SNYK-CC-K8S-5">SNYK-CC-K8S-5</a>
+                          </li>
+
                           <li class="card__meta__item">Introduced through:
                                   [DocId: 51]
-                                   <span class="list-paths__item__arrow">›</span> 
-                                  input
-                                   <span class="list-paths__item__arrow">›</span> 
-                                  spec
-                                   <span class="list-paths__item__arrow">›</span> 
-                                  template
-                                   <span class="list-paths__item__arrow">›</span> 
-                                  spec
-                                   <span class="list-paths__item__arrow">›</span> 
+                                   <span class="list-paths__item__arrow">›</span>
+                                  input
+                                   <span class="list-paths__item__arrow">›</span>
+                                  spec
+                                   <span class="list-paths__item__arrow">›</span>
+                                  template
+                                   <span class="list-paths__item__arrow">›</span>
+                                  spec
+                                   <span class="list-paths__item__arrow">›</span>
                                   containers[argocd-application-controller]
-                                   <span class="list-paths__item__arrow">›</span> 
+                                   <span class="list-paths__item__arrow">›</span>
                                   resources
-                                   <span class="list-paths__item__arrow">›</span> 
+                                   <span class="list-paths__item__arrow">›</span>
                                   limits
-                                   <span class="list-paths__item__arrow">›</span> 
+                                   <span class="list-paths__item__arrow">›</span>
                                   cpu
-                                  
-                          </li>
-              
-                          <li class="card__meta__item">
-<<<<<<< HEAD
-                              Line number: 25742
-=======
+
+                          </li>
+
+                          <li class="card__meta__item">
                               Line number: 25917
->>>>>>> 079341c6
-                          </li>
-                      </ul>
-              
-                      <hr/>
-              
+                          </li>
+                      </ul>
+
+                      <hr/>
+
                           <h2>Impact</h2>
                           <p>CPU limits can prevent containers from consuming valuable compute time for no benefit (e.g. inefficient code) that might lead to unnecessary costs. It is advisable to also configure CPU requests to ensure application stability.</p>
-              
+
                           <h2>Remediation</h2>
                           <p>Add &#x60;resources.limits.cpu&#x60; field with required CPU limit value</p>
-              
-              
-                          <hr/>
-                  </div><!-- .card__section -->
-              
+
+
+                          <hr/>
+                  </div><!-- .card__section -->
+
                   <div class="cta card__cta">
                       <p><a href="https://security.snyk.io/rules/cloud/SNYK-CC-K8S-5">More about this issue</a></p>
                   </div>
-              
+
               </div><!-- .card -->
               <div class="card card--vuln  disclosure--not-new severity--low" data-snyk-test="low">
                   <h2 class="card__title">Container is running with multiple open ports</h2>
                   <div class="card__section">
-              
-                      <div class="label label--low">
-                          <span class="label__text">low severity</span>
-                      </div>
-              
-                      <hr/>
-              
-                      <ul class="card__meta">
-                          <li class="card__meta__item">
-                              Public ID: <a href="https://security.snyk.io/rules/cloud/SNYK-CC-K8S-36">SNYK-CC-K8S-36</a> 
-                          </li>
-              
+
+                      <div class="label label--low">
+                          <span class="label__text">low severity</span>
+                      </div>
+
+                      <hr/>
+
+                      <ul class="card__meta">
+                          <li class="card__meta__item">
+                              Public ID: <a href="https://security.snyk.io/rules/cloud/SNYK-CC-K8S-36">SNYK-CC-K8S-36</a>
+                          </li>
+
                           <li class="card__meta__item">Introduced through:
                                   [DocId: 46]
-                                   <span class="list-paths__item__arrow">›</span> 
-                                  spec
-                                   <span class="list-paths__item__arrow">›</span> 
-                                  template
-                                   <span class="list-paths__item__arrow">›</span> 
-                                  spec
-                                   <span class="list-paths__item__arrow">›</span> 
+                                   <span class="list-paths__item__arrow">›</span>
+                                  spec
+                                   <span class="list-paths__item__arrow">›</span>
+                                  template
+                                   <span class="list-paths__item__arrow">›</span>
+                                  spec
+                                   <span class="list-paths__item__arrow">›</span>
                                   containers[dex]
-                                   <span class="list-paths__item__arrow">›</span> 
+                                   <span class="list-paths__item__arrow">›</span>
                                   ports
-                                  
-                          </li>
-              
-                          <li class="card__meta__item">
-<<<<<<< HEAD
-                              Line number: 24720
-=======
+
+                          </li>
+
+                          <li class="card__meta__item">
                               Line number: 24883
->>>>>>> 079341c6
-                          </li>
-                      </ul>
-              
-                      <hr/>
-              
+                          </li>
+                      </ul>
+
+                      <hr/>
+
                           <h2>Impact</h2>
                           <p>Increases the attack surface of the application and the container.</p>
-              
+
                           <h2>Remediation</h2>
                           <p>Reduce &#x60;ports&#x60; count to 2</p>
-              
-              
-                          <hr/>
-                  </div><!-- .card__section -->
-              
+
+
+                          <hr/>
+                  </div><!-- .card__section -->
+
                   <div class="cta card__cta">
                       <p><a href="https://security.snyk.io/rules/cloud/SNYK-CC-K8S-36">More about this issue</a></p>
                   </div>
-              
+
               </div><!-- .card -->
               <div class="card card--vuln  disclosure--not-new severity--low" data-snyk-test="low">
                   <h2 class="card__title">Container is running without liveness probe</h2>
                   <div class="card__section">
-              
-                      <div class="label label--low">
-                          <span class="label__text">low severity</span>
-                      </div>
-              
-                      <hr/>
-              
-                      <ul class="card__meta">
-                          <li class="card__meta__item">
-                              Public ID: <a href="https://security.snyk.io/rules/cloud/SNYK-CC-K8S-41">SNYK-CC-K8S-41</a> 
-                          </li>
-              
+
+                      <div class="label label--low">
+                          <span class="label__text">low severity</span>
+                      </div>
+
+                      <hr/>
+
+                      <ul class="card__meta">
+                          <li class="card__meta__item">
+                              Public ID: <a href="https://security.snyk.io/rules/cloud/SNYK-CC-K8S-41">SNYK-CC-K8S-41</a>
+                          </li>
+
                           <li class="card__meta__item">Introduced through:
                                   [DocId: 45]
-                                   <span class="list-paths__item__arrow">›</span> 
-                                  spec
-                                   <span class="list-paths__item__arrow">›</span> 
-                                  template
-                                   <span class="list-paths__item__arrow">›</span> 
-                                  spec
-                                   <span class="list-paths__item__arrow">›</span> 
+                                   <span class="list-paths__item__arrow">›</span>
+                                  spec
+                                   <span class="list-paths__item__arrow">›</span>
+                                  template
+                                   <span class="list-paths__item__arrow">›</span>
+                                  spec
+                                   <span class="list-paths__item__arrow">›</span>
                                   containers[argocd-applicationset-controller]
-                                   <span class="list-paths__item__arrow">›</span> 
+                                   <span class="list-paths__item__arrow">›</span>
                                   livenessProbe
-                                  
-                          </li>
-              
+
+                          </li>
+
                           <li class="card__meta__item">
                               Line number: 24608
                           </li>
                       </ul>
-              
-                      <hr/>
-              
+
+                      <hr/>
+
                           <h2>Impact</h2>
                           <p>Kubernetes will not be able to detect if application is able to service requests, and will not restart unhealthy pods</p>
-              
+
                           <h2>Remediation</h2>
                           <p>Add &#x60;livenessProbe&#x60; attribute</p>
-              
-              
-                          <hr/>
-                  </div><!-- .card__section -->
-              
+
+
+                          <hr/>
+                  </div><!-- .card__section -->
+
                   <div class="cta card__cta">
                       <p><a href="https://security.snyk.io/rules/cloud/SNYK-CC-K8S-41">More about this issue</a></p>
                   </div>
-              
+
               </div><!-- .card -->
               <div class="card card--vuln  disclosure--not-new severity--low" data-snyk-test="low">
                   <h2 class="card__title">Container is running without liveness probe</h2>
                   <div class="card__section">
-              
-                      <div class="label label--low">
-                          <span class="label__text">low severity</span>
-                      </div>
-              
-                      <hr/>
-              
-                      <ul class="card__meta">
-                          <li class="card__meta__item">
-                              Public ID: <a href="https://security.snyk.io/rules/cloud/SNYK-CC-K8S-41">SNYK-CC-K8S-41</a> 
-                          </li>
-              
+
+                      <div class="label label--low">
+                          <span class="label__text">low severity</span>
+                      </div>
+
+                      <hr/>
+
+                      <ul class="card__meta">
+                          <li class="card__meta__item">
+                              Public ID: <a href="https://security.snyk.io/rules/cloud/SNYK-CC-K8S-41">SNYK-CC-K8S-41</a>
+                          </li>
+
                           <li class="card__meta__item">Introduced through:
                                   [DocId: 46]
-                                   <span class="list-paths__item__arrow">›</span> 
-                                  spec
-                                   <span class="list-paths__item__arrow">›</span> 
-                                  template
-                                   <span class="list-paths__item__arrow">›</span> 
-                                  spec
-                                   <span class="list-paths__item__arrow">›</span> 
+                                   <span class="list-paths__item__arrow">›</span>
+                                  spec
+                                   <span class="list-paths__item__arrow">›</span>
+                                  template
+                                   <span class="list-paths__item__arrow">›</span>
+                                  spec
+                                   <span class="list-paths__item__arrow">›</span>
                                   containers[dex]
-                                   <span class="list-paths__item__arrow">›</span> 
+                                   <span class="list-paths__item__arrow">›</span>
                                   livenessProbe
-                                  
-                          </li>
-              
-                          <li class="card__meta__item">
-<<<<<<< HEAD
-                              Line number: 24688
-=======
+
+                          </li>
+
+                          <li class="card__meta__item">
                               Line number: 24851
->>>>>>> 079341c6
-                          </li>
-                      </ul>
-              
-                      <hr/>
-              
+                          </li>
+                      </ul>
+
+                      <hr/>
+
                           <h2>Impact</h2>
                           <p>Kubernetes will not be able to detect if application is able to service requests, and will not restart unhealthy pods</p>
-              
+
                           <h2>Remediation</h2>
                           <p>Add &#x60;livenessProbe&#x60; attribute</p>
-              
-              
-                          <hr/>
-                  </div><!-- .card__section -->
-              
+
+
+                          <hr/>
+                  </div><!-- .card__section -->
+
                   <div class="cta card__cta">
                       <p><a href="https://security.snyk.io/rules/cloud/SNYK-CC-K8S-41">More about this issue</a></p>
                   </div>
-              
+
               </div><!-- .card -->
               <div class="card card--vuln  disclosure--not-new severity--low" data-snyk-test="low">
                   <h2 class="card__title">Container is running without liveness probe</h2>
                   <div class="card__section">
-              
-                      <div class="label label--low">
-                          <span class="label__text">low severity</span>
-                      </div>
-              
-                      <hr/>
-              
-                      <ul class="card__meta">
-                          <li class="card__meta__item">
-                              Public ID: <a href="https://security.snyk.io/rules/cloud/SNYK-CC-K8S-41">SNYK-CC-K8S-41</a> 
-                          </li>
-              
+
+                      <div class="label label--low">
+                          <span class="label__text">low severity</span>
+                      </div>
+
+                      <hr/>
+
+                      <ul class="card__meta">
+                          <li class="card__meta__item">
+                              Public ID: <a href="https://security.snyk.io/rules/cloud/SNYK-CC-K8S-41">SNYK-CC-K8S-41</a>
+                          </li>
+
                           <li class="card__meta__item">Introduced through:
                                   [DocId: 48]
-                                   <span class="list-paths__item__arrow">›</span> 
-                                  spec
-                                   <span class="list-paths__item__arrow">›</span> 
-                                  template
-                                   <span class="list-paths__item__arrow">›</span> 
-                                  spec
-                                   <span class="list-paths__item__arrow">›</span> 
+                                   <span class="list-paths__item__arrow">›</span>
+                                  spec
+                                   <span class="list-paths__item__arrow">›</span>
+                                  template
+                                   <span class="list-paths__item__arrow">›</span>
+                                  spec
+                                   <span class="list-paths__item__arrow">›</span>
                                   containers[redis]
-                                   <span class="list-paths__item__arrow">›</span> 
+                                   <span class="list-paths__item__arrow">›</span>
                                   livenessProbe
-                                  
-                          </li>
-              
-                          <li class="card__meta__item">
-<<<<<<< HEAD
-                              Line number: 24915
-=======
+
+                          </li>
+
+                          <li class="card__meta__item">
                               Line number: 25078
->>>>>>> 079341c6
-                          </li>
-                      </ul>
-              
-                      <hr/>
-              
+                          </li>
+                      </ul>
+
+                      <hr/>
+
                           <h2>Impact</h2>
                           <p>Kubernetes will not be able to detect if application is able to service requests, and will not restart unhealthy pods</p>
-              
+
                           <h2>Remediation</h2>
                           <p>Add &#x60;livenessProbe&#x60; attribute</p>
-              
-              
-                          <hr/>
-                  </div><!-- .card__section -->
-              
+
+
+                          <hr/>
+                  </div><!-- .card__section -->
+
                   <div class="cta card__cta">
                       <p><a href="https://security.snyk.io/rules/cloud/SNYK-CC-K8S-41">More about this issue</a></p>
                   </div>
-              
+
               </div><!-- .card -->
               <div class="card card--vuln  disclosure--not-new severity--low" data-snyk-test="low">
                   <h2 class="card__title">Container is running without memory limit</h2>
                   <div class="card__section">
-              
-                      <div class="label label--low">
-                          <span class="label__text">low severity</span>
-                      </div>
-              
-                      <hr/>
-              
-                      <ul class="card__meta">
-                          <li class="card__meta__item">
-                              Public ID: <a href="https://security.snyk.io/rules/cloud/SNYK-CC-K8S-4">SNYK-CC-K8S-4</a> 
-                          </li>
-              
+
+                      <div class="label label--low">
+                          <span class="label__text">low severity</span>
+                      </div>
+
+                      <hr/>
+
+                      <ul class="card__meta">
+                          <li class="card__meta__item">
+                              Public ID: <a href="https://security.snyk.io/rules/cloud/SNYK-CC-K8S-4">SNYK-CC-K8S-4</a>
+                          </li>
+
                           <li class="card__meta__item">Introduced through:
                                   [DocId: 45]
-                                   <span class="list-paths__item__arrow">›</span> 
-                                  input
-                                   <span class="list-paths__item__arrow">›</span> 
-                                  spec
-                                   <span class="list-paths__item__arrow">›</span> 
-                                  template
-                                   <span class="list-paths__item__arrow">›</span> 
-                                  spec
-                                   <span class="list-paths__item__arrow">›</span> 
+                                   <span class="list-paths__item__arrow">›</span>
+                                  input
+                                   <span class="list-paths__item__arrow">›</span>
+                                  spec
+                                   <span class="list-paths__item__arrow">›</span>
+                                  template
+                                   <span class="list-paths__item__arrow">›</span>
+                                  spec
+                                   <span class="list-paths__item__arrow">›</span>
                                   containers[argocd-applicationset-controller]
-                                   <span class="list-paths__item__arrow">›</span> 
+                                   <span class="list-paths__item__arrow">›</span>
                                   resources
-                                   <span class="list-paths__item__arrow">›</span> 
+                                   <span class="list-paths__item__arrow">›</span>
                                   limits
-                                   <span class="list-paths__item__arrow">›</span> 
+                                   <span class="list-paths__item__arrow">›</span>
                                   memory
-                                  
-                          </li>
-              
+
+                          </li>
+
                           <li class="card__meta__item">
                               Line number: 24608
                           </li>
                       </ul>
-              
-                      <hr/>
-              
+
+                      <hr/>
+
                           <h2>Impact</h2>
                           <p>Containers without memory limits are more likely to be terminated when the node runs out of memory</p>
-              
+
                           <h2>Remediation</h2>
                           <p>Set &#x60;resources.limits.memory&#x60; value</p>
-              
-              
-                          <hr/>
-                  </div><!-- .card__section -->
-              
+
+
+                          <hr/>
+                  </div><!-- .card__section -->
+
                   <div class="cta card__cta">
                       <p><a href="https://security.snyk.io/rules/cloud/SNYK-CC-K8S-4">More about this issue</a></p>
                   </div>
-              
+
               </div><!-- .card -->
               <div class="card card--vuln  disclosure--not-new severity--low" data-snyk-test="low">
                   <h2 class="card__title">Container is running without memory limit</h2>
                   <div class="card__section">
-              
-                      <div class="label label--low">
-                          <span class="label__text">low severity</span>
-                      </div>
-              
-                      <hr/>
-              
-                      <ul class="card__meta">
-                          <li class="card__meta__item">
-                              Public ID: <a href="https://security.snyk.io/rules/cloud/SNYK-CC-K8S-4">SNYK-CC-K8S-4</a> 
-                          </li>
-              
+
+                      <div class="label label--low">
+                          <span class="label__text">low severity</span>
+                      </div>
+
+                      <hr/>
+
+                      <ul class="card__meta">
+                          <li class="card__meta__item">
+                              Public ID: <a href="https://security.snyk.io/rules/cloud/SNYK-CC-K8S-4">SNYK-CC-K8S-4</a>
+                          </li>
+
                           <li class="card__meta__item">Introduced through:
                                   [DocId: 46]
-                                   <span class="list-paths__item__arrow">›</span> 
-                                  input
-                                   <span class="list-paths__item__arrow">›</span> 
-                                  spec
-                                   <span class="list-paths__item__arrow">›</span> 
-                                  template
-                                   <span class="list-paths__item__arrow">›</span> 
-                                  spec
-                                   <span class="list-paths__item__arrow">›</span> 
+                                   <span class="list-paths__item__arrow">›</span>
+                                  input
+                                   <span class="list-paths__item__arrow">›</span>
+                                  spec
+                                   <span class="list-paths__item__arrow">›</span>
+                                  template
+                                   <span class="list-paths__item__arrow">›</span>
+                                  spec
+                                   <span class="list-paths__item__arrow">›</span>
                                   containers[dex]
-                                   <span class="list-paths__item__arrow">›</span> 
+                                   <span class="list-paths__item__arrow">›</span>
                                   resources
-                                   <span class="list-paths__item__arrow">›</span> 
+                                   <span class="list-paths__item__arrow">›</span>
                                   limits
-                                   <span class="list-paths__item__arrow">›</span> 
+                                   <span class="list-paths__item__arrow">›</span>
                                   memory
-                                  
-                          </li>
-              
-                          <li class="card__meta__item">
-<<<<<<< HEAD
-                              Line number: 24688
-=======
+
+                          </li>
+
+                          <li class="card__meta__item">
                               Line number: 24851
->>>>>>> 079341c6
-                          </li>
-                      </ul>
-              
-                      <hr/>
-              
+                          </li>
+                      </ul>
+
+                      <hr/>
+
                           <h2>Impact</h2>
                           <p>Containers without memory limits are more likely to be terminated when the node runs out of memory</p>
-              
+
                           <h2>Remediation</h2>
                           <p>Set &#x60;resources.limits.memory&#x60; value</p>
-              
-              
-                          <hr/>
-                  </div><!-- .card__section -->
-              
+
+
+                          <hr/>
+                  </div><!-- .card__section -->
+
                   <div class="cta card__cta">
                       <p><a href="https://security.snyk.io/rules/cloud/SNYK-CC-K8S-4">More about this issue</a></p>
                   </div>
-              
+
               </div><!-- .card -->
               <div class="card card--vuln  disclosure--not-new severity--low" data-snyk-test="low">
                   <h2 class="card__title">Container is running without memory limit</h2>
                   <div class="card__section">
-              
-                      <div class="label label--low">
-                          <span class="label__text">low severity</span>
-                      </div>
-              
-                      <hr/>
-              
-                      <ul class="card__meta">
-                          <li class="card__meta__item">
-                              Public ID: <a href="https://security.snyk.io/rules/cloud/SNYK-CC-K8S-4">SNYK-CC-K8S-4</a> 
-                          </li>
-              
+
+                      <div class="label label--low">
+                          <span class="label__text">low severity</span>
+                      </div>
+
+                      <hr/>
+
+                      <ul class="card__meta">
+                          <li class="card__meta__item">
+                              Public ID: <a href="https://security.snyk.io/rules/cloud/SNYK-CC-K8S-4">SNYK-CC-K8S-4</a>
+                          </li>
+
                           <li class="card__meta__item">Introduced through:
                                   [DocId: 46]
-                                   <span class="list-paths__item__arrow">›</span> 
-                                  input
-                                   <span class="list-paths__item__arrow">›</span> 
-                                  spec
-                                   <span class="list-paths__item__arrow">›</span> 
-                                  template
-                                   <span class="list-paths__item__arrow">›</span> 
-                                  spec
-                                   <span class="list-paths__item__arrow">›</span> 
+                                   <span class="list-paths__item__arrow">›</span>
+                                  input
+                                   <span class="list-paths__item__arrow">›</span>
+                                  spec
+                                   <span class="list-paths__item__arrow">›</span>
+                                  template
+                                   <span class="list-paths__item__arrow">›</span>
+                                  spec
+                                   <span class="list-paths__item__arrow">›</span>
                                   initContainers[copyutil]
-                                   <span class="list-paths__item__arrow">›</span> 
+                                   <span class="list-paths__item__arrow">›</span>
                                   resources
-                                   <span class="list-paths__item__arrow">›</span> 
+                                   <span class="list-paths__item__arrow">›</span>
                                   limits
-                                   <span class="list-paths__item__arrow">›</span> 
+                                   <span class="list-paths__item__arrow">›</span>
                                   memory
-                                  
-                          </li>
-              
-                          <li class="card__meta__item">
-<<<<<<< HEAD
-                              Line number: 24740
-=======
+
+                          </li>
+
+                          <li class="card__meta__item">
                               Line number: 24903
->>>>>>> 079341c6
-                          </li>
-                      </ul>
-              
-                      <hr/>
-              
+                          </li>
+                      </ul>
+
+                      <hr/>
+
                           <h2>Impact</h2>
                           <p>Containers without memory limits are more likely to be terminated when the node runs out of memory</p>
-              
+
                           <h2>Remediation</h2>
                           <p>Set &#x60;resources.limits.memory&#x60; value</p>
-              
-              
-                          <hr/>
-                  </div><!-- .card__section -->
-              
+
+
+                          <hr/>
+                  </div><!-- .card__section -->
+
                   <div class="cta card__cta">
                       <p><a href="https://security.snyk.io/rules/cloud/SNYK-CC-K8S-4">More about this issue</a></p>
                   </div>
-              
+
               </div><!-- .card -->
               <div class="card card--vuln  disclosure--not-new severity--low" data-snyk-test="low">
                   <h2 class="card__title">Container is running without memory limit</h2>
                   <div class="card__section">
-              
-                      <div class="label label--low">
-                          <span class="label__text">low severity</span>
-                      </div>
-              
-                      <hr/>
-              
-                      <ul class="card__meta">
-                          <li class="card__meta__item">
-                              Public ID: <a href="https://security.snyk.io/rules/cloud/SNYK-CC-K8S-4">SNYK-CC-K8S-4</a> 
-                          </li>
-              
+
+                      <div class="label label--low">
+                          <span class="label__text">low severity</span>
+                      </div>
+
+                      <hr/>
+
+                      <ul class="card__meta">
+                          <li class="card__meta__item">
+                              Public ID: <a href="https://security.snyk.io/rules/cloud/SNYK-CC-K8S-4">SNYK-CC-K8S-4</a>
+                          </li>
+
                           <li class="card__meta__item">Introduced through:
                                   [DocId: 47]
-                                   <span class="list-paths__item__arrow">›</span> 
-                                  input
-                                   <span class="list-paths__item__arrow">›</span> 
-                                  spec
-                                   <span class="list-paths__item__arrow">›</span> 
-                                  template
-                                   <span class="list-paths__item__arrow">›</span> 
-                                  spec
-                                   <span class="list-paths__item__arrow">›</span> 
+                                   <span class="list-paths__item__arrow">›</span>
+                                  input
+                                   <span class="list-paths__item__arrow">›</span>
+                                  spec
+                                   <span class="list-paths__item__arrow">›</span>
+                                  template
+                                   <span class="list-paths__item__arrow">›</span>
+                                  spec
+                                   <span class="list-paths__item__arrow">›</span>
                                   containers[argocd-notifications-controller]
-                                   <span class="list-paths__item__arrow">›</span> 
+                                   <span class="list-paths__item__arrow">›</span>
                                   resources
-                                   <span class="list-paths__item__arrow">›</span> 
+                                   <span class="list-paths__item__arrow">›</span>
                                   limits
-                                   <span class="list-paths__item__arrow">›</span> 
+                                   <span class="list-paths__item__arrow">›</span>
                                   memory
-                                  
-                          </li>
-              
-                          <li class="card__meta__item">
-<<<<<<< HEAD
-                              Line number: 24802
-=======
+
+                          </li>
+
+                          <li class="card__meta__item">
                               Line number: 24965
->>>>>>> 079341c6
-                          </li>
-                      </ul>
-              
-                      <hr/>
-              
+                          </li>
+                      </ul>
+
+                      <hr/>
+
                           <h2>Impact</h2>
                           <p>Containers without memory limits are more likely to be terminated when the node runs out of memory</p>
-              
+
                           <h2>Remediation</h2>
                           <p>Set &#x60;resources.limits.memory&#x60; value</p>
-              
-              
-                          <hr/>
-                  </div><!-- .card__section -->
-              
+
+
+                          <hr/>
+                  </div><!-- .card__section -->
+
                   <div class="cta card__cta">
                       <p><a href="https://security.snyk.io/rules/cloud/SNYK-CC-K8S-4">More about this issue</a></p>
                   </div>
-              
+
               </div><!-- .card -->
               <div class="card card--vuln  disclosure--not-new severity--low" data-snyk-test="low">
                   <h2 class="card__title">Container is running without memory limit</h2>
                   <div class="card__section">
-              
-                      <div class="label label--low">
-                          <span class="label__text">low severity</span>
-                      </div>
-              
-                      <hr/>
-              
-                      <ul class="card__meta">
-                          <li class="card__meta__item">
-                              Public ID: <a href="https://security.snyk.io/rules/cloud/SNYK-CC-K8S-4">SNYK-CC-K8S-4</a> 
-                          </li>
-              
+
+                      <div class="label label--low">
+                          <span class="label__text">low severity</span>
+                      </div>
+
+                      <hr/>
+
+                      <ul class="card__meta">
+                          <li class="card__meta__item">
+                              Public ID: <a href="https://security.snyk.io/rules/cloud/SNYK-CC-K8S-4">SNYK-CC-K8S-4</a>
+                          </li>
+
                           <li class="card__meta__item">Introduced through:
                                   [DocId: 48]
-                                   <span class="list-paths__item__arrow">›</span> 
-                                  input
-                                   <span class="list-paths__item__arrow">›</span> 
-                                  spec
-                                   <span class="list-paths__item__arrow">›</span> 
-                                  template
-                                   <span class="list-paths__item__arrow">›</span> 
-                                  spec
-                                   <span class="list-paths__item__arrow">›</span> 
+                                   <span class="list-paths__item__arrow">›</span>
+                                  input
+                                   <span class="list-paths__item__arrow">›</span>
+                                  spec
+                                   <span class="list-paths__item__arrow">›</span>
+                                  template
+                                   <span class="list-paths__item__arrow">›</span>
+                                  spec
+                                   <span class="list-paths__item__arrow">›</span>
                                   containers[redis]
-                                   <span class="list-paths__item__arrow">›</span> 
+                                   <span class="list-paths__item__arrow">›</span>
                                   resources
-                                   <span class="list-paths__item__arrow">›</span> 
+                                   <span class="list-paths__item__arrow">›</span>
                                   limits
-                                   <span class="list-paths__item__arrow">›</span> 
+                                   <span class="list-paths__item__arrow">›</span>
                                   memory
-                                  
-                          </li>
-              
-                          <li class="card__meta__item">
-<<<<<<< HEAD
-                              Line number: 24915
-=======
+
+                          </li>
+
+                          <li class="card__meta__item">
                               Line number: 25078
->>>>>>> 079341c6
-                          </li>
-                      </ul>
-              
-                      <hr/>
-              
+                          </li>
+                      </ul>
+
+                      <hr/>
+
                           <h2>Impact</h2>
                           <p>Containers without memory limits are more likely to be terminated when the node runs out of memory</p>
-              
+
                           <h2>Remediation</h2>
                           <p>Set &#x60;resources.limits.memory&#x60; value</p>
-              
-              
-                          <hr/>
-                  </div><!-- .card__section -->
-              
+
+
+                          <hr/>
+                  </div><!-- .card__section -->
+
                   <div class="cta card__cta">
                       <p><a href="https://security.snyk.io/rules/cloud/SNYK-CC-K8S-4">More about this issue</a></p>
                   </div>
-              
+
               </div><!-- .card -->
               <div class="card card--vuln  disclosure--not-new severity--low" data-snyk-test="low">
                   <h2 class="card__title">Container is running without memory limit</h2>
                   <div class="card__section">
-              
-                      <div class="label label--low">
-                          <span class="label__text">low severity</span>
-                      </div>
-              
-                      <hr/>
-              
-                      <ul class="card__meta">
-                          <li class="card__meta__item">
-                              Public ID: <a href="https://security.snyk.io/rules/cloud/SNYK-CC-K8S-4">SNYK-CC-K8S-4</a> 
-                          </li>
-              
+
+                      <div class="label label--low">
+                          <span class="label__text">low severity</span>
+                      </div>
+
+                      <hr/>
+
+                      <ul class="card__meta">
+                          <li class="card__meta__item">
+                              Public ID: <a href="https://security.snyk.io/rules/cloud/SNYK-CC-K8S-4">SNYK-CC-K8S-4</a>
+                          </li>
+
                           <li class="card__meta__item">Introduced through:
                                   [DocId: 48]
-                                   <span class="list-paths__item__arrow">›</span> 
-                                  input
-                                   <span class="list-paths__item__arrow">›</span> 
-                                  spec
-                                   <span class="list-paths__item__arrow">›</span> 
-                                  template
-                                   <span class="list-paths__item__arrow">›</span> 
-                                  spec
-                                   <span class="list-paths__item__arrow">›</span> 
+                                   <span class="list-paths__item__arrow">›</span>
+                                  input
+                                   <span class="list-paths__item__arrow">›</span>
+                                  spec
+                                   <span class="list-paths__item__arrow">›</span>
+                                  template
+                                   <span class="list-paths__item__arrow">›</span>
+                                  spec
+                                   <span class="list-paths__item__arrow">›</span>
                                   initContainers[secret-init]
-                                   <span class="list-paths__item__arrow">›</span> 
+                                   <span class="list-paths__item__arrow">›</span>
                                   resources
-                                   <span class="list-paths__item__arrow">›</span> 
+                                   <span class="list-paths__item__arrow">›</span>
                                   limits
-                                   <span class="list-paths__item__arrow">›</span> 
+                                   <span class="list-paths__item__arrow">›</span>
                                   memory
-                                  
-                          </li>
-              
-                          <li class="card__meta__item">
-<<<<<<< HEAD
-                              Line number: 24939
-=======
+
+                          </li>
+
+                          <li class="card__meta__item">
                               Line number: 25102
->>>>>>> 079341c6
-                          </li>
-                      </ul>
-              
-                      <hr/>
-              
+                          </li>
+                      </ul>
+
+                      <hr/>
+
                           <h2>Impact</h2>
                           <p>Containers without memory limits are more likely to be terminated when the node runs out of memory</p>
-              
+
                           <h2>Remediation</h2>
                           <p>Set &#x60;resources.limits.memory&#x60; value</p>
-              
-              
-                          <hr/>
-                  </div><!-- .card__section -->
-              
+
+
+                          <hr/>
+                  </div><!-- .card__section -->
+
                   <div class="cta card__cta">
                       <p><a href="https://security.snyk.io/rules/cloud/SNYK-CC-K8S-4">More about this issue</a></p>
                   </div>
-              
+
               </div><!-- .card -->
               <div class="card card--vuln  disclosure--not-new severity--low" data-snyk-test="low">
                   <h2 class="card__title">Container is running without memory limit</h2>
                   <div class="card__section">
-              
-                      <div class="label label--low">
-                          <span class="label__text">low severity</span>
-                      </div>
-              
-                      <hr/>
-              
-                      <ul class="card__meta">
-                          <li class="card__meta__item">
-                              Public ID: <a href="https://security.snyk.io/rules/cloud/SNYK-CC-K8S-4">SNYK-CC-K8S-4</a> 
-                          </li>
-              
+
+                      <div class="label label--low">
+                          <span class="label__text">low severity</span>
+                      </div>
+
+                      <hr/>
+
+                      <ul class="card__meta">
+                          <li class="card__meta__item">
+                              Public ID: <a href="https://security.snyk.io/rules/cloud/SNYK-CC-K8S-4">SNYK-CC-K8S-4</a>
+                          </li>
+
                           <li class="card__meta__item">Introduced through:
                                   [DocId: 49]
-                                   <span class="list-paths__item__arrow">›</span> 
-                                  input
-                                   <span class="list-paths__item__arrow">›</span> 
-                                  spec
-                                   <span class="list-paths__item__arrow">›</span> 
-                                  template
-                                   <span class="list-paths__item__arrow">›</span> 
-                                  spec
-                                   <span class="list-paths__item__arrow">›</span> 
+                                   <span class="list-paths__item__arrow">›</span>
+                                  input
+                                   <span class="list-paths__item__arrow">›</span>
+                                  spec
+                                   <span class="list-paths__item__arrow">›</span>
+                                  template
+                                   <span class="list-paths__item__arrow">›</span>
+                                  spec
+                                   <span class="list-paths__item__arrow">›</span>
                                   initContainers[copyutil]
-                                   <span class="list-paths__item__arrow">›</span> 
+                                   <span class="list-paths__item__arrow">›</span>
                                   resources
-                                   <span class="list-paths__item__arrow">›</span> 
+                                   <span class="list-paths__item__arrow">›</span>
                                   limits
-                                   <span class="list-paths__item__arrow">›</span> 
+                                   <span class="list-paths__item__arrow">›</span>
                                   memory
-                                  
-                          </li>
-              
-                          <li class="card__meta__item">
-<<<<<<< HEAD
-                              Line number: 25257
-=======
+
+                          </li>
+
+                          <li class="card__meta__item">
                               Line number: 25426
->>>>>>> 079341c6
-                          </li>
-                      </ul>
-              
-                      <hr/>
-              
+                          </li>
+                      </ul>
+
+                      <hr/>
+
                           <h2>Impact</h2>
                           <p>Containers without memory limits are more likely to be terminated when the node runs out of memory</p>
-              
+
                           <h2>Remediation</h2>
                           <p>Set &#x60;resources.limits.memory&#x60; value</p>
-              
-              
-                          <hr/>
-                  </div><!-- .card__section -->
-              
+
+
+                          <hr/>
+                  </div><!-- .card__section -->
+
                   <div class="cta card__cta">
                       <p><a href="https://security.snyk.io/rules/cloud/SNYK-CC-K8S-4">More about this issue</a></p>
                   </div>
-              
+
               </div><!-- .card -->
               <div class="card card--vuln  disclosure--not-new severity--low" data-snyk-test="low">
                   <h2 class="card__title">Container is running without memory limit</h2>
                   <div class="card__section">
-              
-                      <div class="label label--low">
-                          <span class="label__text">low severity</span>
-                      </div>
-              
-                      <hr/>
-              
-                      <ul class="card__meta">
-                          <li class="card__meta__item">
-                              Public ID: <a href="https://security.snyk.io/rules/cloud/SNYK-CC-K8S-4">SNYK-CC-K8S-4</a> 
-                          </li>
-              
+
+                      <div class="label label--low">
+                          <span class="label__text">low severity</span>
+                      </div>
+
+                      <hr/>
+
+                      <ul class="card__meta">
+                          <li class="card__meta__item">
+                              Public ID: <a href="https://security.snyk.io/rules/cloud/SNYK-CC-K8S-4">SNYK-CC-K8S-4</a>
+                          </li>
+
                           <li class="card__meta__item">Introduced through:
                                   [DocId: 49]
-                                   <span class="list-paths__item__arrow">›</span> 
-                                  input
-                                   <span class="list-paths__item__arrow">›</span> 
-                                  spec
-                                   <span class="list-paths__item__arrow">›</span> 
-                                  template
-                                   <span class="list-paths__item__arrow">›</span> 
-                                  spec
-                                   <span class="list-paths__item__arrow">›</span> 
+                                   <span class="list-paths__item__arrow">›</span>
+                                  input
+                                   <span class="list-paths__item__arrow">›</span>
+                                  spec
+                                   <span class="list-paths__item__arrow">›</span>
+                                  template
+                                   <span class="list-paths__item__arrow">›</span>
+                                  spec
+                                   <span class="list-paths__item__arrow">›</span>
                                   containers[argocd-repo-server]
-                                   <span class="list-paths__item__arrow">›</span> 
+                                   <span class="list-paths__item__arrow">›</span>
                                   resources
-                                   <span class="list-paths__item__arrow">›</span> 
+                                   <span class="list-paths__item__arrow">›</span>
                                   limits
-                                   <span class="list-paths__item__arrow">›</span> 
+                                   <span class="list-paths__item__arrow">›</span>
                                   memory
-                                  
-                          </li>
-              
-                          <li class="card__meta__item">
-<<<<<<< HEAD
-                              Line number: 24998
-=======
+
+                          </li>
+
+                          <li class="card__meta__item">
                               Line number: 25161
->>>>>>> 079341c6
-                          </li>
-                      </ul>
-              
-                      <hr/>
-              
+                          </li>
+                      </ul>
+
+                      <hr/>
+
                           <h2>Impact</h2>
                           <p>Containers without memory limits are more likely to be terminated when the node runs out of memory</p>
-              
+
                           <h2>Remediation</h2>
                           <p>Set &#x60;resources.limits.memory&#x60; value</p>
-              
-              
-                          <hr/>
-                  </div><!-- .card__section -->
-              
+
+
+                          <hr/>
+                  </div><!-- .card__section -->
+
                   <div class="cta card__cta">
                       <p><a href="https://security.snyk.io/rules/cloud/SNYK-CC-K8S-4">More about this issue</a></p>
                   </div>
-              
+
               </div><!-- .card -->
               <div class="card card--vuln  disclosure--not-new severity--low" data-snyk-test="low">
                   <h2 class="card__title">Container is running without memory limit</h2>
                   <div class="card__section">
-              
-                      <div class="label label--low">
-                          <span class="label__text">low severity</span>
-                      </div>
-              
-                      <hr/>
-              
-                      <ul class="card__meta">
-                          <li class="card__meta__item">
-                              Public ID: <a href="https://security.snyk.io/rules/cloud/SNYK-CC-K8S-4">SNYK-CC-K8S-4</a> 
-                          </li>
-              
+
+                      <div class="label label--low">
+                          <span class="label__text">low severity</span>
+                      </div>
+
+                      <hr/>
+
+                      <ul class="card__meta">
+                          <li class="card__meta__item">
+                              Public ID: <a href="https://security.snyk.io/rules/cloud/SNYK-CC-K8S-4">SNYK-CC-K8S-4</a>
+                          </li>
+
                           <li class="card__meta__item">Introduced through:
                                   [DocId: 50]
-                                   <span class="list-paths__item__arrow">›</span> 
-                                  input
-                                   <span class="list-paths__item__arrow">›</span> 
-                                  spec
-                                   <span class="list-paths__item__arrow">›</span> 
-                                  template
-                                   <span class="list-paths__item__arrow">›</span> 
-                                  spec
-                                   <span class="list-paths__item__arrow">›</span> 
+                                   <span class="list-paths__item__arrow">›</span>
+                                  input
+                                   <span class="list-paths__item__arrow">›</span>
+                                  spec
+                                   <span class="list-paths__item__arrow">›</span>
+                                  template
+                                   <span class="list-paths__item__arrow">›</span>
+                                  spec
+                                   <span class="list-paths__item__arrow">›</span>
                                   containers[argocd-server]
-                                   <span class="list-paths__item__arrow">›</span> 
+                                   <span class="list-paths__item__arrow">›</span>
                                   resources
-                                   <span class="list-paths__item__arrow">›</span> 
+                                   <span class="list-paths__item__arrow">›</span>
                                   limits
-                                   <span class="list-paths__item__arrow">›</span> 
+                                   <span class="list-paths__item__arrow">›</span>
                                   memory
-                                  
-                          </li>
-              
-                          <li class="card__meta__item">
-<<<<<<< HEAD
-                              Line number: 25344
-=======
+
+                          </li>
+
+                          <li class="card__meta__item">
                               Line number: 25513
->>>>>>> 079341c6
-                          </li>
-                      </ul>
-              
-                      <hr/>
-              
+                          </li>
+                      </ul>
+
+                      <hr/>
+
                           <h2>Impact</h2>
                           <p>Containers without memory limits are more likely to be terminated when the node runs out of memory</p>
-              
+
                           <h2>Remediation</h2>
                           <p>Set &#x60;resources.limits.memory&#x60; value</p>
-              
-              
-                          <hr/>
-                  </div><!-- .card__section -->
-              
+
+
+                          <hr/>
+                  </div><!-- .card__section -->
+
                   <div class="cta card__cta">
                       <p><a href="https://security.snyk.io/rules/cloud/SNYK-CC-K8S-4">More about this issue</a></p>
                   </div>
-              
+
               </div><!-- .card -->
               <div class="card card--vuln  disclosure--not-new severity--low" data-snyk-test="low">
                   <h2 class="card__title">Container is running without memory limit</h2>
                   <div class="card__section">
-              
-                      <div class="label label--low">
-                          <span class="label__text">low severity</span>
-                      </div>
-              
-                      <hr/>
-              
-                      <ul class="card__meta">
-                          <li class="card__meta__item">
-                              Public ID: <a href="https://security.snyk.io/rules/cloud/SNYK-CC-K8S-4">SNYK-CC-K8S-4</a> 
-                          </li>
-              
+
+                      <div class="label label--low">
+                          <span class="label__text">low severity</span>
+                      </div>
+
+                      <hr/>
+
+                      <ul class="card__meta">
+                          <li class="card__meta__item">
+                              Public ID: <a href="https://security.snyk.io/rules/cloud/SNYK-CC-K8S-4">SNYK-CC-K8S-4</a>
+                          </li>
+
                           <li class="card__meta__item">Introduced through:
                                   [DocId: 51]
-                                   <span class="list-paths__item__arrow">›</span> 
-                                  input
-                                   <span class="list-paths__item__arrow">›</span> 
-                                  spec
-                                   <span class="list-paths__item__arrow">›</span> 
-                                  template
-                                   <span class="list-paths__item__arrow">›</span> 
-                                  spec
-                                   <span class="list-paths__item__arrow">›</span> 
+                                   <span class="list-paths__item__arrow">›</span>
+                                  input
+                                   <span class="list-paths__item__arrow">›</span>
+                                  spec
+                                   <span class="list-paths__item__arrow">›</span>
+                                  template
+                                   <span class="list-paths__item__arrow">›</span>
+                                  spec
+                                   <span class="list-paths__item__arrow">›</span>
                                   containers[argocd-application-controller]
-                                   <span class="list-paths__item__arrow">›</span> 
+                                   <span class="list-paths__item__arrow">›</span>
                                   resources
-                                   <span class="list-paths__item__arrow">›</span> 
+                                   <span class="list-paths__item__arrow">›</span>
                                   limits
-                                   <span class="list-paths__item__arrow">›</span> 
+                                   <span class="list-paths__item__arrow">›</span>
                                   memory
-                                  
-                          </li>
-              
-                          <li class="card__meta__item">
-<<<<<<< HEAD
-                              Line number: 25742
-=======
+
+                          </li>
+
+                          <li class="card__meta__item">
                               Line number: 25917
->>>>>>> 079341c6
-                          </li>
-                      </ul>
-              
-                      <hr/>
-              
+                          </li>
+                      </ul>
+
+                      <hr/>
+
                           <h2>Impact</h2>
                           <p>Containers without memory limits are more likely to be terminated when the node runs out of memory</p>
-              
+
                           <h2>Remediation</h2>
                           <p>Set &#x60;resources.limits.memory&#x60; value</p>
-              
-              
-                          <hr/>
-                  </div><!-- .card__section -->
-              
+
+
+                          <hr/>
+                  </div><!-- .card__section -->
+
                   <div class="cta card__cta">
                       <p><a href="https://security.snyk.io/rules/cloud/SNYK-CC-K8S-4">More about this issue</a></p>
                   </div>
-              
+
               </div><!-- .card -->
               <div class="card card--vuln  disclosure--not-new severity--low" data-snyk-test="low">
                   <h2 class="card__title">Container&#x27;s or Pod&#x27;s  UID could clash with host&#x27;s UID</h2>
                   <div class="card__section">
-              
-                      <div class="label label--low">
-                          <span class="label__text">low severity</span>
-                      </div>
-              
-                      <hr/>
-              
-                      <ul class="card__meta">
-                          <li class="card__meta__item">
-                              Public ID: <a href="https://security.snyk.io/rules/cloud/SNYK-CC-K8S-11">SNYK-CC-K8S-11</a> 
-                          </li>
-              
+
+                      <div class="label label--low">
+                          <span class="label__text">low severity</span>
+                      </div>
+
+                      <hr/>
+
+                      <ul class="card__meta">
+                          <li class="card__meta__item">
+                              Public ID: <a href="https://security.snyk.io/rules/cloud/SNYK-CC-K8S-11">SNYK-CC-K8S-11</a>
+                          </li>
+
                           <li class="card__meta__item">Introduced through:
                                   [DocId: 45]
-                                   <span class="list-paths__item__arrow">›</span> 
-                                  input
-                                   <span class="list-paths__item__arrow">›</span> 
-                                  spec
-                                   <span class="list-paths__item__arrow">›</span> 
-                                  template
-                                   <span class="list-paths__item__arrow">›</span> 
-                                  spec
-                                   <span class="list-paths__item__arrow">›</span> 
+                                   <span class="list-paths__item__arrow">›</span>
+                                  input
+                                   <span class="list-paths__item__arrow">›</span>
+                                  spec
+                                   <span class="list-paths__item__arrow">›</span>
+                                  template
+                                   <span class="list-paths__item__arrow">›</span>
+                                  spec
+                                   <span class="list-paths__item__arrow">›</span>
                                   containers[argocd-applicationset-controller]
-                                   <span class="list-paths__item__arrow">›</span> 
+                                   <span class="list-paths__item__arrow">›</span>
                                   securityContext
-                                   <span class="list-paths__item__arrow">›</span> 
+                                   <span class="list-paths__item__arrow">›</span>
                                   runAsUser
-                                  
-                          </li>
-              
-                          <li class="card__meta__item">
-<<<<<<< HEAD
-                              Line number: 24610
-=======
+
+                          </li>
+
+                          <li class="card__meta__item">
                               Line number: 24773
->>>>>>> 079341c6
-                          </li>
-                      </ul>
-              
-                      <hr/>
-              
+                          </li>
+                      </ul>
+
+                      <hr/>
+
                           <h2>Impact</h2>
                           <p>UID of the container processes could clash with host&#x27;s UIDs and lead to unintentional authorization bypass</p>
-              
+
                           <h2>Remediation</h2>
                           <p>Set &#x60;securityContext.runAsUser&#x60; value to greater or equal than 10&#x27;000. SecurityContext can be set on both &#x60;pod&#x60; and &#x60;container&#x60; level. If both are set, then the container level takes precedence</p>
-              
-              
-                          <hr/>
-                  </div><!-- .card__section -->
-              
+
+
+                          <hr/>
+                  </div><!-- .card__section -->
+
                   <div class="cta card__cta">
                       <p><a href="https://security.snyk.io/rules/cloud/SNYK-CC-K8S-11">More about this issue</a></p>
                   </div>
-              
+
               </div><!-- .card -->
               <div class="card card--vuln  disclosure--not-new severity--low" data-snyk-test="low">
                   <h2 class="card__title">Container&#x27;s or Pod&#x27;s  UID could clash with host&#x27;s UID</h2>
                   <div class="card__section">
-              
-                      <div class="label label--low">
-                          <span class="label__text">low severity</span>
-                      </div>
-              
-                      <hr/>
-              
-                      <ul class="card__meta">
-                          <li class="card__meta__item">
-                              Public ID: <a href="https://security.snyk.io/rules/cloud/SNYK-CC-K8S-11">SNYK-CC-K8S-11</a> 
-                          </li>
-              
+
+                      <div class="label label--low">
+                          <span class="label__text">low severity</span>
+                      </div>
+
+                      <hr/>
+
+                      <ul class="card__meta">
+                          <li class="card__meta__item">
+                              Public ID: <a href="https://security.snyk.io/rules/cloud/SNYK-CC-K8S-11">SNYK-CC-K8S-11</a>
+                          </li>
+
                           <li class="card__meta__item">Introduced through:
                                   [DocId: 46]
-                                   <span class="list-paths__item__arrow">›</span> 
-                                  input
-                                   <span class="list-paths__item__arrow">›</span> 
-                                  spec
-                                   <span class="list-paths__item__arrow">›</span> 
-                                  template
-                                   <span class="list-paths__item__arrow">›</span> 
-                                  spec
-                                   <span class="list-paths__item__arrow">›</span> 
+                                   <span class="list-paths__item__arrow">›</span>
+                                  input
+                                   <span class="list-paths__item__arrow">›</span>
+                                  spec
+                                   <span class="list-paths__item__arrow">›</span>
+                                  template
+                                   <span class="list-paths__item__arrow">›</span>
+                                  spec
+                                   <span class="list-paths__item__arrow">›</span>
                                   initContainers[copyutil]
-                                   <span class="list-paths__item__arrow">›</span> 
+                                   <span class="list-paths__item__arrow">›</span>
                                   securityContext
-                                   <span class="list-paths__item__arrow">›</span> 
+                                   <span class="list-paths__item__arrow">›</span>
                                   runAsUser
-                                  
-                          </li>
-              
-                          <li class="card__meta__item">
-<<<<<<< HEAD
-                              Line number: 24748
-=======
+
+                          </li>
+
+                          <li class="card__meta__item">
                               Line number: 24911
->>>>>>> 079341c6
-                          </li>
-                      </ul>
-              
-                      <hr/>
-              
+                          </li>
+                      </ul>
+
+                      <hr/>
+
                           <h2>Impact</h2>
                           <p>UID of the container processes could clash with host&#x27;s UIDs and lead to unintentional authorization bypass</p>
-              
+
                           <h2>Remediation</h2>
                           <p>Set &#x60;securityContext.runAsUser&#x60; value to greater or equal than 10&#x27;000. SecurityContext can be set on both &#x60;pod&#x60; and &#x60;container&#x60; level. If both are set, then the container level takes precedence</p>
-              
-              
-                          <hr/>
-                  </div><!-- .card__section -->
-              
+
+
+                          <hr/>
+                  </div><!-- .card__section -->
+
                   <div class="cta card__cta">
                       <p><a href="https://security.snyk.io/rules/cloud/SNYK-CC-K8S-11">More about this issue</a></p>
                   </div>
-              
+
               </div><!-- .card -->
               <div class="card card--vuln  disclosure--not-new severity--low" data-snyk-test="low">
                   <h2 class="card__title">Container&#x27;s or Pod&#x27;s  UID could clash with host&#x27;s UID</h2>
                   <div class="card__section">
-              
-                      <div class="label label--low">
-                          <span class="label__text">low severity</span>
-                      </div>
-              
-                      <hr/>
-              
-                      <ul class="card__meta">
-                          <li class="card__meta__item">
-                              Public ID: <a href="https://security.snyk.io/rules/cloud/SNYK-CC-K8S-11">SNYK-CC-K8S-11</a> 
-                          </li>
-              
+
+                      <div class="label label--low">
+                          <span class="label__text">low severity</span>
+                      </div>
+
+                      <hr/>
+
+                      <ul class="card__meta">
+                          <li class="card__meta__item">
+                              Public ID: <a href="https://security.snyk.io/rules/cloud/SNYK-CC-K8S-11">SNYK-CC-K8S-11</a>
+                          </li>
+
                           <li class="card__meta__item">Introduced through:
                                   [DocId: 46]
-                                   <span class="list-paths__item__arrow">›</span> 
-                                  input
-                                   <span class="list-paths__item__arrow">›</span> 
-                                  spec
-                                   <span class="list-paths__item__arrow">›</span> 
-                                  template
-                                   <span class="list-paths__item__arrow">›</span> 
-                                  spec
-                                   <span class="list-paths__item__arrow">›</span> 
+                                   <span class="list-paths__item__arrow">›</span>
+                                  input
+                                   <span class="list-paths__item__arrow">›</span>
+                                  spec
+                                   <span class="list-paths__item__arrow">›</span>
+                                  template
+                                   <span class="list-paths__item__arrow">›</span>
+                                  spec
+                                   <span class="list-paths__item__arrow">›</span>
                                   containers[dex]
-                                   <span class="list-paths__item__arrow">›</span> 
+                                   <span class="list-paths__item__arrow">›</span>
                                   securityContext
-                                   <span class="list-paths__item__arrow">›</span> 
+                                   <span class="list-paths__item__arrow">›</span>
                                   runAsUser
-                                  
-                          </li>
-              
-                          <li class="card__meta__item">
-<<<<<<< HEAD
-                              Line number: 24723
-=======
+
+                          </li>
+
+                          <li class="card__meta__item">
                               Line number: 24886
->>>>>>> 079341c6
-                          </li>
-                      </ul>
-              
-                      <hr/>
-              
+                          </li>
+                      </ul>
+
+                      <hr/>
+
                           <h2>Impact</h2>
                           <p>UID of the container processes could clash with host&#x27;s UIDs and lead to unintentional authorization bypass</p>
-              
+
                           <h2>Remediation</h2>
                           <p>Set &#x60;securityContext.runAsUser&#x60; value to greater or equal than 10&#x27;000. SecurityContext can be set on both &#x60;pod&#x60; and &#x60;container&#x60; level. If both are set, then the container level takes precedence</p>
-              
-              
-                          <hr/>
-                  </div><!-- .card__section -->
-              
+
+
+                          <hr/>
+                  </div><!-- .card__section -->
+
                   <div class="cta card__cta">
                       <p><a href="https://security.snyk.io/rules/cloud/SNYK-CC-K8S-11">More about this issue</a></p>
                   </div>
-              
+
               </div><!-- .card -->
               <div class="card card--vuln  disclosure--not-new severity--low" data-snyk-test="low">
                   <h2 class="card__title">Container&#x27;s or Pod&#x27;s  UID could clash with host&#x27;s UID</h2>
                   <div class="card__section">
-              
-                      <div class="label label--low">
-                          <span class="label__text">low severity</span>
-                      </div>
-              
-                      <hr/>
-              
-                      <ul class="card__meta">
-                          <li class="card__meta__item">
-                              Public ID: <a href="https://security.snyk.io/rules/cloud/SNYK-CC-K8S-11">SNYK-CC-K8S-11</a> 
-                          </li>
-              
+
+                      <div class="label label--low">
+                          <span class="label__text">low severity</span>
+                      </div>
+
+                      <hr/>
+
+                      <ul class="card__meta">
+                          <li class="card__meta__item">
+                              Public ID: <a href="https://security.snyk.io/rules/cloud/SNYK-CC-K8S-11">SNYK-CC-K8S-11</a>
+                          </li>
+
                           <li class="card__meta__item">Introduced through:
                                   [DocId: 47]
-                                   <span class="list-paths__item__arrow">›</span> 
-                                  input
-                                   <span class="list-paths__item__arrow">›</span> 
-                                  spec
-                                   <span class="list-paths__item__arrow">›</span> 
-                                  template
-                                   <span class="list-paths__item__arrow">›</span> 
-                                  spec
-                                   <span class="list-paths__item__arrow">›</span> 
+                                   <span class="list-paths__item__arrow">›</span>
+                                  input
+                                   <span class="list-paths__item__arrow">›</span>
+                                  spec
+                                   <span class="list-paths__item__arrow">›</span>
+                                  template
+                                   <span class="list-paths__item__arrow">›</span>
+                                  spec
+                                   <span class="list-paths__item__arrow">›</span>
                                   containers[argocd-notifications-controller]
-                                   <span class="list-paths__item__arrow">›</span> 
+                                   <span class="list-paths__item__arrow">›</span>
                                   securityContext
-                                   <span class="list-paths__item__arrow">›</span> 
+                                   <span class="list-paths__item__arrow">›</span>
                                   runAsUser
-                                  
-                          </li>
-              
-                          <li class="card__meta__item">
-<<<<<<< HEAD
-                              Line number: 24847
-=======
+
+                          </li>
+
+                          <li class="card__meta__item">
                               Line number: 25010
->>>>>>> 079341c6
-                          </li>
-                      </ul>
-              
-                      <hr/>
-              
+                          </li>
+                      </ul>
+
+                      <hr/>
+
                           <h2>Impact</h2>
                           <p>UID of the container processes could clash with host&#x27;s UIDs and lead to unintentional authorization bypass</p>
-              
+
                           <h2>Remediation</h2>
                           <p>Set &#x60;securityContext.runAsUser&#x60; value to greater or equal than 10&#x27;000. SecurityContext can be set on both &#x60;pod&#x60; and &#x60;container&#x60; level. If both are set, then the container level takes precedence</p>
-              
-              
-                          <hr/>
-                  </div><!-- .card__section -->
-              
+
+
+                          <hr/>
+                  </div><!-- .card__section -->
+
                   <div class="cta card__cta">
                       <p><a href="https://security.snyk.io/rules/cloud/SNYK-CC-K8S-11">More about this issue</a></p>
                   </div>
-              
+
               </div><!-- .card -->
               <div class="card card--vuln  disclosure--not-new severity--low" data-snyk-test="low">
                   <h2 class="card__title">Container&#x27;s or Pod&#x27;s  UID could clash with host&#x27;s UID</h2>
                   <div class="card__section">
-              
-                      <div class="label label--low">
-                          <span class="label__text">low severity</span>
-                      </div>
-              
-                      <hr/>
-              
-                      <ul class="card__meta">
-                          <li class="card__meta__item">
-                              Public ID: <a href="https://security.snyk.io/rules/cloud/SNYK-CC-K8S-11">SNYK-CC-K8S-11</a> 
-                          </li>
-              
+
+                      <div class="label label--low">
+                          <span class="label__text">low severity</span>
+                      </div>
+
+                      <hr/>
+
+                      <ul class="card__meta">
+                          <li class="card__meta__item">
+                              Public ID: <a href="https://security.snyk.io/rules/cloud/SNYK-CC-K8S-11">SNYK-CC-K8S-11</a>
+                          </li>
+
                           <li class="card__meta__item">Introduced through:
                                   [DocId: 48]
-                                   <span class="list-paths__item__arrow">›</span> 
-                                  input
-                                   <span class="list-paths__item__arrow">›</span> 
-                                  spec
-                                   <span class="list-paths__item__arrow">›</span> 
-                                  template
-                                   <span class="list-paths__item__arrow">›</span> 
-                                  spec
-                                   <span class="list-paths__item__arrow">›</span> 
+                                   <span class="list-paths__item__arrow">›</span>
+                                  input
+                                   <span class="list-paths__item__arrow">›</span>
+                                  spec
+                                   <span class="list-paths__item__arrow">›</span>
+                                  template
+                                   <span class="list-paths__item__arrow">›</span>
+                                  spec
+                                   <span class="list-paths__item__arrow">›</span>
                                   containers[redis]
-                                   <span class="list-paths__item__arrow">›</span> 
+                                   <span class="list-paths__item__arrow">›</span>
                                   securityContext
-                                   <span class="list-paths__item__arrow">›</span> 
+                                   <span class="list-paths__item__arrow">›</span>
                                   runAsUser
-                                  
-                          </li>
-              
-                          <li class="card__meta__item">
-<<<<<<< HEAD
-                              Line number: 24932
-=======
+
+                          </li>
+
+                          <li class="card__meta__item">
                               Line number: 25095
->>>>>>> 079341c6
-                          </li>
-                      </ul>
-              
-                      <hr/>
-              
+                          </li>
+                      </ul>
+
+                      <hr/>
+
                           <h2>Impact</h2>
                           <p>UID of the container processes could clash with host&#x27;s UIDs and lead to unintentional authorization bypass</p>
-              
+
                           <h2>Remediation</h2>
                           <p>Set &#x60;securityContext.runAsUser&#x60; value to greater or equal than 10&#x27;000. SecurityContext can be set on both &#x60;pod&#x60; and &#x60;container&#x60; level. If both are set, then the container level takes precedence</p>
-              
-              
-                          <hr/>
-                  </div><!-- .card__section -->
-              
+
+
+                          <hr/>
+                  </div><!-- .card__section -->
+
                   <div class="cta card__cta">
                       <p><a href="https://security.snyk.io/rules/cloud/SNYK-CC-K8S-11">More about this issue</a></p>
                   </div>
-              
+
               </div><!-- .card -->
               <div class="card card--vuln  disclosure--not-new severity--low" data-snyk-test="low">
                   <h2 class="card__title">Container&#x27;s or Pod&#x27;s  UID could clash with host&#x27;s UID</h2>
                   <div class="card__section">
-              
-                      <div class="label label--low">
-                          <span class="label__text">low severity</span>
-                      </div>
-              
-                      <hr/>
-              
-                      <ul class="card__meta">
-                          <li class="card__meta__item">
-                              Public ID: <a href="https://security.snyk.io/rules/cloud/SNYK-CC-K8S-11">SNYK-CC-K8S-11</a> 
-                          </li>
-              
+
+                      <div class="label label--low">
+                          <span class="label__text">low severity</span>
+                      </div>
+
+                      <hr/>
+
+                      <ul class="card__meta">
+                          <li class="card__meta__item">
+                              Public ID: <a href="https://security.snyk.io/rules/cloud/SNYK-CC-K8S-11">SNYK-CC-K8S-11</a>
+                          </li>
+
                           <li class="card__meta__item">Introduced through:
                                   [DocId: 48]
-                                   <span class="list-paths__item__arrow">›</span> 
-                                  input
-                                   <span class="list-paths__item__arrow">›</span> 
-                                  spec
-                                   <span class="list-paths__item__arrow">›</span> 
-                                  template
-                                   <span class="list-paths__item__arrow">›</span> 
-                                  spec
-                                   <span class="list-paths__item__arrow">›</span> 
+                                   <span class="list-paths__item__arrow">›</span>
+                                  input
+                                   <span class="list-paths__item__arrow">›</span>
+                                  spec
+                                   <span class="list-paths__item__arrow">›</span>
+                                  template
+                                   <span class="list-paths__item__arrow">›</span>
+                                  spec
+                                   <span class="list-paths__item__arrow">›</span>
                                   initContainers[secret-init]
-                                   <span class="list-paths__item__arrow">›</span> 
+                                   <span class="list-paths__item__arrow">›</span>
                                   securityContext
-                                   <span class="list-paths__item__arrow">›</span> 
+                                   <span class="list-paths__item__arrow">›</span>
                                   runAsUser
-                                  
-                          </li>
-              
-                          <li class="card__meta__item">
-<<<<<<< HEAD
-                              Line number: 24946
-=======
+
+                          </li>
+
+                          <li class="card__meta__item">
                               Line number: 25109
->>>>>>> 079341c6
-                          </li>
-                      </ul>
-              
-                      <hr/>
-              
+                          </li>
+                      </ul>
+
+                      <hr/>
+
                           <h2>Impact</h2>
                           <p>UID of the container processes could clash with host&#x27;s UIDs and lead to unintentional authorization bypass</p>
-              
+
                           <h2>Remediation</h2>
                           <p>Set &#x60;securityContext.runAsUser&#x60; value to greater or equal than 10&#x27;000. SecurityContext can be set on both &#x60;pod&#x60; and &#x60;container&#x60; level. If both are set, then the container level takes precedence</p>
-              
-              
-                          <hr/>
-                  </div><!-- .card__section -->
-              
+
+
+                          <hr/>
+                  </div><!-- .card__section -->
+
                   <div class="cta card__cta">
                       <p><a href="https://security.snyk.io/rules/cloud/SNYK-CC-K8S-11">More about this issue</a></p>
                   </div>
-              
+
               </div><!-- .card -->
               <div class="card card--vuln  disclosure--not-new severity--low" data-snyk-test="low">
                   <h2 class="card__title">Container&#x27;s or Pod&#x27;s  UID could clash with host&#x27;s UID</h2>
                   <div class="card__section">
-              
-                      <div class="label label--low">
-                          <span class="label__text">low severity</span>
-                      </div>
-              
-                      <hr/>
-              
-                      <ul class="card__meta">
-                          <li class="card__meta__item">
-                              Public ID: <a href="https://security.snyk.io/rules/cloud/SNYK-CC-K8S-11">SNYK-CC-K8S-11</a> 
-                          </li>
-              
+
+                      <div class="label label--low">
+                          <span class="label__text">low severity</span>
+                      </div>
+
+                      <hr/>
+
+                      <ul class="card__meta">
+                          <li class="card__meta__item">
+                              Public ID: <a href="https://security.snyk.io/rules/cloud/SNYK-CC-K8S-11">SNYK-CC-K8S-11</a>
+                          </li>
+
                           <li class="card__meta__item">Introduced through:
                                   [DocId: 49]
-                                   <span class="list-paths__item__arrow">›</span> 
-                                  input
-                                   <span class="list-paths__item__arrow">›</span> 
-                                  spec
-                                   <span class="list-paths__item__arrow">›</span> 
-                                  template
-                                   <span class="list-paths__item__arrow">›</span> 
-                                  spec
-                                   <span class="list-paths__item__arrow">›</span> 
+                                   <span class="list-paths__item__arrow">›</span>
+                                  input
+                                   <span class="list-paths__item__arrow">›</span>
+                                  spec
+                                   <span class="list-paths__item__arrow">›</span>
+                                  template
+                                   <span class="list-paths__item__arrow">›</span>
+                                  spec
+                                   <span class="list-paths__item__arrow">›</span>
                                   initContainers[copyutil]
-                                   <span class="list-paths__item__arrow">›</span> 
+                                   <span class="list-paths__item__arrow">›</span>
                                   securityContext
-                                   <span class="list-paths__item__arrow">›</span> 
+                                   <span class="list-paths__item__arrow">›</span>
                                   runAsUser
-                                  
-                          </li>
-              
-                          <li class="card__meta__item">
-<<<<<<< HEAD
-                              Line number: 25264
-=======
+
+                          </li>
+
+                          <li class="card__meta__item">
                               Line number: 25433
->>>>>>> 079341c6
-                          </li>
-                      </ul>
-              
-                      <hr/>
-              
+                          </li>
+                      </ul>
+
+                      <hr/>
+
                           <h2>Impact</h2>
                           <p>UID of the container processes could clash with host&#x27;s UIDs and lead to unintentional authorization bypass</p>
-              
+
                           <h2>Remediation</h2>
                           <p>Set &#x60;securityContext.runAsUser&#x60; value to greater or equal than 10&#x27;000. SecurityContext can be set on both &#x60;pod&#x60; and &#x60;container&#x60; level. If both are set, then the container level takes precedence</p>
-              
-              
-                          <hr/>
-                  </div><!-- .card__section -->
-              
+
+
+                          <hr/>
+                  </div><!-- .card__section -->
+
                   <div class="cta card__cta">
                       <p><a href="https://security.snyk.io/rules/cloud/SNYK-CC-K8S-11">More about this issue</a></p>
                   </div>
-              
+
               </div><!-- .card -->
               <div class="card card--vuln  disclosure--not-new severity--low" data-snyk-test="low">
                   <h2 class="card__title">Container&#x27;s or Pod&#x27;s  UID could clash with host&#x27;s UID</h2>
                   <div class="card__section">
-              
-                      <div class="label label--low">
-                          <span class="label__text">low severity</span>
-                      </div>
-              
-                      <hr/>
-              
-                      <ul class="card__meta">
-                          <li class="card__meta__item">
-                              Public ID: <a href="https://security.snyk.io/rules/cloud/SNYK-CC-K8S-11">SNYK-CC-K8S-11</a> 
-                          </li>
-              
+
+                      <div class="label label--low">
+                          <span class="label__text">low severity</span>
+                      </div>
+
+                      <hr/>
+
+                      <ul class="card__meta">
+                          <li class="card__meta__item">
+                              Public ID: <a href="https://security.snyk.io/rules/cloud/SNYK-CC-K8S-11">SNYK-CC-K8S-11</a>
+                          </li>
+
                           <li class="card__meta__item">Introduced through:
                                   [DocId: 49]
-                                   <span class="list-paths__item__arrow">›</span> 
-                                  input
-                                   <span class="list-paths__item__arrow">›</span> 
-                                  spec
-                                   <span class="list-paths__item__arrow">›</span> 
-                                  template
-                                   <span class="list-paths__item__arrow">›</span> 
-                                  spec
-                                   <span class="list-paths__item__arrow">›</span> 
+                                   <span class="list-paths__item__arrow">›</span>
+                                  input
+                                   <span class="list-paths__item__arrow">›</span>
+                                  spec
+                                   <span class="list-paths__item__arrow">›</span>
+                                  template
+                                   <span class="list-paths__item__arrow">›</span>
+                                  spec
+                                   <span class="list-paths__item__arrow">›</span>
                                   containers[argocd-repo-server]
-                                   <span class="list-paths__item__arrow">›</span> 
+                                   <span class="list-paths__item__arrow">›</span>
                                   securityContext
-                                   <span class="list-paths__item__arrow">›</span> 
+                                   <span class="list-paths__item__arrow">›</span>
                                   runAsUser
-                                  
-                          </li>
-              
-                          <li class="card__meta__item">
-<<<<<<< HEAD
-                              Line number: 25230
-=======
+
+                          </li>
+
+                          <li class="card__meta__item">
                               Line number: 25399
->>>>>>> 079341c6
-                          </li>
-                      </ul>
-              
-                      <hr/>
-              
+                          </li>
+                      </ul>
+
+                      <hr/>
+
                           <h2>Impact</h2>
                           <p>UID of the container processes could clash with host&#x27;s UIDs and lead to unintentional authorization bypass</p>
-              
+
                           <h2>Remediation</h2>
                           <p>Set &#x60;securityContext.runAsUser&#x60; value to greater or equal than 10&#x27;000. SecurityContext can be set on both &#x60;pod&#x60; and &#x60;container&#x60; level. If both are set, then the container level takes precedence</p>
-              
-              
-                          <hr/>
-                  </div><!-- .card__section -->
-              
+
+
+                          <hr/>
+                  </div><!-- .card__section -->
+
                   <div class="cta card__cta">
                       <p><a href="https://security.snyk.io/rules/cloud/SNYK-CC-K8S-11">More about this issue</a></p>
                   </div>
-              
+
               </div><!-- .card -->
               <div class="card card--vuln  disclosure--not-new severity--low" data-snyk-test="low">
                   <h2 class="card__title">Container&#x27;s or Pod&#x27;s  UID could clash with host&#x27;s UID</h2>
                   <div class="card__section">
-              
-                      <div class="label label--low">
-                          <span class="label__text">low severity</span>
-                      </div>
-              
-                      <hr/>
-              
-                      <ul class="card__meta">
-                          <li class="card__meta__item">
-                              Public ID: <a href="https://security.snyk.io/rules/cloud/SNYK-CC-K8S-11">SNYK-CC-K8S-11</a> 
-                          </li>
-              
+
+                      <div class="label label--low">
+                          <span class="label__text">low severity</span>
+                      </div>
+
+                      <hr/>
+
+                      <ul class="card__meta">
+                          <li class="card__meta__item">
+                              Public ID: <a href="https://security.snyk.io/rules/cloud/SNYK-CC-K8S-11">SNYK-CC-K8S-11</a>
+                          </li>
+
                           <li class="card__meta__item">Introduced through:
                                   [DocId: 50]
-                                   <span class="list-paths__item__arrow">›</span> 
-                                  input
-                                   <span class="list-paths__item__arrow">›</span> 
-                                  spec
-                                   <span class="list-paths__item__arrow">›</span> 
-                                  template
-                                   <span class="list-paths__item__arrow">›</span> 
-                                  spec
-                                   <span class="list-paths__item__arrow">›</span> 
+                                   <span class="list-paths__item__arrow">›</span>
+                                  input
+                                   <span class="list-paths__item__arrow">›</span>
+                                  spec
+                                   <span class="list-paths__item__arrow">›</span>
+                                  template
+                                   <span class="list-paths__item__arrow">›</span>
+                                  spec
+                                   <span class="list-paths__item__arrow">›</span>
                                   containers[argocd-server]
-                                   <span class="list-paths__item__arrow">›</span> 
+                                   <span class="list-paths__item__arrow">›</span>
                                   securityContext
-                                   <span class="list-paths__item__arrow">›</span> 
+                                   <span class="list-paths__item__arrow">›</span>
                                   runAsUser
-                                  
-                          </li>
-              
-                          <li class="card__meta__item">
-<<<<<<< HEAD
-                              Line number: 25641
-=======
+
+                          </li>
+
+                          <li class="card__meta__item">
                               Line number: 25816
->>>>>>> 079341c6
-                          </li>
-                      </ul>
-              
-                      <hr/>
-              
+                          </li>
+                      </ul>
+
+                      <hr/>
+
                           <h2>Impact</h2>
                           <p>UID of the container processes could clash with host&#x27;s UIDs and lead to unintentional authorization bypass</p>
-              
+
                           <h2>Remediation</h2>
                           <p>Set &#x60;securityContext.runAsUser&#x60; value to greater or equal than 10&#x27;000. SecurityContext can be set on both &#x60;pod&#x60; and &#x60;container&#x60; level. If both are set, then the container level takes precedence</p>
-              
-              
-                          <hr/>
-                  </div><!-- .card__section -->
-              
+
+
+                          <hr/>
+                  </div><!-- .card__section -->
+
                   <div class="cta card__cta">
                       <p><a href="https://security.snyk.io/rules/cloud/SNYK-CC-K8S-11">More about this issue</a></p>
                   </div>
-              
+
               </div><!-- .card -->
               <div class="card card--vuln  disclosure--not-new severity--low" data-snyk-test="low">
                   <h2 class="card__title">Container&#x27;s or Pod&#x27;s  UID could clash with host&#x27;s UID</h2>
                   <div class="card__section">
-              
-                      <div class="label label--low">
-                          <span class="label__text">low severity</span>
-                      </div>
-              
-                      <hr/>
-              
-                      <ul class="card__meta">
-                          <li class="card__meta__item">
-                              Public ID: <a href="https://security.snyk.io/rules/cloud/SNYK-CC-K8S-11">SNYK-CC-K8S-11</a> 
-                          </li>
-              
+
+                      <div class="label label--low">
+                          <span class="label__text">low severity</span>
+                      </div>
+
+                      <hr/>
+
+                      <ul class="card__meta">
+                          <li class="card__meta__item">
+                              Public ID: <a href="https://security.snyk.io/rules/cloud/SNYK-CC-K8S-11">SNYK-CC-K8S-11</a>
+                          </li>
+
                           <li class="card__meta__item">Introduced through:
                                   [DocId: 51]
-                                   <span class="list-paths__item__arrow">›</span> 
-                                  input
-                                   <span class="list-paths__item__arrow">›</span> 
-                                  spec
-                                   <span class="list-paths__item__arrow">›</span> 
-                                  template
-                                   <span class="list-paths__item__arrow">›</span> 
-                                  spec
-                                   <span class="list-paths__item__arrow">›</span> 
+                                   <span class="list-paths__item__arrow">›</span>
+                                  input
+                                   <span class="list-paths__item__arrow">›</span>
+                                  spec
+                                   <span class="list-paths__item__arrow">›</span>
+                                  template
+                                   <span class="list-paths__item__arrow">›</span>
+                                  spec
+                                   <span class="list-paths__item__arrow">›</span>
                                   containers[argocd-application-controller]
-                                   <span class="list-paths__item__arrow">›</span> 
+                                   <span class="list-paths__item__arrow">›</span>
                                   securityContext
-                                   <span class="list-paths__item__arrow">›</span> 
+                                   <span class="list-paths__item__arrow">›</span>
                                   runAsUser
-                                  
-                          </li>
-              
-                          <li class="card__meta__item">
-<<<<<<< HEAD
-                              Line number: 25993
-=======
+
+                          </li>
+
+                          <li class="card__meta__item">
                               Line number: 26174
->>>>>>> 079341c6
-                          </li>
-                      </ul>
-              
-                      <hr/>
-              
+                          </li>
+                      </ul>
+
+                      <hr/>
+
                           <h2>Impact</h2>
                           <p>UID of the container processes could clash with host&#x27;s UIDs and lead to unintentional authorization bypass</p>
-              
+
                           <h2>Remediation</h2>
                           <p>Set &#x60;securityContext.runAsUser&#x60; value to greater or equal than 10&#x27;000. SecurityContext can be set on both &#x60;pod&#x60; and &#x60;container&#x60; level. If both are set, then the container level takes precedence</p>
-              
-              
-                          <hr/>
-                  </div><!-- .card__section -->
-              
+
+
+                          <hr/>
+                  </div><!-- .card__section -->
+
                   <div class="cta card__cta">
                       <p><a href="https://security.snyk.io/rules/cloud/SNYK-CC-K8S-11">More about this issue</a></p>
                   </div>
-              
+
               </div><!-- .card -->
           </div>
         </div>
-        
+
   </main><!-- .layout-stacked__content -->
 </body>
 
