--- conflicted
+++ resolved
@@ -11,15 +11,8 @@
 ### Examples
 
 ```
-<<<<<<< HEAD
-
-# Add a GPG public key to the server's key
-argocd gpg add --key <GPG_PUBLIC_KEY>
-
-=======
   # Add a GPG public key to the server's keyring from a file.
   argocd gpg add --from /path/to/keyfile
->>>>>>> 4f8c147b
 ```
 
 ### Options
