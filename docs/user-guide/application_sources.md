# Tools

## Production

Argo CD supports several different ways in which Kubernetes manifests can be defined:

* [Kustomize](kustomize.md) applications
* [Helm](helm.md) charts
<<<<<<< HEAD
* [OCI](oci.md) images
* A directory of YAML/JSON/Jsonnet manifests, including [Jsonnet](jsonnet.md).
=======
* A directory of YAML, JSON, or [Jsonnet](jsonnet.md) manifests.
>>>>>>> 2d2efdc4
* Any [custom config management tool](../operator-manual/config-management-plugins.md) configured as a config management plugin

## Development
Argo CD also supports uploading local manifests directly. Since this is an anti-pattern of the
GitOps paradigm, this should only be done for development purposes. A user with an `override` permission is required
to upload manifests locally (typically an admin). All the different Kubernetes deployment tools mentioned above are supported.
To upload a local application:

```bash
$ argocd app sync APPNAME --local /path/to/dir/
```<|MERGE_RESOLUTION|>--- conflicted
+++ resolved
@@ -6,12 +6,8 @@
 
 * [Kustomize](kustomize.md) applications
 * [Helm](helm.md) charts
-<<<<<<< HEAD
 * [OCI](oci.md) images
-* A directory of YAML/JSON/Jsonnet manifests, including [Jsonnet](jsonnet.md).
-=======
 * A directory of YAML, JSON, or [Jsonnet](jsonnet.md) manifests.
->>>>>>> 2d2efdc4
 * Any [custom config management tool](../operator-manual/config-management-plugins.md) configured as a config management plugin
 
 ## Development
