--- conflicted
+++ resolved
@@ -114,8 +114,6 @@
 directory in the repository. Setting the path to the repository root (for eg. `"."` or `""`) is not
 supported. This ensures that hydration is always scoped to a dedicated subdirectory, which avoids unintentionally overwriting or removing files that may exist in the repository root.
 
-<<<<<<< HEAD
-=======
 During each hydration run, Argo CD cleans the application's configured path before writing out newly generated manifests. This guarantees that old or stale files from previous hydration do not linger in the output directory. However, the repository root is never cleaned, so files such as CI/CD configuration, README files, or other root-level assets remain untouched.
 
 It is important to note that hydration only cleans the currently configured application path. If an application’s path changes, the old directory is not removed automatically. Likewise, if an application is deleted, its output path remains in the repository and must be cleaned up manually by the repository owner if desired. This design is intentional: it prevents accidental deletion of files when applications are restructured or removed, and it protects critical files like CI pipelines that may coexist in the repository.
@@ -125,7 +123,6 @@
 > Adding or removing Applications does not on its own cause hydration to run.  
 > If the set of Applications changes but the dry-source commit does not, hydration will wait until the next commit.  
 
->>>>>>> 2c24def1
 > [!IMPORTANT]
 > **Project-Scoped Repositories**
 >
