--- conflicted
+++ resolved
@@ -262,7 +262,6 @@
 
 All trailers are optional. If a trailer is not specified, the corresponding field in the metadata will be omitted.
 
-<<<<<<< HEAD
 ## Commit Message Template
 
 Source Hydrator currently generates hard-coded commit messages when committing hydrated manifests. This message was previously static and lacked customization. With this added capability commit message are now `fully templateable`, allowing users to define commit formatting. This will enable users to tailor commit messages to suit their workflows and organizational standards.
@@ -289,7 +288,7 @@
     {{- if .metadata.author }}
       Co-authored-by: {{ .metadata.author }}
     {{- end }}
-=======
+    
 ### Credential Templates
 
 Credential templates allow a single credential to be used for multiple repositories. The source hydrator supports credential templates. For example, if you setup credential templates for the URL prefix `https://github.com/argoproj`, these credentials will be used for all repositories with this URL as prefix (e.g. `https://github.com/argoproj/argocd-example-apps`) that do not have their own credentials configured.
@@ -309,7 +308,6 @@
   url: https://github.com/argoproj
   password: my-password
   username: my-username
->>>>>>> 91b8bba5
 ```
 
 ## Limitations
