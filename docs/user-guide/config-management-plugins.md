# Config Management Plugins

Argo CD's "native" config management tools are Helm, Jsonnet, and Kustomize. If you want to use a different config
management tools, or if Argo CD's native tool support does not include a feature you need, you might need to turn to
a Config Management Plugin (CMP).

The Argo CD "repo server" component is in charge of building Kubernetes manifests based on some source files from a
Helm, OCI, or git repository. When a config management plugin is correctly configured, the repo server may delegate the
task of building manifests to the plugin.

The following sections will describe how to create, install, and use plugins. Check out the
[example plugins](https://github.com/argoproj/argo-cd/tree/master/examples/plugins) for additional guidance.

!!! warning
    Plugins are granted a level of trust in the Argo CD system, so it is important to implement plugins securely. Argo
    CD administrators should only install plugins from trusted sources, and they should audit plugins to weigh their
    particular risks and benefits.

## Installing a config management plugin

There are two ways to install a Config Management Plugin:

1. Add the plugin config to the Argo CD ConfigMap (**this method is deprecated and will be removed in a future 
   version**). The repo-server container will run your plugin's commands. This is a good option for a simple plugin that
   requires only a few lines of code that fit nicely in the Argo CD ConfigMap.
2. Add the plugin as a sidecar to the repo-server Pod.
   This is a good option for a more complex plugin that would clutter the Argo CD ConfigMap. A copy of the repository is 
   sent to the sidecar container as a tarball and processed individually per application, which makes it a good option 
   for [concurrent processing of monorepos](../operator-manual/high_availability.md#enable-concurrent-processing).

### Option 1: Configure plugins via Argo CD configmap (deprecated)

The following changes are required to configure a new plugin:

1. Make sure required binaries are available in `argocd-repo-server` pod. The binaries can be added via volume mounts or 
   using a custom image (see [custom_tools](../operator-manual/custom_tools.md) for examples of both).
2. Register a new plugin in `argocd-cm` ConfigMap:

        :::yaml
        data:
          configManagementPlugins: |
            - name: pluginName
              init:                          # Optional command to initialize application source directory
                command: ["sample command"]
                args: ["sample args"]
              generate:                      # Command to generate manifests YAML
                command: ["sample command"]
                args: ["sample args"]
              lockRepo: true                 # Defaults to false. See below.
    
    The `generate` command must print a valid YAML or JSON stream to stdout. Both `init` and `generate` commands are executed inside the application source directory or in `path` when specified for the app.

3. [Create an Application which uses your new CMP](#using-a-cmp).

More CMP examples are available in [argocd-example-apps](https://github.com/argoproj/argocd-example-apps/tree/master/plugins).

!!!note "Repository locking"
    If your plugin makes use of `git` (e.g. `git crypt`), it is advised to set
    `lockRepo` to `true` so that your plugin will have exclusive access to the
    repository at the time it is executed. Otherwise, two applications synced
    at the same time may result in a race condition and sync failure.

### Option 2: Configure plugin via sidecar

An operator can configure a plugin tool via a sidecar to repo-server. The following changes are required to configure a new plugin:

#### 1. Write the plugin configuration file

Plugins will be configured via a ConfigManagementPlugin manifest located inside the plugin container.

```yaml
apiVersion: argoproj.io/v1alpha1
kind: ConfigManagementPlugin
metadata:
  # The name of the plugin must be unique within a given Argo CD instance.
  name: my-plugin
spec:
  version: v1.0
  # The init command runs in the Application source directory at the beginning of each manifest generation. The init
  # command can output anything. A non-zero status code will fail manifest generation.
  init:
    # Init always happens immediately before generate, but its output is not treated as manifests.
    # This is a good place to, for example, download chart dependencies.
    command: [sh]
    args: [-c, 'echo "Initializing..."']
  # The generate command runs in the Application source directory each time manifests are generated. Standard output
  # must be ONLY valid YAML manifests. A non-zero exit code will fail manifest generation.
  # Error output will be sent to the UI, so avoid printing sensitive information (such as secrets).
  generate:
    command: [sh, -c]
    args:
      - |
        echo "{\"kind\": \"ConfigMap\", \"apiVersion\": \"v1\", \"metadata\": { \"name\": \"$ARGOCD_APP_NAME\", \"namespace\": \"$ARGOCD_APP_NAMESPACE\", \"annotations\": {\"Foo\": \"$FOO\", \"KubeVersion\": \"$KUBE_VERSION\", \"KubeApiVersion\": \"$KUBE_API_VERSIONS\",\"Bar\": \"baz\"}}}"
  # The discovery config is applied to a repository. If every configured discovery tool matches, then the plugin may be
  # used to generate manifests for Applications using the repository. 
  # Only one of fileName, find.glob, or find.command should be specified. If multiple are specified then only the 
  # first (in that order) is evaluated.
  discover:
    # fileName is a glob pattern (https://pkg.go.dev/path/filepath#Glob) that is applied to the repository's root 
    # directory (not the Application source directory). If there is a match, this plugin may be used for the repository.
    fileName: "./subdir/s*.yaml"
    find:
      # This does the same thing as fileName, but it supports double-start (nested directory) glob patterns.
      glob: "**/Chart.yaml"
      # The find command runs in the repository's root directory. To match, it must exit with status code 0 _and_ 
      # produce non-empty output to standard out.
      command: [sh, -c, find . -name env.yaml]
  # The parameters config describes what parameters the UI should display for an Application. It is up to the user to
  # actually set parameters in the Application manifest (in spec.source.plugin.parameters). The announcements _only_
  # inform the "Parameters" tab in the App Details page of the UI.
  parameters:
    # Static parameter announcements are sent to the UI for _all_ Applications handled by this plugin.
    # Think of the `string`, `array`, and `map` values set here as "defaults". It is up to the plugin author to make 
    # sure that these default values actually reflect the plugin's behavior if the user doesn't explicitly set different
    # values for those parameters.
    static:
      - name: string-param
        title: Description of the string param
        tooltip: Tooltip shown when the user hovers the
        # If this field is set, the UI will indicate to the user that they must set the value.
        required: false
        # itemType tells the UI how to present the parameter's value (or, for arrays and maps, values). Default is
        # "string". Examples of other types which may be supported in the future are "boolean" or "number".
        # Even if the itemType is not "string", the parameter value from the Application spec will be sent to the plugin
        # as a string. It's up to the plugin to do the appropriate conversion.
        itemType: ""
        # collectionType describes what type of value this parameter accepts (string, array, or map) and allows the UI
        # to present a form to match that type. Default is "string". This field must be present for non-string types.
        # It will not be inferred from the presence of an `array` or `map` field.
        collectionType: ""
        # This field communicates the parameter's default value to the UI. Setting this field is optional.
        string: default-string-value
      # All the fields above besides "string" apply to both the array and map type parameter announcements.
      - name: array-param
        # This field communicates the parameter's default value to the UI. Setting this field is optional.
        array: [default, items]
        collectionType: array
      - name: map-param
        # This field communicates the parameter's default value to the UI. Setting this field is optional.
        map:
          some: value
        collectionType: map
    # Dynamic parameter announcements are announcements specific to an Application handled by this plugin. For example,
    # the values for a Helm chart's values.yaml file could be sent as parameter announcements.
    dynamic:
      # The command is run in an Application's source directory. Standard output must be JSON matching the schema of the
      # static parameter announcements list.
      command: [echo, '[{"name": "example-param", "string": "default-string-value"}]']
```

!!! note
    While the ConfigManagementPlugin _looks like_ a Kubernetes object, it is not actually a custom resource. 
    It only follows kubernetes-style spec conventions.

The `generate` command must print a valid YAML stream to stdout. Both `init` and `generate` commands are executed inside the application source directory.

The `discover.fileName` is used as [glob](https://pkg.go.dev/path/filepath#Glob) pattern to determine whether an
application repository is supported by the plugin or not. 

```yaml
  discover:
    find:
      command: [sh, -c, find . -name env.yaml]
```

If `discover.fileName` is not provided, the `discover.find.command` is executed in order to determine whether an
application repository is supported by the plugin or not. The `find` command should return a non-error exit code
and produce output to stdout when the application source type is supported.

#### 2. Place the plugin configuration file in the sidecar

Argo CD expects the plugin configuration file to be located at `/home/argocd/cmp-server/config/plugin.yaml` in the sidecar.

If you use a custom image for the sidecar, you can add the file directly to that image.

```dockerfile
WORKDIR /home/argocd/cmp-server/config/
COPY plugin.yaml ./
```

If you use a stock image for the sidecar or would rather maintain the plugin configuration in a ConfigMap, just nest the
plugin config file in a ConfigMap under the `plugin.yaml` key and mount the ConfigMap in the sidecar (see next section).

```yaml
apiVersion: v1
kind: ConfigMap
metadata:
  name: my-plugin-config
data:
  plugin.yaml: |
    apiVersion: argoproj.io/v1alpha1
    kind: ConfigManagementPlugin
    metadata:
      name: my-plugin
    spec:
      version: v1.0
      init:
        command: [sh, -c, 'echo "Initializing..."']
      generate:
        command: [sh, -c, 'echo "{\"kind\": \"ConfigMap\", \"apiVersion\": \"v1\", \"metadata\": { \"name\": \"$ARGOCD_APP_NAME\", \"namespace\": \"$ARGOCD_APP_NAMESPACE\", \"annotations\": {\"Foo\": \"$FOO\", \"KubeVersion\": \"$KUBE_VERSION\", \"KubeApiVersion\": \"$KUBE_API_VERSIONS\",\"Bar\": \"baz\"}}}"']
      discover:
        fileName: "./subdir/s*.yaml"
```

#### 3. Register the plugin sidecar

To install a plugin, patch argocd-repo-server to run the plugin container as a sidecar, with argocd-cmp-server as its 
entrypoint. You can use either off-the-shelf or custom-built plugin image as sidecar image. For example:

```yaml
containers:
- name: my-plugin
  command: [/var/run/argocd/argocd-cmp-server] # Entrypoint should be Argo CD lightweight CMP server i.e. argocd-cmp-server
  image: busybox # This can be off-the-shelf or custom-built image
  securityContext:
    runAsNonRoot: true
    runAsUser: 999
  volumeMounts:
    - mountPath: /var/run/argocd
      name: var-files
    - mountPath: /home/argocd/cmp-server/plugins
      name: plugins
    # Remove this volumeMount if you've chosen to bake the config file into the sidecar image.
    - mountPath: /home/argocd/cmp-server/config/plugin.yaml
      subPath: plugin.yaml
      name: my-plugin-config
    # Starting with v2.4, do NOT mount the same tmp volume as the repo-server container. The filesystem separation helps 
    # mitigate path traversal attacks.
    - mountPath: /tmp
      name: cmp-tmp
volumes:
- configMap:
    name: my-plugin-config
  name: my-plugin-config
- emptyDir: {}
  name: cmp-tmp
``` 

!!! important "Double-check these items"
    1. Make sure to use `/var/run/argocd/argocd-cmp-server` as an entrypoint. The `argocd-cmp-server` is a lightweight GRPC service that allows Argo CD to interact with the plugin.
    2. Make sure that sidecar container is running as user 999.
    3. Make sure that plugin configuration file is present at `/home/argocd/cmp-server/config/plugin.yaml`. It can either be volume mapped via configmap or baked into image.

### Using environment variables in your plugin

Plugin commands have access to

1. The system environment variables (of the repo-server container for argocd-cm plugins or of the sidecar for sidecar plugins)
2. [Standard build environment variables](build-environment.md)
3. Variables in the Application spec (References to system and build variables will get interpolated in the variables' values):

```yaml
apiVersion: argoproj.io/v1alpha1
kind: Application
spec:
  source:
    plugin:
      env:
        - name: FOO
          value: bar
        - name: REV
          value: test-$ARGOCD_APP_REVISION
```

!!! note
The `discover.command` command only has access to the above environment starting with v2.4.

Before reaching the `init.command`, `generate.command`, and `discover.command` commands, Argo CD prefixes all 
user-supplied environment variables (#3 above) with `ARGOCD_ENV_`. This prevents users from directly setting 
potentially-sensitive environment variables.

If your plugin was written before 2.4 and depends on user-supplied environment variables, then you will need to update
your plugin's behavior to work with 2.4. If you use a third-party plugin, make sure they explicitly advertise support
for 2.4.

4. (Starting in v2.4) Parameters in the Application spec:

   ```yaml
   apiVersion: argoproj.io/v1alpha1
   kind: Application
   spec:
     source:
       plugin:
         parameters:
           - name: values-files
             array: [values-dev.yaml]
           - name: helm-parameters
             map:
               image.tag: v1.2.3
   ```

   The parameters are available as JSON in the `ARGOCD_APP_PARAMETERS` environment variable. The example above would
   produce this JSON:

   ```json
   [{"name": "values-files", "array": ["values-dev.yaml"]}, {"name": "helm-parameters", "map": {"image.tag": "v1.2.3"}}]
   ```

   !!! note
   Parameter announcements, even if they specify defaults, are _not_ sent to the plugin in `ARGOCD_APP_PARAMETERS`.
   Only parameters explicitly set in the Application spec are sent to the plugin. It is up to the plugin to apply
   the same defaults as the ones announced to the UI.

   The same parameters are also available as individual environment variables. The names of the environment variables
   follows this convention:

   ```yaml
   - name: some-string-param
     string: some-string-value
   # PARAM_SOME_STRING_PARAM=some-string-value
   
   - name: some-array-param
     value: [item1, item2]
   # PARAM_SOME_ARRAY_PARAM_0=item1
   # PARAM_SOME_ARRAY_PARAM_1=item2
   
   - name: some-map-param
     map:
       image.tag: v1.2.3
   # PARAM_SOME_MAP_PARAM_IMAGE_TAG=v1.2.3
   ```

!!! warning Sanitize/escape user input
As part of Argo CD's manifest generation system, config management plugins are treated with a level of trust. Be
sure to escape user input in your plugin to prevent malicious input from causing unwanted behavior.


## Using a config management plugin with an Application

If your CMP is defined in the `argocd-cm` ConfigMap, you can create a new Application using the CLI. Replace 
`<pluginName>` with the name configured in `argocd-cm`.

```bash
argocd app create <appName> --config-management-plugin <pluginName>
```

<<<<<<< HEAD
If your CMP is defined as a sidecar, you must manually define the Application manifest. You may leave the `name` field
empty in the `plugin` section for the plugin to be automatically matched with the Application based on its discovery rules. If you do mention the name make sure 
it is either `<metadata.name>-<spec.version>` if version is mentioned in the `ConfigManagementPlugin` spec or else just `<metadata.name>`. When name is explicitly 
specified only that particular plugin will be used iff it's discovery pattern/command matches the provided application repo.
=======
If your plugin is defined as a sidecar, you must manually define the Application manifest. Do not configure a `name` field
in the `plugin` section. The plugin will be automatically matched with the Application based on its discovery rules.
>>>>>>> f9f27cc6

```yaml
apiVersion: argoproj.io/v1alpha1
kind: Application
metadata:
  name: guestbook
  namespace: argocd
spec:
  project: default
  source:
    repoURL: https://github.com/argoproj/argocd-example-apps.git
    targetRevision: HEAD
    path: guestbook
    plugin:
      # For either argocd-cm- or sidecar-installed CMPs, you can pass environment variables to the CMP.
      env:
        - name: FOO
          value: bar
```

If you don't need to set any environment variables, you can set an empty plugin section.

```yaml
    plugin: {}
```

!!! important
    If your sidecar CMP command runs too long, the command will be killed, and the UI will show an error. The CMP server
    respects the timeouts set by the `server.repo.server.timeout.seconds` and `controller.repo.server.timeout.seconds` 
    items in `argocd-cm`. Increase their values from the default of 60s.

    Each CMP command will also independently timeout on the `ARGOCD_EXEC_TIMEOUT` set for the CMP sidecar. The default
    is 90s. So if you increase the repo server timeout greater than 90s, be sure to set `ARGOCD_EXEC_TIMEOUT` on the
    sidecar.
    
!!! note
    Each Application can only have one config management plugin configured at a time. If you're converting an existing
    plugin configured through the `argocd-cm` ConfigMap to a sidecar, make sure to update the plugin name to either `<metadata.name>-<spec.version>` 
    if version was mentioned in the `ConfigManagementPlugin` spec or else just use `<metadata.name>`. You can also remove the name altogether 
    and let the automatic discovery to identify the plugin.

## Debugging a CMP

If you are actively developing a sidecar-installed CMP, keep a few things in mind:

1. If you are mounting plugin.yaml from a ConfigMap, you will have to restart the repo-server Pod so the plugin will
   pick up the changes.
2. If you have baked plugin.yaml into your image, you will have to build, push, and force a re-pull of that image on the
   repo-server Pod so the plugin will pick up the changes. If you are using `:latest`, the Pod will always pull the new
   image. If you're using a different, static tag, set `imagePullPolicy: Always` on the CMP's sidecar container.
3. CMP errors are cached by the repo-server in Redis. Restarting the repo-server Pod will not clear the cache. Always
   do a "Hard Refresh" when actively developing a CMP so you have the latest output.

## Plugin tar stream exclusions

In order to increase the speed of manifest generation, certain files and folders can be excluded from being sent to your
plugin. We recommend excluding your `.git` folder if it isn't necessary. Use Go's
[filepatch.Match](https://pkg.go.dev/path/filepath#Match) syntax. For example, `.git/*` to exclude `.git` folder.

You can set it one of three ways:

1. The `--plugin-tar-exclude` argument on the repo server.
2. The `reposerver.plugin.tar.exclusions` key if you are using `argocd-cmd-params-cm`
3. Directly setting `ARGOCD_REPO_SERVER_PLUGIN_TAR_EXCLUSIONS` environment variable on the repo server.

For option 1, the flag can be repeated multiple times. For option 2 and 3, you can specify multiple globs by separating
them with semicolons.

## Migrating from argocd-cm plugins

Installing plugins by modifying the argocd-cm ConfigMap is deprecated as of v2.4. Support will be completely removed in
a future release.

The following will show how to convert an argocd-cm plugin to a sidecar plugin.

### 1. Convert the ConfigMap entry into a config file

First, copy the plugin's configuration into its own YAML file. Take for example the following ConfigMap entry:

```yaml
data:
  configManagementPlugins: |
    - name: pluginName
      init:                          # Optional command to initialize application source directory
        command: ["sample command"]
        args: ["sample args"]
      generate:                      # Command to generate manifests YAML
        command: ["sample command"]
        args: ["sample args"]
      lockRepo: true                 # Defaults to false. See below.
```

The `pluginName` item would be converted to a config file like this:

```yaml
apiVersion: argoproj.io/v1alpha1
kind: ConfigManagementPlugin
metadata:
  name: pluginName
spec:
  init:                          # Optional command to initialize application source directory
    command: ["sample command"]
    args: ["sample args"]
  generate:                      # Command to generate manifests YAML
    command: ["sample command"]
    args: ["sample args"]
```

!!!note
The `lockRepo` key is not relevant for sidecar plugins, because sidecar plugins do not share a single source repo
directory when generating manifests.

### 2. Write discovery rules for your plugin

Sidecar plugins use discovery rules instead of a plugin name to match Applications to plugins.

Write rules applicable to your plugin [using the instructions above](#1-write-the-plugin-configuration-file) and add
them to your configuration file.

!!!important
After installing your sidecar plugin, you'll need to remove the `name` field from the plugin config in your
Application specs. For example:

    ```yaml
    apiVersion: argoproj.io/v1alpha1
    kind: Application
    metadata:
      name: guestbook
    spec:
      source:
        plugin:
          name: pluginName  # Delete this (and set `plugin: {}` if `name` was the only value).
    ```

### 3. Make sure the plugin has access to the tools it needs

Plugins configured with argocd-cm ran on the Argo CD image. This gave it access to all the tools installed on that
image by default (see the [Dockerfile](https://github.com/argoproj/argo-cd/blob/master/Dockerfile) for base image and
installed tools).

You can either use a stock image (like busybox) or design your own base image with the tools your plugin needs. For
security, avoid using image with more binaries installed than what your plugin actually needs.

### 4. Test the plugin

After installing the plugin as a sidecar [according to the directions above](#installing-a-config-management-plugin),
test it out on a few Applications before migrating all of them to the sidecar plugin.

Once tests have checked out, remove the plugin entry from your argocd-cm ConfigMap.<|MERGE_RESOLUTION|>--- conflicted
+++ resolved
@@ -334,15 +334,10 @@
 argocd app create <appName> --config-management-plugin <pluginName>
 ```
 
-<<<<<<< HEAD
 If your CMP is defined as a sidecar, you must manually define the Application manifest. You may leave the `name` field
 empty in the `plugin` section for the plugin to be automatically matched with the Application based on its discovery rules. If you do mention the name make sure 
 it is either `<metadata.name>-<spec.version>` if version is mentioned in the `ConfigManagementPlugin` spec or else just `<metadata.name>`. When name is explicitly 
 specified only that particular plugin will be used iff it's discovery pattern/command matches the provided application repo.
-=======
-If your plugin is defined as a sidecar, you must manually define the Application manifest. Do not configure a `name` field
-in the `plugin` section. The plugin will be automatically matched with the Application based on its discovery rules.
->>>>>>> f9f27cc6
 
 ```yaml
 apiVersion: argoproj.io/v1alpha1
