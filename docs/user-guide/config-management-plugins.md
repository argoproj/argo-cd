# Plugins

Argo CD allows integrating more config management tools using config management plugins. The following sections will
describe how to create, install, and use plugins. Check out the
[example plugins](https://github.com/argoproj/argo-cd/tree/master/examples/plugins) for additional guidance.

!!! warning
    Plugins are granted a level of trust in the Argo CD system, so it is important to implement plugins securely. Argo
    CD administrators should only install plugins from trusted sources, and they should audit plugins to weigh their
    particular risks and benefits.

## Installing a config management plugin

There are two ways to install a Config Management Plugin (CMP):

1. Add the plugin config to the Argo CD ConfigMap. The repo-server container will run your plugin's commands.
   This is a good option for a simple plugin that requires only a few lines of code that fit nicely in the Argo CD ConfigMap.
2. Add the plugin as a sidecar to the repo-server Pod.
   This is a good option for a more complex plugin that would clutter the Argo CD ConfigMap. A copy of the repository is sent to the sidecar container as a tarball and processed individually per application, which makes it a good option for [concurrent processing of monorepos](../operator-manual/high_availability.md#enable-concurrent-processing).

### Option 1: Configure plugins via Argo CD configmap

The following changes are required to configure a new plugin:

1. Make sure required binaries are available in `argocd-repo-server` pod. The binaries can be added via volume mounts or 
   using a custom image (see [custom_tools](../operator-manual/custom_tools.md) for examples of both).
2. Register a new plugin in `argocd-cm` ConfigMap:

        :::yaml
        data:
          configManagementPlugins: |
            - name: pluginName
              init:                          # Optional command to initialize application source directory
                command: ["sample command"]
                args: ["sample args"]
              generate:                      # Command to generate manifests YAML
                command: ["sample command"]
                args: ["sample args"]
              lockRepo: true                 # Defaults to false. See below.
    
    The `generate` command must print a valid YAML or JSON stream to stdout. Both `init` and `generate` commands are executed inside the application source directory or in `path` when specified for the app.

3. [Create an Application which uses your new CMP](#using-a-cmp).

More CMP examples are available in [argocd-example-apps](https://github.com/argoproj/argocd-example-apps/tree/master/plugins).

!!!note "Repository locking"
    If your plugin makes use of `git` (e.g. `git crypt`), it is advised to set
    `lockRepo` to `true` so that your plugin will have exclusive access to the
    repository at the time it is executed. Otherwise, two applications synced
    at the same time may result in a race condition and sync failure.

### Option 2: Configure plugin via sidecar

An operator can configure a plugin tool via a sidecar to repo-server. The following changes are required to configure a new plugin:

#### 1. Write the plugin configuration file

Plugins will be configured via a ConfigManagementPlugin manifest located inside the plugin container.

```yaml
apiVersion: argoproj.io/v1alpha1
kind: ConfigManagementPlugin
metadata:
  # The name of the plugin must be unique within a given Argo CD instance.
  name: my-plugin
spec:
  # The init command runs in the Application source directory at the beginning of each manifest generation. The init
  # command can output anything. A non-zero status code will fail manifest generation.
  init:
    command: []
    args: []
  # The generate command runs in the Application source directory each time manifests are generated. Standard output
  # must be ONLY valid YAML manifests. A non-zero exit code will fail manifest generation.
  # Error output will be sent to the UI, so avoid printing sensitive information (such as secrets).
  generate:
    command: [sh, -c]
    args:
      - |
        echo "{\"kind\": \"ConfigMap\", \"apiVersion\": \"v1\", \"metadata\": { \"name\": \"$ARGOCD_APP_NAME\", \"namespace\": \"$ARGOCD_APP_NAMESPACE\", \"annotations\": {\"Foo\": \"$FOO\", \"KubeVersion\": \"$KUBE_VERSION\", \"KubeApiVersion\": \"$KUBE_API_VERSIONS\",\"Bar\": \"baz\"}}}"
  # The discovery config is applied to a repository. If every configured discovery tool matches, then the plugin may be
  # used to generate manifests for Applications using the repository. 
  # Only one of fileName, find.glob, or find.command should be specified. If multiple are specified then only the 
  # first (in that order) is evaluated.
  discover:
    # fileName is a glob pattern (https://pkg.go.dev/path/filepath#Glob) that is applied to the repository's root 
    # directory (not the Application source directory). If there is a match, this plugin may be used for the repository.
    fileName: "./subdir/s*.yaml"
    find:
      # This does the same thing as fileName, but it supports double-start (nested directory) glob patterns.
      glob: "**/Chart.yaml"
      # The find command runs in the repository's root directory. To match, it must exit with status code 0 _and_ 
      # produce non-empty output to standard out.
      command: [sh, -c, find . -name env.yaml]
  # The parameters config describes what parameters the UI should display for an Application. It is up to the user to
  # actually set parameters in the Application manifest (in spec.source.plugin.parameters). The announcements _only_
  # inform the "Parameters" tab in the App Details page of the UI.
  parameters:
    # Static parameter announcements are sent to the UI for _all_ Applications handled by this plugin.
    # Think of the `string`, `array`, and `map` values set here as "defaults". It is up to the plugin author to make 
    # sure that these default values actually reflect the plugin's behavior if the user doesn't explicitly set different
    # values for those parameters.
    static:
      - name: string-param
        title: Description of the string param
        tooltip: Tooltip shown when the user hovers the
        # If this field is set, the UI will indicate to the user that they must set the value.
        required: false
        # itemType tells the UI how to present the parameter's value (or, for arrays and maps, values). Default is
        # "string". Examples of other types which may be supported in the future are "boolean" or "number".
        # Even if the itemType is not "string", the parameter value from the Application spec will be sent to the plugin
        # as a string. It's up to the plugin to do the appropriate conversion.
        itemType: ""
        # collectionType describes what type of value this parameter accepts (string, array, or map) and allows the UI
        # to present a form to match that type. Default is "string". This field must be present for non-string types.
        # It will not be inferred from the presence of an `array` or `map` field.
        collectionType: ""
        # This field communicates the parameter's default value to the UI. Setting this field is optional.
        string: default-string-value
      # All the fields above besides "string" apply to both the array and map type parameter announcements.
      - name: array-param
        # This field communicates the parameter's default value to the UI. Setting this field is optional.
        array: [default, items]
        collectionType: array
      - name: map-param
        # This field communicates the parameter's default value to the UI. Setting this field is optional.
        map:
          some: value
        collectionType: map
    # Dynamic parameter announcements are announcements specific to an Application handled by this plugin. For example,
    # the values for a Helm chart's values.yaml file could be sent as parameter announcements.
    dynamic:
      # The command is run in an Application's source directory. Standard output must be JSON matching the schema of the
      # static parameter announcements list.
      command: [echo, '[{"name": "example-param", "string": "default-string-value"}]']
```

!!! note
    While the ConfigManagementPlugin _looks like_ a Kubernetes object, it is not actually a custom resource. 
    It only follows kubernetes-style spec conventions.

#### 2. Place the plugin configuration file in the sidecar

Argo CD expects the plugin configuration file to be located at `/home/argocd/cmp-server/config/plugin.yaml` in the sidecar.

If you use a custom image for the sidecar, you can add the file directly to that image.

If you use a stock image for the sidecar or would rather maintain the plugin configuration in a ConfigMap, just nest the
plugin config file in a ConfigMap under the `plugin.yaml` key and mount the ConfigMap in the sidecar (see next section).

```yaml
apiVersion: v1
kind: ConfigMap
metadata:
  name: my-plugin-config
data:
  plugin.yaml: |
    apiVersion: argoproj.io/v1alpha1
    kind: ConfigManagementPlugin
    metadata:
      name: my-plugin
    spec:
      version: v1.0
      generate:
        command: [sh, -c, 'echo "{\"kind\": \"ConfigMap\", \"apiVersion\": \"v1\", \"metadata\": { \"name\": \"$ARGOCD_APP_NAME\", \"namespace\": \"$ARGOCD_APP_NAMESPACE\", \"annotations\": {\"Foo\": \"$FOO\", \"KubeVersion\": \"$KUBE_VERSION\", \"KubeApiVersion\": \"$KUBE_API_VERSIONS\",\"Bar\": \"baz\"}}}"']
      discover:
        fileName: "./subdir/s*.yaml"
```

#### 3. Register the plugin sidecar

To install a plugin, patch argocd-repo-server to run the plugin container as a sidecar, with argocd-cmp-server as its 
entrypoint. You can use either off-the-shelf or custom-built plugin image as sidecar image. For example:

```yaml
containers:
- name: my-plugin
  command: [/var/run/argocd/argocd-cmp-server] # Entrypoint should be Argo CD lightweight CMP server i.e. argocd-cmp-server
  image: busybox # This can be off-the-shelf or custom-built image
  securityContext:
    runAsNonRoot: true
    runAsUser: 999
  volumeMounts:
    - mountPath: /var/run/argocd
      name: var-files
    - mountPath: /home/argocd/cmp-server/plugins
      name: plugins
    # Remove this volumeMount if you've chosen to bake the config file into the sidecar image.
    - mountPath: /home/argocd/cmp-server/config/plugin.yaml
      subPath: plugin.yaml
      name: my-plugin-config
    # Starting with v2.4, do NOT mount the same tmp volume as the repo-server container. The filesystem separation helps 
    # mitigate path traversal attacks.
    - mountPath: /tmp
      name: cmp-tmp
volumes:
- configMap:
    name: my-plugin-config
  name: my-plugin-config
- emptyDir: {}
  name: cmp-tmp
``` 

!!! important "Double-check these items"
    1. Make sure to use `/var/run/argocd/argocd-cmp-server` as an entrypoint. The `argocd-cmp-server` is a lightweight GRPC service that allows Argo CD to interact with the plugin.
    2. Make sure that sidecar container is running as user 999.
    3. Make sure that plugin configuration file is present at `/home/argocd/cmp-server/config/plugin.yaml`. It can either be volume mapped via configmap or baked into image.

### Using environment variables in your plugin

Plugin commands have access to

1. The system environment variables (of the repo-server container for argocd-cm plugins or of the sidecar for sidecar plugins)
<<<<<<< HEAD
2. [Standard build environment variables](build-environment.md)
3. Variables in the Application spec (References to system and build variables will get interpolated in the variables' values):
=======
2. [Standard build environment](build-environment.md)
3. Variables in the application spec (References to system and build variables will get interpolated in the variables' values):
>>>>>>> 377ae074

```yaml
apiVersion: argoproj.io/v1alpha1
kind: Application
spec:
  source:
    plugin:
      env:
        - name: FOO
          value: bar
        - name: REV
          value: test-$ARGOCD_APP_REVISION
```

!!! note
The `discover.command` command only has access to the above environment starting with v2.4.

<<<<<<< HEAD
> v2.4

Before reaching the `init.command`, `generate.command`, and `discover.command` commands, Argo CD prefixes all
user-supplied environment variables (#3 above) with `ARGOCD_ENV_`. This prevents users from directly setting
=======
Before reaching the `init.command`, `generate.command`, and `discover.command` commands, Argo CD prefixes all 
user-supplied environment variables (#3 above) with `ARGOCD_ENV_`. This prevents users from directly setting 
>>>>>>> 377ae074
potentially-sensitive environment variables.

If your plugin was written before 2.4 and depends on user-supplied environment variables, then you will need to update
your plugin's behavior to work with 2.4. If you use a third-party plugin, make sure they explicitly advertise support
for 2.4.

4. (Starting in v2.4) Parameters in the Application spec:

   ```yaml
   apiVersion: argoproj.io/v1alpha1
   kind: Application
   spec:
     source:
       plugin:
         parameters:
           - name: values-files
             array: [values-dev.yaml]
           - name: helm-parameters
             map:
               image.tag: v1.2.3
   ```

   The parameters are available as JSON in the `ARGOCD_APP_PARAMETERS` environment variable. The example above would
   produce this JSON:

   ```json
   [{"name": "values-files", "array": ["values-dev.yaml"]}, {"name": "helm-parameters", "map": {"image.tag": "v1.2.3"}}]
   ```

   !!! note
   Parameter announcements, even if they specify defaults, are _not_ sent to the plugin in `ARGOCD_APP_PARAMETERS`.
   Only parameters explicitly set in the Application spec are sent to the plugin. It is up to the plugin to apply
   the same defaults as the ones announced to the UI.

   The same parameters are also available as individual environment variables. The names of the environment variables
   follows this convention:

   ```yaml
   - name: some-string-param
     string: some-string-value
   # PARAM_SOME_STRING_PARAM=some-string-value
   
   - name: some-array-param
     value: [item1, item2]
   # PARAM_SOME_ARRAY_PARAM_0=item1
   # PARAM_SOME_ARRAY_PARAM_1=item2
   
   - name: some-map-param
     map:
       image.tag: v1.2.3
   # PARAM_SOME_MAP_PARAM_IMAGE_TAG=v1.2.3
   ```

!!! warning Sanitize/escape user input
As part of Argo CD's manifest generation system, config management plugins are treated with a level of trust. Be
sure to escape user input in your plugin to prevent malicious input from causing unwanted behavior.


## Using a config management plugin with an Application

If your CMP is defined in the `argocd-cm` ConfigMap, you can create a new Application using the CLI. Replace 
`<pluginName>` with the name configured in `argocd-cm`.

```bash
argocd app create <appName> --config-management-plugin <pluginName>
```

If your plugin is defined as a sidecar, you must manually define the Application manifest. Do not configure a `name` field
in the `plugin` section. The plugin will be automatically matched with the Application based on its discovery rules.

```yaml
apiVersion: argoproj.io/v1alpha1
kind: Application
metadata:
  name: guestbook
  namespace: argocd
spec:
  project: default
  source:
    repoURL: https://github.com/argoproj/argocd-example-apps.git
    targetRevision: HEAD
    path: guestbook
    plugin:
      # For either argocd-cm- or sidecar-installed CMPs, you can pass environment variables to the CMP.
      env:
        - name: FOO
          value: bar
```

If you don't need to set any environment variables, you can set an empty plugin section.

```yaml
    plugin: {}
```

!!! important
    If your plugin's `init` or `generate` command runs too long, the command will be killed, and the UI will show an
    error. The plugin server respects the timeouts set by the `server.repo.server.timeout.seconds` and
    `controller.repo.server.timeout.seconds` items in `argocd-cm`. Increase their values from the default of 60s.
    
    Each plugin command will also independently timeout on the `ARGOCD_EXEC_TIMEOUT` set for the plugin sidecar. The 
    default is 90s. So if you increase the repo server timeout greater than 90s, be sure to set `ARGOCD_EXEC_TIMEOUT` 
    on the sidecar.

## Plugin tar stream exclusions

In order to increase the speed of manifest generation, certain files and folders can be excluded from being sent to your
plugin. We recommend excluding your `.git` folder if it isn't necessary. Use Go's 
[filepatch.Match](https://pkg.go.dev/path/filepath#Match) syntax.

You can set it one of three ways:

1. The `--plugin-tar-exclude` argument on the repo server.
2. The `reposerver.plugin.tar.exclusions` key if you are using `argocd-cmd-params-cm`
3. Directly setting `ARGOCD_REPO_SERVER_PLUGIN_TAR_EXCLUSIONS` environment variable on the repo server.

For option 1, the flag can be repeated multiple times. For option 2 and 3, you can specify multiple globs by separating
them with semicolons.

## Migrating from argocd-cm plugins

Installing plugins by modifying the argocd-cm ConfigMap is deprecated as of v2.4. Support will be completely removed in
a future release.

The following will show how to convert an argocd-cm plugin to a sidecar plugin.

### 1. Convert the ConfigMap entry into a config file

First, copy the plugin's configuration into its own YAML file. Take for example the following ConfigMap entry:

```yaml
data:
  configManagementPlugins: |
    - name: pluginName
      init:                          # Optional command to initialize application source directory
        command: ["sample command"]
        args: ["sample args"]
      generate:                      # Command to generate manifests YAML
        command: ["sample command"]
        args: ["sample args"]
      lockRepo: true                 # Defaults to false. See below.
```

The `pluginName` item would be converted to a config file like this:

```yaml
apiVersion: argoproj.io/v1alpha1
kind: ConfigManagementPlugin
metadata:
  name: pluginName
spec:
  init:                          # Optional command to initialize application source directory
    command: ["sample command"]
    args: ["sample args"]
  generate:                      # Command to generate manifests YAML
    command: ["sample command"]
    args: ["sample args"]
```

!!!note
The `lockRepo` key is not relevant for sidecar plugins, because sidecar plugins do not share a single source repo
directory when generating manifests.

### 2. Write discovery rules for your plugin

Sidecar plugins use discovery rules instead of a plugin name to match Applications to plugins.

Write rules applicable to your plugin [using the instructions above](#1-write-the-plugin-configuration-file) and add
them to your configuration file.

!!!important
After installing your sidecar plugin, you'll need to remove the `name` field from the plugin config in your
Application specs. For example:

    ```yaml
    apiVersion: argoproj.io/v1alpha1
    kind: Application
    metadata:
      name: guestbook
    spec:
      source:
        plugin:
          name: pluginName  # Delete this (and set `plugin: {}` if `name` was the only value).
    ```

### 3. Make sure the plugin has access to the tools it needs

Plugins configured with argocd-cm ran on the Argo CD image. This gave it access to all the tools installed on that
image by default (see the [Dockerfile](https://github.com/argoproj/argo-cd/blob/master/Dockerfile) for base image and
installed tools).

You can either use a stock image (like busybox) or design your own base image with the tools your plugin needs. For
security, avoid using image with more binaries installed than what your plugin actually needs.

### 4. Test the plugin

After installing the plugin as a sidecar [according to the directions above](#installing-a-config-management-plugin),
test it out on a few Applications before migrating all of them to the sidecar plugin.

Once tests have checked out, remove the plugin entry from your argocd-cm ConfigMap.<|MERGE_RESOLUTION|>--- conflicted
+++ resolved
@@ -16,7 +16,9 @@
 1. Add the plugin config to the Argo CD ConfigMap. The repo-server container will run your plugin's commands.
    This is a good option for a simple plugin that requires only a few lines of code that fit nicely in the Argo CD ConfigMap.
 2. Add the plugin as a sidecar to the repo-server Pod.
-   This is a good option for a more complex plugin that would clutter the Argo CD ConfigMap. A copy of the repository is sent to the sidecar container as a tarball and processed individually per application, which makes it a good option for [concurrent processing of monorepos](../operator-manual/high_availability.md#enable-concurrent-processing).
+   This is a good option for a more complex plugin that would clutter the Argo CD ConfigMap. A copy of the repository is 
+   sent to the sidecar container as a tarball and processed individually per application, which makes it a good option 
+   for [concurrent processing of monorepos](../operator-manual/high_availability.md#enable-concurrent-processing).
 
 ### Option 1: Configure plugins via Argo CD configmap
 
@@ -139,6 +141,21 @@
     While the ConfigManagementPlugin _looks like_ a Kubernetes object, it is not actually a custom resource. 
     It only follows kubernetes-style spec conventions.
 
+The `generate` command must print a valid YAML stream to stdout. Both `init` and `generate` commands are executed inside the application source directory.
+
+The `discover.fileName` is used as [glob](https://pkg.go.dev/path/filepath#Glob) pattern to determine whether an
+application repository is supported by the plugin or not. 
+
+```yaml
+  discover:
+    find:
+      command: [sh, -c, find . -name env.yaml]
+```
+
+If `discover.fileName` is not provided, the `discover.find.command` is executed in order to determine whether an
+application repository is supported by the plugin or not. The `find` command should return a non-error exit code
+and produce output to stdout when the application source type is supported.
+
 #### 2. Place the plugin configuration file in the sidecar
 
 Argo CD expects the plugin configuration file to be located at `/home/argocd/cmp-server/config/plugin.yaml` in the sidecar.
@@ -211,13 +228,8 @@
 Plugin commands have access to
 
 1. The system environment variables (of the repo-server container for argocd-cm plugins or of the sidecar for sidecar plugins)
-<<<<<<< HEAD
 2. [Standard build environment variables](build-environment.md)
 3. Variables in the Application spec (References to system and build variables will get interpolated in the variables' values):
-=======
-2. [Standard build environment](build-environment.md)
-3. Variables in the application spec (References to system and build variables will get interpolated in the variables' values):
->>>>>>> 377ae074
 
 ```yaml
 apiVersion: argoproj.io/v1alpha1
@@ -235,15 +247,8 @@
 !!! note
 The `discover.command` command only has access to the above environment starting with v2.4.
 
-<<<<<<< HEAD
-> v2.4
-
-Before reaching the `init.command`, `generate.command`, and `discover.command` commands, Argo CD prefixes all
-user-supplied environment variables (#3 above) with `ARGOCD_ENV_`. This prevents users from directly setting
-=======
 Before reaching the `init.command`, `generate.command`, and `discover.command` commands, Argo CD prefixes all 
 user-supplied environment variables (#3 above) with `ARGOCD_ENV_`. This prevents users from directly setting 
->>>>>>> 377ae074
 potentially-sensitive environment variables.
 
 If your plugin was written before 2.4 and depends on user-supplied environment variables, then you will need to update
