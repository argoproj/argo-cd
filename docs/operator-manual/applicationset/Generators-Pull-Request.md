--- conflicted
+++ resolved
@@ -18,15 +18,9 @@
 ```
 
 !!! note
-<<<<<<< HEAD
-    Know the security implications of PR generators in ApplicationSets. 
-    [Only admins may create ApplicationSets](./Security.md#only-admins-may-createupdatedelete-applicationsets) to avoid
-    leaking Secrets, and [only admins may create PRs](./Security.md#templated-project-field) if the `project` field of 
-=======
     Know the security implications of PR generators in ApplicationSets.
     [Only admins may create ApplicationSets](./Security.md#only-admins-may-createupdatedelete-applicationsets) to avoid
     leaking Secrets, and [only admins may create PRs](./Security.md#templated-project-field) if the `project` field of
->>>>>>> fc3eaec6
     an ApplicationSet with a PR generator is templated, to avoid granting management of out-of-bounds resources.
 
 ## GitHub
@@ -291,12 +285,9 @@
 
 In section 1, _"Create the webhook in the Git provider"_, add an event so that a webhook request will be sent when a pull request is created, closed, or label changed.
 
-<<<<<<< HEAD
-=======
 Add Webhook URL with uri `/api/webhook` and select content-type as json
 ![Add Webhook URL](../../assets/applicationset/webhook-config-pullrequest-generator.png "Add Webhook URL")
 
->>>>>>> fc3eaec6
 Select `Let me select individual events` and enable the checkbox for `Pull requests`.
 
 ![Add Webhook](../../assets/applicationset/webhook-config-pull-request.png "Add Webhook Pull Request")
