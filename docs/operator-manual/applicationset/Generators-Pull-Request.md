--- conflicted
+++ resolved
@@ -51,10 +51,7 @@
         # Labels is used to filter the PRs that you want to target. (optional)
         labels:
         - preview
-<<<<<<< HEAD
-=======
       requeueAfterSeconds: 1800
->>>>>>> a1279e0d
   template:
   # ...
 ```
@@ -94,10 +91,7 @@
         - preview
         # MR state is used to filter MRs only with a certain state. (optional)
         pullRequestState: opened
-<<<<<<< HEAD
-=======
       requeueAfterSeconds: 1800
->>>>>>> a1279e0d
   template:
   # ...
 ```
@@ -133,10 +127,7 @@
           key: token
         # many gitea deployments use TLS, but many are self-hosted and self-signed certificates
         insecure: true
-<<<<<<< HEAD
-=======
       requeueAfterSeconds: 1800
->>>>>>> a1279e0d
   template:
   # ...
 ```
