# Templates

The template fields of the ApplicationSet `spec` are used to generate Argo CD `Application` resources.

ApplicationSet is using [fasttemplate](https://github.com/valyala/fasttemplate) but will be soon deprecated in favor of Go Template. 

## Template fields

An Argo CD Application is created by combining the parameters from the generator with fields of the template (via `{{values}}`), and from that a concrete `Application` resource is produced and applied to the cluster.

Here is the template subfield from a Cluster generator:

```yaml
# (...)
 template:
   metadata:
     name: '{{ .nameNormalized }}-guestbook'
   spec:
     source:
       repoURL: https://github.com/infra-team/cluster-deployments.git
       targetRevision: HEAD
       path: guestbook/{{ .nameNormalized }}
     destination:
       server: '{{ .server }}'
       namespace: guestbook
```

For details on all available parameters (like `.name`, `.nameNormalized`, etc.) please refer to the [Cluster Generator docs](./Generators-Cluster.md).

The template subfields correspond directly to [the spec of an Argo CD `Application` resource](../../declarative-setup/#applications):

- `project` refers to the [Argo CD Project](../../user-guide/projects.md) in use (`default` may be used here to utilize the default Argo CD Project)
- `source` defines from which Git repository to extract the desired Application manifests
    - **repoURL**: URL of the repository (eg `https://github.com/argoproj/argocd-example-apps.git`)
    - **targetRevision**: Revision (tag/branch/commit) of the repository (eg `HEAD`)
    - **path**: Path within the repository where Kubernetes manifests (and/or Helm, Kustomize, Jsonnet resources) are located
- `destination`: Defines which Kubernetes cluster/namespace to deploy to
    - **name**: Name of the cluster (within Argo CD) to deploy to
    - **server**: API Server URL for the cluster (Example: `https://kubernetes.default.svc`)
    - **namespace**: Target namespace in which to deploy the manifests from `source` (Example: `my-app-namespace`)

Note:

- Referenced clusters must already be defined in Argo CD, for the ApplicationSet controller to use them
- Only **one** of `name` or `server` may be specified: if both are specified, an error is returned.
- Signature Verification does not work with the templated `project` field when using git generator.

The `metadata` field of template may also be used to set an Application `name`, or to add labels or annotations to the Application.

While the ApplicationSet spec provides a basic form of templating, it is not intended to replace the full-fledged configuration management capabilities of tools such as Kustomize, Helm, or Jsonnet.

### Deploying ApplicationSet resources as part of a Helm chart

ApplicationSet uses the same templating notation as Helm (`{{}}`). When Helm renders the chart templates, it will also
process the template meant for ApplicationSet rendering. If the ApplicationSet template uses a function like:

```yaml
    metadata:
      name: '{{ "guestbook" | normalize }}'
```

Helm will throw an error like: `function "normalize" not defined`. If the ApplicationSet template uses a generator parameter like:

```yaml
    metadata:
      name: '{{.cluster}}-guestbook'
```

Helm will silently replace `.cluster` with an empty string.

To avoid those errors, write the template as a Helm string literal. For example:

```yaml
    metadata:
      name: '{{`{{ .cluster | normalize }}`}}-guestbook'
```

This _only_ applies if you use Helm to deploy your ApplicationSet resources.

## Generator templates

In addition to specifying a template within the `.spec.template` of the `ApplicationSet` resource, templates may also be specified within generators. This is useful for overriding the values of the `spec`-level template.

The generator's `template` field takes precedence over the `spec`'s template fields:

- If both templates contain the same field, the generator's field value will be used.
- If only one of those templates' fields has a value, that value will be used.

Generator templates can thus be thought of as patches against the outer `spec`-level template fields.

```yaml
apiVersion: argoproj.io/v1alpha1
kind: ApplicationSet
metadata:
  name: guestbook
spec:
  generators:
  - list:
      elements:
        - cluster: engineering-dev
          url: https://kubernetes.default.svc
      template:
        metadata: {}
        spec:
          project: "default"
          source:
            targetRevision: HEAD
            repoURL: https://github.com/argoproj/argo-cd.git
            # New path value is generated here:
            path: 'applicationset/examples/template-override/{{ .nameNormalized }}-override'
          destination: {}

  template:
    metadata:
      name: '{{ .nameNormalized }}-guestbook'
    spec:
      project: "default"
      source:
        repoURL: https://github.com/argoproj/argo-cd.git
        targetRevision: HEAD
        # This 'default' value is not used: it is replaced by the generator's template path, above
        path: applicationset/examples/template-override/default
      destination:
        server: '{{ .server }}'
        namespace: guestbook
```
(*The full example can be found [here](https://github.com/argoproj/argo-cd/tree/master/applicationset/examples/template-override).*)

In this example, the ApplicationSet controller will generate an `Application` resource using the `path` generated by the List generator, rather than the `path` value defined in `.spec.template`.

## Template Patch

Templating is only available on string type. However, some use cases may require applying templating on other types.

Example:

- Conditionally set the automated sync policy.
- Conditionally switch prune boolean to `true`.
- Add multiple helm value files from a list.

The `templatePatch` feature enables advanced templating, with support for `json`, `yaml` and `json+patch`. `json+patch` is useful when needing to patch arrays mostly when dealing with `sources`.

```yaml
apiVersion: argoproj.io/v1alpha1
kind: ApplicationSet
metadata:
  name: guestbook
spec:
  goTemplate: true
  generators:
  - list:
      elements:
        - cluster: engineering-dev
          url: https://kubernetes.default.svc
          autoSync: true
          prune: true
          valueFiles:
            - values.large.yaml
            - values.debug.yaml
  template:
    metadata:
      name: '{{ .nameNormalized }}-deployment'
    spec:
      project: "default"
      source:
        repoURL: https://github.com/infra-team/cluster-deployments.git
        targetRevision: HEAD
        path: guestbook/{{ .nameNormalized }}
      destination:
        server: '{{ .server }}'
        namespace: guestbook
  templatePatch: |
    spec:
      source:
        helm:
          valueFiles:
          {{- range $valueFile := .valueFiles }}
            - {{ $valueFile }}
          {{- end }}
    {{- if .autoSync }}
      syncPolicy:
        automated:
          prune: {{ .prune }}
    {{- end }}
```

<<<<<<< HEAD
The same example using `json+patch`.
```yaml
  templatePatch: |
    [
      {
        "op": "replace",
        "path": "/spec/source/helm/valueFiles",
        "value": {{ .valueFiles }}
      }
      {{- if .autoSync }}
      ,
      {
        "op": "add",
        "path": "/spec/syncPolicy/prune",
        "value": {{ .prune }}
      }
      {{- end }}
    ]
```



!!! important
    `templatePatch` only works when [go templating](../applicationset/GoTemplate.md) is enabled.
    This means that the `goTemplate` field under `spec` needs to be set to `true` for template patching to work.

!!! important
    The `templatePatch` can apply arbitrary changes to the template. If parameters include untrustworthy user input, it 
    may be possible to inject malicious changes into the template. It is recommended to use `templatePatch` only with 
    trusted input or to carefully escape the input before using it in the template. Piping input to `toJson` should help
    prevent, for example, a user from successfully injecting a string with newlines.

    The `spec.project` field is not supported in `templatePatch`. If you need to change the project, you can use the
    `spec.project` field in the `template` field.

!!! important
    When writing a `templatePatch`, you're crafting a patch. So, if the patch includes an empty `spec: # nothing in here`, it will effectively clear out existing fields. See [#17040](https://github.com/argoproj/argo-cd/issues/17040) for an example of this behavior.

!!! important
    `templatePatch` only supports `yaml`/`json` or `json+patch`. The two patch types cannot be combined.  A `json+patch` `templatePatch` must be an array of patchs.
=======
> [!IMPORTANT]
> `templatePatch` only works when [go templating](../applicationset/GoTemplate.md) is enabled.
> This means that the `goTemplate` field under `spec` needs to be set to `true` for template patching to work.

> [!IMPORTANT]
> The `templatePatch` can apply arbitrary changes to the template. If parameters include untrustworthy user input, it 
> may be possible to inject malicious changes into the template. It is recommended to use `templatePatch` only with 
> trusted input or to carefully escape the input before using it in the template. Piping input to `toJson` should help
> prevent, for example, a user from successfully injecting a string with newlines.
>
> The `spec.project` field is not supported in `templatePatch`. If you need to change the project, you can use the
> `spec.project` field in the `template` field.

> [!IMPORTANT]
> When writing a `templatePatch`, you're crafting a patch. So, if the patch includes an empty `spec: # nothing in here`, it will effectively clear out existing fields. See [#17040](https://github.com/argoproj/argo-cd/issues/17040) for an example of this behavior.
>>>>>>> 74a3275d
<|MERGE_RESOLUTION|>--- conflicted
+++ resolved
@@ -184,7 +184,6 @@
     {{- end }}
 ```
 
-<<<<<<< HEAD
 The same example using `json+patch`.
 ```yaml
   templatePatch: |
@@ -206,26 +205,6 @@
 ```
 
 
-
-!!! important
-    `templatePatch` only works when [go templating](../applicationset/GoTemplate.md) is enabled.
-    This means that the `goTemplate` field under `spec` needs to be set to `true` for template patching to work.
-
-!!! important
-    The `templatePatch` can apply arbitrary changes to the template. If parameters include untrustworthy user input, it 
-    may be possible to inject malicious changes into the template. It is recommended to use `templatePatch` only with 
-    trusted input or to carefully escape the input before using it in the template. Piping input to `toJson` should help
-    prevent, for example, a user from successfully injecting a string with newlines.
-
-    The `spec.project` field is not supported in `templatePatch`. If you need to change the project, you can use the
-    `spec.project` field in the `template` field.
-
-!!! important
-    When writing a `templatePatch`, you're crafting a patch. So, if the patch includes an empty `spec: # nothing in here`, it will effectively clear out existing fields. See [#17040](https://github.com/argoproj/argo-cd/issues/17040) for an example of this behavior.
-
-!!! important
-    `templatePatch` only supports `yaml`/`json` or `json+patch`. The two patch types cannot be combined.  A `json+patch` `templatePatch` must be an array of patchs.
-=======
 > [!IMPORTANT]
 > `templatePatch` only works when [go templating](../applicationset/GoTemplate.md) is enabled.
 > This means that the `goTemplate` field under `spec` needs to be set to `true` for template patching to work.
@@ -241,4 +220,6 @@
 
 > [!IMPORTANT]
 > When writing a `templatePatch`, you're crafting a patch. So, if the patch includes an empty `spec: # nothing in here`, it will effectively clear out existing fields. See [#17040](https://github.com/argoproj/argo-cd/issues/17040) for an example of this behavior.
->>>>>>> 74a3275d
+
+> [!IMPORTANT]
+> `templatePatch` only supports `yaml`/`json` or `json+patch`. The two patch types cannot be combined.  A `json+patch` `templatePatch` must be an array of patchs.