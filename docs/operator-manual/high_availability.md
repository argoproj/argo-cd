# High Availability

Argo CD is largely stateless. All data is persisted as Kubernetes objects, which in turn is stored in Kubernetes' etcd. Redis is only used as a throw-away cache and can be lost. When lost, it will be rebuilt without loss of service.

A set of [HA manifests](https://github.com/argoproj/argo-cd/tree/master/manifests/ha) are provided for users who wish to run Argo CD in a highly available manner. This runs more containers, and runs Redis in HA mode.

> **NOTE:** The HA installation will require at least three different nodes due to pod anti-affinity roles in the
> specs. Additionally, IPv6 only clusters are not supported.

## Scaling Up

### argocd-repo-server

**settings:**

The `argocd-repo-server` is responsible for cloning Git repository, keeping it up to date and generating manifests using the appropriate tool.

* `argocd-repo-server` fork/exec config management tool to generate manifests. The fork can fail due to lack of memory or limit on the number of OS threads.
The `--parallelismlimit` flag controls how many manifests generations are running concurrently and helps avoid OOM kills.

* the `argocd-repo-server` ensures that repository is in the clean state during the manifest generation using config management tools such as Kustomize, Helm
or custom plugin. As a result Git repositories with multiple applications might affect repository server performance.
Read [Monorepo Scaling Considerations](#monorepo-scaling-considerations) for more information.

* `argocd-repo-server` clones the repository into `/tmp` (or the path specified in the `TMPDIR` env variable). The Pod might run out of disk space if it has too many repositories
or if the repositories have a lot of files. To avoid this problem mount a persistent volume.

* `argocd-repo-server` uses `git ls-remote` to resolve ambiguous revisions such as `HEAD`, a branch or a tag name. This operation happens frequently
and might fail. To avoid failed syncs use the `ARGOCD_GIT_ATTEMPTS_COUNT` environment variable to retry failed requests.

* `argocd-repo-server` Every 3m (by default) Argo CD checks for changes to the app manifests. Argo CD assumes by default that manifests only change when the repo changes, so it caches the generated manifests (for 24h by default). With Kustomize remote bases, or in case a Helm chart gets changed without bumping its version number, the expected manifests can change even though the repo has not changed. By reducing the cache time, you can get the changes without waiting for 24h. Use `--repo-cache-expiration duration`, and we'd suggest in low volume environments you try '1h'. Bear in mind that this will negate the benefits of caching if set too low.

* `argocd-repo-server` executes config management tools such as `helm` or `kustomize` and enforces a 90 second timeout. This timeout can be changed by using the `ARGOCD_EXEC_TIMEOUT` env variable. The value should be in the Go time duration string format, for example, `2m30s`.

**metrics:**

* `argocd_git_request_total` - Number of git requests. This metric provides two tags: `repo` - Git repo URL; `request_type` - `ls-remote` or `fetch`.

* `ARGOCD_ENABLE_GRPC_TIME_HISTOGRAM` - Is an environment variable that enables collecting RPC performance metrics. Enable it if you need to troubleshoot performance issues. Note: This metric is expensive to both query and store!

### argocd-application-controller

**settings:**

The `argocd-application-controller` uses `argocd-repo-server` to get generated manifests and Kubernetes API server to get the actual cluster state.

* each controller replica uses two separate queues to process application reconciliation (milliseconds) and app syncing (seconds). The number of queue processors for each queue is controlled by
`--status-processors` (20 by default) and `--operation-processors` (10 by default) flags. Increase the number of processors if your Argo CD instance manages too many applications.
For 1000 application we use 50 for `--status-processors` and 25 for `--operation-processors`

* The manifest generation typically takes the most time during reconciliation. The duration of manifest generation is limited to make sure the controller refresh queue does not overflow.
The app reconciliation fails with `Context deadline exceeded` error if the manifest generation is taking too much time. As a workaround increase the value of `--repo-server-timeout-seconds` and
consider scaling up the `argocd-repo-server` deployment.

* The controller uses Kubernetes watch APIs to maintain a lightweight Kubernetes cluster cache. This allows avoiding querying Kubernetes during app reconciliation and significantly improves
performance. For performance reasons the controller monitors and caches only the preferred versions of a resource. During reconciliation, the controller might have to convert cached resources from the
preferred version into a version of the resource stored in Git. If `kubectl convert` fails because the conversion is not supported then the controller falls back to Kubernetes API query which slows down
reconciliation. In this case, we advise to use the preferred resource version in Git.

* The controller polls Git every 3m by default. You can change this duration using the `timeout.reconciliation` setting in the `argocd-cm` ConfigMap. The value of `timeout.reconciliation` is a duration string e.g `60s`, `1m`, `1h` or `1d`.

* If the controller is managing too many clusters and uses too much memory then you can shard clusters across multiple
controller replicas. To enable sharding increase the number of replicas in `argocd-application-controller` `StatefulSet`
and repeat the number of replicas in the `ARGOCD_CONTROLLER_REPLICAS` environment variable. The strategic merge patch below
demonstrates changes required to configure two controller replicas.

* By default, the controller will update the cluster information every 10 seconds. If there is a problem with your cluster network environment that is causing the update time to take a long time, you can try modifying the environment variable `ARGO_CD_UPDATE_CLUSTER_INFO_TIMEOUT` to increase the timeout (the unit is seconds).

```yaml
apiVersion: apps/v1
kind: StatefulSet
metadata:
  name: argocd-application-controller
spec:
  replicas: 2
  template:
    spec:
      containers:
      - name: argocd-application-controller
        env:
        - name: ARGOCD_CONTROLLER_REPLICAS
          value: "2"
```

* The shard distribution algorithm of the `argocd-application-controller` can be set by using the `--sharding-method` parameter. Supported sharding methods are : [legacy (default), round-robin]. `legacy` mode uses an `uid` based distribution (non-uniform). `round-robin` uses an equal distribution across all shards. The `--sharding-method` parameter can also be overriden by setting the key `controller.sharding.algorithm` in the `argocd-cmd-params-cm` `configMap` (preferably) or by setting the `ARGOCD_CONTROLLER_SHARDING_ALGORITHM` environment variable and by specifiying the same possible values.

!!! warning "Alpha Feature"
    The `round-robin` shard distribution algorithm  is an experimental feature. Reshuffling is known to occur in certain scenarios with cluster removal. If the cluster at rank-0 is removed, reshuffling all clusters across shards will occur and may temporarily have negative performance impacts.

* A cluster can be manually assigned and forced to a `shard` by patching the `shard` field in the cluster secret to contain the shard number, e.g.
```yaml
apiVersion: v1
kind: Secret
metadata:
  name: mycluster-secret
  labels:
    argocd.argoproj.io/secret-type: cluster
type: Opaque
stringData:
  shard: 1
  name: mycluster.com
  server: https://mycluster.com
  config: |
    {
      "bearerToken": "<authentication token>",
      "tlsClientConfig": {
        "insecure": false,
        "caData": "<base64 encoded certificate>"
      }
    }
```

* `ARGOCD_ENABLE_GRPC_TIME_HISTOGRAM` - environment variable that enables collecting RPC performance metrics. Enable it if you need to troubleshoot performance issues. Note: This metric is expensive to both query and store!

* `ARGOCD_CLUSTER_CACHE_LIST_PAGE_BUFFER_SIZE` - environment variable controlling the number of pages the controller
  buffers in memory when performing a list operation against the K8s api server while syncing the cluster cache. This
  is useful when the cluster contains a large number of resources and cluster sync times exceed the default etcd
  compaction interval timeout. In this scenario, when attempting to sync the cluster cache, the application controller
  may throw an error that the `continue parameter is too old to display a consistent list result`. Setting a higher
  value for this environment variable configures the controller with a larger buffer in which to store pre-fetched
  pages which are processed asynchronously, increasing the likelihood that all pages have been pulled before the etcd
  compaction interval timeout expires. In the most extreme case, operators can set this value such that
  `ARGOCD_CLUSTER_CACHE_LIST_PAGE_SIZE * ARGOCD_CLUSTER_CACHE_LIST_PAGE_BUFFER_SIZE` exceeds the largest resource
  count (grouped by k8s api version, the granule of parallelism for list operations). In this case, all resources will
  be buffered in memory -- no api server request will be blocked by processing.

**metrics**

* `argocd_app_reconcile` - reports application reconciliation duration. Can be used to build reconciliation duration heat map to get a high-level reconciliation performance picture.
* `argocd_app_k8s_request_total` - number of k8s requests per application. The number of fallback Kubernetes API queries - useful to identify which application has a resource with
non-preferred version and causes performance issues.

### argocd-server

The `argocd-server` is stateless and probably the least likely to cause issues. To ensure there is no downtime during upgrades, consider increasing the number of replicas to `3` or more and repeat the number in the `ARGOCD_API_SERVER_REPLICAS` environment variable. The strategic merge patch below
demonstrates this.

```yaml
apiVersion: apps/v1
kind: Deployment
metadata:
  name: argocd-server
spec:
  replicas: 3
  template:
    spec:
      containers:
      - name: argocd-server
        env:
        - name: ARGOCD_API_SERVER_REPLICAS
          value: "3"
```

**settings:**

* The `ARGOCD_API_SERVER_REPLICAS` environment variable is used to divide [the limit of concurrent login requests (`ARGOCD_MAX_CONCURRENT_LOGIN_REQUESTS_COUNT`)](./user-management/index.md#failed-logins-rate-limiting) between each replica.
* The `ARGOCD_GRPC_MAX_SIZE_MB` environment variable allows specifying the max size of the server response message in megabytes.
The default value is 200. You might need to increase this for an Argo CD instance that manages 3000+ applications.
<<<<<<< HEAD
* The server's [webhook handler](./webhook.md#configuring-webhook-handlers-application-refresh-concurrency) refreshes apps by patching Applications with the `argocd.argoproj.io/refresh` annotation, sending network-bound requests to the Kubernetes API server. To speed up webhook processing, especially with thousands of applications, you can increase the max number of concurrent requests the webhook handler sends to the Kubernetes API Server using the `webhook.maxConcurrentAppRefresh` setting in your `argocd-cm` ConfigMap (`10` by default). Bear in mind that this might put the API server under heavy load if set too high.
=======
>>>>>>> 696e6e8b

### argocd-dex-server, argocd-redis

The `argocd-dex-server` uses an in-memory database, and two or more instances would have inconsistent data. `argocd-redis` is pre-configured with the understanding of only three total redis servers/sentinels.

## Monorepo Scaling Considerations

Argo CD repo server maintains one repository clone locally and uses it for application manifest generation. If the manifest generation requires to change a file in the local repository clone then only one concurrent manifest generation per server instance is allowed. This limitation might significantly slowdown Argo CD if you have a mono repository with multiple applications (50+).

### Enable Concurrent Processing

Argo CD determines if manifest generation might change local files in the local repository clone based on the config management tool and application settings.
If the manifest generation has no side effects then requests are processed in parallel without a performance penalty. The following are known cases that might cause slowness and their workarounds:

  * **Multiple Helm based applications pointing to the same directory in one Git repository:** ensure that your Helm chart doesn't have conditional
[dependencies](https://helm.sh/docs/chart_best_practices/dependencies/#conditions-and-tags) and create `.argocd-allow-concurrency` file in the chart directory.

  * **Multiple Custom plugin based applications:** avoid creating temporal files during manifest generation and create `.argocd-allow-concurrency` file in the app directory, or use the sidecar plugin option, which processes each application using a temporary copy of the repository.

  * **Multiple Kustomize applications in same repository with [parameter overrides](../user-guide/parameters.md):** sorry, no workaround for now.


### Webhook and Manifest Paths Annotation

Argo CD aggressively caches generated manifests and uses the repository commit SHA as a cache key. A new commit to the Git repository invalidates the cache for all applications configured in the repository.
This can negatively affect repositories with multiple applications. You can use [webhooks](https://github.com/argoproj/argo-cd/blob/master/docs/operator-manual/webhook.md) and the `argocd.argoproj.io/manifest-generate-paths` Application CRD annotation to solve this problem and improve performance.

The `argocd.argoproj.io/manifest-generate-paths` annotation contains a semicolon-separated list of paths within the Git repository that are used during manifest generation. The webhook compares paths specified in the annotation with the changed files specified in the webhook payload. If no modified files match the paths specified in `argocd.argoproj.io/manifest-generate-paths`, then the webhook will not trigger application reconciliation and the existing cache will be considered valid for the new commit.

Installations that use a different repository for each application are **not** subject to this behavior and will likely get no benefit from using these annotations.

!!! note
    Application manifest paths annotation support depends on the git provider used for the Application. It is currently only supported for GitHub, GitLab, and Gogs based repos.

* **Relative path** The annotation might contain a relative path. In this case the path is considered relative to the path specified in the application source:

```yaml
apiVersion: argoproj.io/v1alpha1
kind: Application
metadata:
  name: guestbook
  namespace: argocd
  annotations:
    # resolves to the 'guestbook' directory
    argocd.argoproj.io/manifest-generate-paths: .
spec:
  source:
    repoURL: https://github.com/argoproj/argocd-example-apps.git
    targetRevision: HEAD
    path: guestbook
# ...
```

* **Absolute path** The annotation value might be an absolute path starting with '/'. In this case path is considered as an absolute path within the Git repository:

```yaml
apiVersion: argoproj.io/v1alpha1
kind: Application
metadata:
  name: guestbook
  annotations:
    argocd.argoproj.io/manifest-generate-paths: /guestbook
spec:
  source:
    repoURL: https://github.com/argoproj/argocd-example-apps.git
    targetRevision: HEAD
    path: guestbook
# ...
```

* **Multiple paths** It is possible to put multiple paths into the annotation. Paths must be separated with a semicolon (`;`):

```yaml
apiVersion: argoproj.io/v1alpha1
kind: Application
metadata:
  name: guestbook
  annotations:
    # resolves to 'my-application' and 'shared'
    argocd.argoproj.io/manifest-generate-paths: .;../shared
spec:
  source:
    repoURL: https://github.com/argoproj/argocd-example-apps.git
    targetRevision: HEAD
    path: my-application
# ...
```<|MERGE_RESOLUTION|>--- conflicted
+++ resolved
@@ -156,10 +156,7 @@
 * The `ARGOCD_API_SERVER_REPLICAS` environment variable is used to divide [the limit of concurrent login requests (`ARGOCD_MAX_CONCURRENT_LOGIN_REQUESTS_COUNT`)](./user-management/index.md#failed-logins-rate-limiting) between each replica.
 * The `ARGOCD_GRPC_MAX_SIZE_MB` environment variable allows specifying the max size of the server response message in megabytes.
 The default value is 200. You might need to increase this for an Argo CD instance that manages 3000+ applications.
-<<<<<<< HEAD
 * The server's [webhook handler](./webhook.md#configuring-webhook-handlers-application-refresh-concurrency) refreshes apps by patching Applications with the `argocd.argoproj.io/refresh` annotation, sending network-bound requests to the Kubernetes API server. To speed up webhook processing, especially with thousands of applications, you can increase the max number of concurrent requests the webhook handler sends to the Kubernetes API Server using the `webhook.maxConcurrentAppRefresh` setting in your `argocd-cm` ConfigMap (`10` by default). Bear in mind that this might put the API server under heavy load if set too high.
-=======
->>>>>>> 696e6e8b
 
 ### argocd-dex-server, argocd-redis
 
