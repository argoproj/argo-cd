--- conflicted
+++ resolved
@@ -602,7 +602,6 @@
     }
 ```
 
-<<<<<<< HEAD
 Cluster secret example using argocd-k8s-auth and [Projected Volume with a `serviceAccountToken`](https://kubernetes.io/docs/concepts/storage/projected-volumes/#serviceaccounttoken):
 Note: The projected serviceAccountToken must be available in the `argocd-application-controller` and `argocd-server` (showing Pod logs on UI) workload and the associated service account must have permissions to perform actions inside the cluster.
 
@@ -631,9 +630,7 @@
     }
 ```
 
-=======
 ### EKS
->>>>>>> e019b7fe
 
 EKS cluster secret example using argocd-k8s-auth and [IRSA](https://docs.aws.amazon.com/eks/latest/userguide/iam-roles-for-service-accounts.html):
 
@@ -760,6 +757,7 @@
       "rolearn": "<arn:aws:iam::<AWS_ACCOUNT_ID>:role/<IAM_ROLE_NAME>"
       "username": "<some-username>"
 ```
+
 ### GKE
 
 GKE cluster secret example using argocd-k8s-auth and [Workload Identity](https://cloud.google.com/kubernetes-engine/docs/how-to/workload-identity):
