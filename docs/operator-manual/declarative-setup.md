# Declarative Setup

Argo CD applications, projects and settings can be defined declaratively using Kubernetes manifests. These can be updated using `kubectl apply`, without needing to touch the `argocd` command-line tool.

## Quick Reference

All resources, including `Application` and `AppProject` specs, have to be installed in the Argo CD namespace (by default `argocd`).

### Atomic configuration

| Sample File | Resource Name | Kind | Description |
|-------------|---------------|------|-------------|
| [`argocd-cm.yaml`](argocd-cm.yaml) | argocd-cm | ConfigMap | General Argo CD configuration |
| [`argocd-cmd-params-cm.yaml`](argocd-cmd-params-cm.yaml) | argocd-cmd-params-cm | ConfigMap | Argo CD env variables configuration |
| [`argocd-secret.yaml`](argocd-secret.yaml) | argocd-secret | Secret | User Passwords, Certificates (deprecated), Signing Key, Dex secrets, Webhook secrets |
| [`argocd-rbac-cm.yaml`](argocd-rbac-cm.yaml) | argocd-rbac-cm | ConfigMap | RBAC Configuration |
| [`argocd-tls-certs-cm.yaml`](argocd-tls-certs-cm.yaml) | argocd-tls-certs-cm | ConfigMap | Custom TLS certificates for connecting Git repositories via HTTPS (v1.2 and later) |
| [`argocd-ssh-known-hosts-cm.yaml`](argocd-ssh-known-hosts-cm.yaml) | argocd-ssh-known-hosts-cm | ConfigMap | SSH known hosts data for connecting Git repositories via SSH (v1.2 and later) |

For each specific kind of ConfigMap and Secret resource, there is only a single supported resource name (as listed in the above table) - if you need to merge things you need to do it before creating them.

!!!warning "A note about ConfigMap resources"
    Be sure to annotate your ConfigMap resources using the label `app.kubernetes.io/part-of: argocd`, otherwise Argo CD will not be able to use them.

### Multiple configuration objects

| Sample File | Kind | Description |
|-------------|------|-------------|
| [`application.yaml`](application.yaml) | Application | Example application spec |
| [`project.yaml`](project.yaml) | AppProject | Example project spec |
| - | Secret | Repository credentials |

For `Application` and `AppProject` resources, the name of the resource equals the name of the application or project within Argo CD. This also means that application and project names are unique within a given Argo CD installation - you cannot have the same application name for two different applications.

## Applications

The Application CRD is the Kubernetes resource object representing a deployed application instance
in an environment. It is defined by two key pieces of information:

* `source` reference to the desired state in Git (repository, revision, path, environment)
* `destination` reference to the target cluster and namespace. For the cluster one of server or name can be used, but not both (which will result in an error). Under the hood when the server is missing, it is calculated based on the name and used for any operations.

A minimal Application spec is as follows:

```yaml
apiVersion: argoproj.io/v1alpha1
kind: Application
metadata:
  name: guestbook
  namespace: argocd
spec:
  project: default
  source:
    repoURL: https://github.com/argoproj/argocd-example-apps.git
    targetRevision: HEAD
    path: guestbook
  destination:
    server: https://kubernetes.default.svc
    namespace: guestbook
```

See [application.yaml](application.yaml) for additional fields. As long as you have completed the first step of [Getting Started](../getting_started.md#1-install-argo-cd), you can apply this with `kubectl apply -n argocd -f application.yaml` and Argo CD will start deploying the guestbook application.

!!! note
    The namespace must match the namespace of your Argo CD instance - typically this is `argocd`.

!!! note
    When creating an application from a Helm repository, the `chart` attribute must be specified instead of the `path` attribute within `spec.source`.

```yaml
spec:
  source:
    repoURL: https://argoproj.github.io/argo-helm
    chart: argo
```

!!! warning
    By default, deleting an application will not perform a cascade delete, which would delete its resources. You must add the finalizer if you want this behaviour - which you may well not want.

```yaml
metadata:
  finalizers:
    - resources-finalizer.argocd.argoproj.io
```

### App of Apps

You can create an app that creates other apps, which in turn can create other apps.
This allows you to declaratively manage a group of apps that can be deployed and configured in concert.

See [cluster bootstrapping](cluster-bootstrapping.md).

## Projects

The AppProject CRD is the Kubernetes resource object representing a logical grouping of applications.
It is defined by the following key pieces of information:

* `sourceRepos` reference to the repositories that applications within the project can pull manifests from.
* `destinations` reference to clusters and namespaces that applications within the project can deploy into (don't use the `name` field, only the `server` field is matched).
* `roles` list of entities with definitions of their access to resources within the project.

An example spec is as follows:

```yaml
apiVersion: argoproj.io/v1alpha1
kind: AppProject
metadata:
  name: my-project
  namespace: argocd
  # Finalizer that ensures that project is not deleted until it is not referenced by any application
  finalizers:
    - resources-finalizer.argocd.argoproj.io
spec:
  description: Example Project
  # Allow manifests to deploy from any Git repos
  sourceRepos:
  - '*'
  # Only permit applications to deploy to the guestbook namespace in the same cluster
  destinations:
  - namespace: guestbook
    server: https://kubernetes.default.svc
  # Deny all cluster-scoped resources from being created, except for Namespace
  clusterResourceWhitelist:
  - group: ''
    kind: Namespace
  # Allow all namespaced-scoped resources to be created, except for ResourceQuota, LimitRange, NetworkPolicy
  namespaceResourceBlacklist:
  - group: ''
    kind: ResourceQuota
  - group: ''
    kind: LimitRange
  - group: ''
    kind: NetworkPolicy
  # Deny all namespaced-scoped resources from being created, except for Deployment and StatefulSet
  namespaceResourceWhitelist:
  - group: 'apps'
    kind: Deployment
  - group: 'apps'
    kind: StatefulSet
  roles:
  # A role which provides read-only access to all applications in the project
  - name: read-only
    description: Read-only privileges to my-project
    policies:
    - p, proj:my-project:read-only, applications, get, my-project/*, allow
    groups:
    - my-oidc-group
  # A role which provides sync privileges to only the guestbook-dev application, e.g. to provide
  # sync privileges to a CI system
  - name: ci-role
    description: Sync privileges for guestbook-dev
    policies:
    - p, proj:my-project:ci-role, applications, sync, my-project/guestbook-dev, allow
    # NOTE: JWT tokens can only be generated by the API server and the token is not persisted
    # anywhere by Argo CD. It can be prematurely revoked by removing the entry from this list.
    jwtTokens:
    - iat: 1535390316
```

## Repositories

!!!note
    Some Git hosters - notably GitLab and possibly on-premise GitLab instances as well - require you to
    specify the `.git` suffix in the repository URL, otherwise they will send a HTTP 301 redirect to the
    repository URL suffixed with `.git`. Argo CD will **not** follow these redirects, so you have to
    adjust your repository URL to be suffixed with `.git`.

<<<<<<< HEAD
Repository details are stored in secrets. To configure a repository, create secret which contains repository details.
Consider using [bitnami-labs/sealed-secrets](https://github.com/bitnami-labs/sealed-secrets) to store encrypted secret definition as a Kubernetes manifest.
Each repository must have `url` field and, depending on whether you connect using HTTPS, SSH, or GitHub App, `usernameSecret` and `passwordSecret` (for HTTPS), `sshPrivateKeySecret` (for SSH), `githubAppPrivateKeySecret` (for GitHub App).
=======
Repository credentials are stored in secrets. Use following steps to configure a repo:

1. Create a secret which contains repository credentials. Consider using [bitnami-labs/sealed-secrets](https://github.com/bitnami-labs/sealed-secrets) to store an encrypted secret
definition as a Kubernetes manifest.
2. Register the repository in the `argocd-cm` config map. Each repository must have a `url` field and, depending on whether you connect using HTTPS, SSH, or GitHub App, `usernameSecret` and `passwordSecret` (for HTTPS), `sshPrivateKeySecret` (for SSH), or `githubAppPrivateKeySecret` (for GitHub App).
>>>>>>> bf9622a2

Example for HTTPS:

```yaml
apiVersion: v1
kind: Secret
metadata:
  name: private-repo
  namespace: argocd
  labels:
    argocd.argoproj.io/secret-type: repo-config
stringData:
  repo: https://github.com/argoproj/private-repo
  password: my-password
  username: my-username
```

Example for SSH:

```yaml
apiVersion: v1
kind: Secret
metadata:
  name: private-repo
  namespace: argocd
  labels:
    argocd.argoproj.io/secret-type: repo-config
stringData:
  repo: git@github.com:argoproj/my-private-repository
  sshPrivateKey: |
    -----BEGIN OPENSSH PRIVATE KEY-----
    ...
    -----END OPENSSH PRIVATE KEY-----
```

Example for GitHub App:

```yaml
apiVersion: v1
kind: Secret
metadata:
  name: private-repo
  namespace: argocd
  labels:
    argocd.argoproj.io/secret-type: repo-config
stringData:
  repo: https://github.com/argoproj/my-private-repository
  githubAppID: 1
  githubAppInstallationID: 2
  githubAppPrivateKeySecret: |
    -----BEGIN OPENSSH PRIVATE KEY-----
    ...
    -----END OPENSSH PRIVATE KEY-----
---
apiVersion: v1
kind: Secret
metadata:
  name: private-selfhosted-repo
  namespace: argocd
  labels:
    argocd.argoproj.io/secret-type: repo-config
stringData:
  repo: https://ghe.example.com/argoproj/my-private-repository
  githubAppID: 1
  githubAppInstallationID: 2
  githubAppEnterpriseBaseUrl: https://ghe.example.com/api/v3
  githubAppPrivateKeySecret: |
    -----BEGIN OPENSSH PRIVATE KEY-----
    ...
    -----END OPENSSH PRIVATE KEY-----
```

!!! tip
    The Kubernetes documentation has [instructions for creating a secret containing a private key](https://kubernetes.io/docs/concepts/configuration/secret/#use-case-pod-with-ssh-keys).

### Repository Credentials
<<<<<<< HEAD

If you want to use the same credentials for multiple repositories, you can use `repository.credentials`:

```yaml
apiVersion: v1
kind: Secret
metadata:
  name: private-repo
  namespace: argocd
  labels:
    argocd.argoproj.io/secret-type: repo-config
stringData:
  repo: https://github.com/argoproj/private-repo
---
apiVersion: v1
kind: Secret
metadata:
  name: other-private-repo
  namespace: argocd
  labels:
    argocd.argoproj.io/secret-type: repo-config
stringData:
  repo: https://github.com/argoproj/other-private-repo
---
apiVersion: v1
kind: Secret
metadata:
  name: http-creds
  namespace: argocd
  labels:
    argocd.argoproj.io/secret-type: repo-creds
stringData:
  repo: https://github.com/argoproj
  password: my-password
  username: my-username
---
apiVersion: v1
kind: Secret
metadata:
  name: ssh-creds
  namespace: argocd
  labels:
    argocd.argoproj.io/secret-type: repo-creds
stringData:
  repo: git@github.com:argoproj-labs
  sshPrivateKey: |
    -----BEGIN OPENSSH PRIVATE KEY-----
    ...
    -----END OPENSSH PRIVATE KEY-----
---
apiVersion: v1
kind: Secret
metadata:
  name: gh-creds
  namespace: argocd
  labels:
    argocd.argoproj.io/secret-type: repo-creds
stringData:
  repo: https://github.com/argoproj
  githubAppID: 1
  githubAppInstallationID: 2
  githubAppPrivateKeySecret: |
    -----BEGIN OPENSSH PRIVATE KEY-----
    ...
    -----END OPENSSH PRIVATE KEY-----
---
apiVersion: v1
kind: Secret
metadata:
  name: selfhosted-gh-creds
  namespace: argocd
  labels:
    argocd.argoproj.io/secret-type: repo-creds
stringData:
  repo: https://ghe.example.com/argoproj
  githubAppID: 1
  githubAppInstallationID: 2
  githubAppEnterpriseBaseUrl: https://ghe.example.com/api/v3
  githubAppPrivateKeySecret: |
    -----BEGIN OPENSSH PRIVATE KEY-----
    ...
    -----END OPENSSH PRIVATE KEY-----
```

Argo CD will only use the credentials if you omit `username`, `password`, and `sshPrivateKey` fields (`insecureIgnoreHostKey` is ignored) or if your repository is not listed as a secret.

A credential may be match if it's URL is the prefix of the repository's URL. The means that credentials may match, e.g in the above example both [https://github.com/argoproj](https://github.com/argoproj) and [https://github.com](https://github.com) would match. Argo CD selects the first one that matches.

!!! tip
    Order your credentials with the most specific at the top and the least specific at the bottom.

A complete example:

```yaml
# this has it's own credentials
apiVersion: v1
kind: Secret
metadata:
  name: private-repo
  namespace: argocd
  labels:
    argocd.argoproj.io/secret-type: repo-config
stringData:
  repo: https://github.com/argoproj/private-repo
  password: my-password
  username: my-username
---
apiVersion: v1
kind: Secret
metadata:
  name: other-private-repo
  namespace: argocd
  labels:
    argocd.argoproj.io/secret-type: repo-config
stringData:
  repo: https://github.com/argoproj/other-private-repo
---
apiVersion: v1
kind: Secret
metadata:
  name: another-private-repo
  namespace: argocd
  labels:
    argocd.argoproj.io/secret-type: repo-config
stringData:
  repo: https://github.com/argoproj/another-private-repo
---
# this will be used for the second repo
apiVersion: v1
kind: Secret
metadata:
  name: argoproj-creds
  namespace: argocd
  labels:
    argocd.argoproj.io/secret-type: repo-creds
stringData:
  repo: https://github.com/argoproj
  password: my-password
  username: my-username
---
# this will be used for the third repo
apiVersion: v1
kind: Secret
metadata:
  name: github-creds
  namespace: argocd
  labels:
    argocd.argoproj.io/secret-type: repo-creds
data:
  repo: https://github.com
  password: my-password
  username: my-username
  sshPrivateKeySecret: |
    -----BEGIN OPENSSH PRIVATE KEY-----
    ...
    -----END OPENSSH PRIVATE KEY-----
=======
>>>>>>> bf9622a2

```

If you want to use the same credentials for multiple repositories, you can use `repo-creds` to configure credential templates. Credential templates can carry the same credentials information as repositories.

```yaml
apiVersion: v1
kind: Secret
metadata:
  name: private-repo
  namespace: argocd
  labels:
    argocd.argoproj.io/secret-type: repo-config
stringData:
  repo: https://github.com/argoproj/private-repo
---
apiVersion: v1
kind: Secret
metadata:
  name: other-private-repo
  namespace: argocd
  labels:
    argocd.argoproj.io/secret-type: repo-config
stringData:
  repo: https://github.com/argoproj/other-private-rep
---
apiVersion: v1
kind: Secret
metadata:
  name: other-private-repo
  namespace: argocd
  labels:
    argocd.argoproj.io/secret-type: repo-creds
stringData:
  repo: https://github.com/argoproj
  password: my-password
  username: my-username
```

In the above example, every repository accessed via HTTPS whose URL is prefixed with `https://github.com/argoproj` would use the username `my-username` and the password stored `my-password` for connecting to Git.

In order for Argo CD to use a credential template for any given repository, the following conditions must be met:

* The repository must either not be configured at all, or if configured, must not contain any credential information (i.e. contain none of `sshPrivateKey`, `username`, `password` )
* The URL configured for a credential template (e.g. `https://github.com/argoproj`) must match as prefix for the repository URL (e.g. `https://github.com/argoproj/argocd-example-apps`). 

!!! note
    Matching credential template URL prefixes is done on a _best match_ effort, so the longest (best) match will take precedence.

The following keys are valid to refer to credential secrets:

#### SSH repositories

* `sshPrivateKey` refers to an SSH private key is stored for accessing the repositories

#### HTTPS repositories

* `username` and `password` refer to username and/or password for accessing the repositories
* `tlsClientCertData` and `tlsClientCertKey` refer to secrets where a TLS client certificate (`tlsClientCertData`) and the corresponding private key `tlsClientCertKey` are stored for accessing the repositories

#### GitHub App repositories

* `githubAppPrivateKeySecret` refers to the secret where the GitHub App private key is stored for accessing the repositories
* `githubAppID` refers to the GitHub Application ID for the application you created.
* `githubAppInstallationID` refers to the Installation ID of the GitHub app you created and installed.
* `githubAppEnterpriseBaseUrl` refers to the base api URL for GitHub Enterprise (e.g. `https://ghe.example.com/api/v3`)
* `tlsClientCertData` and `tlsClientCertKey` refer to secrets where a TLS client certificate (`tlsClientCertData`) and the corresponding private key `tlsClientCertKey` are stored for accessing GitHub Enterprise if custom certificates are used.

### Repositories using self-signed TLS certificates (or are signed by custom CA)

> v1.2 or later

You can manage the TLS certificates used to verify the authenticity of your repository servers in a ConfigMap object named `argocd-tls-certs-cm`. The data section should contain a map, with the repository server's hostname part (not the complete URL) as key, and the certificate(s) in PEM format as data. So, if you connect to a repository with the URL `https://server.example.com/repos/my-repo`, you should use `server.example.com` as key. The certificate data should be either the server's certificate (in case of self-signed certificate) or the certificate of the CA that was used to sign the server's certificate. You can configure multiple certificates for each server, e.g. if you are having a certificate roll-over planned.

If there are no dedicated certificates configured for a repository server, the system's default trust store is used for validating the server's repository. This should be good enough for most (if not all) public Git repository services such as GitLab, GitHub and Bitbucket as well as most privately hosted sites which use certificates from well-known CAs, including Let's Encrypt certificates.

An example ConfigMap object:

```yaml
apiVersion: v1
kind: ConfigMap
metadata:
  name: argocd-tls-certs-cm
  namespace: argocd
  labels:
    app.kubernetes.io/name: argocd-cm
    app.kubernetes.io/part-of: argocd
data:
  server.example.com: |
    -----BEGIN CERTIFICATE-----
    MIIF1zCCA7+gAwIBAgIUQdTcSHY2Sxd3Tq/v1eIEZPCNbOowDQYJKoZIhvcNAQEL
    BQAwezELMAkGA1UEBhMCREUxFTATBgNVBAgMDExvd2VyIFNheG9ueTEQMA4GA1UE
    BwwHSGFub3ZlcjEVMBMGA1UECgwMVGVzdGluZyBDb3JwMRIwEAYDVQQLDAlUZXN0
    c3VpdGUxGDAWBgNVBAMMD2Jhci5leGFtcGxlLmNvbTAeFw0xOTA3MDgxMzU2MTda
    Fw0yMDA3MDcxMzU2MTdaMHsxCzAJBgNVBAYTAkRFMRUwEwYDVQQIDAxMb3dlciBT
    YXhvbnkxEDAOBgNVBAcMB0hhbm92ZXIxFTATBgNVBAoMDFRlc3RpbmcgQ29ycDES
    MBAGA1UECwwJVGVzdHN1aXRlMRgwFgYDVQQDDA9iYXIuZXhhbXBsZS5jb20wggIi
    MA0GCSqGSIb3DQEBAQUAA4ICDwAwggIKAoICAQCv4mHMdVUcafmaSHVpUM0zZWp5
    NFXfboxA4inuOkE8kZlbGSe7wiG9WqLirdr39Ts+WSAFA6oANvbzlu3JrEQ2CHPc
    CNQm6diPREFwcDPFCe/eMawbwkQAPVSHPts0UoRxnpZox5pn69ghncBR+jtvx+/u
    P6HdwW0qqTvfJnfAF1hBJ4oIk2AXiip5kkIznsAh9W6WRy6nTVCeetmIepDOGe0G
    ZJIRn/OfSz7NzKylfDCat2z3EAutyeT/5oXZoWOmGg/8T7pn/pR588GoYYKRQnp+
    YilqCPFX+az09EqqK/iHXnkdZ/Z2fCuU+9M/Zhrnlwlygl3RuVBI6xhm/ZsXtL2E
    Gxa61lNy6pyx5+hSxHEFEJshXLtioRd702VdLKxEOuYSXKeJDs1x9o6cJ75S6hko
    Ml1L4zCU+xEsMcvb1iQ2n7PZdacqhkFRUVVVmJ56th8aYyX7KNX6M9CD+kMpNm6J
    kKC1li/Iy+RI138bAvaFplajMF551kt44dSvIoJIbTr1LigudzWPqk31QaZXV/4u
    kD1n4p/XMc9HYU/was/CmQBFqmIZedTLTtK7clkuFN6wbwzdo1wmUNgnySQuMacO
    gxhHxxzRWxd24uLyk9Px+9U3BfVPaRLiOPaPoC58lyVOykjSgfpgbus7JS69fCq7
    bEH4Jatp/10zkco+UQIDAQABo1MwUTAdBgNVHQ4EFgQUjXH6PHi92y4C4hQpey86
    r6+x1ewwHwYDVR0jBBgwFoAUjXH6PHi92y4C4hQpey86r6+x1ewwDwYDVR0TAQH/
    BAUwAwEB/zANBgkqhkiG9w0BAQsFAAOCAgEAFE4SdKsX9UsLy+Z0xuHSxhTd0jfn
    Iih5mtzb8CDNO5oTw4z0aMeAvpsUvjJ/XjgxnkiRACXh7K9hsG2r+ageRWGevyvx
    CaRXFbherV1kTnZw4Y9/pgZTYVWs9jlqFOppz5sStkfjsDQ5lmPJGDii/StENAz2
    XmtiPOgfG9Upb0GAJBCuKnrU9bIcT4L20gd2F4Y14ccyjlf8UiUi192IX6yM9OjT
    +TuXwZgqnTOq6piVgr+FTSa24qSvaXb5z/mJDLlk23npecTouLg83TNSn3R6fYQr
    d/Y9eXuUJ8U7/qTh2Ulz071AO9KzPOmleYPTx4Xty4xAtWi1QE5NHW9/Ajlv5OtO
    OnMNWIs7ssDJBsB7VFC8hcwf79jz7kC0xmQqDfw51Xhhk04kla+v+HZcFW2AO9so
    6ZdVHHQnIbJa7yQJKZ+hK49IOoBR6JgdB5kymoplLLiuqZSYTcwSBZ72FYTm3iAr
    jzvt1hxpxVDmXvRnkhRrIRhK4QgJL0jRmirBjDY+PYYd7bdRIjN7WNZLFsgplnS8
    9w6CwG32pRlm0c8kkiQ7FXA6BYCqOsDI8f1VGQv331OpR2Ck+FTv+L7DAmg6l37W
    +LB9LGh4OAp68ImTjqf6ioGKG0RBSznwME+r4nXtT1S/qLR6ASWUS4ViWRhbRlNK
    XWyb96wrUlv+E8I=
    -----END CERTIFICATE-----

```

!!! note
    The `argocd-tls-certs-cm` ConfigMap will be mounted as a volume at the mount path `/app/config/tls` in the pods of `argocd-server` and `argocd-repo-server`. It will create files for each data key in the mount path directory, so above example would leave the file `/app/config/tls/server.example.com`, which contains the certificate data. It might take a while for changes in the ConfigMap to be reflected in your pods, depending on your Kubernetes configuration.

### SSH known host public keys

If you are connecting repositories via SSH, Argo CD will need to know the SSH known hosts public key of the repository servers. You can manage the SSH known hosts data in the ConfigMap named `argocd-ssh-known-hosts-cm`. This ConfigMap contains a single key/value pair, with `ssh_known_hosts` as the key and the actual public keys of the SSH servers as data. As opposed to TLS configuration, the public key(s) of each single repository server Argo CD will connect via SSH must be configured, otherwise the connections to the repository will fail. There is no fallback. The data can be copied from any existing `ssh_known_hosts` file, or from the output of the `ssh-keyscan` utility. The basic format is `<servername> <keydata>`, one entry per line.

An example ConfigMap object:

```yaml
apiVersion: v1
kind: ConfigMap
metadata:
  name: argocd-ssh-known-hosts-cm
  namespace: argocd
  labels:
    app.kubernetes.io/name: argocd-cm
    app.kubernetes.io/part-of: argocd
data:
  ssh_known_hosts: |
    bitbucket.org ssh-rsa AAAAB3NzaC1yc2EAAAABIwAAAQEAubiN81eDcafrgMeLzaFPsw2kNvEcqTKl/VqLat/MaB33pZy0y3rJZtnqwR2qOOvbwKZYKiEO1O6VqNEBxKvJJelCq0dTXWT5pbO2gDXC6h6QDXCaHo6pOHGPUy+YBaGQRGuSusMEASYiWunYN0vCAI8QaXnWMXNMdFP3jHAJH0eDsoiGnLPBlBp4TNm6rYI74nMzgz3B9IikW4WVK+dc8KZJZWYjAuORU3jc1c/NPskD2ASinf8v3xnfXeukU0sJ5N6m5E8VLjObPEO+mN2t/FZTMZLiFqPWc/ALSqnMnnhwrNi2rbfg/rd/IpL8Le3pSBne8+seeFVBoGqzHM9yXw==
    github.com ssh-rsa AAAAB3NzaC1yc2EAAAABIwAAAQEAq2A7hRGmdnm9tUDbO9IDSwBK6TbQa+PXYPCPy6rbTrTtw7PHkccKrpp0yVhp5HdEIcKr6pLlVDBfOLX9QUsyCOV0wzfjIJNlGEYsdlLJizHhbn2mUjvSAHQqZETYP81eFzLQNnPHt4EVVUh7VfDESU84KezmD5QlWpXLmvU31/yMf+Se8xhHTvKSCZIFImWwoG6mbUoWf9nzpIoaSjB+weqqUUmpaaasXVal72J+UX2B+2RPW3RcT0eOzQgqlJL3RKrTJvdsjE3JEAvGq3lGHSZXy28G3skua2SmVi/w4yCE6gbODqnTWlg7+wC604ydGXA8VJiS5ap43JXiUFFAaQ==
    gitlab.com ecdsa-sha2-nistp256 AAAAE2VjZHNhLXNoYTItbmlzdHAyNTYAAAAIbmlzdHAyNTYAAABBBFSMqzJeV9rUzU4kWitGjeR4PWSa29SPqJ1fVkhtj3Hw9xjLVXVYrU9QlYWrOLXBpQ6KWjbjTDTdDkoohFzgbEY=
    gitlab.com ssh-ed25519 AAAAC3NzaC1lZDI1NTE5AAAAIAfuCHKVTjquxvt6CM6tdG4SLp1Btn/nOeHHE5UOzRdf
    gitlab.com ssh-rsa AAAAB3NzaC1yc2EAAAADAQABAAABAQCsj2bNKTBSpIYDEGk9KxsGh3mySTRgMtXL583qmBpzeQ+jqCMRgBqB98u3z++J1sKlXHWfM9dyhSevkMwSbhoR8XIq/U0tCNyokEi/ueaBMCvbcTHhO7FcwzY92WK4Yt0aGROY5qX2UKSeOvuP4D6TPqKF1onrSzH9bx9XUf2lEdWT/ia1NEKjunUqu1xOB/StKDHMoX4/OKyIzuS0q/T1zOATthvasJFoPrAjkohTyaDUz2LN5JoH839hViyEG82yB+MjcFV5MU3N1l1QL3cVUCh93xSaua1N85qivl+siMkPGbO5xR/En4iEY6K2XPASUEMaieWVNTRCtJ4S8H+9
    ssh.dev.azure.com ssh-rsa AAAAB3NzaC1yc2EAAAADAQABAAABAQC7Hr1oTWqNqOlzGJOfGJ4NakVyIzf1rXYd4d7wo6jBlkLvCA4odBlL0mDUyZ0/QUfTTqeu+tm22gOsv+VrVTMk6vwRU75gY/y9ut5Mb3bR5BV58dKXyq9A9UeB5Cakehn5Zgm6x1mKoVyf+FFn26iYqXJRgzIZZcZ5V6hrE0Qg39kZm4az48o0AUbf6Sp4SLdvnuMa2sVNwHBboS7EJkm57XQPVU3/QpyNLHbWDdzwtrlS+ez30S3AdYhLKEOxAG8weOnyrtLJAUen9mTkol8oII1edf7mWWbWVf0nBmly21+nZcmCTISQBtdcyPaEno7fFQMDD26/s0lfKob4Kw8H
    vs-ssh.visualstudio.com ssh-rsa AAAAB3NzaC1yc2EAAAADAQABAAABAQC7Hr1oTWqNqOlzGJOfGJ4NakVyIzf1rXYd4d7wo6jBlkLvCA4odBlL0mDUyZ0/QUfTTqeu+tm22gOsv+VrVTMk6vwRU75gY/y9ut5Mb3bR5BV58dKXyq9A9UeB5Cakehn5Zgm6x1mKoVyf+FFn26iYqXJRgzIZZcZ5V6hrE0Qg39kZm4az48o0AUbf6Sp4SLdvnuMa2sVNwHBboS7EJkm57XQPVU3/QpyNLHbWDdzwtrlS+ez30S3AdYhLKEOxAG8weOnyrtLJAUen9mTkol8oII1edf7mWWbWVf0nBmly21+nZcmCTISQBtdcyPaEno7fFQMDD26/s0lfKob4Kw8H
```

!!! note
    The `argocd-ssh-known-hosts-cm` ConfigMap will be mounted as a volume at the mount path `/app/config/ssh` in the pods of `argocd-server` and `argocd-repo-server`. It will create a file `ssh_known_hosts` in that directory, which contains the SSH known hosts data used by Argo CD for connecting to Git repositories via SSH. It might take a while for changes in the ConfigMap to be reflected in your pods, depending on your Kubernetes configuration.

### Configure repositories with proxy

Proxy for your repository can be specified in the `proxy` field of the `argocd-cm` config map, along with other repository configurations. Argo CD uses this proxy to access the repository. Argo CD looks for the standard proxy environment variables in the repository server if the custom proxy is absent.

An example repository with proxy:

```yaml
apiVersion: v1
kind: Secret
metadata:
  name: my-private-repository
  namespace: argocd
  labels:
    argocd.argoproj.io/secret-type: repo-config
stringData:
  repo: https://github.com/argoproj/my-private-repository
  proxy: https://proxy-server-url:8888
  password: my-password
  username: my-username
```

### Legacy behaviour

In Argo CD version 2.0 and earlier, repositories where stored as part of the `argocd-cm` config map. For
backward-compatibility, Argo CD will still honor repositories in the config map, but this style of repository
configuration is deprecated and support for it will be removed in a future version.

```yaml
apiVersion: v1
kind: ConfigMap
metadata:
  name: argocd-cm
  namespace: argocd
  labels:
    app.kubernetes.io/name: argocd-cm
    app.kubernetes.io/part-of: argocd
data:
  repositories: |
    - url: https://github.com/argoproj/my-private-repository
      passwordSecret:
        name: my-secret
        key: password
      usernameSecret:
        name: my-secret
        key: username
  repository.credentials: |
    - url: https://github.com/argoproj
      passwordSecret:
        name: my-secret
        key: password
      usernameSecret:
        name: my-secret
        key: username
---
apiVersion: v1
kind: Secret
metadata:
  name: my-secret
  namespace: argocd
stringData:
  password: my-password
  username: my-username
```

## Clusters

Cluster credentials are stored in secrets same as repository credentials but does not require entry in `argocd-cm` config map. Each secret must have label
`argocd.argoproj.io/secret-type: cluster`.

The secret data must include following fields:

* `name` - cluster name
* `server` - cluster api server url
* `namespaces` - optional comma-separated list of namespaces which are accessible in that cluster. Cluster level resources would be ignored if namespace list is not empty.
* `config` - JSON representation of following data structure:

```yaml
# Basic authentication settings
username: string
password: string
# Bearer authentication settings
bearerToken: string
# IAM authentication configuration
awsAuthConfig:
    clusterName: string
    roleARN: string
# Configure external command to supply client credentials
# See https://godoc.org/k8s.io/client-go/tools/clientcmd/api#ExecConfig
execProviderConfig:
    command: string
    args: [
      string
    ]
    env: {
      key: value
    }
    apiVersion: string
    installHint: string
# Transport layer security configuration settings
tlsClientConfig:
    # PEM-encoded bytes (typically read from a client certificate file).
    caData: string
    # PEM-encoded bytes (typically read from a client certificate file).
    certData: string
    # Server should be accessed without verifying the TLS certificate
    insecure: boolean
    # PEM-encoded bytes (typically read from a client certificate key file).
    keyData: string
    # ServerName is passed to the server for SNI and is used in the client to check server
    # certificates against. If ServerName is empty, the hostname used to contact the
    # server is used.
    serverName: string
```

Note that if you specify a command to run under `execProviderConfig`, that command must be available in the Argo CD image. See [BYOI (Build Your Own Image)](custom_tools.md#byoi-build-your-own-image).

Cluster secret example:

```yaml
apiVersion: v1
kind: Secret
metadata:
  name: mycluster-secret
  labels:
    argocd.argoproj.io/secret-type: cluster
type: Opaque
stringData:
  name: mycluster.com
  server: https://mycluster.com
  config: |
    {
      "bearerToken": "<authentication token>",
      "tlsClientConfig": {
        "insecure": false,
        "caData": "<base64 encoded certificate>"
      }
    }
```

## Helm Chart Repositories

Non standard Helm Chart repositories have to be registered under the `repositories` key in the
`argocd-cm` ConfigMap. Each repository must have `url`, `type` and `name` fields. For private Helm repos you
may need to configure access credentials and HTTPS settings using `usernameSecret`, `passwordSecret`,
`caSecret`, `certSecret` and `keySecret` fields.

Example:

```yaml
apiVersion: v1
kind: ConfigMap
metadata:
  name: argocd-cm
  namespace: argocd
  labels:
    app.kubernetes.io/name: argocd-cm
    app.kubernetes.io/part-of: argocd
data:
  # v1.3 or later use `repositories` with `type: helm`
  repositories: |
    - type: helm
      url: https://storage.googleapis.com/istio-prerelease/daily-build/master-latest-daily/charts
      name: istio.io
    - type: helm
      url: https://argoproj.github.io/argo-helm
      name: argo
      usernameSecret:
        name: my-secret
        key: username
      passwordSecret:
        name: my-secret
        key: password
      caSecret:
        name: my-secret
        key: ca
      certSecret:
        name: my-secret
        key: cert
      keySecret:
        name: my-secret
        key: key
```

## Resource Exclusion/Inclusion

Resources can be excluded from discovery and sync so that Argo CD is unaware of them. For example, `events.k8s.io` and `metrics.k8s.io` are always excluded. Use cases:

* You have temporal issues and you want to exclude problematic resources.
* There are many of a kind of resources that impacts Argo CD's performance.
* Restrict Argo CD's access to certain kinds of resources, e.g. secrets. See [security.md#cluster-rbac](security.md#cluster-rbac).

To configure this, edit the `argcd-cm` config map:

```shell
kubectl edit configmap argocd-cm -n argocd
```

Add `resource.exclusions`, e.g.:

```yaml
apiVersion: v1
data:
  resource.exclusions: |
    - apiGroups:
      - "*"
      kinds:
      - "*"
      clusters:
      - https://192.168.0.20
kind: ConfigMap
```

The `resource.exclusions` node is a list of objects. Each object can have:

* `apiGroups` A list of globs to match the API group.
* `kinds` A list of kinds to match. Can be `"*"` to match all.
* `cluster` A list of globs to match the cluster.

If all three match, then the resource is ignored.

In addition to exclusions, you might configure the list of included resources using the `resource.inclusions` setting.
By default, all resource group/kinds are included. The `resource.inclusions` setting allows customizing the list of included group/kinds: 

```yaml
apiVersion: v1
data:
  resource.inclusions: |
    - apiGroups:
      - "*"
      kinds:
      - Deployment
      clusters:
      - https://192.168.0.20
kind: ConfigMap
```

The `resource.inclusions` and `resource.exclusions` might be used together. The final list of resources includes group/kinds specified in `resource.inclusions` minus group/kinds
specified in `resource.exclusions` setting.

Notes:

* Quote globs in your YAML to avoid parsing errors.
* Invalid globs result in the whole rule being ignored.
* If you add a rule that matches existing resources, these will appear in the interface as `OutOfSync`.

## SSO & RBAC

* SSO configuration details: [SSO](./user-management/index.md)
* RBAC configuration details: [RBAC](./rbac.md)

## Manage Argo CD Using Argo CD

Argo CD is able to manage itself since all settings are represented by Kubernetes manifests. The suggested way is to create [Kustomize](https://github.com/kubernetes-sigs/kustomize)
based application which uses base Argo CD manifests from [https://github.com/argoproj/argo-cd](https://github.com/argoproj/argo-cd/tree/stable/manifests) and apply required changes on top.

Example of `kustomization.yaml`:

```yaml
bases:
- github.com/argoproj/argo-cd//manifests/cluster-install?ref=v1.0.1

# additional resources like ingress rules, cluster and repository secrets.
resources:
- clusters-secrets.yaml
- repos-secrets.yaml

# changes to config maps
patchesStrategicMerge:
- overlays/argo-cd-cm.yaml
```

The live example of self managed Argo CD config is available at [https://cd.apps.argoproj.io](https://cd.apps.argoproj.io) and with configuration
stored at [argoproj/argoproj-deployments](https://github.com/argoproj/argoproj-deployments/tree/master/argocd).

!!! note
    You will need to sign-in using your GitHub account to get access to [https://cd.apps.argoproj.io](https://cd.apps.argoproj.io)<|MERGE_RESOLUTION|>--- conflicted
+++ resolved
@@ -165,310 +165,135 @@
     repository URL suffixed with `.git`. Argo CD will **not** follow these redirects, so you have to
     adjust your repository URL to be suffixed with `.git`.
 
-<<<<<<< HEAD
-Repository details are stored in secrets. To configure a repository, create secret which contains repository details.
-Consider using [bitnami-labs/sealed-secrets](https://github.com/bitnami-labs/sealed-secrets) to store encrypted secret definition as a Kubernetes manifest.
-Each repository must have `url` field and, depending on whether you connect using HTTPS, SSH, or GitHub App, `usernameSecret` and `passwordSecret` (for HTTPS), `sshPrivateKeySecret` (for SSH), `githubAppPrivateKeySecret` (for GitHub App).
-=======
 Repository credentials are stored in secrets. Use following steps to configure a repo:
 
 1. Create a secret which contains repository credentials. Consider using [bitnami-labs/sealed-secrets](https://github.com/bitnami-labs/sealed-secrets) to store an encrypted secret
 definition as a Kubernetes manifest.
 2. Register the repository in the `argocd-cm` config map. Each repository must have a `url` field and, depending on whether you connect using HTTPS, SSH, or GitHub App, `usernameSecret` and `passwordSecret` (for HTTPS), `sshPrivateKeySecret` (for SSH), or `githubAppPrivateKeySecret` (for GitHub App).
->>>>>>> bf9622a2
 
 Example for HTTPS:
 
 ```yaml
 apiVersion: v1
-kind: Secret
-metadata:
-  name: private-repo
-  namespace: argocd
-  labels:
-    argocd.argoproj.io/secret-type: repo-config
-stringData:
-  repo: https://github.com/argoproj/private-repo
-  password: my-password
-  username: my-username
+kind: ConfigMap
+metadata:
+  name: argocd-cm
+  namespace: argocd
+  labels:
+    app.kubernetes.io/name: argocd-cm
+    app.kubernetes.io/part-of: argocd
+data:
+  repositories: |
+    - url: https://github.com/argoproj/my-private-repository
+      passwordSecret:
+        name: my-secret
+        key: password
+      usernameSecret:
+        name: my-secret
+        key: username
 ```
 
 Example for SSH:
 
 ```yaml
 apiVersion: v1
-kind: Secret
-metadata:
-  name: private-repo
-  namespace: argocd
-  labels:
-    argocd.argoproj.io/secret-type: repo-config
-stringData:
-  repo: git@github.com:argoproj/my-private-repository
-  sshPrivateKey: |
-    -----BEGIN OPENSSH PRIVATE KEY-----
-    ...
-    -----END OPENSSH PRIVATE KEY-----
-```
+kind: ConfigMap
+metadata:
+  name: argocd-cm
+  namespace: argocd
+  labels:
+    app.kubernetes.io/name: argocd-cm
+    app.kubernetes.io/part-of: argocd
+data:
+  repositories: |
+    - url: git@github.com:argoproj/my-private-repository
+      sshPrivateKeySecret:
+        name: my-secret
+        key: sshPrivateKey
+```
+
+> v1.9 or later
 
 Example for GitHub App:
 
 ```yaml
 apiVersion: v1
-kind: Secret
-metadata:
-  name: private-repo
-  namespace: argocd
-  labels:
-    argocd.argoproj.io/secret-type: repo-config
-stringData:
-  repo: https://github.com/argoproj/my-private-repository
-  githubAppID: 1
-  githubAppInstallationID: 2
-  githubAppPrivateKeySecret: |
-    -----BEGIN OPENSSH PRIVATE KEY-----
-    ...
-    -----END OPENSSH PRIVATE KEY-----
----
-apiVersion: v1
-kind: Secret
-metadata:
-  name: private-selfhosted-repo
-  namespace: argocd
-  labels:
-    argocd.argoproj.io/secret-type: repo-config
-stringData:
-  repo: https://ghe.example.com/argoproj/my-private-repository
-  githubAppID: 1
-  githubAppInstallationID: 2
-  githubAppEnterpriseBaseUrl: https://ghe.example.com/api/v3
-  githubAppPrivateKeySecret: |
-    -----BEGIN OPENSSH PRIVATE KEY-----
-    ...
-    -----END OPENSSH PRIVATE KEY-----
+kind: ConfigMap
+metadata:
+  name: argocd-cm
+  namespace: argocd
+  labels:
+    app.kubernetes.io/name: argocd-cm
+    app.kubernetes.io/part-of: argocd
+data:
+  repositories: |
+    - url: https://github.com/argoproj/my-private-repository
+      githubAppID: 1
+      githubAppInstallationID: 2
+      githubAppPrivateKeySecret:
+        name: my-secret
+        key: githubAppPrivateKey
+
+    - url: https://ghe.example.com/argoproj/my-private-repository
+      githubAppID: 1
+      githubAppInstallationID: 2
+      githubAppEnterpriseBaseUrl: https://ghe.example.com/api/v3
+      githubAppPrivateKeySecret:
+        name: my-secret
+        key: githubAppPrivateKey
 ```
 
 !!! tip
     The Kubernetes documentation has [instructions for creating a secret containing a private key](https://kubernetes.io/docs/concepts/configuration/secret/#use-case-pod-with-ssh-keys).
 
 ### Repository Credentials
-<<<<<<< HEAD
-
-If you want to use the same credentials for multiple repositories, you can use `repository.credentials`:
-
-```yaml
-apiVersion: v1
-kind: Secret
-metadata:
-  name: private-repo
-  namespace: argocd
-  labels:
-    argocd.argoproj.io/secret-type: repo-config
-stringData:
-  repo: https://github.com/argoproj/private-repo
----
-apiVersion: v1
-kind: Secret
-metadata:
-  name: other-private-repo
-  namespace: argocd
-  labels:
-    argocd.argoproj.io/secret-type: repo-config
-stringData:
-  repo: https://github.com/argoproj/other-private-repo
----
-apiVersion: v1
-kind: Secret
-metadata:
-  name: http-creds
-  namespace: argocd
-  labels:
-    argocd.argoproj.io/secret-type: repo-creds
-stringData:
-  repo: https://github.com/argoproj
-  password: my-password
-  username: my-username
----
-apiVersion: v1
-kind: Secret
-metadata:
-  name: ssh-creds
-  namespace: argocd
-  labels:
-    argocd.argoproj.io/secret-type: repo-creds
-stringData:
-  repo: git@github.com:argoproj-labs
-  sshPrivateKey: |
-    -----BEGIN OPENSSH PRIVATE KEY-----
-    ...
-    -----END OPENSSH PRIVATE KEY-----
----
-apiVersion: v1
-kind: Secret
-metadata:
-  name: gh-creds
-  namespace: argocd
-  labels:
-    argocd.argoproj.io/secret-type: repo-creds
-stringData:
-  repo: https://github.com/argoproj
-  githubAppID: 1
-  githubAppInstallationID: 2
-  githubAppPrivateKeySecret: |
-    -----BEGIN OPENSSH PRIVATE KEY-----
-    ...
-    -----END OPENSSH PRIVATE KEY-----
----
-apiVersion: v1
-kind: Secret
-metadata:
-  name: selfhosted-gh-creds
-  namespace: argocd
-  labels:
-    argocd.argoproj.io/secret-type: repo-creds
-stringData:
-  repo: https://ghe.example.com/argoproj
-  githubAppID: 1
-  githubAppInstallationID: 2
-  githubAppEnterpriseBaseUrl: https://ghe.example.com/api/v3
-  githubAppPrivateKeySecret: |
-    -----BEGIN OPENSSH PRIVATE KEY-----
-    ...
-    -----END OPENSSH PRIVATE KEY-----
-```
-
-Argo CD will only use the credentials if you omit `username`, `password`, and `sshPrivateKey` fields (`insecureIgnoreHostKey` is ignored) or if your repository is not listed as a secret.
-
-A credential may be match if it's URL is the prefix of the repository's URL. The means that credentials may match, e.g in the above example both [https://github.com/argoproj](https://github.com/argoproj) and [https://github.com](https://github.com) would match. Argo CD selects the first one that matches.
-
-!!! tip
-    Order your credentials with the most specific at the top and the least specific at the bottom.
-
-A complete example:
-
-```yaml
-# this has it's own credentials
-apiVersion: v1
-kind: Secret
-metadata:
-  name: private-repo
-  namespace: argocd
-  labels:
-    argocd.argoproj.io/secret-type: repo-config
-stringData:
-  repo: https://github.com/argoproj/private-repo
-  password: my-password
-  username: my-username
----
-apiVersion: v1
-kind: Secret
-metadata:
-  name: other-private-repo
-  namespace: argocd
-  labels:
-    argocd.argoproj.io/secret-type: repo-config
-stringData:
-  repo: https://github.com/argoproj/other-private-repo
----
-apiVersion: v1
-kind: Secret
-metadata:
-  name: another-private-repo
-  namespace: argocd
-  labels:
-    argocd.argoproj.io/secret-type: repo-config
-stringData:
-  repo: https://github.com/argoproj/another-private-repo
----
-# this will be used for the second repo
-apiVersion: v1
-kind: Secret
-metadata:
-  name: argoproj-creds
-  namespace: argocd
-  labels:
-    argocd.argoproj.io/secret-type: repo-creds
-stringData:
-  repo: https://github.com/argoproj
-  password: my-password
-  username: my-username
----
-# this will be used for the third repo
-apiVersion: v1
-kind: Secret
-metadata:
-  name: github-creds
-  namespace: argocd
-  labels:
-    argocd.argoproj.io/secret-type: repo-creds
-data:
-  repo: https://github.com
-  password: my-password
-  username: my-username
-  sshPrivateKeySecret: |
-    -----BEGIN OPENSSH PRIVATE KEY-----
-    ...
-    -----END OPENSSH PRIVATE KEY-----
-=======
->>>>>>> bf9622a2
-
-```
-
-If you want to use the same credentials for multiple repositories, you can use `repo-creds` to configure credential templates. Credential templates can carry the same credentials information as repositories.
-
-```yaml
-apiVersion: v1
-kind: Secret
-metadata:
-  name: private-repo
-  namespace: argocd
-  labels:
-    argocd.argoproj.io/secret-type: repo-config
-stringData:
-  repo: https://github.com/argoproj/private-repo
----
-apiVersion: v1
-kind: Secret
-metadata:
-  name: other-private-repo
-  namespace: argocd
-  labels:
-    argocd.argoproj.io/secret-type: repo-config
-stringData:
-  repo: https://github.com/argoproj/other-private-rep
----
-apiVersion: v1
-kind: Secret
-metadata:
-  name: other-private-repo
-  namespace: argocd
-  labels:
-    argocd.argoproj.io/secret-type: repo-creds
-stringData:
-  repo: https://github.com/argoproj
-  password: my-password
-  username: my-username
-```
-
-In the above example, every repository accessed via HTTPS whose URL is prefixed with `https://github.com/argoproj` would use the username `my-username` and the password stored `my-password` for connecting to Git.
+
+> v1.4 or later
+
+If you want to use the same credentials for multiple repositories, you can use `repository.credentials` to configure credential templates. Credential templates can carry the same credentials information as repositories.
+
+```yaml
+apiVersion: v1
+kind: ConfigMap
+metadata:
+  name: argocd-cm
+  namespace: argocd
+  labels:
+    app.kubernetes.io/name: argocd-cm
+    app.kubernetes.io/part-of: argocd
+data:
+  repositories: |
+    - url: https://github.com/argoproj/private-repo
+    - url: https://github.com/argoproj/other-private-repo
+  repository.credentials: |
+    - url: https://github.com/argoproj
+      passwordSecret:
+        name: my-secret
+        key: password
+      usernameSecret:
+        name: my-secret
+        key: username
+```
+
+In the above example, every repository accessed via HTTPS whose URL is prefixed with `https://github.com/argoproj` would use a username stored in the key `username` and a password stored in the key `password` of the secret `my-secret` for connecting to Git.
 
 In order for Argo CD to use a credential template for any given repository, the following conditions must be met:
 
-* The repository must either not be configured at all, or if configured, must not contain any credential information (i.e. contain none of `sshPrivateKey`, `username`, `password` )
+* The repository must either not be configured at all, or if configured, must not contain any credential information (i.e. contain none of `sshPrivateKeySecret`, `usernameSecret`, `passwordSecret` )
 * The URL configured for a credential template (e.g. `https://github.com/argoproj`) must match as prefix for the repository URL (e.g. `https://github.com/argoproj/argocd-example-apps`). 
 
 !!! note
-    Matching credential template URL prefixes is done on a _best match_ effort, so the longest (best) match will take precedence.
+    Matching credential template URL prefixes is done on a _best match_ effort, so the longest (best) match will take precedence. The order of definition is not important, as opposed to pre v1.4 configuration.
 
 The following keys are valid to refer to credential secrets:
 
 #### SSH repositories
 
-* `sshPrivateKey` refers to an SSH private key is stored for accessing the repositories
+* `sshPrivateKeySecret` refers to a secret where an SSH private key is stored for accessing the repositories
 
 #### HTTPS repositories
 
-* `username` and `password` refer to username and/or password for accessing the repositories
+* `usernameSecret` and `passwordSecret` refer to secrets where username and/or password are stored for accessing the repositories
 * `tlsClientCertData` and `tlsClientCertKey` refer to secrets where a TLS client certificate (`tlsClientCertData`) and the corresponding private key `tlsClientCertKey` are stored for accessing the repositories
 
 #### GitHub App repositories
@@ -577,27 +402,6 @@
 
 ```yaml
 apiVersion: v1
-kind: Secret
-metadata:
-  name: my-private-repository
-  namespace: argocd
-  labels:
-    argocd.argoproj.io/secret-type: repo-config
-stringData:
-  repo: https://github.com/argoproj/my-private-repository
-  proxy: https://proxy-server-url:8888
-  password: my-password
-  username: my-username
-```
-
-### Legacy behaviour
-
-In Argo CD version 2.0 and earlier, repositories where stored as part of the `argocd-cm` config map. For
-backward-compatibility, Argo CD will still honor repositories in the config map, but this style of repository
-configuration is deprecated and support for it will be removed in a future version.
-
-```yaml
-apiVersion: v1
 kind: ConfigMap
 metadata:
   name: argocd-cm
@@ -608,29 +412,13 @@
 data:
   repositories: |
     - url: https://github.com/argoproj/my-private-repository
+      proxy: https://proxy-server-url:8888                         
       passwordSecret:
         name: my-secret
         key: password
       usernameSecret:
         name: my-secret
         key: username
-  repository.credentials: |
-    - url: https://github.com/argoproj
-      passwordSecret:
-        name: my-secret
-        key: password
-      usernameSecret:
-        name: my-secret
-        key: username
----
-apiVersion: v1
-kind: Secret
-metadata:
-  name: my-secret
-  namespace: argocd
-stringData:
-  password: my-password
-  username: my-username
 ```
 
 ## Clusters
