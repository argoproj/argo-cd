# Microsoft

> [!NOTE]
> Entra ID was formerly known as Azure AD.

* [Entra ID App Registration Auth using OIDC](#entra-id-app-registration-auth-using-oidc)
* [Entra ID SAML Enterprise App Auth using Dex](#entra-id-saml-enterprise-app-auth-using-dex)
* [Entra ID App Registration Auth using Dex](#entra-id-app-registration-auth-using-dex)

<<<<<<< HEAD
=======
## Entra ID SAML Enterprise App Auth using Dex
### Configure a new Entra ID Enterprise App

1. From the `Microsoft Entra ID` > `Enterprise applications` menu, choose `+ New application`
2. Select `Non-gallery application`
3. Enter a `Name` for the application (e.g. `Argo CD`), then choose `Add`
4. Once the application is created, open it from the `Enterprise applications` menu.
5. From the `Users and groups` menu of the app, add any users or groups requiring access to the service.
   ![Azure Enterprise SAML Users](../../assets/azure-enterprise-users.png "Azure Enterprise SAML Users")
6. From the `Single sign-on` menu, edit the `Basic SAML Configuration` section as follows (replacing `my-argo-cd-url` with your Argo URL):
      - **Identifier (Entity ID):** https://`<my-argo-cd-url>`/api/dex/callback
      - **Reply URL (Assertion Consumer Service URL):** https://`<my-argo-cd-url>`/api/dex/callback
      - **Sign on URL:** https://`<my-argo-cd-url>`/auth/login
      - **Relay State:** `<empty>`
      - **Logout Url:** `<empty>`
      ![Azure Enterprise SAML URLs](../../assets/azure-enterprise-saml-urls.png "Azure Enterprise SAML URLs")
7. From the `Single sign-on` menu, edit the `User Attributes & Claims` section to create the following claims:
      - `+ Add new claim` | **Name:** email | **Source:** Attribute | **Source attribute:** user.mail
      - `+ Add group claim` | **Which groups:** All groups | **Source attribute:** Group ID | **Customize:** True | **Name:** Group | **Namespace:** `<empty>` | **Emit groups as role claims:** False
      - *Note: The `Unique User Identifier` required claim can be left as the default `user.userprincipalname`*
      ![Azure Enterprise SAML Claims](../../assets/azure-enterprise-claims.png "Azure Enterprise SAML Claims")
8. From the `Single sign-on` menu, download the SAML Signing Certificate (Base64)
      - Base64 encode the contents of the downloaded certificate file, for example:
      - `$ cat ArgoCD.cer | base64`
      - *Keep a copy of the encoded output to be used in the next section.*
9. From the `Single sign-on` menu, copy the `Login URL` parameter, to be used in the next section.

### Configure Argo to use the new Entra ID Enterprise App

1. Edit `argocd-cm` and add the following `dex.config` to the data section, replacing the `caData`, `my-argo-cd-url` and `my-login-url` your values from the Entra ID App:

            data:
              url: https://my-argo-cd-url
              dex.config: |
                logger:
                  level: debug
                  format: json
                connectors:
                - type: saml
                  id: saml
                  name: saml
                  config:
                    entityIssuer: https://my-argo-cd-url/api/dex/callback
                    ssoURL: https://my-login-url (e.g. https://login.microsoftonline.com/xxxxx/a/saml2)
                    caData: |
                       MY-BASE64-ENCODED-CERTIFICATE-DATA
                    redirectURI: https://my-argo-cd-url/api/dex/callback
                    usernameAttr: email
                    emailAttr: email
                    groupsAttr: groups

2. Edit `argocd-rbac-cm` to configure permissions, similar to example below.
      - Use Entra ID `Group IDs` for assigning roles.
      - See [RBAC Configurations](../rbac.md) for more detailed scenarios.

            # example policy
            policy.default: role:readonly
            policy.csv: |
               p, role:org-admin, applications, *, */*, allow
               p, role:org-admin, clusters, get, *, allow
               p, role:org-admin, repositories, get, *, allow
               p, role:org-admin, repositories, create, *, allow
               p, role:org-admin, repositories, update, *, allow
               p, role:org-admin, repositories, delete, *, allow
               g, "84ce98d1-e359-4f3b-85af-985b458de3c6", role:org-admin # (azure group assigned to role)

>>>>>>> dc19c5bb
## Entra ID App Registration Auth using OIDC
### Configure a new Entra ID App registration
#### Add a new Entra ID App registration

1. From the `Microsoft Entra ID` > `App registrations` menu, choose `+ New registration`
2. Enter a `Name` for the application (e.g. `Argo CD`).
3. Specify who can use the application (e.g. `Accounts in this organizational directory only`).
4. Enter Redirect URI (optional) as follows (replacing `my-argo-cd-url` with your Argo URL), then choose `Add`.
      - **Platform:** `Web`
      - **Redirect URI:** https://`<my-argo-cd-url>`/auth/callback
5. When registration finishes, the Azure portal displays the app registration's Overview pane. You see the Application (client) ID.
      ![Azure App registration's Overview](../../assets/azure-app-registration-overview.png "Azure App registration's Overview")

#### Configure additional platform settings for ArgoCD CLI

1. In the Azure portal, in App registrations, select your application.
2. Under Manage, select Authentication.
3. Under Platform configurations, select Add a platform.
4. Under Configure platforms, select the "Mobile and desktop applications" tile. Use the below value. You shouldn't change it.
      - **Redirect URI:** `http://localhost:8085/auth/callback`
      ![Azure App registration's Authentication](../../assets/azure-app-registration-authentication.png "Azure App registration's Authentication")

#### Add credentials a new Entra ID App registration
##### Using Workload Identity Federation (Recommended)
1.  **Label the Pods:** Add the `azure.workload.identity/use: "true"` label to the `argocd-server` pods.
2. **Add Annotation to Service Account:** Add `azure.workload.identity/client-id: "$CLIENT_ID"` annotation to the `argocd-server` service account using the details from application created in previous step.
3. From the `Certificates & secrets` menu, navigate to `Federated credentials`, then choose `+ Add credential`
4. Choose `Federated credential scenario` as `Kubernetes Accessing Azure resources`
   - Enter Cluster Issuer URL, refer to [retrieve the OIDC issuer URL](https://learn.microsoft.com/en-us/azure/aks/workload-identity-deploy-cluster#retrieve-the-oidc-issuer-url) documentation
   - Enter namespace as the namespace where the argocd is deployed
   - Enter service account name as `argocd-server`
   - Enter a unique name
   - Click Add.

##### Using Client Secret
1. From the `Certificates & secrets` menu, choose `+ New client secret`
2. Enter a `Name` for the secret (e.g. `ArgoCD-SSO`).
      - Make sure to copy and save generated value. This is a value for the `client_secret`.
      ![Azure App registration's Secret](../../assets/azure-app-registration-secret.png "Azure App registration's Secret")

#### Setup permissions for Entra ID Application

1. From the `API permissions` menu, choose `+ Add a permission`
2. Find `User.Read` permission (under `Microsoft Graph`) and grant it to the created application:
   ![Entra ID API permissions](../../assets/azure-api-permissions.png "Entra ID API permissions")
3. From the `Token Configuration` menu, choose `+ Add groups claim`
   ![Entra ID token configuration](../../assets/azure-token-configuration.png "Entra ID token configuration")

### Associate an Entra ID group to your Entra ID App registration

1. From the `Microsoft Entra ID` > `Enterprise applications` menu, search the App that you created (e.g. `Argo CD`).
      - An Enterprise application with the same name of the Entra ID App registration is created when you add a new Entra ID App registration.
2. From the `Users and groups` menu of the app, add any users or groups requiring access to the service.
   ![Azure Enterprise SAML Users](../../assets/azure-enterprise-users.png "Azure Enterprise SAML Users")

### Configure Argo to use the new Entra ID App registration

1. Edit `argocd-cm` and configure the `data.oidc.config` and `data.url` section:

            ConfigMap -> argocd-cm

            data:
               url: https://argocd.example.com/ # Replace with the external base URL of your Argo CD
               oidc.config: |
                     name: Azure
                     issuer: https://login.microsoftonline.com/{directory_tenant_id}/v2.0
                     clientID: {azure_ad_application_client_id}
                     clientSecret: $oidc.azure.clientSecret // if using client secret for authentication
                     azure:
                       useWorkloadIdentity: true // if using azure workload identity for authentication
                     requestedIDTokenClaims:
                        groups:
                           essential: true
                           value: "ApplicationGroup"
                     requestedScopes:
                        - openid
                        - profile
                        - email

2. Skip this step if using azure workload identity. Edit `argocd-secret` and configure the `data.oidc.azure.clientSecret` section:

            Secret -> argocd-secret

            data:
               oidc.azure.clientSecret: {client_secret | base64_encoded}

3. Edit `argocd-rbac-cm` to configure permissions. Use group ID from Azure for assigning roles
      [RBAC Configurations](../rbac.md)

            ConfigMap -> argocd-rbac-cm

            policy.default: role:readonly
            policy.csv: |
               p, role:org-admin, applications, *, */*, allow
               p, role:org-admin, clusters, get, *, allow
               p, role:org-admin, repositories, get, *, allow
               p, role:org-admin, repositories, create, *, allow
               p, role:org-admin, repositories, update, *, allow
               p, role:org-admin, repositories, delete, *, allow
               g, "84ce98d1-e359-4f3b-85af-985b458de3c6", role:org-admin

4. Mapping role from jwt token to argo.  
   If you want to map the roles from the jwt token to match the default roles (readonly and admin) then you must change the scope variable in the rbac-configmap.

            policy.default: role:readonly
            policy.csv: |
               p, role:org-admin, applications, *, */*, allow
               p, role:org-admin, clusters, get, *, allow
               p, role:org-admin, repositories, get, *, allow
               p, role:org-admin, repositories, create, *, allow
               p, role:org-admin, repositories, update, *, allow
               p, role:org-admin, repositories, delete, *, allow
               g, "84ce98d1-e359-4f3b-85af-985b458de3c6", role:org-admin
            scopes: '[groups, email]'

   Refer to [operator-manual/argocd-rbac-cm.yaml](https://github.com/argoproj/argo-cd/blob/master/docs/operator-manual/argocd-rbac-cm.yaml) for all of the available variables.

## Entra ID SAML Enterprise App Auth using Dex
### Configure a new Entra ID Enterprise App

1. From the `Microsoft Entra ID` > `Enterprise applications` menu, choose `+ New application`
2. Select `Non-gallery application`
3. Enter a `Name` for the application (e.g. `Argo CD`), then choose `Add`
4. Once the application is created, open it from the `Enterprise applications` menu.
5. From the `Users and groups` menu of the app, add any users or groups requiring access to the service.
   ![Azure Enterprise SAML Users](../../assets/azure-enterprise-users.png "Azure Enterprise SAML Users")
6. From the `Single sign-on` menu, edit the `Basic SAML Configuration` section as follows (replacing `my-argo-cd-url` with your Argo URL):
      - **Identifier (Entity ID):** https://`<my-argo-cd-url>`/api/dex/callback
      - **Reply URL (Assertion Consumer Service URL):** https://`<my-argo-cd-url>`/api/dex/callback
      - **Sign on URL:** https://`<my-argo-cd-url>`/auth/login
      - **Relay State:** `<empty>`
      - **Logout Url:** `<empty>`
      ![Azure Enterprise SAML URLs](../../assets/azure-enterprise-saml-urls.png "Azure Enterprise SAML URLs")
7. From the `Single sign-on` menu, edit the `User Attributes & Claims` section to create the following claims:
      - `+ Add new claim` | **Name:** email | **Source:** Attribute | **Source attribute:** user.mail
      - `+ Add group claim` | **Which groups:** All groups | **Source attribute:** Group ID | **Customize:** True | **Name:** Group | **Namespace:** `<empty>` | **Emit groups as role claims:** False
      - *Note: The `Unique User Identifier` required claim can be left as the default `user.userprincipalname`*
      ![Azure Enterprise SAML Claims](../../assets/azure-enterprise-claims.png "Azure Enterprise SAML Claims")
8. From the `Single sign-on` menu, download the SAML Signing Certificate (Base64)
      - Base64 encode the contents of the downloaded certificate file, for example:
      - `$ cat ArgoCD.cer | base64`
      - *Keep a copy of the encoded output to be used in the next section.*
9. From the `Single sign-on` menu, copy the `Login URL` parameter, to be used in the next section.

### Configure Argo to use the new Entra ID Enterprise App

1. Edit `argocd-cm` and add the following `dex.config` to the data section, replacing the `caData`, `my-argo-cd-url` and `my-login-url` your values from the Entra ID App:

            data:
              url: https://my-argo-cd-url
              dex.config: |
                logger:
                  level: debug
                  format: json
                connectors:
                - type: saml
                  id: saml
                  name: saml
                  config:
                    entityIssuer: https://my-argo-cd-url/api/dex/callback
                    ssoURL: https://my-login-url (e.g. https://login.microsoftonline.com/xxxxx/a/saml2)
                    caData: |
                       MY-BASE64-ENCODED-CERTIFICATE-DATA
                    redirectURI: https://my-argo-cd-url/api/dex/callback
                    usernameAttr: email
                    emailAttr: email
                    groupsAttr: Group

2. Edit `argocd-rbac-cm` to configure permissions, similar to example below.
      - Use Entra ID `Group IDs` for assigning roles.
      - See [RBAC Configurations](../rbac.md) for more detailed scenarios.

            # example policy
            policy.default: role:readonly
            policy.csv: |
               p, role:org-admin, applications, *, */*, allow
               p, role:org-admin, clusters, get, *, allow
               p, role:org-admin, repositories, get, *, allow
               p, role:org-admin, repositories, create, *, allow
               p, role:org-admin, repositories, update, *, allow
               p, role:org-admin, repositories, delete, *, allow
               g, "84ce98d1-e359-4f3b-85af-985b458de3c6", role:org-admin # (azure group assigned to role)

## Entra ID App Registration Auth using Dex

Configure a new AD App Registration, as above.
Then, add the `dex.config` to `argocd-cm`:
```yaml
ConfigMap -> argocd-cm

data:
    dex.config: |
      connectors:
      - type: microsoft
        id: microsoft
        name: Your Company GmbH
        config:
          clientID: $MICROSOFT_APPLICATION_ID
          clientSecret: $MICROSOFT_CLIENT_SECRET
          redirectURI: http://localhost:8080/api/dex/callback
          tenant: ffffffff-ffff-ffff-ffff-ffffffffffff
          groups:
            - DevOps
```

## Validation
### Log in to ArgoCD UI using SSO

1. Open a new browser tab and enter your ArgoCD URI: https://`<my-argo-cd-url>`
   ![Azure SSO Web Log In](../../assets/azure-sso-web-log-in-via-azure.png "Azure SSO Web Log In")
3. Click `LOGIN VIA AZURE` button to log in with your Microsoft Entra ID account. You’ll see the ArgoCD applications screen.
   ![Azure SSO Web Application](../../assets/azure-sso-web-application.png "Azure SSO Web Application")
4. Navigate to User Info and verify Group ID. Groups will have your group’s Object ID that you added in the `Setup permissions for Entra ID Application` step.
   ![Azure SSO Web User Info](../../assets/azure-sso-web-user-info.png "Azure SSO Web User Info")

### Log in to ArgoCD using CLI

1. Open terminal, execute the below command.

            argocd login <my-argo-cd-url> --grpc-web-root-path / --sso

2. You will see the below message after entering your credentials from the browser.
   ![Azure SSO CLI Log In](../../assets/azure-sso-cli-log-in-success.png "Azure SSO CLI Log In")
3. Your terminal output will be similar as below.
   
            WARNING: server certificate had error: x509: certificate is valid for ingress.local, not my-argo-cd-url. Proceed insecurely (y/n)? y
            Opening browser for authentication
            INFO[0003] RequestedClaims: map[groups:essential:true ]
            Performing authorization_code flow login: https://login.microsoftonline.com/XXXXXXXXXXXXX/oauth2/v2.0/authorize?access_type=offline&claims=%7B%22id_token%22%3A%7B%22groups%22%3A%7B%22essential%22%3Atrue%7D%7D%7D&client_id=XXXXXXXXXXXXX&code_challenge=XXXXXXXXXXXXX&code_challenge_method=S256&redirect_uri=http%3A%2F%2Flocalhost%3A8085%2Fauth%2Fcallback&response_type=code&scope=openid+profile+email+offline_access&state=XXXXXXXX
            Authentication successful
            'yourid@example.com' logged in successfully
            Context 'my-argo-cd-url' updated

   You may get an warning if you are not using a correctly signed certs. Refer to [Why Am I Getting x509: certificate signed by unknown authority When Using The CLI?](https://argo-cd.readthedocs.io/en/stable/faq/#why-am-i-getting-x509-certificate-signed-by-unknown-authority-when-using-the-cli).<|MERGE_RESOLUTION|>--- conflicted
+++ resolved
@@ -7,8 +7,123 @@
 * [Entra ID SAML Enterprise App Auth using Dex](#entra-id-saml-enterprise-app-auth-using-dex)
 * [Entra ID App Registration Auth using Dex](#entra-id-app-registration-auth-using-dex)
 
-<<<<<<< HEAD
-=======
+## Entra ID App Registration Auth using OIDC
+### Configure a new Entra ID App registration
+#### Add a new Entra ID App registration
+
+1. From the `Microsoft Entra ID` > `App registrations` menu, choose `+ New registration`
+2. Enter a `Name` for the application (e.g. `Argo CD`).
+3. Specify who can use the application (e.g. `Accounts in this organizational directory only`).
+4. Enter Redirect URI (optional) as follows (replacing `my-argo-cd-url` with your Argo URL), then choose `Add`.
+      - **Platform:** `Web`
+      - **Redirect URI:** https://`<my-argo-cd-url>`/auth/callback
+5. When registration finishes, the Azure portal displays the app registration's Overview pane. You see the Application (client) ID.
+      ![Azure App registration's Overview](../../assets/azure-app-registration-overview.png "Azure App registration's Overview")
+
+#### Configure additional platform settings for ArgoCD CLI
+
+1. In the Azure portal, in App registrations, select your application.
+2. Under Manage, select Authentication.
+3. Under Platform configurations, select Add a platform.
+4. Under Configure platforms, select the "Mobile and desktop applications" tile. Use the below value. You shouldn't change it.
+      - **Redirect URI:** `http://localhost:8085/auth/callback`
+      ![Azure App registration's Authentication](../../assets/azure-app-registration-authentication.png "Azure App registration's Authentication")
+
+#### Add credentials a new Entra ID App registration
+##### Using Workload Identity Federation (Recommended)
+1.  **Label the Pods:** Add the `azure.workload.identity/use: "true"` label to the `argocd-server` pods.
+2. **Add Annotation to Service Account:** Add `azure.workload.identity/client-id: "$CLIENT_ID"` annotation to the `argocd-server` service account using the details from application created in previous step.
+3. From the `Certificates & secrets` menu, navigate to `Federated credentials`, then choose `+ Add credential`
+4. Choose `Federated credential scenario` as `Kubernetes Accessing Azure resources`
+   - Enter Cluster Issuer URL, refer to [retrieve the OIDC issuer URL](https://learn.microsoft.com/en-us/azure/aks/workload-identity-deploy-cluster#retrieve-the-oidc-issuer-url) documentation
+   - Enter namespace as the namespace where the argocd is deployed
+   - Enter service account name as `argocd-server`
+   - Enter a unique name
+   - Click Add.
+
+##### Using Client Secret
+1. From the `Certificates & secrets` menu, choose `+ New client secret`
+2. Enter a `Name` for the secret (e.g. `ArgoCD-SSO`).
+      - Make sure to copy and save generated value. This is a value for the `client_secret`.
+      ![Azure App registration's Secret](../../assets/azure-app-registration-secret.png "Azure App registration's Secret")
+
+#### Setup permissions for Entra ID Application
+
+1. From the `API permissions` menu, choose `+ Add a permission`
+2. Find `User.Read` permission (under `Microsoft Graph`) and grant it to the created application:
+   ![Entra ID API permissions](../../assets/azure-api-permissions.png "Entra ID API permissions")
+3. From the `Token Configuration` menu, choose `+ Add groups claim`
+   ![Entra ID token configuration](../../assets/azure-token-configuration.png "Entra ID token configuration")
+
+### Associate an Entra ID group to your Entra ID App registration
+
+1. From the `Microsoft Entra ID` > `Enterprise applications` menu, search the App that you created (e.g. `Argo CD`).
+      - An Enterprise application with the same name of the Entra ID App registration is created when you add a new Entra ID App registration.
+2. From the `Users and groups` menu of the app, add any users or groups requiring access to the service.
+   ![Azure Enterprise SAML Users](../../assets/azure-enterprise-users.png "Azure Enterprise SAML Users")
+
+### Configure Argo to use the new Entra ID App registration
+
+1. Edit `argocd-cm` and configure the `data.oidc.config` and `data.url` section:
+
+            ConfigMap -> argocd-cm
+
+            data:
+               url: https://argocd.example.com/ # Replace with the external base URL of your Argo CD
+               oidc.config: |
+                     name: Azure
+                     issuer: https://login.microsoftonline.com/{directory_tenant_id}/v2.0
+                     clientID: {azure_ad_application_client_id}
+                     clientSecret: $oidc.azure.clientSecret // if using client secret for authentication
+                     azure:
+                       useWorkloadIdentity: true // if using azure workload identity for authentication
+                     requestedIDTokenClaims:
+                        groups:
+                           essential: true
+                           value: "ApplicationGroup"
+                     requestedScopes:
+                        - openid
+                        - profile
+                        - email
+
+2. Skip this step if using azure workload identity. Edit `argocd-secret` and configure the `data.oidc.azure.clientSecret` section:
+
+            Secret -> argocd-secret
+
+            data:
+               oidc.azure.clientSecret: {client_secret | base64_encoded}
+
+3. Edit `argocd-rbac-cm` to configure permissions. Use group ID from Azure for assigning roles
+      [RBAC Configurations](../rbac.md)
+
+            ConfigMap -> argocd-rbac-cm
+
+            policy.default: role:readonly
+            policy.csv: |
+               p, role:org-admin, applications, *, */*, allow
+               p, role:org-admin, clusters, get, *, allow
+               p, role:org-admin, repositories, get, *, allow
+               p, role:org-admin, repositories, create, *, allow
+               p, role:org-admin, repositories, update, *, allow
+               p, role:org-admin, repositories, delete, *, allow
+               g, "84ce98d1-e359-4f3b-85af-985b458de3c6", role:org-admin
+
+4. Mapping role from jwt token to argo.  
+   If you want to map the roles from the jwt token to match the default roles (readonly and admin) then you must change the scope variable in the rbac-configmap.
+
+            policy.default: role:readonly
+            policy.csv: |
+               p, role:org-admin, applications, *, */*, allow
+               p, role:org-admin, clusters, get, *, allow
+               p, role:org-admin, repositories, get, *, allow
+               p, role:org-admin, repositories, create, *, allow
+               p, role:org-admin, repositories, update, *, allow
+               p, role:org-admin, repositories, delete, *, allow
+               g, "84ce98d1-e359-4f3b-85af-985b458de3c6", role:org-admin
+            scopes: '[groups, email]'
+
+   Refer to [operator-manual/argocd-rbac-cm.yaml](https://github.com/argoproj/argo-cd/blob/master/docs/operator-manual/argocd-rbac-cm.yaml) for all of the available variables.
+
 ## Entra ID SAML Enterprise App Auth using Dex
 ### Configure a new Entra ID Enterprise App
 
@@ -75,190 +190,6 @@
                p, role:org-admin, repositories, delete, *, allow
                g, "84ce98d1-e359-4f3b-85af-985b458de3c6", role:org-admin # (azure group assigned to role)
 
->>>>>>> dc19c5bb
-## Entra ID App Registration Auth using OIDC
-### Configure a new Entra ID App registration
-#### Add a new Entra ID App registration
-
-1. From the `Microsoft Entra ID` > `App registrations` menu, choose `+ New registration`
-2. Enter a `Name` for the application (e.g. `Argo CD`).
-3. Specify who can use the application (e.g. `Accounts in this organizational directory only`).
-4. Enter Redirect URI (optional) as follows (replacing `my-argo-cd-url` with your Argo URL), then choose `Add`.
-      - **Platform:** `Web`
-      - **Redirect URI:** https://`<my-argo-cd-url>`/auth/callback
-5. When registration finishes, the Azure portal displays the app registration's Overview pane. You see the Application (client) ID.
-      ![Azure App registration's Overview](../../assets/azure-app-registration-overview.png "Azure App registration's Overview")
-
-#### Configure additional platform settings for ArgoCD CLI
-
-1. In the Azure portal, in App registrations, select your application.
-2. Under Manage, select Authentication.
-3. Under Platform configurations, select Add a platform.
-4. Under Configure platforms, select the "Mobile and desktop applications" tile. Use the below value. You shouldn't change it.
-      - **Redirect URI:** `http://localhost:8085/auth/callback`
-      ![Azure App registration's Authentication](../../assets/azure-app-registration-authentication.png "Azure App registration's Authentication")
-
-#### Add credentials a new Entra ID App registration
-##### Using Workload Identity Federation (Recommended)
-1.  **Label the Pods:** Add the `azure.workload.identity/use: "true"` label to the `argocd-server` pods.
-2. **Add Annotation to Service Account:** Add `azure.workload.identity/client-id: "$CLIENT_ID"` annotation to the `argocd-server` service account using the details from application created in previous step.
-3. From the `Certificates & secrets` menu, navigate to `Federated credentials`, then choose `+ Add credential`
-4. Choose `Federated credential scenario` as `Kubernetes Accessing Azure resources`
-   - Enter Cluster Issuer URL, refer to [retrieve the OIDC issuer URL](https://learn.microsoft.com/en-us/azure/aks/workload-identity-deploy-cluster#retrieve-the-oidc-issuer-url) documentation
-   - Enter namespace as the namespace where the argocd is deployed
-   - Enter service account name as `argocd-server`
-   - Enter a unique name
-   - Click Add.
-
-##### Using Client Secret
-1. From the `Certificates & secrets` menu, choose `+ New client secret`
-2. Enter a `Name` for the secret (e.g. `ArgoCD-SSO`).
-      - Make sure to copy and save generated value. This is a value for the `client_secret`.
-      ![Azure App registration's Secret](../../assets/azure-app-registration-secret.png "Azure App registration's Secret")
-
-#### Setup permissions for Entra ID Application
-
-1. From the `API permissions` menu, choose `+ Add a permission`
-2. Find `User.Read` permission (under `Microsoft Graph`) and grant it to the created application:
-   ![Entra ID API permissions](../../assets/azure-api-permissions.png "Entra ID API permissions")
-3. From the `Token Configuration` menu, choose `+ Add groups claim`
-   ![Entra ID token configuration](../../assets/azure-token-configuration.png "Entra ID token configuration")
-
-### Associate an Entra ID group to your Entra ID App registration
-
-1. From the `Microsoft Entra ID` > `Enterprise applications` menu, search the App that you created (e.g. `Argo CD`).
-      - An Enterprise application with the same name of the Entra ID App registration is created when you add a new Entra ID App registration.
-2. From the `Users and groups` menu of the app, add any users or groups requiring access to the service.
-   ![Azure Enterprise SAML Users](../../assets/azure-enterprise-users.png "Azure Enterprise SAML Users")
-
-### Configure Argo to use the new Entra ID App registration
-
-1. Edit `argocd-cm` and configure the `data.oidc.config` and `data.url` section:
-
-            ConfigMap -> argocd-cm
-
-            data:
-               url: https://argocd.example.com/ # Replace with the external base URL of your Argo CD
-               oidc.config: |
-                     name: Azure
-                     issuer: https://login.microsoftonline.com/{directory_tenant_id}/v2.0
-                     clientID: {azure_ad_application_client_id}
-                     clientSecret: $oidc.azure.clientSecret // if using client secret for authentication
-                     azure:
-                       useWorkloadIdentity: true // if using azure workload identity for authentication
-                     requestedIDTokenClaims:
-                        groups:
-                           essential: true
-                           value: "ApplicationGroup"
-                     requestedScopes:
-                        - openid
-                        - profile
-                        - email
-
-2. Skip this step if using azure workload identity. Edit `argocd-secret` and configure the `data.oidc.azure.clientSecret` section:
-
-            Secret -> argocd-secret
-
-            data:
-               oidc.azure.clientSecret: {client_secret | base64_encoded}
-
-3. Edit `argocd-rbac-cm` to configure permissions. Use group ID from Azure for assigning roles
-      [RBAC Configurations](../rbac.md)
-
-            ConfigMap -> argocd-rbac-cm
-
-            policy.default: role:readonly
-            policy.csv: |
-               p, role:org-admin, applications, *, */*, allow
-               p, role:org-admin, clusters, get, *, allow
-               p, role:org-admin, repositories, get, *, allow
-               p, role:org-admin, repositories, create, *, allow
-               p, role:org-admin, repositories, update, *, allow
-               p, role:org-admin, repositories, delete, *, allow
-               g, "84ce98d1-e359-4f3b-85af-985b458de3c6", role:org-admin
-
-4. Mapping role from jwt token to argo.  
-   If you want to map the roles from the jwt token to match the default roles (readonly and admin) then you must change the scope variable in the rbac-configmap.
-
-            policy.default: role:readonly
-            policy.csv: |
-               p, role:org-admin, applications, *, */*, allow
-               p, role:org-admin, clusters, get, *, allow
-               p, role:org-admin, repositories, get, *, allow
-               p, role:org-admin, repositories, create, *, allow
-               p, role:org-admin, repositories, update, *, allow
-               p, role:org-admin, repositories, delete, *, allow
-               g, "84ce98d1-e359-4f3b-85af-985b458de3c6", role:org-admin
-            scopes: '[groups, email]'
-
-   Refer to [operator-manual/argocd-rbac-cm.yaml](https://github.com/argoproj/argo-cd/blob/master/docs/operator-manual/argocd-rbac-cm.yaml) for all of the available variables.
-
-## Entra ID SAML Enterprise App Auth using Dex
-### Configure a new Entra ID Enterprise App
-
-1. From the `Microsoft Entra ID` > `Enterprise applications` menu, choose `+ New application`
-2. Select `Non-gallery application`
-3. Enter a `Name` for the application (e.g. `Argo CD`), then choose `Add`
-4. Once the application is created, open it from the `Enterprise applications` menu.
-5. From the `Users and groups` menu of the app, add any users or groups requiring access to the service.
-   ![Azure Enterprise SAML Users](../../assets/azure-enterprise-users.png "Azure Enterprise SAML Users")
-6. From the `Single sign-on` menu, edit the `Basic SAML Configuration` section as follows (replacing `my-argo-cd-url` with your Argo URL):
-      - **Identifier (Entity ID):** https://`<my-argo-cd-url>`/api/dex/callback
-      - **Reply URL (Assertion Consumer Service URL):** https://`<my-argo-cd-url>`/api/dex/callback
-      - **Sign on URL:** https://`<my-argo-cd-url>`/auth/login
-      - **Relay State:** `<empty>`
-      - **Logout Url:** `<empty>`
-      ![Azure Enterprise SAML URLs](../../assets/azure-enterprise-saml-urls.png "Azure Enterprise SAML URLs")
-7. From the `Single sign-on` menu, edit the `User Attributes & Claims` section to create the following claims:
-      - `+ Add new claim` | **Name:** email | **Source:** Attribute | **Source attribute:** user.mail
-      - `+ Add group claim` | **Which groups:** All groups | **Source attribute:** Group ID | **Customize:** True | **Name:** Group | **Namespace:** `<empty>` | **Emit groups as role claims:** False
-      - *Note: The `Unique User Identifier` required claim can be left as the default `user.userprincipalname`*
-      ![Azure Enterprise SAML Claims](../../assets/azure-enterprise-claims.png "Azure Enterprise SAML Claims")
-8. From the `Single sign-on` menu, download the SAML Signing Certificate (Base64)
-      - Base64 encode the contents of the downloaded certificate file, for example:
-      - `$ cat ArgoCD.cer | base64`
-      - *Keep a copy of the encoded output to be used in the next section.*
-9. From the `Single sign-on` menu, copy the `Login URL` parameter, to be used in the next section.
-
-### Configure Argo to use the new Entra ID Enterprise App
-
-1. Edit `argocd-cm` and add the following `dex.config` to the data section, replacing the `caData`, `my-argo-cd-url` and `my-login-url` your values from the Entra ID App:
-
-            data:
-              url: https://my-argo-cd-url
-              dex.config: |
-                logger:
-                  level: debug
-                  format: json
-                connectors:
-                - type: saml
-                  id: saml
-                  name: saml
-                  config:
-                    entityIssuer: https://my-argo-cd-url/api/dex/callback
-                    ssoURL: https://my-login-url (e.g. https://login.microsoftonline.com/xxxxx/a/saml2)
-                    caData: |
-                       MY-BASE64-ENCODED-CERTIFICATE-DATA
-                    redirectURI: https://my-argo-cd-url/api/dex/callback
-                    usernameAttr: email
-                    emailAttr: email
-                    groupsAttr: Group
-
-2. Edit `argocd-rbac-cm` to configure permissions, similar to example below.
-      - Use Entra ID `Group IDs` for assigning roles.
-      - See [RBAC Configurations](../rbac.md) for more detailed scenarios.
-
-            # example policy
-            policy.default: role:readonly
-            policy.csv: |
-               p, role:org-admin, applications, *, */*, allow
-               p, role:org-admin, clusters, get, *, allow
-               p, role:org-admin, repositories, get, *, allow
-               p, role:org-admin, repositories, create, *, allow
-               p, role:org-admin, repositories, update, *, allow
-               p, role:org-admin, repositories, delete, *, allow
-               g, "84ce98d1-e359-4f3b-85af-985b458de3c6", role:org-admin # (azure group assigned to role)
-
 ## Entra ID App Registration Auth using Dex
 
 Configure a new AD App Registration, as above.
