# v3.2 to 3.3

## Breaking Changes

<<<<<<< HEAD
### ApplicationSet CRD exceeds the size limit for client-side apply

In this version, the ApplicationSet CRD exceeds the size limit for client-side apply, meaning that the previous upgrade methods will result in `The CustomResourceDefinition "applicationsets.argoproj.io" is invalid: metadata.annotations: Too long: may not be more than 262144 bytes`

In order to avoid this issue, it is now required to upgrade Argo CD using Server Side Apply (SSA) along with `resolve conflicts`.
SSA does not store the ApplicationSet fields in `last-applied` annotation, thus not impacted by the annotation size limitation.
The `--force-conflicts` flag allows the apply operation to take ownership of fields that may have been previously managed by other tools (such as Helm or a previous `kubectl apply`). This is necessary for upgrades. Note that any custom modifications you've made to fields that are defined in the Argo CD manifests (like `affinity`, `env`, or `probes`) will be overwritten. However, fields not specified in the manifests (like `resources` limits/requests or `tolerations`) will be preserved.

#### Upgrading Argo CD which is managing itself 

When Argo CD is upgraded using an Argo CD Application, it is required to add 
``` yaml
    syncOptions:
    - ServerSideApply=true
```
to that Application. With this configuration, Argo CD will add the `resolve conflicts` option automatically.   

#### Upgrading Argo CD manually using Kustomize or plain manifests

When Argo CD is upgraded manually using plain manifests or Kustomize overlays, it is required to upgrade it with `--server-side --force-conflicts`. For example, `kubectl apply -n argocd --server-side --force-conflicts -f manifests/install.yaml`

#### Upgrading Argo CD manually using Helm

Users upgrading Argo CD manually using `helm upgrade` are not impacted by this change, since Helm does not use client-side apply and does not result in creation of the `last-applied` annotation. 
=======
### Source Hydrator Now Tracks Hydration State Using Git Notes

Previously, Argo CD's Source Hydrator pushed a new hydrated commit for every DRY (source) commit, regardless of whether any manifest files (`manifest.yaml`) actually changed. This was necessary for the hydrator to track which DRY commit had last been hydrated: it embedded this information in the `hydrator.metadata` file's `drySha` field in each hydrated commit.

**Starting with v3.3, the Source Hydrator uses [git notes](https://git-scm.com/docs/git-notes) to record the state of the most recently hydrated DRY commit instead of creating a hydrated commit on every DRY commit.** The git note is stored in a dedicated namespace reserved for the Source Hydrator, making the state both reliable and isolated from other repository operations.

This design change improves repository cleanliness, reduces unnecessary commit noise, and lowers risk from excessive branch divergence due to frequent automated commits.

#### How It Works

- **On each hydration run:**
  1. The hydrator first pulls the existing git note in its namespace to check the last hydrated DRY commit SHA.
  2. If the note SHA matches the latest DRY SHA, the hydrator logs a debug message and skips hydration.
  3. If files such as `manifest.yaml` have *not* changed (even if DRY SHA is new), the hydrator skips committing manifests and only updates the git note to reflect the latest hydrated DRY SHA.
  4. If manifest files have changed, the hydrator commits the updated manifests and also updates the git note.

#### Migration Impact

- **Behavioral:**  
  - Users will no longer see a hydrated commit for every DRY commit. Only actual manifest changes will create a new commit; otherwise, the hydration state is tracked in the git note namespace.
- **Operational:**  
  - Applications and tools that depended on a hydrated commit for every DRY commit should now use the git note in the Source Hydrator namespace to determine the hydration state.
- **No action needed** for most users, but if you have automations dependent on hydrated commits as signals, please update them to consult the new git note.

#### Rationale and Benefits

- **Reduces repository clutter**: fewer unnecessary commits.
- **Improves performance** for teams with high-frequency DRY changes and rare manifest changes.
- **Decreases risk** of merge conflicts and branch bloat in automation scenarios.

### Removal of Application Path Cleaning During Hydration

- **Behavioral Change:**  
  In Argo CD versions prior to v3.3, the Source Hydrator would automatically clean (delete all files in) the application's configured path before writing out new manifest files during each hydration run. Starting with v3.3, this cleaning logic has been removed. The hydrator will now only overwrite or create files that correspond to the current manifest output; any additional files or obsolete data in the application path will remain untouched unless explicitly overwritten.
- **Operational Impact:**  
  If your repository or automation relied on automatic cleanup of stale or obsolete files in application paths, you must now handle this cleanup manually. This change avoids the risk of accidental deletion of unrelated files (for instance, if application paths overlap with directories containing other assets or when applications are restructured).
- **Recommended Action:**  
  Review your automation workflows and repository maintenance scripts to ensure that old or unwanted files in application paths are cleaned up if necessary. Consider implementing a periodic manual or automated cleanup procedure if your use case requires it.
- For more details on current behavior, see the [Source Hydrator user guide](../../user-guide/source-hydrator.md).
>>>>>>> ddce93cf

### Anonymous call to Settings API returns fewer fields

The Settings API now returns less information when accessed anonymously.
It no longer returns the `resourceOverrides` field which is considered sensitive information.

### New ENV Variable to control K8s Server Side Timeout of API Requests

The new environment variable `ARGOCD_K8S_SERVER_SIDE_TIMEOUT` can be used to control the K8s server side timeout of API requests.
In 3.2 and before this change, the K8s server side timeout was controlled by `ARGOCD_K8S_TCP_TIMEOUT` 
which is also used to control the TCP timeout when communicating with the K8s API server. 
From now onwards, the Kubernetes server-side timeout is controlled by a separate environment variable.

### Deprecated --self-heal-backoff-cooldown-seconds flag 

The `--self-heal-backoff-cooldown-seconds` flag of the `argocd-application-controller` has been deprecated and will be
removed in a future release.

## Helm Upgraded to 3.19.2

Argo CD v3.3 upgrades the bundled Helm version to 3.19.2. There are no breaking changes in Helm 3.19.2 according to the
[release notes](https://github.com/helm/helm/releases/tag/v3.19.0).

## Kustomize Upgraded to 5.8.0

Argo CD v3.3 upgrades the bundled Kustomize version from v5.7.0 to v5.8.0. According to the
[5.7.1](https://github.com/kubernetes-sigs/kustomize/releases/tag/kustomize%2Fv5.7.1)
and [5.8.0](https://github.com/kubernetes-sigs/kustomize/releases/tag/kustomize%2Fv5.8.0) release notes, there are no breaking changes.

However, note that Kustomize 5.7.1 introduces code to replace the `shlex` library used for parsing arguments in exec plugins.
If any existing manifests become corrupted, please follow the instructions in the
[5.7.1 release notes](https://github.com/kubernetes-sigs/kustomize/releases/tag/kustomize%2Fv5.7.1).

Kustomize 5.8.0 also resolves an issue where namespaces were not properly propagated to Helm charts.
If you rely on Helm charts within kustomization files, please review the details in the associated fix:
<<<<<<< HEAD
[kubernetes-sigs/kustomize#5940](https://github.com/kubernetes-sigs/kustomize/pull/5940).
=======
[kubernetes-sigs/kustomize#5940](https://github.com/kubernetes-sigs/kustomize/pull/5940).
>>>>>>> ddce93cf
<|MERGE_RESOLUTION|>--- conflicted
+++ resolved
@@ -2,7 +2,6 @@
 
 ## Breaking Changes
 
-<<<<<<< HEAD
 ### ApplicationSet CRD exceeds the size limit for client-side apply
 
 In this version, the ApplicationSet CRD exceeds the size limit for client-side apply, meaning that the previous upgrade methods will result in `The CustomResourceDefinition "applicationsets.argoproj.io" is invalid: metadata.annotations: Too long: may not be more than 262144 bytes`
@@ -26,8 +25,8 @@
 
 #### Upgrading Argo CD manually using Helm
 
-Users upgrading Argo CD manually using `helm upgrade` are not impacted by this change, since Helm does not use client-side apply and does not result in creation of the `last-applied` annotation. 
-=======
+Users upgrading Argo CD manually using `helm upgrade` are not impacted by this change, since Helm does not use client-side apply and does not result in creation of the `last-applied` annotation.
+
 ### Source Hydrator Now Tracks Hydration State Using Git Notes
 
 Previously, Argo CD's Source Hydrator pushed a new hydrated commit for every DRY (source) commit, regardless of whether any manifest files (`manifest.yaml`) actually changed. This was necessary for the hydrator to track which DRY commit had last been hydrated: it embedded this information in the `hydrator.metadata` file's `drySha` field in each hydrated commit.
@@ -67,7 +66,6 @@
 - **Recommended Action:**  
   Review your automation workflows and repository maintenance scripts to ensure that old or unwanted files in application paths are cleaned up if necessary. Consider implementing a periodic manual or automated cleanup procedure if your use case requires it.
 - For more details on current behavior, see the [Source Hydrator user guide](../../user-guide/source-hydrator.md).
->>>>>>> ddce93cf
 
 ### Anonymous call to Settings API returns fewer fields
 
@@ -103,8 +101,4 @@
 
 Kustomize 5.8.0 also resolves an issue where namespaces were not properly propagated to Helm charts.
 If you rely on Helm charts within kustomization files, please review the details in the associated fix:
-<<<<<<< HEAD
-[kubernetes-sigs/kustomize#5940](https://github.com/kubernetes-sigs/kustomize/pull/5940).
-=======
-[kubernetes-sigs/kustomize#5940](https://github.com/kubernetes-sigs/kustomize/pull/5940).
->>>>>>> ddce93cf
+[kubernetes-sigs/kustomize#5940](https://github.com/kubernetes-sigs/kustomize/pull/5940).