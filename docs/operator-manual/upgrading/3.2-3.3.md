--- conflicted
+++ resolved
@@ -54,7 +54,11 @@
 which is also used to control the TCP timeout when communicating with the K8s API server. 
 From now onwards, the Kubernetes server-side timeout is controlled by a separate environment variable.
 
-<<<<<<< HEAD
+### Deprecated --self-heal-backoff-cooldown-seconds flag 
+
+The `--self-heal-backoff-cooldown-seconds` flag of the `argocd-application-controller` has been deprecated and will be
+removed in a future release.
+
 ## Helm Upgraded to 3.19.2
 
 Argo CD v3.3 upgrades the bundled Helm version to 3.19.2. There are no breaking changes in Helm 3.19.2 according to the
@@ -73,9 +77,3 @@
 Kustomize 5.8.0 also resolves an issue where namespaces were not properly propagated to Helm charts.
 If you rely on Helm charts within kustomization files, please review the details in the associated fix:
 [kubernetes-sigs/kustomize#5940](https://github.com/kubernetes-sigs/kustomize/pull/5940).
-=======
-### Deprecated --self-heal-backoff-cooldown-seconds flag 
-
-The `--self-heal-backoff-cooldown-seconds` flag of the `argocd-application-controller` has been deprecated and will be
-removed in a future release.
->>>>>>> ae03d8f2
