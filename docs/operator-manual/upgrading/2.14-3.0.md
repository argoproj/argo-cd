# v2.14 to 3.0

Argo CD 3.0 is meant to be a low-risk upgrade, containing some minor breaking changes. For each change, the next
section will describe how to quickly determine if you are impacted, how to remediate the breaking change, and (if
applicable) how to opt out of the change.

Once 3.0 is released, no more 2.x minor versions will be released. We will continue to cut patch releases for the two
most recent minor versions (so 2.14 until 3.2 is released, and 2.13 until 3.1 is released).

## Breaking Changes

### Fine-Grained RBAC for application `update` and `delete` sub-resources

The default behavior of fine-grained policies have changed so they do not apply to sub-resources anymore.
Prior to v3, when `update` or `delete` actions were allowed on an application, it gave the permission to
update and delete the application itself and any of its sub-resources.

Starting with v3, the `update` or `delete` actions only apply on the application. New policies must be defined
to allow the `update/*` or `delete/*` actions on the application to give permissions on sub-resources.

The v2 behavior can be preserved by setting the config value `server.rbac.disableApplicationFineGrainedRBACInheritance`
to `false` in the Argo CD ConfigMap `argocd-cm`.

Read the [RBAC documentation](../rbac.md#fine-grained-permissions-for-updatedelete-action) for more detailed inforamtion.

<<<<<<< HEAD
=======
### Removal of `argocd_app_sync_status`, `argocd_app_health_status` and `argocd_app_created_time` Metrics

The `argocd_app_sync_status`, `argocd_app_health_status` and `argocd_app_created_time`, deprecated and disabled by
default since 1.5.0, have been removed. The information previously provided by these metrics is now available as labels
on the `argocd_app_info` metric.

#### Detection

Starting with 1.5.0, these metrics are only available if `ARGOCD_LEGACY_CONTROLLER_METRICS` is explicitly set to `true`.
If it is not set to true, you can safely upgrade with no changes.

#### Migration

If you are using these metrics, you will need to update your monitoring dashboards and alerts to use the new metric and
labels before upgrading.

### Changes to RBAC with Dex SSO Authentication

When using Dex, the `sub` claim returned in the authentication was used as the subject for RBAC. That value depends on
the Dex internal implementation and should not be considered an immutable value that represent the subject.

The new behavior will request the `federated:id` [scope](https://dexidp.io/docs/configuration/custom-scopes-claims-clients/) from Dex, and the new value used as the RBAC subject will be based
on the `federated_claims.user_id` claim instead of the `sub` claim.

If you were using the Dex sub claim in RBAC policies, you will need to update them to maintain the same access.

You can know the correct `user_id` to use by decoding the current `sub` claims defined in your policies. You can also configure which
value is used as `user_id` for some [connectors](https://dexidp.io/docs/connectors/).

```sh
$> echo "ChdleGFtcGxlQGFyZ29wcm9qLmlvEgJkZXhfY29ubl9pZA" | base64 -d

example@argoproj.iodex_conn_i%
```

```yaml
# Policies based on the Dex sub claim (wrong)
- g, ChdleGFtcGxlQGFyZ29wcm9qLmlvEgJkZXhfY29ubl9pZA, role:example
- p, ChdleGFtcGxlQGFyZ29wcm9qLmlvEgJkZXhfY29ubl9pZA, applications, *, *, allow

# Policies now based on federated_claims.user_id claim (correct)
- g, example@argoproj.io, role:example
- p, example@argoproj.io, applications, *, *, allow
```

If authenticating with the CLI, make sure to use the new version as well to obtain an authentication token with the
appropriate claims.

### Removed support for legacy repo config in argocd-cm

Before repositories were managed as Secrets, they were configured in the argocd-cm ConfigMap. The argocd-cm option has
been deprecated for some time and is no longer available in Argo CD 3.0.

#### Detection

To check whether you have any repositories configured in argocd-cm, run the following command:

```shell
kubectl get cm argocd-cm -o=jsonpath="[{.data.repositories}, {.data['repository.credentials']}, {.data['helm.repositories']}]"
```

If you have no repositories configured in argocd-cm, the output will be `[, , ]`, and you are not impacted by this
change.

#### Migration

To convert your repositories to Secrets, follow the documentation for
[declarative management of repositories](../declarative-setup.md#repositories).

### Ignoring ApplicationSet `applyNestedSelectors` field

Setting the `spec.applyNestedSelectors` field in an ApplicationSet resolves counter-intuitive behavior where filters in
nested selectors were not applied. Starting in Argo CD 3.0, the field is ignored, and behavior is always the same as if
`applyNestedSelectors` was set to `true`. In other words, nested selectors are always applied.

#### Detection

To detect if you are impacted, search your ApplicationSet controller logs for this string: `ignoring nested selector`.
If there are no logs with this string, you are not impacted.

Another way to detect if you are impacted is to run the following command:

```shell
kubectl get appsets -o=json | jq -r '.items[] | select(
    .spec.applyNestedSelectors != true and 
    .spec.generators[][].generators[][].generators[].selector != null
  ) | .metadata.name'
```

The command will print the name of any ApplicationSet that has `applyNestedSelectors` unset or set to `false` and has
one or more nested selectors.

#### Remediation

Since `applyNestedSelectors` is false by default, you can safely remove the nested selectors on ApplicationSets where
`applyNestedSelectors` has not been explicitly set to `true`. After the selectors are removed, you can safely upgrade.

For example, you should remove the selector in this ApplicationSet before upgrading to Argo CD 3.0.

```diff
apiVersion: argoproj.io/v1alpha1
kind: ApplicationSet
metadata:
  name: guestbook
spec:
  goTemplate: true
  goTemplateOptions: ["missingkey=error"]
  generators:
  - matrix:
      mergeKeys: ['test-key']
      generators:
      - list:
          elements:
          - test-key: 'test-value'
            cluster: staging
          - test-key: 'test-value'
            cluster: production
      - merge:
          generators:
          - list:
              elements:
              - another-key: 'another-value'
          - cluster: {}
-           selector:
-             matchLabels:
-               app: guestbook
            
  template:
    metadata:
      name: '{{.cluster}}-guestbook'
    spec:
      project: my-project
      source:
        repoURL: https://github.com/infra-team/cluster-deployments.git
        targetRevision: HEAD
        path: guestbook/{{.cluster}}
      destination:
        server: '{{.url}}'
        namespace: guestbook
```

>>>>>>> 079341c6
## Other changes

### Using `cluster.inClusterEnabled: "false"`

When `cluster.inClusterEnabled: "false"` is explicitly configured, Applications currently configured to
sync on the in-cluster cluster will now be in an Unknown state, without the possibility to sync resources.

It will not be possible to create new Applications using the in-cluster cluster. When deleting existing
Application, it will not delete the previously managed resources.

It is recommended to perform any cleanup or migration to existing in-cluster Application before upgrading
when in-cluster is disabled. To perform cleanup post-migration, the in-cluster will need to be enabled temporarily.<|MERGE_RESOLUTION|>--- conflicted
+++ resolved
@@ -23,8 +23,6 @@
 
 Read the [RBAC documentation](../rbac.md#fine-grained-permissions-for-updatedelete-action) for more detailed inforamtion.
 
-<<<<<<< HEAD
-=======
 ### Removal of `argocd_app_sync_status`, `argocd_app_health_status` and `argocd_app_created_time` Metrics
 
 The `argocd_app_sync_status`, `argocd_app_health_status` and `argocd_app_created_time`, deprecated and disabled by
@@ -109,7 +107,7 @@
 
 ```shell
 kubectl get appsets -o=json | jq -r '.items[] | select(
-    .spec.applyNestedSelectors != true and 
+    .spec.applyNestedSelectors != true and
     .spec.generators[][].generators[][].generators[].selector != null
   ) | .metadata.name'
 ```
@@ -151,7 +149,7 @@
 -           selector:
 -             matchLabels:
 -               app: guestbook
-            
+
   template:
     metadata:
       name: '{{.cluster}}-guestbook'
@@ -166,7 +164,6 @@
         namespace: guestbook
 ```
 
->>>>>>> 079341c6
 ## Other changes
 
 ### Using `cluster.inClusterEnabled: "false"`
