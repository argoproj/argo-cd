--- conflicted
+++ resolved
@@ -39,29 +39,6 @@
 If you are using these metrics, you will need to update your monitoring dashboards and alerts to use the new metric and
 labels before upgrading.
 
-<<<<<<< HEAD
-
-### Removed support for legacy repo config in argocd-cm
-
-Before repositories were managed as Secrets, they were configured in the argocd-cm ConfigMap. The argocd-cm option has
-been deprecated for some time and is no longer available in Argo CD 3.0.
-
-#### Detection
-
-To check whether you have any repositories configured in argocd-cm, run the following command:
-
-```shell
-kubectl get cm argocd-cm -o=jsonpath="[{.data.repositories}, {.data['repository.credentials']}, {.data['helm.repositories']}]"
-```
-
-If you have no repositories configured in argocd-cm, the output will be `[, , ]`, and you are not impacted by this
-change.
-
-#### Migration
-
-To convert your repositories to Secrets, follow the documentation for
-[declarative management of repositories](../declarative-setup.md#repositories).
-=======
 ### Changes to RBAC with Dex SSO Authentication
 
 When using Dex, the `sub` claim returned in the authentication was used as the subject for RBAC. That value depends on
@@ -93,7 +70,27 @@
 
 If authenticating with the CLI, make sure to use the new version as well to obtain an authentication token with the
 appropriate claims.
->>>>>>> 854c62fc
+
+### Removed support for legacy repo config in argocd-cm
+
+Before repositories were managed as Secrets, they were configured in the argocd-cm ConfigMap. The argocd-cm option has
+been deprecated for some time and is no longer available in Argo CD 3.0.
+
+#### Detection
+
+To check whether you have any repositories configured in argocd-cm, run the following command:
+
+```shell
+kubectl get cm argocd-cm -o=jsonpath="[{.data.repositories}, {.data['repository.credentials']}, {.data['helm.repositories']}]"
+```
+
+If you have no repositories configured in argocd-cm, the output will be `[, , ]`, and you are not impacted by this
+change.
+
+#### Migration
+
+To convert your repositories to Secrets, follow the documentation for
+[declarative management of repositories](../declarative-setup.md#repositories).
 
 ## Other changes
 
