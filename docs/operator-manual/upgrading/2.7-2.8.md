--- conflicted
+++ resolved
@@ -24,18 +24,6 @@
 been addressed, and query parameters are now taken into account to filter the
 resulting list of clusters.
 
-<<<<<<< HEAD
-## `managedNamespaceMetadata` no longer preserves client-side-applied labels or annotations
-
-Argo CD 2.8 upgraded kubectl from 1.24 to 1.26. This upgrade introduced a change where client-side-applied labels and 
-annotations are no longer preserved when using a server-side kubectl apply. This change affects the 
-`managedNamespaceMetadata` field of the `Application` CRD. Previously, labels and annotations applied via a client-side
-apply would be preserved when `managedNamespaceMetadata` was enabled. Now, those existing labels and annotation will be
-removed.
-
-To avoid unexpected behavior, follow the [client-side to server-side resource upgrade guide](https://kubernetes.io/docs/reference/using-api/server-side-apply/#upgrading-from-client-side-apply-to-server-side-apply)
-before enabling `managedNamespaceMetadata` on an existing namespace.
-=======
 ## Configure RBAC to account for new actions
 
 2.8 introduces three new actions:
@@ -82,5 +70,4 @@
 ## Change default file open mode
 
 In version 2.7, the CMP plugin was changed to open Git/Helm files with all executable bits set (unless `preserveFileMode` was specified).  
-Version 2.8 removes the executable bits in cases where they are not necessary.
->>>>>>> ab9fc971
+Version 2.8 removes the executable bits in cases where they are not necessary.