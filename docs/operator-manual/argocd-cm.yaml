apiVersion: v1
kind: ConfigMap
metadata:
  name: argocd-cm
  namespace: argocd
  labels:
    app.kubernetes.io/name: argocd-cm
    app.kubernetes.io/part-of: argocd
data:
  # Argo CD's externally facing base URL (optional). Required when configuring SSO
  url: https://argo-cd-demo.argoproj.io

  # Additional externally facing base URLs (optional)
  additionalUrls: |
    - https://argo-cd-demo2.argoproj.io

  # Enables application status badge feature
  statusbadge.enabled: "true"

  # Override the Argo CD hostname root URL for both the project and the application status badges.
  # Here is an example of the application status badge for the app `myapp` to see what is replaced.
  #    <statusbadge.url>api/badge?name=myapp&revision=true
  # Provide custom URL to override. You must include the trailing forward slash:
  statusbadge.url: "https://cd-status.apps.argoproj.io/"

  # Enables anonymous user access. The anonymous users get default role permissions specified argocd-rbac-cm.yaml.
  users.anonymous.enabled: "true"
  # Specifies token expiration duration
  users.session.duration: "24h"

  # Specifies regex expression for password
  passwordPattern: "^.{8,32}$"

  # Enables google analytics tracking is specified
  ga.trackingid: "UA-12345-1"
  # Unless set to 'false' then user ids are hashed before sending to google analytics
  ga.anonymizeusers: "false"

  # the URL for getting chat help, this will typically be your Slack channel for support
  help.chatUrl: "https://mycorp.slack.com/argo-cd"
  # the text for getting chat help, defaults to "Chat now!"
  help.chatText: "Chat now!"
  # The URLs to download additional ArgoCD binaries (besides the Linux with current platform binary included by default)
  # for different OS architectures. If provided, additional download buttons will be displayed on the help page.
  help.download.linux-amd64: "path-or-url-to-download"
  help.download.linux-arm64: "path-or-url-to-download"
  help.download.linux-ppc64le: "path-or-url-to-download"
  help.download.linux-s390x: "path-or-url-to-download"
  help.download.darwin-amd64: "path-or-url-to-download"
  help.download.darwin-arm64: "path-or-url-to-download"
  help.download.windows-amd64: "path-or-url-to-download"

  # A dex connector configuration (optional). See SSO configuration documentation:
  # https://github.com/argoproj/argo-cd/blob/master/docs/operator-manual/user-management/index.md#sso
  # https://dexidp.io/docs/connectors/
  dex.config: |
    connectors:
      # GitHub example
      - type: github
        id: github
        name: GitHub
        config:
          clientID: aabbccddeeff00112233
          clientSecret: $dex.github.clientSecret
          orgs:
          - name: your-github-org
            teams:
            - red-team
    # It is possible to provide custom static client for dex if you want to reuse it
    # with other services
    # staticClients:
    # - id: argo-workflow
    #   name: Argo Workflow
    #   redirectURIs:
    #     - https://argo/oauth2/callback
    #   secret: $secretReference

  # OIDC configuration as an alternative to dex (optional).
  oidc.config: |
    name: Okta
    issuer: https://dev-123456.oktapreview.com
    clientID: aaaabbbbccccddddeee
    clientSecret: $oidc.okta.clientSecret
    # Optional set of OIDC scopes to request. If omitted, defaults to: ["openid", "profile", "email", "groups"]
    requestedScopes: ["openid", "profile", "email"]
    # Optional set of OIDC claims to request on the ID token.
    requestedIDTokenClaims: {"groups": {"essential": true}}

  # Configuration to customize resource behavior (optional) can be configured via splitted sub keys.
  # Keys are in the form: resource.customizations.ignoreDifferences.<group_kind>, resource.customizations.health.<group_kind>
  # resource.customizations.actions.<group_kind>, resource.customizations.knownTypeFields.<group_kind>
  # resource.customizations.ignoreResourceUpdates.<group_kind>
  resource.customizations.ignoreDifferences.admissionregistration.k8s.io_MutatingWebhookConfiguration: |
    jsonPointers:
    - /webhooks/0/clientConfig/caBundle
    jqPathExpressions:
    - .webhooks[0].clientConfig.caBundle
    managedFieldsManagers:
    - kube-controller-manager

  # Configuration to define customizations ignoring differences between live and desired states for
  # all resources (GK).
  resource.customizations.ignoreDifferences.all: |
    managedFieldsManagers:
    - kube-controller-manager
    jsonPointers:
    - /spec/replicas

  # Enable resource.customizations.ignoreResourceUpdates rules. If "false," those rules are not applied, and all updates
  # to resources are applied to the cluster cache. Default is true.
  resource.ignoreResourceUpdatesEnabled: "true"

  # Configuration to define customizations ignoring differences during watched resource updates to skip application reconciles.
  resource.customizations.ignoreResourceUpdates.all: |
    jsonPointers:
    - /metadata/resourceVersion

  # Configuration to define customizations ignoring differences during watched resource updates can be configured via splitted sub key.
  resource.customizations.ignoreResourceUpdates.argoproj.io_Application: |
    jsonPointers:
    - /status

  # jsonPointers and jqPathExpressions can be specified.
  resource.customizations.ignoreResourceUpdates.autoscaling_HorizontalPodAutoscaler: |
    jqPathExpressions:
    - '.metadata.annotations."autoscaling.alpha.kubernetes.io/behavior"'
    - '.metadata.annotations."autoscaling.alpha.kubernetes.io/conditions"'
    - '.metadata.annotations."autoscaling.alpha.kubernetes.io/metrics"'
    - '.metadata.annotations."autoscaling.alpha.kubernetes.io/current-metrics"'
    jsonPointers:
    - /metadata/annotations/autoscaling.alpha.kubernetes.io~1behavior
    - /metadata/annotations/autoscaling.alpha.kubernetes.io~1conditions
    - /metadata/annotations/autoscaling.alpha.kubernetes.io~1metrics
    - /metadata/annotations/autoscaling.alpha.kubernetes.io~1current-metrics

  resource.customizations.health.certmanager.k8s.io_Certificate: |
    hs = {}
    if obj.status ~= nil then
      if obj.status.conditions ~= nil then
        for i, condition in ipairs(obj.status.conditions) do
          if condition.type == "Ready" and condition.status == "False" then
            hs.status = "Degraded"
            hs.message = condition.message
            return hs
          end
          if condition.type == "Ready" and condition.status == "True" then
            hs.status = "Healthy"
            hs.message = condition.message
            return hs
          end
        end
      end
    end
    hs.status = "Progressing"
    hs.message = "Waiting for certificate"
    return hs

  resource.customizations.health.cert-manager.io_Certificate: |
    hs = {}
    if obj.status ~= nil then
      if obj.status.conditions ~= nil then
        for i, condition in ipairs(obj.status.conditions) do
          if condition.type == "Ready" and condition.status == "False" then
            hs.status = "Degraded"
            hs.message = condition.message
            return hs
          end
          if condition.type == "Ready" and condition.status == "True" then
            hs.status = "Healthy"
            hs.message = condition.message
            return hs
          end
        end
      end
    end
    hs.status = "Progressing"
    hs.message = "Waiting for certificate"
    return hs

  # List of Lua Scripts to introduce custom actions
  resource.customizations.actions.apps_Deployment: |
    # Lua Script to indicate which custom actions are available on the resource
    discovery.lua: |
      actions = {}
      actions["restart"] = {}
      return actions
    definitions:
      - name: restart
        # Lua Script to modify the obj
        action.lua: |
          local os = require("os")
          if obj.spec.template.metadata == nil then
              obj.spec.template.metadata = {}
          end
          if obj.spec.template.metadata.annotations == nil then
              obj.spec.template.metadata.annotations = {}
          end
          obj.spec.template.metadata.annotations["kubectl.kubernetes.io/restartedAt"] = os.date("!%Y-%m-%dT%XZ")
          return obj

  # Configuration to completely ignore entire classes of resource group/kinds (optional).
  # Excluding high-volume resources improves performance and memory usage, and reduces load and
  # bandwidth to the Kubernetes API server.
  # These are globs, so a "*" will match all values.
  # If you omit groups/kinds/clusters then they will match all groups/kind/clusters.
  # NOTE: events.k8s.io and metrics.k8s.io are excluded by default
  resource.exclusions: |
    - apiGroups:
      - repositories.stash.appscode.com
      kinds:
      - Snapshot
      clusters:
      - "*.local"

  # By default all resource group/kinds are included. The resource.inclusions setting allows customizing
  # list of included group/kinds.
  resource.inclusions: |
    - apiGroups:
      - repositories.stash.appscode.com
      kinds:
      - Snapshot
      clusters:
      - "*.local"

  # An optional comma-separated list of annotation keys to mask in UI/CLI on secrets
  resource.sensitive.mask.annotations: openshift.io/token-secret.value,api-key

  # An optional comma-separated list of metadata.labels to observe in the UI.
  resource.customLabels: tier

  # An optional comma-separated list of metadata.labels keys to add to Kubernetes events generated for Applications.
  # The keys are compared against the Application and its AppProject. If matched,
  # the corresponding labels are added to the generated event.
  # In case of a conflict between labels on the Application and AppProject,
  # the Application label values are prioritized and added to the event. Supports wildcards.
  resource.includeEventLabelKeys: team,env*
  # An optional comma-separated list of metadata.labels keys to exclude from Kubernetes events generated for Applications. Supports wildcards.
  resource.excludeEventLabelKeys: environment,bu

  resource.compareoptions: |
    # if ignoreAggregatedRoles set to true then differences caused by aggregated roles in RBAC resources are ignored.
    ignoreAggregatedRoles: true

    # disables status field diffing in specified resource types
    # 'crd' - CustomResourceDefinitions 
    # 'all' - all resources (default)
    # 'none' - disabled
    ignoreResourceStatusField: all

  # configuration to instruct controller to only watch for resources that it has permissions to list
  # can be either empty, "normal" or "strict". By default, it is empty i.e. disabled.
  resource.respectRBAC: "normal"

  # A set of settings that allow enabling or disabling the config management tool.
  # If unset, each defaults to "true".
  kustomize.enabled: "true"
  jsonnet.enabled: "true"
  helm.enabled: "true"

  # Build options/parameters to use with `kustomize build` (optional)
  kustomize.buildOptions: --load_restrictor none

  # Per-version build options and binary paths
  kustomize.path.v3.9.1: /custom-tools/kustomize_3_9
  kustomize.buildOptions.v3.9.1: --enable_kyaml true

  # Additional Kustomize versions and corresponding binary paths (deprecated)
  kustomize.version.v3.5.1: /custom-tools/kustomize_3_5_1
  kustomize.version.v3.5.4: /custom-tools/kustomize_3_5_4

  # Comma delimited list of additional custom remote values file schemes (http are https are allowed by default).
  # Change to empty value if you want to disable remote values files altogether.
  helm.valuesFileSchemes: http, https

  # The metadata.label key name where Argo CD injects the app name as a tracking label (optional).
  # Tracking labels are used to determine which resources need to be deleted when pruning.
  # If omitted, Argo CD injects the app name into the label: 'app.kubernetes.io/instance'
  application.instanceLabelKey: mycompany.com/appname

  # An optional comma-separated list of node labels to propagate to the application pod view.
  application.allowedNodeLabels: topology.kubernetes.io/zone,node.kubernetes.io/instance-type

  # You can change the resource tracking method Argo CD uses by changing the
  # setting application.resourceTrackingMethod to the desired method.
  # The following methods are available:
  # - annotation       : Uses an annotation with additional metadata for tracking instead of the label
  # - annotation+label : Also uses an annotation for tracking, but additionally labels the resource with the application name
  # - label            : Uses the application.instanceLabelKey label for tracking
  application.resourceTrackingMethod: annotation

  # Optional installation id. Allows to have multiple installations of Argo CD in the same cluster.
  installationID: "my-unique-id"

  # disables admin user. Admin is enabled by default
  admin.enabled: "false"
  # add an additional local user with apiKey and login capabilities
  #   apiKey - allows generating API keys
  #   login - allows to login using UI
  accounts.alice: apiKey, login
  # disables user. User is enabled by default
  accounts.alice.enabled: "false"

  # The location of optional user-defined CSS that is loaded at runtime.
  # Local CSS Files:
  # - If the supplied path is to a file mounted on the argocd-server container, that file should be mounted
  #   within a subdirectory of the existing "/shared/app" directory (e.g. "/shared/app/custom").  Otherwise,
  #   the file will likely fail to be imported by the browser with an "incorrect MIME type" error.
  # - The path should be specified relative to the "/shared/app" directory; not as an absolute path.
  # Remote CSS Files:
  # - Files may also be loaded from remote locations via fully qualified URLs.
  ui.cssurl: "./custom/my-styles.css"

  # An optional user-defined banner message that's displayed at the top of every UI page.
  # Every time this is updated, it will clear a user's localStorage telling the UI to hide the banner forever.
  ui.bannercontent: "Hello there!"
  # Optional link for banner. If set, the entire banner text will become a link.
  # You can have bannercontent without a bannerurl, but not the other way around.
  ui.bannerurl: "https://argoproj.github.io"
  # Uncomment to make the banner not show the close buttons, thereby making the banner permanent.
  # Because it is permanent, only one line of text is available to not take up too much real estate in the UI,
  # so it is recommended that the length of the bannercontent text is kept reasonably short. Note that you can
  # have either a permanent banner or a regular closeable banner, and NOT both. eg. A user can't dismiss a
  # notification message (closeable) banner, to then immediately see a permanent banner.
  # ui.bannerpermanent: "true"
  # An option to specify the position of the banner, either the top or bottom of the page, or both. The valid values
  # are: "top", "bottom" and "both".  The default (if the option is not provided), is "top". If "both" is specified, then
  # the content appears both at the top and the bottom of the page. Uncomment the following line to make the banner appear
  # at the bottom of the page. Change the value as needed.
  # ui.bannerposition: "bottom"

  # Application reconciliation timeout is the amount of time spent before Argo tries to discover if a new manifests version got
  # published to the repository. Reconciliation by timeout is disabled if timeout is set to 0. Two minutes by default with additional jitter.
  # For the argocd-repo-server this setting defines the expiration
  # value for cached git revisions.
  # When set to 0, the cache expiration value will be taken from the
  # --default-cache-expiration parameter, which is 24 hours by
  # default, unless another value is set using the
  # ARGOCD_DEFAULT_CACHE_EXPIRATION variable).
  # > Note: The argocd-repo-server deployment and the argocd-application-controller statefulset (or deployment, if
  # configured) must be manually restarted after changing the setting.
  timeout.reconciliation: 120s

  # With a large number of applications, the periodic refresh for each application can cause a spike in the refresh queue
  # and can cause a spike in the repo-server component. To avoid this, you can set a jitter to the sync timeout, which will
  # spread out the refreshes and give time to the repo-server to catch up. The jitter is the maximum duration that can be
  # added to the sync timeout. So, if the sync timeout is 3 minutes and the jitter is 1 minute, then the actual timeout will
  # be between 3 and 4 minutes. Disabled when the value is 0, defaults to 1 minute.
  timeout.reconciliation.jitter: 60s

  # cluster.inClusterEnabled indicates whether to allow in-cluster server address. This is enabled by default.
  cluster.inClusterEnabled: "true"

  # The maximum number of pod logs to render in UI. If the application has more than this number of pods, the logs will not be rendered.
  # This is to prevent the UI from becoming unresponsive when rendering a large number of logs. Default is 10.
  server.maxPodLogsToRender: "10"

  # exec.enabled indicates whether the UI exec feature is enabled. It is disabled by default.
  exec.enabled: "false"

  # exec.shells restricts which shells are allowed for `exec`, and in which order they are attempted
  exec.shells: "bash,sh,powershell,cmd"

  # oidc.tls.insecure.skip.verify determines whether certificate verification is skipped when verifying tokens with the
  # configured OIDC provider (either external or the bundled Dex instance). Setting this to "true" will cause JWT
  # token verification to pass despite the OIDC provider having an invalid certificate. Only set to "true" if you
  # understand the risks.
  oidc.tls.insecure.skip.verify: "false"

  # Add Deep Links to ArgoCD UI
  # sample project level links
  project.links: |
    - url: https://myaudit-system.com?project={{.metadata.name}}
      title: Audit
      description: system audit logs
      icon.class: "fa-book"
  # sample application level links
  application.links: |
    # pkg.go.dev/text/template is used for evaluating url templates
    - url: https://mycompany.splunk.com?search={{.spec.destination.namespace}}
      title: Splunk
    # conditionally show link e.g. for specific project
    # github.com/expr-lang/expr is used for evaluation of conditions
    - url: https://mycompany.splunk.com?search={{.spec.destination.namespace}}
      title: Splunk
      if: spec.project == "default"
    - url: https://{{.metadata.annotations.splunkhost}}?search={{.spec.destination.namespace}}
      title: Splunk
      if: metadata.annotations.splunkhost
  # sample resource level links
  resource.links: |
    - url: https://mycompany.splunk.com?search={{.metadata.namespace}}
      title: Splunk
      if: kind == "Pod" || kind == "Deployment"

  extension.config: |
    extensions:
        # Name defines the endpoint that will be used to register
        # the extension route.
        # Mandatory field.
      - name: some-extension
        backend:
          # ConnectionTimeout is the maximum amount of time a dial to
          # the extension server will wait for a connect to complete.
          # Optional field. Default: 2 seconds
          connectionTimeout: 2s

          # KeepAlive specifies the interval between keep-alive probes
          # for an active network connection between the API server and
          # the extension server.
          # Optional field. Default: 15 seconds
          keepAlive: 15s

          # IdleConnectionTimeout is the maximum amount of time an idle
          # (keep-alive) connection between the API server and the extension
          # server will remain idle before closing itself.
          # Optional field. Default: 60 seconds
          idleConnectionTimeout: 60s

          # MaxIdleConnections controls the maximum number of idle (keep-alive)
          # connections between the API server and the extension server.
          # Optional field. Default: 30
          maxIdleConnections: 30

          services:
              # URL is the address where the extension backend must be available.
              # Mandatory field.
            - url: http://httpbin.org

              # Cluster if provided, will have to match the application
              # destination name or the destination server to have requests
              # properly forwarded to this service URL.
              # Optional field if only one service is specified.
              # Mandatory if multiple services are specified.
              cluster:
                name: some-cluster
                server: https://some-cluster
  # The maximum size of the payload that can be sent to the webhook server.
  webhook.maxPayloadSizeMB: "50"

  # application.sync.impersonation.enabled enables application sync to use a custom service account, via impersonation. This allows decoupling sync from control-plane service account.
  application.sync.impersonation.enabled: "false"

<<<<<<< HEAD
  # If true, passing passing a different revision from the one given in the application when syncing requires the `override` privilege. 
  # The current default setting up to now (`false`) requires only `sync` privilege for syncing to a different revision. 
  # We highly recommend that this be set to `true`. The next major release will set the default to be `true`.  
  application.sync.requireOverridePrivilegeForRevisionSync: "true"  
=======
  ### SourceHydrator commit message template.
  # This template iterates through the fields in the `.metadata` object,
  # and formats them based on their type (map, array, or primitive values).
  # This is the default template and targets specific metadata properties
  sourceHydrator.commitMessageTemplate: |
    {{.metadata.drySha | trunc 7}}: {{ .metadata.subject }}
    {{- if .metadata.body }}
    
    {{ .metadata.body }}
    {{- end }}
    {{ range $ref := .metadata.references }}
    {{- if and $ref.commit $ref.commit.author }}
    Co-authored-by: {{ $ref.commit.author }}
    {{- end }}
    {{- end }}
    {{- if .metadata.author }}
    Co-authored-by: {{ .metadata.author }}
    {{- end }}
>>>>>>> ac46a18b
<|MERGE_RESOLUTION|>--- conflicted
+++ resolved
@@ -440,12 +440,11 @@
   # application.sync.impersonation.enabled enables application sync to use a custom service account, via impersonation. This allows decoupling sync from control-plane service account.
   application.sync.impersonation.enabled: "false"
 
-<<<<<<< HEAD
   # If true, passing passing a different revision from the one given in the application when syncing requires the `override` privilege. 
   # The current default setting up to now (`false`) requires only `sync` privilege for syncing to a different revision. 
   # We highly recommend that this be set to `true`. The next major release will set the default to be `true`.  
   application.sync.requireOverridePrivilegeForRevisionSync: "true"  
-=======
+
   ### SourceHydrator commit message template.
   # This template iterates through the fields in the `.metadata` object,
   # and formats them based on their type (map, array, or primitive values).
@@ -464,4 +463,3 @@
     {{- if .metadata.author }}
     Co-authored-by: {{ .metadata.author }}
     {{- end }}
->>>>>>> ac46a18b
