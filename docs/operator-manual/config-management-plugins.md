--- conflicted
+++ resolved
@@ -326,13 +326,9 @@
     if version was mentioned in the `ConfigManagementPlugin` spec or else just use `<metadata.name>`. You can also remove the name altogether 
     and let the automatic discovery to identify the plugin.
 !!! note
-<<<<<<< HEAD
     If a CMP renders blank manfiests, and `prune` is set to `true`, Argo CD will automatically remove resources. CMP plugin authors should ensure errors are part of the exit code. Commonly something like `kustomize build . | cat` won't pass errors because of the pipe. Consider setting `set -o pipefail` so anything piped will pass errors on failure.
 !!! note
     If a CMP command fails to gracefully exit on `ARGOCD_EXEC_TIMEOUT`, it will be forcefully killed after an additional timeout of `ARGOCD_EXEC_FATAL_TIMEOUT`.
-=======
-    If a CMP renders blank manifests, and `prune` is set to `true`, Argo CD will automatically remove resources. CMP plugin authors should ensure errors are part of the exit code. Commonly something like `kustomize build . | cat` won't pass errors because of the pipe. Consider setting `set -o pipefail` so anything piped will pass errors on failure.
->>>>>>> f4edcf77
 
 ## Debugging a CMP
 
