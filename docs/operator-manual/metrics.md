# Metrics

Argo CD exposes different sets of Prometheus metrics per server.

## Application Controller Metrics

Metrics about applications. Scraped at the `argocd-metrics:8082/metrics` endpoint.

| Metric                                            |   Type    | Description                                                                                                                                 |
| ------------------------------------------------- | :-------: | ------------------------------------------------------------------------------------------------------------------------------------------- |
| `argocd_app_info`                                 |   gauge   | Information about Applications. It contains labels such as `sync_status` and `health_status` that reflect the application state in Argo CD. |
| `argocd_app_condition`                            |   gauge   | Report Applications conditions. It contains the conditions currently present in the application status.                                     |
| `argocd_app_k8s_request_total`                    |  counter  | Number of Kubernetes requests executed during application reconciliation                                                                    |
| `argocd_app_labels`                               |   gauge   | Argo Application labels converted to Prometheus labels. Disabled by default. See section below about how to enable it.                      |
| `argocd_app_orphaned_resources_count`             |   gauge   | Number of orphaned resources per application.                                                                                               |
| `argocd_app_reconcile`                            | histogram | Application reconciliation performance in seconds.                                                                                          |
| `argocd_app_sync_total`                           |  counter  | Counter for application sync history                                                                                                        |
| `argocd_app_sync_duration_seconds_total`          |  counter  | Application sync performance in seconds total.                                                                                                        |
| `argocd_cluster_api_resource_objects`             |   gauge   | Number of k8s resource objects in the cache.                                                                                                |
| `argocd_cluster_api_resources`                    |   gauge   | Number of monitored Kubernetes API resources.                                                                                               |
| `argocd_cluster_cache_age_seconds`                |   gauge   | Cluster cache age in seconds.                                                                                                               |
| `argocd_cluster_connection_status`                |   gauge   | The k8s cluster current connection status.                                                                                                  |
| `argocd_cluster_events_total`                     |  counter  | Number of processes k8s resource events.                                                                                                    |
| `argocd_cluster_info`                             |   gauge   | Information about cluster.                                                                                                                  |
| `argocd_redis_request_duration`                   | histogram | Redis requests duration.                                                                                                                    |
| `argocd_redis_request_total`                      |  counter  | Number of redis requests executed during application reconciliation                                                                         |
| `argocd_resource_events_processing`               | histogram | Time to process resource events in batch in seconds                                                                                         |
| `argocd_resource_events_processed_in_batch`       |   gauge   | Number of resource events processed in batch                                                                                                |
| `argocd_kubectl_exec_pending`                     |   gauge   | Number of pending kubectl executions                                                                                                        |
| `argocd_kubectl_exec_total`                       |  counter  | Number of kubectl executions                                                                                                                |
| `argocd_kubectl_client_cert_rotation_age_seconds` |   gauge   | Age of kubectl client certificate rotation.                                                                                                 |
| `argocd_kubectl_request_duration_seconds`         | histogram | Latency of kubectl requests.                                                                                                                |
| `argocd_kubectl_dns_resolution_duration_seconds`  | histogram | Latency of kubectl resolver.                                                                                                                |
| `argocd_kubectl_request_size_bytes`               | histogram | Size of kubectl requests.                                                                                                                   |
| `argocd_kubectl_response_size_bytes`              | histogram | Size of kubectl responses.                                                                                                                  |
| `argocd_kubectl_rate_limiter_duration_seconds`    | histogram | Latency of kubectl rate limiter.                                                                                                            |
| `argocd_kubectl_requests_total`                   |  counter  | Result of kubectl requests.                                                                                                                 |
| `argocd_kubectl_exec_plugin_call_total`           |  counter  | Number of kubectl exec plugin calls.                                                                                                        |
| `argocd_kubectl_request_retries_total`            |  counter  | Number of kubectl request retries.                                                                                                          |
| `argocd_kubectl_transport_cache_entries`          |   gauge   | Number of kubectl transport cache entries.                                                                                                  |
| `argocd_kubectl_transport_create_calls_total`     |  counter  | Number of kubectl transport create calls.                                                                                                   |

### Labels

| Label Name         | Example Value                   | Description                                                                                                                                                                                     |
| ------------------ | ------------------------------- | ----------------------------------------------------------------------------------------------------------------------------------------------------------------------------------------------- |
| call_status        | no_error                        | Status of the kubectl exec plugin call. Possible values are: no_error, plugin_execution_error, plugin_not_found_error, client_internal_error.                                                   |
| code               | 200                             | HTTP status code returned by the request or exit code of a command. kubectl metrics produced by client-go use `code` for HTTP responses, while metrics produced by Argo CD use `response_code`. |
| command            | apply                           | kubectl command executed. Possible values are: apply, auth, create, replace.                                                                                                                    |
| dest_server        | https://example.com             | Destination server for an Application.                                                                                                                                                          |
| failed             | false                           | Indicates if the Redis request failed. Possible values are: true, false.                                                                                                                        |
| group              | apps                            | Group name of a Kubernetes resource being monitored.                                                                                                                                            |
| host               | example.com                     | Hostname of the Kubernetes API to which the request was made.                                                                                                                                   |
| hostname           | argocd-application-controller-0 | Hostname of the Argo CD component that initiated the request to Redis.                                                                                                                          |
| initiator          | argocd-server                   | Name of the Argo CD component that initiated the request to Redis. Possible values are: argocd-application-controller, argocd-repo-server, argocd-server.                                       |
| kind               | Deployment                      | Kind name of a Kubernetes resource being monitored.                                                                                                                                             |
| method             | GET                             | HTTP method used for the request. Possible values are: GET, DELETE, PATCH, POST, PUT.                                                                                                           |
| name               | my-app                          | Name of an Application.                                                                                                                                                                         |
| namespace          | default                         | Namespace of an Application (namespace where the Application CR is located, not the destination namespace).                                                                                     |
| phase              | Succeeded                       | Phase of a sync operation. Possible values are: Error, Failed, Running, Succeeded, Terminating.                                                                                                 |
| project            | my-project                      | AppProject of an Application.                                                                                                                                                                   |
| resource_kind      | Pod                             | Kind of Kubernetes resource being synced.                                                                                                                                                       |
| resource_namespace | default                         | Namespace of Kubernetes resource being synced.                                                                                                                                                  |
| response_code      | 404                             | HTTP response code from the server.                                                                                                                                                             |
| result             | hit                             | Result of an attempt to get a transport from the kubectl (client-go) transport cache. Possible values are: hit, miss, unreachable.                                                              |
| server             | https://example.com             | Server where the operation is performed.                                                                                                                                                        |
| verb               | List                            | Kubernetes API verb used in the request. Possible values are: Get, Watch, List, Create, Delete, Patch, Update.                                                                                  |

### Metrics Cache Expiration

If you use Argo CD with many application and project creation and deletion,
the metrics page will keep in cache your application and project's history.
If you are having issues because of a large number of metrics cardinality due
to deleted resources, you can schedule a metrics reset to clean the
history with an application controller flag. Example:
`--metrics-cache-expiration="24h0m0s"`.

### Exposing Application labels as Prometheus metrics

There are use-cases where Argo CD Applications contain labels that are desired to be exposed as Prometheus metrics.
Some examples are:

- Having the team name as a label to allow routing alerts to specific receivers
- Creating dashboards broken down by business units

As the Application labels are specific to each company, this feature is disabled by default. To enable it, add the
`--metrics-application-labels` flag to the Argo CD application controller.

The example below will expose the Argo CD Application labels `team-name` and `business-unit` to Prometheus:

    containers:
    - command:
      - argocd-application-controller
      - --metrics-application-labels
      - team-name
      - --metrics-application-labels
      - business-unit

In this case, the metric would look like:

```
# TYPE argocd_app_labels gauge
argocd_app_labels{label_business_unit="bu-id-1",label_team_name="my-team",name="my-app-1",namespace="argocd",project="important-project"} 1
argocd_app_labels{label_business_unit="bu-id-1",label_team_name="my-team",name="my-app-2",namespace="argocd",project="important-project"} 1
argocd_app_labels{label_business_unit="bu-id-2",label_team_name="another-team",name="my-app-3",namespace="argocd",project="important-project"} 1
```

### Exposing Application conditions as Prometheus metrics

There are use-cases where Argo CD Applications contain conditions that are desired to be exposed as Prometheus metrics.
Some examples are:

- Hunting orphaned resources across all deployed applications
- Knowing which resources are excluded from ArgoCD

As the Application conditions are specific to each company, this feature is disabled by default. To enable it, add the
`--metrics-application-conditions` flag to the Argo CD application controller.

The example below will expose the Argo CD Application condition `OrphanedResourceWarning` and `ExcludedResourceWarning` to Prometheus:

```yaml
containers:
  - command:
      - argocd-application-controller
      - --metrics-application-conditions
      - OrphanedResourceWarning
      - --metrics-application-conditions
      - ExcludedResourceWarning
```

## Application Set Controller metrics

The Application Set controller exposes the following metrics for application sets.

| Metric                                            |   Type    | Description                                                                                                                                                                                |
| ------------------------------------------------- | :-------: | ------------------------------------------------------------------------------------------------------------------------------------------------------------------------------------------ |
| `argocd_appset_info`                              |   gauge   | Information about Application Sets. It contains labels for the name and namespace of an application set as well as `Resource_update_status` that reflects the `ResourcesUpToDate` property |
| `argocd_appset_reconcile`                         | histogram | Application reconciliation performance in seconds. It contains labels for the name and namespace of an applicationset                                                                      |
| `argocd_appset_labels`                            |   gauge   | Applicationset labels translated to Prometheus labels. Disabled by default                                                                                                                 |
| `argocd_appset_owned_applications`                |   gauge   | Number of applications owned by the applicationset. It contains labels for the name and namespace of an applicationset.                                                                    |
| `argocd_kubectl_client_cert_rotation_age_seconds` |   gauge   | Age of kubectl client certificate rotation.                                                                                                                                                |
| `argocd_kubectl_request_duration_seconds`         | histogram | Latency of kubectl requests.                                                                                                                                                               |
| `argocd_kubectl_dns_resolution_duration_seconds`  | histogram | Latency of kubectl resolver.                                                                                                                                                               |
| `argocd_kubectl_request_size_bytes`               | histogram | Size of kubectl requests.                                                                                                                                                                  |
| `argocd_kubectl_response_size_bytes`              | histogram | Size of kubectl responses.                                                                                                                                                                 |
| `argocd_kubectl_rate_limiter_duration_seconds`    | histogram | Latency of kubectl rate limiter.                                                                                                                                                           |
| `argocd_kubectl_requests_total`                   |  counter  | Result of kubectl requests.                                                                                                                                                                |
| `argocd_kubectl_exec_plugin_call_total`           |  counter  | Number of kubectl exec plugin calls.                                                                                                                                                       |
| `argocd_kubectl_request_retries_total`            |  counter  | Number of kubectl request retries.                                                                                                                                                         |
| `argocd_kubectl_transport_cache_entries`          |   gauge   | Number of kubectl transport cache entries.                                                                                                                                                 |
| `argocd_kubectl_transport_create_calls_total`     |  counter  | Number of kubectl transport create calls.                                                                                                                                                  |

Similar to the same metric in application controller (`argocd_app_labels`) the metric `argocd_appset_labels` is disabled by default. You can enable it by providing the `–metrics-applicationset-labels` argument to the applicationset controller.

Once enabled it works exactly the same as application controller metrics (label\_ appended to normalized label name).
Available labels include Name, Namespace + all labels enabled by the command line options and their value (exactly like application controller metrics described in the previous section). |

### Application Set GitHub API metrics

All the following `argocd_github_api_*` metrics can be enabled upon setting `applicationsetcontroller.enable.github.api.metrics: true` in `argocd-cmd-params-cm` ConfigMap. Note that they are disabled by default.

| Metric                                       |   Type    | Description                                                                                                                                                               |
| -------------------------------------------- | :-------: | ------------------------------------------------------------------------------------------------------------------------------------------------------------------------- |
| `argocd_github_api_requests_total`           |  counter  | Number of Github API calls. It contains labels for the name and namespace of an applicationset.                                                                           |
| `argocd_github_api_request_duration_seconds` | histogram | Github API request duration. It contains labels for the name and namespace of an applicationset.                                                                          |
| `argocd_github_api_rate_limit_remaining`     |   gauge   | The number of requests remaining in the current rate limit window. It contains labels for the name and namespace of an applicationset, and for the rate limit resource.   |
| `argocd_github_api_rate_limit_limit`         |   gauge   | The maximum number of requests that you can make per hour. It contains labels for the name and namespace of an applicationset, and for the rate limit resource.           |
| `argocd_github_api_rate_limit_reset_seconds` |   gauge   | The time left till the current rate limit window resets, in seconds. It contains labels for the name and namespace of an applicationset, and for the rate limit resource. |
| `argocd_github_api_rate_limit_used`          |   gauge   | The number of requests used in the current rate limit window. It contains labels for the name and namespace of an applicationset, and for the rate limit resource.        |

### Labels

| Label Name  | Example Value | Description                                                                                                                                   |
| ----------- | ------------- | --------------------------------------------------------------------------------------------------------------------------------------------- |
| call_status | no_error      | Status of the kubectl exec plugin call. Possible values are: no_error, plugin_execution_error, plugin_not_found_error, client_internal_error. |
| code        | 200           | HTTP status code returned by the request or exit code of a command.                                                                           |
| host        | example.com   | Hostname of the Kubernetes API to which the request was made.                                                                                 |
| method      | GET           | HTTP method used for the request. Possible values are: GET, DELETE, PATCH, POST, PUT.                                                         |
| name        | my-app        | Name of an ApplicationSet.                                                                                                                    |
| namespace   | default       | Namespace of an ApplicationSet (namespace where the ApplicationSet CR is located, not the destination namespace).                             |
| result      | hit           | Result of an attempt to get a transport from the kubectl (client-go) transport cache. Possible values are: hit, miss, unreachable.            |
| verb        | List          | Kubernetes API verb used in the request. Possible values are: Get, Watch, List, Create, Delete, Patch, Update.                                |

### Exposing Cluster labels as Prometheus metrics

As the Cluster labels are specific to each company, this feature is disabled by default. To enable it, add the
`--metrics-cluster-labels` flag to the Argo CD application controller.

The example below will expose the Argo CD Application labels `team-name` and `environment` to Prometheus:

    containers:
    - command:
      - argocd-application-controller
      - --metrics-cluster-labels
      - team-name
      - --metrics-cluster-labels
      - environment

In this case, the metric would look like:

```
# TYPE argocd_app_labels gauge
argocd_cluster_labels{label_environment="dev",label_team_name="team1",name="cluster1",server="server1"} 1
argocd_cluster_labels{label_environment="staging",label_team_name="team2",name="cluster2",server="server2"} 1
argocd_cluster_labels{label_environment="production",label_team_name="team3",name="cluster3",server="server3"} 1
```

## API Server Metrics

Metrics about API Server API request and response activity (request totals, response codes, etc...).
Scraped at the `argocd-server-metrics:8083/metrics` endpoint.

| Metric                                            |   Type    | Description                                                                                 |
<<<<<<< HEAD
|---------------------------------------------------|:---------:|---------------------------------------------------------------------------------------------|
| `argocd_login_request_total`  | counter  | Number of login requests 
=======
| ------------------------------------------------- | :-------: | ------------------------------------------------------------------------------------------- |
>>>>>>> 1d09c8c8
| `argocd_redis_request_duration`                   | histogram | Redis requests duration.                                                                    |
| `argocd_redis_request_total`                      |  counter  | Number of Kubernetes requests executed during application reconciliation.                   |
| `grpc_server_handled_total`                       |  counter  | Total number of RPCs completed on the server, regardless of success or failure.             |
| `grpc_server_msg_sent_total`                      |  counter  | Total number of gRPC stream messages sent by the server.                                    |
| `argocd_proxy_extension_request_total`            |  counter  | Number of requests sent to the configured proxy extensions.                                 |
| `argocd_proxy_extension_request_duration_seconds` | histogram | Request duration in seconds between the Argo CD API server and the proxy extension backend. |
| `argocd_kubectl_client_cert_rotation_age_seconds` |   gauge   | Age of kubectl client certificate rotation.                                                 |
| `argocd_kubectl_request_duration_seconds`         | histogram | Latency of kubectl requests.                                                                |
| `argocd_kubectl_dns_resolution_duration_seconds`  | histogram | Latency of kubectl resolver.                                                                |
| `argocd_kubectl_request_size_bytes`               | histogram | Size of kubectl requests.                                                                   |
| `argocd_kubectl_response_size_bytes`              | histogram | Size of kubectl responses.                                                                  |
| `argocd_kubectl_rate_limiter_duration_seconds`    | histogram | Latency of kubectl rate limiter.                                                            |
| `argocd_kubectl_requests_total`                   |  counter  | Result of kubectl requests.                                                                 |
| `argocd_kubectl_exec_plugin_call_total`           |  counter  | Number of kubectl exec plugin calls.                                                        |
| `argocd_kubectl_request_retries_total`            |  counter  | Number of kubectl request retries.                                                          |
| `argocd_kubectl_transport_cache_entries`          |   gauge   | Number of kubectl transport cache entries.                                                  |
| `argocd_kubectl_transport_create_calls_total`     |  counter  | Number of kubectl transport create calls.                                                   |

### Labels

| Label Name  | Example Value | Description                                                                                                                                                                                               |
| ----------- | ------------- | --------------------------------------------------------------------------------------------------------------------------------------------------------------------------------------------------------- |
| call_status | no_error      | Status of the kubectl exec plugin call. Possible values are: no_error, plugin_execution_error, plugin_not_found_error, client_internal_error.                                                             |
| code        | 200           | HTTP status code returned by the request or exit code of a command. kubectl metrics produced by client-go use `code` for HTTP responses, while metrics produced by Argo CD proxy extensions use `status`. |
| extension   | metrics       | Name of the proxy extension being called.                                                                                                                                                                 |
| failed      | false         | Indicates if the Redis request failed. Possible values are: true, false.                                                                                                                                  |
| host        | example.com   | Hostname of the Kubernetes API to which the request was made.                                                                                                                                             |
| initiator   | argocd-server | Name of the Argo CD component that initiated the request to Redis. Possible values are: argocd-application-controller, argocd-repo-server, argocd-server.                                                 |
| method      | GET           | HTTP method used for the request. Possible values are: GET, DELETE, PATCH, POST, PUT.                                                                                                                     |
| result      | hit           | Result of an attempt to get a transport from the kubectl (client-go) transport cache. Possible values are: hit, miss, unreachable.                                                                        |
| status      | 200           | HTTP response code from the extension.                                                                                                                                                                    |
| verb        | List          | Kubernetes API verb used in the request. Possible values are: Get, Watch, List, Create, Delete, Patch, Update.                                                                                            |
| version     | v2.13.3       | Argo CD version.                                                                                                                                                                                          |

## Repo Server Metrics

Metrics about the Repo Server.
Scraped at the `argocd-repo-server:8084/metrics` endpoint.

| Metric                                  |   Type    | Description                                                               |
| --------------------------------------- | :-------: | ------------------------------------------------------------------------- |
| `argocd_git_request_duration_seconds`   | histogram | Git requests duration seconds.                                            |
| `argocd_git_request_total`              |  counter  | Number of git requests performed by repo server                           |
| `argocd_git_fetch_fail_total`           |  counter  | Number of git fetch requests failures by repo server                      |
| `argocd_redis_request_duration_seconds` | histogram | Redis requests duration seconds.                                          |
| `argocd_redis_request_total`            |  counter  | Number of Kubernetes requests executed during application reconciliation. |
| `argocd_repo_pending_request_total`     |   gauge   | Number of pending requests requiring repository lock                      |

## Commit Server Metrics

Metrics about the Commit Server.
Scraped at the `argocd-commit-server:8087/metrics` endpoint.

| Metric                                                  |   Type    | Description                                          |
| ------------------------------------------------------- | :-------: | ---------------------------------------------------- |
| `argocd_commitserver_commit_pending_request_total`      |   guage   | Number of pending commit requests.                   |
| `argocd_commitserver_git_request_duration_seconds`      | histogram | Git requests duration seconds.                       |
| `argocd_commitserver_git_request_total`                 |  counter  | Number of git requests performed by commit server    |
| `argocd_commitserver_commit_request_duration_seconds`   | histogram | Commit requests duration seconds.                    |
| `argocd_commitserver_userinfo_request_duration_seconds` | histogram | Userinfo requests duration seconds.                  |
| `argocd_commitserver_commit_request_total`              |  counter  | Number of commit requests performed by commit server |

## Prometheus Operator

If using Prometheus Operator, the following ServiceMonitor example manifests can be used.
Add a namespace where Argo CD is installed and change `metadata.labels.release` to the name of label selected by your Prometheus.

```yaml
apiVersion: monitoring.coreos.com/v1
kind: ServiceMonitor
metadata:
  name: argocd-metrics
  labels:
    release: prometheus-operator
spec:
  selector:
    matchLabels:
      app.kubernetes.io/name: argocd-metrics
  endpoints:
    - port: metrics
```

```yaml
apiVersion: monitoring.coreos.com/v1
kind: ServiceMonitor
metadata:
  name: argocd-server-metrics
  labels:
    release: prometheus-operator
spec:
  selector:
    matchLabels:
      app.kubernetes.io/name: argocd-server-metrics
  endpoints:
    - port: metrics
```

```yaml
apiVersion: monitoring.coreos.com/v1
kind: ServiceMonitor
metadata:
  name: argocd-repo-server-metrics
  labels:
    release: prometheus-operator
spec:
  selector:
    matchLabels:
      app.kubernetes.io/name: argocd-repo-server
  endpoints:
    - port: metrics
```

```yaml
apiVersion: monitoring.coreos.com/v1
kind: ServiceMonitor
metadata:
  name: argocd-applicationset-controller-metrics
  labels:
    release: prometheus-operator
spec:
  selector:
    matchLabels:
      app.kubernetes.io/name: argocd-applicationset-controller
  endpoints:
    - port: metrics
```

```yaml
apiVersion: monitoring.coreos.com/v1
kind: ServiceMonitor
metadata:
  name: argocd-dex-server
  labels:
    release: prometheus-operator
spec:
  selector:
    matchLabels:
      app.kubernetes.io/name: argocd-dex-server
  endpoints:
    - port: metrics
```

```yaml
apiVersion: monitoring.coreos.com/v1
kind: ServiceMonitor
metadata:
  name: argocd-redis-haproxy-metrics
  labels:
    release: prometheus-operator
spec:
  selector:
    matchLabels:
      app.kubernetes.io/name: argocd-redis-ha-haproxy
  endpoints:
    - port: http-exporter-port
```

For notifications controller, you need to additionally add following:

```yaml
apiVersion: monitoring.coreos.com/v1
kind: ServiceMonitor
metadata:
  name: argocd-notifications-controller
  labels:
    release: prometheus-operator
spec:
  selector:
    matchLabels:
      app.kubernetes.io/name: argocd-notifications-controller-metrics
  endpoints:
    - port: metrics
```

## Dashboards

You can find an example Grafana dashboard [here](https://github.com/argoproj/argo-cd/blob/master/examples/dashboard.json) or check demo instance
[dashboard](https://grafana.apps.argoproj.io).

![dashboard](../assets/dashboard.jpg)<|MERGE_RESOLUTION|>--- conflicted
+++ resolved
@@ -210,13 +210,9 @@
 Metrics about API Server API request and response activity (request totals, response codes, etc...).
 Scraped at the `argocd-server-metrics:8083/metrics` endpoint.
 
-| Metric                                            |   Type    | Description                                                                                 |
-<<<<<<< HEAD
+| Metric                                            |   Type    | Description                                                                        
 |---------------------------------------------------|:---------:|---------------------------------------------------------------------------------------------|
-| `argocd_login_request_total`  | counter  | Number of login requests 
-=======
-| ------------------------------------------------- | :-------: | ------------------------------------------------------------------------------------------- |
->>>>>>> 1d09c8c8
+| `argocd_login_request_total`                      | counter   | Number of login requests.                                                                   |
 | `argocd_redis_request_duration`                   | histogram | Redis requests duration.                                                                    |
 | `argocd_redis_request_total`                      |  counter  | Number of Kubernetes requests executed during application reconciliation.                   |
 | `grpc_server_handled_total`                       |  counter  | Total number of RPCs completed on the server, regardless of success or failure.             |
