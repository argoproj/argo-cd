--- conflicted
+++ resolved
@@ -113,10 +113,7 @@
   # for 300x memory expansion and N Applications running at the same time.
   # (example 10M max * 300 expansion * 10 Apps = 30G max theoretical memory usage).
   reposerver.max.combined.directory.manifests.size: '10M'
-<<<<<<< HEAD
-  # Max amount of time any single external binary call (e.g. git) may run in the repo-server.
-  reposerver.cmd.timeout: "90s"
-=======
   # Paths to be excluded from the tarball streamed to plugins. Separate with ;
   reposerver.plugin.tar.exclusions: ""
->>>>>>> 61c09dd7
+  # Max amount of time any single external binary call (e.g. git) may run in the repo-server.
+  reposerver.cmd.timeout: "90s"