--- conflicted
+++ resolved
@@ -99,11 +99,6 @@
 namespace: <your-custom-namespace>
 resources:
   - https://raw.githubusercontent.com/argoproj/argo-cd/stable/manifests/install.yaml
-<<<<<<< HEAD
-=======
-
->>>>>>> be2c243a
-
 patches:
   - patch: |-
       - op: replace
