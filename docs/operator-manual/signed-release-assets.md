# Verification of Argo CD Artifacts

## Prerequisites
- cosign `v2.0.0` or higher [installation instructions](https://docs.sigstore.dev/cosign/installation)
- slsa-verifier [installation instructions](https://github.com/slsa-framework/slsa-verifier#installation)
- crane [installation instructions](https://github.com/google/go-containerregistry/blob/main/cmd/crane/README.md) (for container verification only)

***
## Release Assets
| Asset                   | Description                   |
|-------------------------|-------------------------------|
| argocd-darwin-amd64     | CLI Binary                    |
| argocd-darwin-arm64     | CLI Binary                    |
| argocd-linux_amd64      | CLI Binary                    |
| argocd-linux_arm64      | CLI Binary                    |
| argocd-linux_ppc64le    | CLI Binary                    |
| argocd-linux_s390x      | CLI Binary                    |
| argocd-windows_amd64    | CLI Binary                    |
| argocd-cli.intoto.jsonl | Attestation of CLI binaries   |
| cli_checksums.txt       | Checksums of binaries         |
| sbom.tar.gz             | Sbom                          |
| sbom.tar.gz.pem         | Certificate used to sign sbom |
| sbom.tar.gz.sig         | Signature of sbom                |

***
## Verification of container images

Argo CD container images are signed by [cosign](https://github.com/sigstore/cosign) using identity-based ("keyless") signing and transparency. Executing the following command can be used to verify the signature of a container image:

```bash
cosign verify \
--certificate-identity-regexp https://github.com/argoproj/argo-cd/.github/workflows/image-reuse.yaml@refs/tags/v \
--certificate-oidc-issuer https://token.actions.githubusercontent.com \
quay.io/argoproj/argocd:v2.7.0 | jq
```
The command should output the following if the container image was correctly verified:
```bash
The following checks were performed on each of these signatures:
  - The cosign claims were validated
  - Existence of the claims in the transparency log was verified offline
  - Any certificates were verified against the Fulcio roots.
[
  {
    "critical": {
      "identity": {
        "docker-reference": "quay.io/argoproj/argo-cd"
      },
      "image": {
        "docker-manifest-digest": "sha256:63dc60481b1b2abf271e1f2b866be8a92962b0e53aaa728902caa8ac8d235277"
      },
      "type": "cosign container image signature"
    },
    "optional": {
      "1.3.6.1.4.1.57264.1.1": "https://token.actions.githubusercontent.com",
      "1.3.6.1.4.1.57264.1.2": "push",
      "1.3.6.1.4.1.57264.1.3": "a6ec84da0eaa519cbd91a8f016cf4050c03323b2",
      "1.3.6.1.4.1.57264.1.4": "Publish ArgoCD Release",
      "1.3.6.1.4.1.57264.1.5": "argoproj/argo-cd",
      "1.3.6.1.4.1.57264.1.6": "refs/tags/<version>",
      ...
```

***
## Verification of container image with SLSA attestations

A [SLSA](https://slsa.dev/) Level 3 provenance is generated using [slsa-github-generator](https://github.com/slsa-framework/slsa-github-generator).

The following command will verify the signature of an attestation and how it was issued. It will contain the payloadType, payload, and signature.

Run the following command as per the [slsa-verifier documentation](https://github.com/slsa-framework/slsa-verifier/tree/main#containers):

```bash
# Get the immutable container image to prevent TOCTOU attacks https://github.com/slsa-framework/slsa-verifier#toctou-attacks
IMAGE=quay.io/argoproj/argocd:v2.7.0
IMAGE="${IMAGE}@"$(crane digest "${IMAGE}")
# Verify provenance, including the tag to prevent rollback attacks.
slsa-verifier verify-image "$IMAGE" \
    --source-uri github.com/argoproj/argo-cd \
    --source-tag v2.7.0
```

If you only want to verify up to the major or minor verion of the source repository tag (instead of the full tag), use the `--source-versioned-tag` which performs semantic versioning verification:

```shell
slsa-verifier verify-image "$IMAGE" \
    --source-uri github.com/argoproj/argo-cd \
    --source-versioned-tag v2 # Note: May use v2.7 for minor version verification.
```

The attestation payload contains a non-forgeable provenance which is base64 encoded and can be viewed by passing the `--print-provenance` option to the commands above:

```bash
slsa-verifier verify-image "$IMAGE" \
    --source-uri github.com/argoproj/argo-cd \
    --source-tag v2.7.0
    --print-provenance | jq
```

If you prefer using cosign, follow these [instructions](https://github.com/slsa-framework/slsa-github-generator/blob/main/internal/builders/container/README.md#cosign).

!!! tip
    `cosign` or `slsa-verifier` can both be used to verify image attestations.
    Check the documentation of each binary for detailed instructions.

***

## Verification of CLI artifacts with SLSA attestations

A single attestation (`argocd-cli.intoto.jsonl`) from each release is provided. This can be used with [slsa-verifier](https://github.com/slsa-framework/slsa-verifier#verification-for-github-builders) to verify that a CLI binary was generated using Argo CD workflows on GitHub and ensures it was cryptographically signed.

```bash
slsa-verifier verify-artifact argocd-linux-amd64 \
  --provenance-path argocd-cli.intoto.jsonl \
  --source-uri github.com/argoproj/argo-cd \
  --source-tag v2.7.0
```

If you only want to verify up to the major or minor verion of the source repository tag (instead of the full tag), use the `--source-versioned-tag` which performs semantic versioning verification:

```shell
slsa-verifier verify-artifact argocd-linux-amd64 \
  --provenance-path argocd-cli.intoto.jsonl \
  --source-uri github.com/argoproj/argo-cd \
  --source-versioned-tag v2 # Note: May use v2.7 for minor version verification.
```

The payload is a non-forgeable provenance which is base64 encoded and can be viewed by passing the `--print-provenance` option to the commands above:

```bash
slsa-verifier verify-artifact argocd-linux-amd64 \
  --provenance-path argocd-cli.intoto.jsonl \
  --source-uri github.com/argoproj/argo-cd \
  --source-tag v2.7.0 \
  --print-provenance | jq
```

## Verification of Sbom

A single attestation (`argocd-sbom.intoto.jsonl`) from each release is provided along with the sbom (`sbom.tar.gz`). This can be used with [slsa-verifier](https://github.com/slsa-framework/slsa-verifier#verification-for-github-builders) to verify that the SBOM was generated using Argo CD workflows on GitHub and ensures it was cryptographically signed.

```bash
slsa-verifier verify-artifact sbom.tar.gz \
  --provenance-path argocd-sbom.intoto.jsonl \
  --source-uri github.com/argoproj/argo-cd \
<<<<<<< HEAD
  --source-tag v2.8.0
=======
  --source-tag v2.7.0
>>>>>>> 6eba5be8
```

***
## Verification on Kubernetes

### Policy controllers
!!! note
    We encourage all users to verify signatures and provenances with your admission/policy controller of choice. Doing so will verify that an image was built by us before it's deployed on your Kubernetes cluster.

Cosign signatures and SLSA provenances are compatible with several types of admission controllers. Please see the [cosign documentation](https://docs.sigstore.dev/cosign/overview/#kubernetes-integrations) and [slsa-github-generator](https://github.com/slsa-framework/slsa-github-generator/blob/main/internal/builders/container/README.md#verification) for supported controllers.<|MERGE_RESOLUTION|>--- conflicted
+++ resolved
@@ -142,11 +142,7 @@
 slsa-verifier verify-artifact sbom.tar.gz \
   --provenance-path argocd-sbom.intoto.jsonl \
   --source-uri github.com/argoproj/argo-cd \
-<<<<<<< HEAD
-  --source-tag v2.8.0
-=======
   --source-tag v2.7.0
->>>>>>> 6eba5be8
 ```
 
 ***
