# Changelog

<<<<<<< HEAD
## v2.3.0 (Unreleased)
=======
## v2.4.0 (Unreleased)

### Web Terminal In Argo CD UI

Feature enables engineers to start a shell in the running application container without leaving the web interface. Just find the required Kubernetes
Pod using the Application Details page, click on it and select the Terminal tab. The shell starts automatically and enables you to execute the required
commands, and helps to troubleshoot the application state.

### Access Control For Pod Logs & Web Terminal

Argo CD is used to manage the critical infrastructure of multiple organizations, which makes security the top priority of the project. We've listened to
your feedback and introduced additional access control settings that control access to Kubernetes Pod logs and the new Web Terminal feature.

#### Pod Logs UI

Since 2.4.9, the LOGS tab in pod view is visible in the UI only for users with explicit allow get logs policy.

#### Known pod logs UI issue prior to 2.4.9

Upon pressing the "LOGS" tab in pod view by users who don't have an explicit allow get logs policy, the red "unable to load data: Internal error" is received in the bottom of the screen, and "Failed to load data, please try again" is displayed.

### OpenTelemetry Tracing Integration

The new feature allows emitting richer telemetry data that might make identifying performance bottlenecks easier. The new feature is available for argocd-server
and argocd-repo-server components and can be enabled using the --otlp-address flag.

### Power PC and IBM Z Support

The list of supported architectures has been expanded, and now includes IBM Z (s390x) and PowerPC (ppc64le). Starting with the v2.4 release the official quay.io
repository is going to have images for amd64, arm64, ppc64le, and s390x architectures.

### Other Notable Changes

Overall v2.4 release includes more than 300 hundred commits from nearly 90 contributors. Here is a short sample of the contributions:

* Enforce the deployment to remote clusters only
* Native support of GCP authentication for GKE
* Secured Redis connection
* ApplicationSet Gitea support


## v2.3.3 (2022-03-29)

- fix: prevent excessive repo-server disk usage for large repos (#8845) (#8897)
- fix: Set QPS and burst rate for resource ops client (#8915)

## v2.3.2 (2022-03-22)

- fix: application resource APIs must enforce project restrictions

## v2.3.1 (2022-03-10)

- fix: Retry checkbox unchecked unexpectedly; Sync up with YAML (#8682) (#8720)
- chore: Bump stable version of application set addon (#8744)
- fix: correct jsonnet paths resolution (#8721)
- fix(ui): Applications page incorrectly resets to tiles view. Fixes #8702 (#8718)

## v2.3.0 (2022-03-05)
>>>>>>> c8a1a865

### Argo CD ApplicationSet and Notifications are now part of Argo CD

Two popular [Argoproj Labs](https://github.com/argoproj-labs) projects [Argo CD ApplicationSet](https://github.com/argoproj/applicationset) and
[Argo CD Notifications](https://github.com/argoproj-labs/argocd-notifications) are now part of Argo CD! The default Argo CD installation manifests now
bundle both projects out of the box. Going forward you can expect more tightened integration of these projects into Argo CD.

### New sync and diff strategies

Users can now configure the Application resource to instruct Argo CD to consider the ignore difference setup during the sync process.
In order to do so, add the new sync option RespectIgnoreDifferences=true in the Application resource. Once the sync option is added,
Argo CD won't change ignored fields during the syncing process.

Configuring ignored fields is also easier now. Instead of listing fields one by one users can now leverage the 
managedFields metadata to instruct Argo CD about trusted managers and automatically ignore any fields owned by them. A new diff customization
(managedFieldsManagers) is now available allowing users to specify managers the application should trust and to ignore all fields owned by those managers.
Read more about these changes at [New sync and diff strategies in ArgoCD](https://blog.argoproj.io/new-sync-and-diff-strategies-in-argocd-44195d3f8b8c) blog post.

### ARM Images

An officially supported ARM 64 image is now available. Enjoy running Argo CD on your Raspberry Pi! Additionally, the image size was reduced by nearly ~50%
and is only 200MB now. The ARM version of `argocd` CLI is also available and published as a Github release artifact.

### Compact Tree View And Click Application Navigation

The application details page now supports compact application resources tree visualization. Using the "Group Nodes" button, you can collapse the similar resources
into a single group node to remove the clutter and make it easier to understand the state of application resources. You still can get detailed information about the collapsed resources by clicking on the group node. The list of collapsed resources will be available in a sliding panel. Compact resource tree is still too big?
You can use the zoom in and zoom out feature to make it smaller - or even larger!

You no longer need to move back and forth between the application details page and the application list page. Instead you can navigate directly to the required application by clicking the search icon in the application details page title.

### Upgraded Config Management Tools

Both bundled Helm and Kustomize binaries have been upgraded to the latest versions. Kustomize has been upgraded from 4.2.0 to 4.4.1 and Helm has been upgraded from 3.7.1 to 3.8.0.

### Bug Fixes and Performance Enhancements

* Config management tools enhancements:
* The skipCrds flag and ability to ignore missing values files for Helm (#8012, #8003)
* Additional environment variables for Kustomize (#8096)
* Argo CD CLI follows the XDG Base directory standard (#7638)
* Redis is no longer used during SSO login (#8241)


### Features

- feat: Add app list and details page views to navigation history (#7776) (#7937)
- feat: Add skipCrds flag for helm charts (#8012)
- feat: Add visual indicator for newly created pods (#8006)
- feat: Added a new Helm option ignoreMissingValueFiles (#7767) (#8003)
- feat: Allow configuring system wide ignore differences for all resources (#8224)
- feat: Allow escaping dollar in Envsubst (#7961)
- feat: Allow external links on Application (#3487) (#8231)
- feat: Allow selecting application on detail page (#8176)
- feat: Bundle applicationset-controller with argocd (#8148)
- feat: Enable specifying root ca for oidc (#6712)
- feat: Expose ARGOCD_APP_NAME to the `kustomize build` command (#8096)
- feat: Ignore differences owned by trusted managers from managedFields (#7869)
- feat: New sync option to use ignore diff configs during sync (#8078)
- feat: Provide address flag for admin dashboard command (#8095)
- feat: Store "Group Nodes" button state in application details preferences (#8036)
- feat: Support specifying cluster by name in addition to API server URL in Cluster API (#8077)
- feat: Support XDG Base directory standard (#7638) (#7791)
- feat: Use encrypted cookie to store OAuth2 state nonce (instead of redis) (#8241)
- feat: Build images on PR and conditionally build arm64 image on push (#8108)

### Bug Fixes

- fix: Add "Restarting MinIO" status to MiniO Tenant health check (#8191)
- fix: Add all resources in list view (#7295)
- fix: Adding pagination to grouped nodes sliding panel#7837 (#7915)
- fix: Allow all resources to add external links (#7923)
- fix: Always call ValidateDestination (#7976)
- fix: Application exist panic when execute api call (#8188)
- fix: Application-icons-alignment (#8054)
- fix: Controller panics if resource manifest has incorrect annotation (#8022)
- fix: Correctly handle project field during partial cluster update (#7994)
- fix: Default value for retry validation #8055 (#8064)
- fix: Fix a possible crash when parsing RBAC (#8165)
- fix: Grouped node list missing resources on Compact resources view #8014 (#8018)
- fix: Issue with headless installation (#7958)
- fix: Issue with project scoped resources (#8048)
- fix: Kubernetes labels normalization for Prometheus  (#7925)
- fix: Nested Refresh dropdown does not work on Application Details page #1524 (#7950)
- fix: Network line colors and menu icon alignment (#8059)
- fix: Opening app details shows UI error on some apps (#8016) (#8019)
- fix: Parse to correct uint32 type (#8177)
- fix: Prevent possible nil-pointer deref in normalizer (#8185)
- fix: Prevent possible out-of-bounds access when loading policies (#8186)
- fix: Provide a semantic version parsed version for KUBE_VERSION (#8250)
- fix: Refreshing label toast (#7979)
- fix: Resource details page crashes when resource is not deployed and hide managed fields is selected (#7971)
- fix: Retry disabled text (#8004)
- fix: Route health check stuck in 'Progressing' (#8170)
- fix: Sync window panel is crashed if resource name not contain letters (#8053)
- fix: Targetervision compatible without prefix refs/heads or refs/tags (#7939)
- fix: Trailing line in Filter Dropdown Menus #7821 (#8001)
- fix: Webhook URL matching edge cases (#7981)
- fix(ui): Use consistent case for diff modes (#7945)
- fix: Use gRPC timeout for sidecar CMPs (#8131) (#8236)

### Other

- chore: Bump go-jsonnet to v0.18.0 (#8011)
- chore: Escape proj in regex (#7985)
- chore: Exclude argocd-server rbac for core-install (#8234)
- chore: Log out the resource triggering reconciliation (#8192)
- chore: Migrate to use golang-jwt/jwt v4.2.0 (#8136)
- chore: Move resolveRevision from api-server to repo-server (#7966)
- chore: Update notifications version (#8267)
- chore: Update slack version (#8299)
- chore: Update to Redis 6.2.4 (#8157)
- chore: Upgrade awscli to 2.4.6 and remove python deps (#7947)
- chore: Upgrade base image to ubuntu:21.10 (#8230)
- chore: Upgrade dex to v2.30.2 (https://github.com/dexidp/dex/issues/2326) (#8237)
- chore: Upgrade gitops engine (#8288)
- chore: Upgrade golang to 1.17.6 (#8229)
- chore: Upgrade helm to most recent version (v3.7.2) (#8226)
- chore: Upgrade k8s client to v1.23 (#8213)
- chore: Upgrade kustomize to most recent version (v4.4.1) (#8227)
- refactor: Introduce 'byClusterName' secret index to speedup cluster server URL lookup (#8133)
- refactor: Move project filtering to server side (#8102)

## v2.2.3 (2022-01-18)

- fix: Application exist panic when execute api call (#8188)
- fix: Route health check stuck in 'Progressing' (#8170)
- refactor: Introduce 'byClusterName' secret index to speedup cluster server URL lookup (#8133)
- chore: Update to Redis 6.2.4 (#8157) (#8158)

## v2.2.2 (2021-12-31)

- fix: Issue with project scoped resources (#8048)
- fix: Escape proj in regex (#7985)
- fix: Default value for retry validation #8055 (#8064)
- fix: Sync window panel is crashed if resource name not contain letters (#8053)
- fix: Upgrade github.com/argoproj/gitops-engine to v0.5.2
- fix: Retry disabled text (#8004)
- fix: Opening app details shows UI error on some apps (#8016) (#8019)
- fix: Correctly handle project field during partial cluster update (#7994)
- fix: Cluster API does not support updating labels and annotations (#7901)

## v2.2.1 (2021-12-16)

- fix: Resource details page crashes when resource is not deployed and hide managed fields is selected (#7971)
- fix: Issue with headless installation (#7958)
- fix: Nil pointer (#7905)

## v2.2.0 (2021-12-14)

> [Upgrade instructions](./docs/operator-manual/upgrading/2.1-2.2.md)

### Project Scoped repositories and clusters

The project scoped repositories and clusters is a feature that simplifies registering the repositories and cluster credentials.
Instead of requiring operators to set up in advance all clusters and git repositories that can be used, developers can now do
this on their own in a self-service manner.

### Config Management Plugins V2

The Config Management Plugins V2 is set of enhancement of the existing config management plugins feature.
The list includes improved installation experience, ability to package plugin into a separate image and
improved plugin manifests discovery.

### Resource tracking

Argo CD has traditionally tracked the resources it manages by the well-known "app.kubernetes.io/instance" property.
While using this property works ok in simple scenarios, it also has several limitations. ArgoCD now allows you to use
a new annotation (argocd.argoproj.io/tracking-id) for tracking your resources. Using this annotation is a much more flexible approach
as there are no conflicts with other Kubernetes tools, and you can easily install multiple Argo CD instances on the same clusters.

### Bug Fixes and Performance Enhancements

* Argo CD API server caches RBAC checks that significantly improves the GET /api/v1/applications API performance (#7587)
* Argo CD RBAC supports regex matches (#7165)
* Health check support for KubeVirt (#7176), Cassandra (#7017), Openshift Route (#7112), DeploymentConfig (#7114), Confluent (#6957) and SparkApplication (#7434) CRDs.
* Persistent banner (#7312) with custom positioning (#7462)
* Cluster name support in project destinations (#7198)
* around 30 more features and a total of 84 bug fixes

## v2.1.7 (2021-12-14)

- fix: issue with keepalive (#7861)
- fix nil pointer dereference error (#7905)
- fix: env vars to tune cluster cache were broken (#7779)
- fix: upgraded gitops engine to v0.4.2 (fixes #7561)


## v2.1.6 (2021-11-16)

- fix: don't use revision caching during app creation (#7508)
- fix: supporting OCI dependencies. Fixes #6062 (#6994)

## v2.1.5 (2021-11-16)

- fix: Invalid memory address or nil pointer dereference in processRequestedAppOperation (#7501)

## v2.1.4 (2021-11-15)

- fix: Operation has completed with phase: Running (#7482)
- fix: Application status panel shows Syncing instead of Deleting (#7486)
- fix(ui): Add Error Boundary around Extensions and comply with new Extensions API (#7215)


## v2.1.3 (2021-10-29)

- fix: core-install.yaml always refers to latest argocd image (#7321)
- fix: handle applicationset backup forbidden error (#7306)
- fix: Argo CD should not use cached git/helm revision during app creation/update validation (#7244)

## v2.1.2 (2021-10-02)

- fix: cluster filter popping out of box (#7135)
- fix: gracefully shutdown metrics server when dex config changes (#7138)
- fix: upgrade gitops engine version to v0.4.1 (#7088)
- fix: repository name already exists when multiple helm dependencies  (#7096)


## v2.1.1 (2021-08-25)

### Bug Fixes

- fix: password reset requirements (#7071)
- fix: Custom Styles feature is broken (#7067)
- fix(ui): Add State to props passed to Extensions (#7045)
- fix: keep uid_entrypoint.sh for backward compatibility (#7047)

## v2.1.0 (2021-08-20)

> [Upgrade instructions](./docs/operator-manual/upgrading/2.0-2.1.md)

### Argo CD Core

Argo CD Core - lightweight Argo CD distribution that packages only core GitOps features and relies
on Kubernetes API/RBAC to power UI and CLI.

### Core Features

* The synchronization process became much much faster and requires significantly less memory.
* An additional caching that ensures that each repository's target revisions are queried only once per
  reconciliation cycle. This dramatically reduces the number of Git requests.
* Improved Diffing Customizations: use JQ path expressions to exclude required fields from the diffing.
* Health assessment support for new CRDs: introduced health assessment of CRDs from trident.netapp.io,
  elasticsearch.k8s.elastic.co, cluster.x-k8s.io, and minio.min.io API groups.

### Improved Settings

A set of changes had been implemented to simplify configuring Argo CD.

* Simplified Repository Registration: you no longer need to modify the argocd-cm ConfigMap to register a
  new Git or Helm repository.
* Enhanced Resource Customizations: the resource.customizations key has been deprecated in favor of
  a separate ConfigMap key per resource.
* Reference secret values from any Kubernetes secret: starting v2.1 you can use sensitive data stored in 
  any Kubernetes secret to configure Argo CD.
* Simplify parametrization of Argo CD server processes: an additional optional ConfigMap argocd-cmd-params-cm
  has been introduced.

### Refreshed User Interface

* Enhanced and more consistent filters on Applications List and Applications Details pages.
* Status bar on the Application List page.
* The redesigned search box on the Application List page and more.

### The argocd-util CLI deprecation

The argocd CLI and now available under argocd admin subcommand.

## v2.0.5 (2021-07-22)

* fix: allow argocd-notification ingress to repo-server (#6746)
* fix: argocd-server crashes due to nil pointer dereference (#6757)
* fix: WebUI failure when loading pod view 't.parentRefs is undefined' (#6490) (#6535)
* fix: prevent 'cannot read property "filter" of undefined' during nodes filtering (#6453)
* fix: download Pod Logs button not honouring argocd-server rootpath (#6548) (#6627)
* fix: Version warning banner in docs (#6682)
* fix: upgrade gitops engine to fix workflow health check

## v2.0.4 (2021-06-22)

* fix: typo in networkPolicy definition in manifests (#6532)
* fix: Update redis to 6.2.4 (#6475)
* fix: allows access to dex metrics from any pod (#6420)
* fix: add client side retry to prevent 'transport is closing' errors (#6402)
* fix: Update documentation Argocd app CRD health with app of apps (#6281)
* fix(ui): Crash on application pod view (#6384)
* chore: pin mkdocs version to fix docs build (#6421)
* chore: regenerate manifests using codegen (#6422)
* refactor: use RLock and RUnlock for project to improve performance (#6225)
* chore: Update Golang to v1.16.4 (#6358)

## v2.0.3 (2021-05-27)

### Bug Fixes

* fix: add missing --container flag to 'argocd app logs' command (#6320)
* fix: grpc web proxy must ensure to read full header (#6319)
* fix: controller should refresh app before running sync operation (#6294)

## v2.0.2 (2021-05-20)

### Bug Fixes

* fix: enable access to metrics port in embedded network policies (#6277)
* fix: display log streaming error in logs viewer (#6100) (#6273)
* fix: Don't count errored or completed neighbor pods toward resource consumption (#6259)
* fix: Enable kex algo diffie-hellman-group-exchange-sha256 for go-git ssh (#6256)
* fix: copy github app key from repocreds (#6140, #6197)
* fix(ui): UI crashes after reinstalling ArgoCD (#6218)
* fix: add network policies to restrict traffic flow between argocd components (#6156)
* fix: Revert "feat: Add health checks for kubernetes-external-secrets (#5435)"
* chore: Allow ingress traffic to argocd-server by default (#6179)

## v2.0.1 (2021-04-15)

### Bug Fixes

* fix: spark application check fails on missing section (#6036)
* fix: Adding explicit bind to redis and sentinel for IPv4 clusters #5957 (#6005)
* fix: fix: use correct field for evaluating whether or not GitHub Enterprise is selected (#5987)

## v2.0.0 (2021-04-07)

> [Upgrade instructions](./docs/operator-manual/upgrading/1.8-2.0.md)

### Pods View

Pods View is particularly useful for applications that have hundreds of pods. Instead of visualizing all Kubernetes
resources for the application, it only shows Kubernetes pods and closely related resources. The Pods View supports
grouping related resources by Parent Resource, Top Level Parent, or by Node. Each way of grouping solves a particular
use case. For example grouping by Top Level Parent allows you to quickly find how many pods your application is running
and which resources created them. Grouping by Node allows to see how Pods are spread across the nodes and how many
resources they requested.


### Logs Viewer

Argo CD provides a way to see live logs of pods, which is very useful for debugging and troubleshooting. In the v2.0
release, the log visualization has been rewritten to support pagination, filtering, the ability to disable/enable log
streaming, and even a dark mode for terminal lovers. Do you want to see aggregated logs of multiple deployment pods?
Not a problem! Just click on the parent resource such as Deployment, ReplicaSet, or StatefulSet and navigate
to the Logs tab.

### Banner Feature

Want to notify your Argo CD users of upcoming changes? Just specify the notification message and optional URL using the
`ui.bannercontent` and `ui.bannerurl` attributes in the `argocd-cm` ConfigMap. 

### Core Features

* The new sync option `PrunePropagationPolicy=background` allows using background deletion during syncing
* New application finalizer `resources-finalizer.argocd.argoproj.io:background` allows using background deletion when the application is deleted
* The new sync option `ApplyOutOfSyncOnly=true` allows skipping syncing resources that are already in the desired state.
* The new sync option `PruneLast=true` allows deferring resource pruning until the last synchronization phase after all other resources are synced and healthy.

### The argocd-util CLI

Argo CD Util is a CLI tool that contains useful commands for operators who manage Argo CD. Starting from this release
the Argo CD Utility is published with every Argo CD release as a Homebrew installation.

## v1.8.7 (2021-02-26)

### Important note
This release fixed a regression regarding which cluster resources are permitted on the AppProject level.
Previous to this fix, after #3960 has been merged, all cluster resources were allowed on project level when neither of
the allow or deny lists was defined. However, the correct behavior is to block all resources in this case.

If you have Projects with empty allow and deny lists, but want the associated applications be able to sync cluster
resources, you will have to adapt your cluster resources allow lists to explicitly allow the resources.

- fix: redact sensitive data in logs (#5662)
- fix: Properly escape HTML for error message from CLI SSO (#5563)
- fix: Empty resource whitelist allowed all resources (#5540) (#5551)

## v1.8.6 (2021-02-26)

- fix: Properly escape HTML for error message from CLI SSO (#5563)
- fix: API server should not print resource body when resource update fails (#5617)
- fix: fix memory leak in application controller (#5604)

## v1.8.5 (2021-02-19)

- fix: 'argocd app wait --suspended' stuck if operation is in progress (#5511)
- fix: Presync hooks stop working after namespace resource is added in a Helm chart #5522
- docs: add the missing rbac resources to the documentation (#5476)
- refactor: optimize argocd-application-controller redis usage (#5345)

## v1.8.4 (2021-02-05)

- feat: set X-XSS-Protection while serving static content (#5412)
- fix: version info should be avaialble if anonymous access is enabled (#5422)
- fix: disable jwt claim audience validation #5381 (#5413)
- fix: /api/version should not return tools version for unauthenticated requests (#5415)
- fix: account tokens should be rejected if required capability is disabled (#5414)
- fix: tokens keep working after account is deactivated (#5402)
- fix: a request which was using a revoked project token, would still be allowed to perform requests allowed by default policy (#5378)

## v1.8.3 (2021-01-21)

- fix: make sure JWT token time fields contain only integer values (#5228)

## v1.8.2 (2021-01-09)

### Bug Fixes

- fix: updating cluster drops secret (#5220)
- fix: remove invalid assumption about OCI helm chart path (#5179)
- fix: Possible nil pointer dereference in repository API (#5128)
- fix: Possible nil pointer dereference in repocreds API (#5130)
- fix: use json serialization to store cache instead of github.com/vmihailenco/msgpack (#4965)
- fix: add liveness probe to restart repo server if it fails to server tls requests (#5110) (#5119)
- fix: Allow correct SSO redirect URL for CLI static client (#5098)
- fix: add grpc health check (#5060)
- fix: setting 'revision history limit' errors in UI (#5035)
- fix: add api-server liveness probe that catches bad data in informer (#5026)

### Refactoring

- chore: Update Dex to v2.27.0 (#5058)
- chore: Upgrade gorilla/handlers and gorilla/websocket (#5186)
- chore: Upgrade jwt-go to 4.0.0-preview1 (#5184)

## v1.8.1 (2020-12-09)

- fix: sync retry is broken for multi-phase syncs (#5017)

## v1.8.0 (2020-12-09)

### Mono-Repository Improvements

Enhanced performance during manifest generation from mono-repository - the repository that represents the
desired state of the whole cluster and contains hundreds of applications. The improved argocd-repo-server
now able to concurrently generate manifests from the same repository and for the same commit SHA. This
might provide 10x performance improvement of manifests generation.

### Annotation Based Path Detection

The feature that allows specifying which source repository directories influence the application manifest generation
using the `argocd.argoproj.io/manifest-generate-paths` annotation. The annotation improves the Git webhook handler
behavior. The webhook avoids related applications reconciliation if no related files have been changed by the Git commit
and even allows to skip manifests generation for new commit by re-using generation manifests for the previous commit.

### Horizontal Controller Scaling

This release allows scaling the `argocd-application-controller` horizontally. This allows you to manage as many Kubernetes clusters
as needed using a single Argo CD instance.

## New Core Functionality Features

Besides performance improvements, Argo CD got a lot of usability enhancements and new features:

* Namespace and CRD creation [#4354](https://github.com/argoproj/argo-cd/issues/4354)
* Unknown fields of built-in K8S types [#1787](https://github.com/argoproj/argo-cd/issues/1787)
* Endpoints Diffing [#1816](https://github.com/argoproj/argo-cd/issues/1816)
* Better compatibility with Helm Hooks [#1816](https://github.com/argoproj/argo-cd/issues/1816)
* App-of-Apps Health Assessment [#3781](https://github.com/argoproj/argo-cd/issues/3781)

## Global Projects

This release makes it easy to manage an Argo CD that has hundreds of Projects. Instead of duplicating the same organization-wide rules in all projects
you can put such rules into one project and make this project “global” for all other projects. Rules defined in the global project are inherited by all
other projects and therefore don’t have to be duplicated. The sample below demonstrates how you can create a global project and specify which project should
inherit global project rules using Kubernetes labels. 

## User Interface Improvements

The Argo CD user interface is an important part of a project and we keep working hard on improving the user experience. Here is an incomplete list of implemented improvements:

* Improved Applications Filters [#4622](https://github.com/argoproj/argo-cd/issues/4622)
* Git tags and branches autocompletion [#4713](https://github.com/argoproj/argo-cd/issues/4713)
* Project Details Page [#4400](https://github.com/argoproj/argo-cd/issues/4400)
* New version information panel [#4376](https://github.com/argoproj/argo-cd/issues/4376)
* Progress Indicators [#4411](https://github.com/argoproj/argo-cd/issues/4411)
* External links annotations [#4380](https://github.com/argoproj/argo-cd/issues/4380) and more!

## Config Management Tools Enhancements

* OCI Based Repositories [#4018](https://github.com/argoproj/argo-cd/issues/4018)
* Configurable Helm Versions [#4111](https://github.com/argoproj/argo-cd/issues/4111)

## Bug fixes and under the hood changes

In addition to new features and enhancements, we’ve fixed more than 50 bugs and upgraded third-party components and libraries that Argo CD relies on.

## v1.7.9 (2020-11-17)

- fix: improve commit verification tolerance (#4825)
- fix: argocd diff --local should not print data of local secrets (#4850)
- fix(ui): stack overflow crash of resource tree view for large applications (#4685)
- chore: Update golang to v1.14.12 [backport to release-1.7] (#4834)
- chore: Update redis to 5.0.10 (#4767)
- chore: Replace deprecated GH actions directives for integration tests (#4589)

## v1.7.8 (2020-10-15)

- fix(logging.go): changing marshaler for JSON logging to use gogo (#4319)
- fix: login with apiKey capability (#4557)
- fix: api-server should not try creating default project it is exists already (#4517)
- fix: JS error on application list page if app has no namespace (#4499)


## v1.7.7 (2020-09-28)

- fix: Support transition from a git managed namespace to auto create (#4401)
- fix: reduce memory spikes during cluster cache refresh (#4298)
- fix: No error/warning condition if application destination namespace not monitored by Argo CD (#4329)
- fix: Fix local diff/sync of apps using cluster name (#4201)

## v1.7.6 (2020-09-18)

- fix: Added cluster authentication to AKS clusters (#4265)
- fix: swagger UI stuck loading (#4377)
- fix: prevent 'argocd app sync' hangs if sync is completed too quickly (#4373)
- fix: argocd app wait/sync might stuck (#4350)
- fix: failed syncs are not retried soon enough (#4353)

## v1.7.5 (2020-09-15)

- fix: app create with -f should not ignore other options (#4322)
- fix: limit concurrent list requests across all clusters (#4328)
- fix: fix possible deadlock in /v1/api/stream/applications and /v1/api/application APIs (#4315)
- fix: WatchResourceTree does not enforce RBAC (#4311)
- fix: app refresh API should use app resource version (#4303)
- fix: use informer instead of k8s watch to ensure app is refreshed (#4290)


## v1.7.4 (2020-09-04)

- fix: automatically stop watch API requests when page is hidden (#4269)
- fix: upgrade gitops-engine dependency (issues #4242, #1881) (#4268)
- fix: application stream API should not return 'ADDED' events if resource version is provided (#4260)
- fix: return parsing error (#3942)
- fix: JS error when using cluster filter in the /application view (#4247)
- fix: improve applications list page client side performance (#4244)

## v1.7.3 (2020-09-01)

- fix: application details page crash when app is deleted (#4229)
- fix: api-server unnecessary normalize projects on every start (#4219)
- fix: load only project names in UI (#4217)
- fix: Re-create already initialized ARGOCD_GNUPGHOME on startup (#4214) (#4223)
- fix: Add openshift as a dex connector type which requires a redirectURI (#4222)
- fix: Replace status.observedAt with redis pub/sub channels for resource tree updates (#1340) (#4208)
- fix: cache inconsistency of child resources (#4053) (#4202)
- fix: do not include kube-api check in application liveness flow (#4163)

## v1.7.2 (2020-08-27)

- fix: Sync hangs with cert-manager on latest RC (#4105)
- fix: support for PKCE for cli login (#2932)

## v1.7.2 (2020-08-25)

- fix: Unable to create project JWT token on K8S v1.15 (#4165)
- fix: Argo CD does not exclude creationTimestamp from diffing (#4157)

## v1.7.0 (2020-08-24)

### GnuPG Signature Verification

The feature allows to only sync against commits that are signed in Git using GnuPG. The list of public 
GPG keys required for verification is configured at the system level and can be managed using Argo CD CLI or Web user interface.
The keys management is integrated with Argo CD SSO and access control system (e.g. `argocd gpg add --from <path-to-key>`)

The signature verification is enabled on the project level. The ApplicationProject CRD has a new signatureKeys field that includes
a list of imported public GPG keys. Argo CD will verify the commit signature by these keys for every project application.

### Cluster Management Enhancements

The feature allows using the cluster name instead of the URL to specify the application destination cluster.
Additionally, the cluster CLI and Web user interface have been improved. Argo CD operators now can view and edit cluster
details using the Cluster Details page. The page includes cluster settings details as well as runtime information such
as the number of monitored Kubernetes resources.

### Diffing And Synchronization Usability

* **Diffing logic improvement** Argo CD performs client-side resource diffing to detect deviations and present detected
differences in the UI and CLI. The 1.7 release aligns a comparison algorithm with server-side Kubernetes implementation
and removes inaccuracies in some edge cases.

* **Helm Hooks Compatibility** The improvement removes the discrepancy between the way how Argo CD and Helm deletes
hooks resources. This significantly improves the compatibility and enables additional use cases.

* **Namespace Auto-Creation** With a new option for applications Argo CD will ensure that namespace specified as the
application destination exists in the destination cluster. 

* **Failed Sync Retry** This feature enables retrying of failed synchronization attempts during both manually-triggered
and automated synchronization.

### Orphaned Resources Monitoring Enhancement

The enhancement allows configuring an exception list in Orphaned Resources settings to avoid false alarms.

## v1.6.2 (2020-08-01)

- feat: adding validate for app create and app set (#4016)
- fix: use glob matcher in casbin built-in model (#3966)
- fix: Normalize Helm chart path when chart name contains a slash (#3987)
- fix: allow duplicates when using generateName (#3878)
- fix: nil pointer dereference while syncing an app (#3915)

## v1.6.1 (2020-06-18)

- fix: User unable to generate project token even if account has appropriate permissions (#3804)

## v1.6.0 (2020-06-16)

[1.6 Release blog post](https://blog.argoproj.io/argo-cd-v1-6-democratizing-gitops-with-gitops-engine-5a17cfc87d62)

### GitOps Engine

As part of 1.6 release, the core Argo CD functionality has been moved into [GitOps Engine](https://github.com/argoproj/gitops-engine).
GitOps Engine is a reusable library that empowers you to quickly build specialized tools that implement specific GitOps
use cases, such as bootstrapping a Kubernetes cluster, or decentralized management of namespaces.

#### Enhancements

- feat: upgrade kustomize to v3.6.1 version (#3696)
- feat: Add build support for ARM images (#3554)
- feat: CLI: Allow setting Helm values literal (#3601) (#3646)
- feat: argocd-util settings resource-overrides list-actions (#3616)
- feat: adding failure retry (#3548)
- feat: Implement GKE ManagedCertificate CRD health checks (#3600)
- feat: Introduce diff normalizer knobs and allow for ignoring aggregated cluster roles (#2382) (#3076)
- feat: Implement Crossplane CRD health checks (#3581)
- feat: Adding deploy time and duration label (#3563)
- feat: support delete cluster from UI (#3555)
- feat: add button loading status for time-consuming operations (#3559)
- feat: Add --logformat switch to API server, repository server and controller (#3408)
- feat: Add a Get Repo command to see if Argo CD has a repo (#3523)
- feat: Allow selecting TLS ciphers on server (#3524)
- feat: Support additional metadata in Application sync operation (#3747)
- feat: upgrade redis to 5.0.8-alpine (#3783)

#### Bug Fixes

- fix: settings manager should invalidate cache after updating repositories/repository credentials (#3672)
- fix: Allow unsetting the last remaining values file (#3644) (#3645)
- fix: Read cert data from kubeconfig during cluster addition and use if present (#3655) (#3667)
- fix: oidc should set samesite cookie (#3632)
- fix: Allow underscores in hostnames in certificate module (#3596)
- fix: apply scopes from argocd-rbac-cm to project jwt group searches (#3508)
- fix: fix nil pointer dereference error after cluster deletion (#3634)
- fix: Prevent possible nil pointer dereference when getting Helm client (#3613)
- fix: Allow CLI version command to succeed without server connection (#3049) (#3550)
- fix: Fix login with port forwarding (#3574)
- fix: use 'git show-ref' to both retrieve and store generated manifests (#3578)
- fix: enable redis retries; add redis request duration metric (#3575)
- fix: Disable keep-alive for HTTPS connection to Git (#3531)
- fix: use uid instead of named user in Dockerfile (#3108)

#### Other

- refactoring: GitOps engine (#3066)

## v1.5.8 (2020-06-16)

- fix: upgrade awscli version (#3774)
- fix: html encode login error/description before rendering it (#3773)
- fix: oidc should set samesite cookie (#3632)
- fix: avoid panic in badge handler (#3741)

## v1.5.7 (2020-06-09)

The 1.5.7 patch release resolves issue #3719 . The ARGOCD_ENABLE_LEGACY_DIFF=true should be added to argocd-application-controller deployment.

- fix: application with EnvoyFilter causes high memory/CPU usage (#3719)

## v1.5.6 (2020-06-02)

- feat: Upgrade kustomize to 3.6.1
- fix: Prevent possible nil pointer dereference when getting Helm client (#3613)
- fix: avoid deadlock in settings manager (#3637)

## v1.5.5 (2020-05-16)

- feat: add Rollout restart action (#3557)
- fix: enable redis retries; add redis request duration metric (#3547)
- fix: when --rootpath is on, 404 is returned when URL contains encoded URI (#3564)

## v1.5.4 (2020-05-05)

- fix: CLI commands with --grpc-web

## v1.5.3 (2020-05-01)

This patch release introduces a set of enhancements and bug fixes. Here are most notable changes:

#### Multiple Kustomize Versions

The bundled Kustomize version had been upgraded to v3.5.4. Argo CD allows changing bundled version using
[custom image or init container](https://argoproj.github.io/argo-cd/operator-manual/custom_tools/). 
This [feature](https://argoproj.github.io/argo-cd/user-guide/kustomize/#custom-kustomize-versions)
enables bundling multiple Kustomize versions at the same time and allows end-users to specify the required version per application.

#### Custom Root Path

The feature allows accessing Argo CD UI and API using a custom root path(for example https://myhostname/argocd).
This enables running Argo CD behind a proxy that takes care of user authentication (such as Ambassador) or hosting
multiple Argo CD using the same hostname. A set of bug fixes and enhancements had been implemented to makes it easier.
Use new `--rootpath` [flag](https://argoproj.github.io/argo-cd/operator-manual/ingress/#argocd-server-and-ui-root-path-v153) to enable the feature.

### Login Rate Limiting

The feature prevents a built-in user password brute force attack and addresses the known 
[vulnerability](https://argoproj.github.io/argo-cd/security_considerations/#cve-2020-8827-insufficient-anti-automationanti-brute-force).

### Settings Management Tools

A new set of [CLI commands](https://argoproj.github.io/argo-cd/operator-manual/troubleshooting/) that simplify configuring Argo CD.
Using the CLI you can test settings changes offline without affecting running Argo CD instance and have ability to troubleshot diffing
customizations, custom resource health checks, and more.

### Other

* New Project and Application CRD settings ([#2900](https://github.com/argoproj/argo-cd/issues/2900), [#2873](https://github.com/argoproj/argo-cd/issues/2873)) that allows customizing Argo CD behavior.
* Upgraded Dex (v2.22.0) enables seamless [SSO integration](https://www.openshift.com/blog/openshift-authentication-integration-with-argocd) with OpenShift.


#### Enhancements

* feat: added --grpc-web-root-path for CLI. (#3483)
* feat: limit the maximum number of concurrent login attempts (#3467)
* feat: upgrade kustomize version to 3.5.4 (#3472)
* feat: upgrade dex to 2.22.0 (#3468)
* feat: support user specified account token ids (#3425)
* feat: support separate Kustomize version per application (#3414)
* feat: add support for dex prometheus metrics (#3249)
* feat: add settings troubleshooting commands to the 'argocd-util' binary (#3398)
* feat: Let user to define meaningful unique JWT token name (#3388)
* feat: Display link between OLM ClusterServiceVersion and it's OperatorGroup (#3390)
* feat: Introduce sync-option SkipDryRunOnMissingResource=true (#2873) (#3247)
* feat: support normalizing CRD fields that use known built-in K8S types (#3357)
* feat: Whitelisted namespace resources (#2900)

#### Bug Fixes

* fix: added path to cookie (#3501)
* fix: 'argocd sync' does not take into account IgnoreExtraneous annotation (#3486)
* fix: CLI renders flipped diff results (#3480)
* fix: GetApplicationSyncWindows API should not validate project permissions (#3456)
* fix: argocd-util kubeconfig should use RawRestConfig to export config (#3447)
* fix: javascript error on accounts list page (#3453)
* fix: support both <group>/<kind> as well as <kind> as a resource override key (#3433)
* fix: Updating to jsonnet v1.15.0 fix issue #3277 (#3431)
* fix for helm repo add with flag --insecure-skip-server-verification (#3420)
* fix: app diff --local support for helm repo. #3151 (#3407)
* fix: Syncing apps incorrectly states "app synced", but this is not true (#3286)
* fix: for jsonnet when it is located in nested subdirectory and uses import (#3372)
* fix: Update 4.5.3 redis-ha helm manifest (#3370)
* fix: return 401 error code if username does not exist (#3369)
* fix: Do not panic while running hooks with short revision (#3368)

## v1.5.2 (2020-04-20)

#### Critical security fix

This release contains a critical security fix. Please refer to the
[security document](https://argoproj.github.io/argo-cd/security_considerations/#CVE-2020-5260-possible-git-credential-leak)
for more information.

**Upgrading is strongly recommended**

## v1.4.3 (2020-04-20)

#### Critical security fix

This release contains a critical security fix. Please refer to the
[security document](https://argoproj.github.io/argo-cd/security_considerations/#CVE-2020-5260-possible-git-credential-leak)
for more information.

## v1.5.1 (2020-04-06)

#### Bug Fixes

* fix: return 401 error code if username does not exist (#3369)
* fix: Do not panic while running hooks with short revision (#3368)
* fix: Increase HAProxy check interval to prevent intermittent failures (#3356)
* fix: Helm v3 CRD are not deployed (#3345)

## v1.5.0 (2020-04-02)

#### Helm Integration Enhancements - Helm 3 Support And More

Introduced native support Helm3 charts. For backward compatibility Helm 2 charts are still rendered using Helm 2 CLI. Argo CD inspects the
Charts.yaml file and choose the right binary based on `apiVersion` value.

Following enhancement were implemented in addition to Helm 3:
* The `--api-version` flag is passed to the `helm template` command during manifest generation.
* The `--set-file` flag can be specified in the application specification.
* Fixed bug that prevents automatically update Helm chart when new version is published (#3193)

#### Better Performance and Improved Metrics

 If you are running Argo CD instances with several hundred applications on it, you should see a
 huge performance boost and significantly less Kubernetes API server load.

 The Argo CD controller Prometheus metrics have been reworked to enable a richer Grafana dashboard.
 The improved dashboard is available at [examples/dashboard.json](https://github.com/argoproj/argo-cd/blob/master/examples/dashboard.json).
 You can set `ARGOCD_LEGACY_CONTROLLER_METRICS=true` environment variable and use [examples/dashboard-legacy.json](https://github.com/argoproj/argo-cd/blob/master/examples/dashboard-legacy.json)
 to keep using old dashboard.

#### Local accounts

The local accounts had been introduced additional to `admin` user and SSO integration. The feature is useful for creating authentication
tokens with limited permissions to automate Argo CD management. Local accounts also could be used small by teams when SSO integration is overkill.
This enhancement also allows to disable admin user and enforce only SSO logins.

#### Redis HA Proxy mode

As part of this release, the bundled Redis was upgraded to version 4.3.4 with enabled HAProxy.
The HA proxy replaced the sentinel and provides more reliable Redis connection.

> After publishing 1.5.0 release we've discovered that default HAProxy settings might cause intermittent failures.
> See [argo-cd#3358](https://github.com/argoproj/argo-cd/issues/3358)

#### Windows CLI

Windows users deploy to Kubernetes too! Now you can use Argo CD CLI on Linux, Mac OS, and Windows. The Windows compatible binary is available 
in the release details page as well as on the Argo CD Help page.

#### Breaking Changes

The `argocd_app_sync_status`, `argocd_app_health_status` and `argocd_app_created_time` prometheus metrics are deprecated in favor of additional labels
to `argocd_app_info` metric. The deprecated labels are still available can be re-enabled using `ARGOCD_LEGACY_CONTROLLER_METRICS=true` environment variable.
The legacy example Grafana dashboard is available at [examples/dashboard-legacy.json](https://github.com/argoproj/argo-cd/blob/master/examples/dashboard-legacy.json). 

####  Known issues
Last-minute bugs that will be addressed in 1.5.1 shortly:
 
* https://github.com/argoproj/argo-cd/issues/3336
* https://github.com/argoproj/argo-cd/issues/3319
* https://github.com/argoproj/argo-cd/issues/3339
* https://github.com/argoproj/argo-cd/issues/3358

#### Enhancements
* feat: support helm3 (#2383) (#3178)
* feat: Argo CD Service Account / Local Users #3185
* feat: Disable Admin Login (fixes #3019) (#3179)
* feat(ui): add docs to sync policy options present in create application panel (Close #3098) (#3203)
* feat: add "service-account" flag to "cluster add" command (#3183) (#3184)
* feat: Supports the validate-false option at an app level. Closes #1063 (#2542)
* feat: add dest cluster and namespace in the Events (#3093)
* feat: Rollback disables auto sync issue #2441 (#2591)
* feat: allow ssh and http repository references in bitbucketserver webhook #2773 (#3036)
* feat: Add helm --set-file support (#2751)
* feat: Include resource group for Event's InvolvedObject.APIVersion
* feat: Add argocd cmd for Windows #2121 (#3015)

#### Bug Fixes

- fix: app reconciliation fails with panic: index out of (#3233)
- fix: upgrade argoproj/pkg version to fix leaked sensitive information in logs (#3230)
- fix: set MaxCallSendMsgSize to MaxGRPCMessageSize for the GRPC caller (#3117)
- fix: stop caching helm index (#3193)
- fix: dex proxy should forward request to dex preserving the basehref (#3165)
- fix: set default login redirect to baseHRef (#3164)
- fix: don't double-prepend basehref to redirect URLs (fixes #3137)
- fix: ui referring to /api/version using absolute path (#3092)
- fix: Unhang UI on long app info items by using more sane URL match pattern (#3159)
- fix: Allow multiple hostnames per SSH known hosts entry and also allow IPv6 (#2814) (#3074)
- fix: argocd-util backup produced truncated backups. import app status (#3096)
- fix: upgrade redis-ha chart and enable haproxy (#3147)
- fix: make dex server deployment init container resilient to restarts (#3136)
- fix: redact secret values of manifests stored in git (#3088)
- fix: labels not being deleted via UI (#3081)
- fix: HTTP|HTTPS|NO_PROXY env variable reading #3055 (#3063)
- fix: Correct usage text for repo add command regarding insecure repos (#3068)
- fix: Ensure SSH private key is written out with a final newline character (#2890) (#3064)
- fix: Handle SSH URLs in 'git@server:org/repo' notation correctly (#3062)
- fix sso condition when several sso connectors has been configured (#3057)
- fix: Fix bug where the same pointer is used. (#3059)
- fix: Opening in new tab bad key binding on Linux (#3020)
- fix: K8s secrets for repository credential templates are not deleted when credential template is deleted (#3028)
- fix: SSH credential template not working #3016
- fix: Unable to parse kubectl pre-release version strings (#3034)
- fix: Jsonnet TLA parameters of same type are overwritten (#3022)
- fix: Replace aws-iam-authenticator to support IRSA (#3010)
- fix: Hide bindPW in dex config (#3025)
- fix: SSH repo URL with a user different from `git` is not matched correctly when resolving a webhook (#2988)
- fix: JWT invalid => Password for superuser has changed since token issued (#2108)

#### Contributors
* alexandrfox
* alexec
* alexmt
* bergur88
* CBytelabs
* dbeal-wiser 
* dnascimento
* Elgarni
* eSamS
* gpaul
* jannfis
* jdmulloy
* machgo
* masa213f
* matthyx
* rayanebel
* shelby-moore
* tomcruise81
* wecger
* zeph

## v1.4.2 (2020-01-24)

- fix: correctly replace cache in namespace isolation mode (#3023)

## v1.4.1 (2020-01-23)

- fix: impossible to config RBAC if group name includes ',' (#3013)

## v1.4.0 (2020-01-17)

The v1.4.0 is a stability release that brings multiple bug fixes, security, performance enhancements, and multiple usability improvements.

#### New Features

#### Security
A number of security enhancements and features have been implemented (thanks to [@jannfis](https://github.com/jannfis) for driving it! ):
* **Repository Credential Templates Management UI/CLI**. Now you can use Argo CD CLI or UI to configure
[credentials template](https://argoproj.github.io/argo-cd/user-guide/private-repositories/#credential-templates) for multiple repositories!
* **X-Frame-Options header on serving static assets**. The X-Frame-Options prevents third party sites to trick users into interacting with the application.
* **Tighten AppProject RBAC enforcement**. We've improved the enforcement of access rules specified in the
[application project](https://argoproj.github.io/argo-cd/operator-manual/declarative-setup/#projects) configuration.

#### Namespace Isolation
With the namespace isolation feature, you are no longer have to give full read-only cluster access to the Argo CD. Instead, you can give access only to selected namespaces with-in
the cluster:

```bash
argocd cluster add <mycluster> --namespace <mynamespace1> --namespace <mynamespace2>
```

This feature is useful if you don't have full cluster access but still want to use Argo CD to manage some cluster namespaces. The feature also improves performance if Argo CD is
used to manage a few namespaces of a large cluster.

#### Reconciliation Performance
The Argo CD no longer fork/exec `kubectl` to apply resource changes in the target cluster or convert resource manifest to the required manifest version. This reduces
CPU and Memory usage of large Argo CD instances.

#### Resources Health based Hook Status
The existing Argo CD [resource hooks](https://argoproj.github.io/argo-cd/user-guide/resource_hooks/) feature allows running custom logic during the syncing process. You can mark
any Kubernetes resource as a hook and Argo CD assess hook status if resource is a `Pod`, `Job` or `Argo Workflow`. In the v1.4.0 release Argo CD is going to leverage resource
[health assessment](https://argoproj.github.io/argo-cd/operator-manual/health/) to get sync hook status. This allows using any custom CRD as a sync hook and leverage custom health
check logic.

#### Manifest Generation
* **Track Helm Charts By Semantic Version**. You've been able to track charts hosted in Git repositories using branches to tags. This is now possible for Helm charts. You no longer
 need to choose the exact version, such as v1.4.0 ,instead you can use a semantic version constraint such as v1.4.* and the latest version that matches will be installed.
* **Build Environment Variables**. Feature allows config management tool to get access to app details during manifest generation via
[environment variables](https://argoproj.github.io/argo-cd/user-guide/build-environment/).
* **Git submodules**. Argo CD is going to automatically fetch sub-modules if your repository has `.gitmodules` directory.

#### UI and CLI
* **Improved Resource Tree View**. The Application details page got even prettier. The resource view was tuned to fit more resources into the screen, include more information about
each resource and don't lose usability at the same time.
* **New Account Management CLI Command**. The CLI allows to check which actions are allowed for your account: `argocd account can-i sync applications '*'`

#### Maintenance Tools
The team put more effort into building tools that help to maintain Argo CD itself:
* **Bulk Project Editing**. The `argocd-util` allows to add and remove permissions defined in multiple project roles using one command.
* **More Prometheus Metrics**. A set of additional metrics that contains useful information managed clusters is exposed by application controller.

More documentation and tools are coming in patch releases.

#### Breaking Changes

The Argo CD deletes all **in-flight** hooks if you terminate running sync operation. The hook state assessment change implemented in this release the Argo CD enables detection of 
an in-flight state for all Kubernetes resources including `Deployment`, `PVC`, `StatefulSet`, `ReplicaSet` etc. So if you terminate the sync operation that has, for example,
`StatefulSet` hook that is `Progressing` it will be deleted. The long-running jobs are not supposed to be used as a sync hook and you should consider using
[Sync Waves](https://argo-cd.readthedocs.io/en/stable/user-guide/sync-waves/) instead.

#### Enhancements
* feat: Add custom health checks for cert-manager v0.11.0 (#2689) 
* feat: add git submodule support (#2495)
* feat: Add repository credential management API and CLI (addresses #2136) (#2207)
* feat: add support for --additional-headers cli flag (#2467)
* feat: Add support for ssh-with-port repo url (#2866) (#2948)
* feat: Add Time to ApplicationCondition. (#2417)
* feat: Adds `argocd auth can-i` command. Close #2255
* feat: Adds revision history limit. Closes #2790 (#2818)
* feat: Adds support for ARGO_CD_[TARGET_REVISION|REVISION] and pass to Custom Tool/Helm/Jsonnet 
* feat: Adds support for Helm charts to be a semver range. Closes #2552 (#2606)
* feat: Adds tracing to key external invocations. (#2811)
* feat: argocd-util should allow editing project policies in bulk  (#2615)
* feat: Displays controllerrevsion's revision in the UI. Closes #2306 (#2702)
* feat: Issue #2559 - Add gauge Prometheus metric which represents the number of pending manifest requests. (#2658)
* feat: Make ConvertToVersion maybe 1090% faster on average (#2820)
* feat: namespace isolation (#2839)
* feat: removes redundant mutex usage in controller cache and adds cluster cache metrics (#2898)
* feat: Set X-Frame-Options on serving static assets (#2706) (#2711)
* feat: Simplify using Argo CD without users/SSO/UI (#2688)
* feat: Template Out Data Source in Grafana Dashboard (#2859) 
* feat: Updates UI icons. Closes #2625 and #2757 (#2653)
* feat: use editor arguments in InteractiveEditor (#2833)
* feat: Use kubectl apply library instead of forking binary (#2861)
* feat: use resource health for hook status evaluation (#2938)

#### Bug Fixes

- fix: Adds support for /api/v1/account* via HTTP. Fixes #2664 (#2701)
- fix: Allow '@'-character in SSH usernames when connecting a repository (#2612)
- fix: Allow dot in project policy. Closes #2724 (#2755)
- fix: Allow you to sync local Helm apps.  Fixes #2741 (#2747)
- fix: Allows Helm parameters that contains arrays or maps. (#2525)
- fix: application-controller doesn't deal with rm/add same cluster gracefully (x509 unknown) (#2389)
- fix: diff local ignore kustomize build options (#2942)
- fix: Ensures that Helm charts are correctly resolved before sync. Fixes #2758 (#2760)
- fix: Fix 'Open application' link when using basehref (#2729)
- fix: fix a bug with cluster add when token secret is not first in list. (#2744)
- fix: fix bug where manifests are not cached. Fixes #2770 (#2771)
- fix: Fixes bug whereby retry does not work for CLI. Fixes #2767 (#2768)
- fix: git contention leads applications into Unknown state (#2877)
- fix: Issue #1944 - Gracefully handle missing cached app state (#2464)
- fix: Issue #2668 - Delete a specified context (#2669)
- fix: Issue #2683 - Make sure app update don't fail due to concurrent modification (#2852)
- fix: Issue #2721 Optimize helm repo querying (#2816)
- fix: Issue #2853 - Improve application env variables/labels editing (#2856)
- fix: Issue 2848 - Application Deployment history panel shows incorrect info for recent releases (#2849)
- fix: Make BeforeHookCreation the default. Fixes #2754 (#2759)
- fix: No error on `argocd app create` in CLI if `--revision` is omitted #2665
- fix: Only delete resources during app delete cascade if permitted to (fixes #2693) (#2695)
- fix: prevent user from seeing/deleting resources not permitted in project (#2908) (#2910)
- fix: self-heal should retry syncing an application after specified delay
- fix: stop logging dex config secrets #(2904) (#2937)
- fix: stop using jsondiffpatch on clientside to render resource difference  (#2869)
- fix: Target Revision truncated #2736
- fix: UI should re-trigger SSO login if SSO JWT token expires (#2891)
- fix: update argocd-util import was not working properly (#2939)

#### Contributors

* Aalok Ahluwalia
* Aananth K
* Abhishek Jaisingh
* Adam Johnson
* Alan Tang
* Alex Collins
* Alexander Matyushentsev
* Andrew Waters
* Byungjin Park
* Christine Banek
* Daniel Helfand
* David Hong
* David J. M. Karlsen
* David Maciel
* Devan Goodwin
* Devin Stein
* dthomson25
* Gene Liverman
* Gregor Krmelj
* Guido Maria Serra
* Ilir Bekteshi
* Imran Ismail
* INOUE BANJI
* Isaac Gaskin
* jannfis
* Jeff Hastings
* Jesse Suen
* John Girvan
* Konstantin
* Lev Aminov
* Manatsawin Hanmongkolchai
* Marco Schmid
* Masayuki Ishii
* Michael Bridgen
* Naoki Oketani
* niqdev
* nitinpatil1992
* Olivier Boukili
* Olivier Lemasle
* Omer Kahani
* Paul Brit
* Qingbo Zhou
* Saradhi Sreegiriraju
* Scott Cabrinha
* shlo
* Simon Behar
* stgarf
* Yujun Zhang
* Zoltán Reegn

## v1.3.4 (2019-12-05)
- #2819 Fixes logging of tracing option in CLI

## v1.3.3 (2019-12-05)
- #2721 High CPU utilisation (5 cores) and spammy logs

## v1.3.2 (2019-12-03)
- #2797 Fix directory traversal edge case and enhance tests

## v1.3.1 (2019-12-02)
- #2664 update account password from API resulted 404
- #2724 Can't use `DNS-1123` compliant app name when creating project role
- #2726 App list does not show chart for Helm app
- #2741 argocd local sync cannot parse kubernetes version
- #2754 BeforeHookCreation should be the default hook
- #2767 Fix bug whereby retry does not work for CLI
- #2770 Always cache miss for manifests
- #1345 argocd-application-controller: can not retrieve list of objects using index : Index with name namespace does not exist

## v1.3.0 (2019-11-13)

#### New Features

##### Helm 1st-Class Support

We know that for many of our users, they want to deploy existing Helm charts using Argo CD. Up until now that has required you to create an Argo CD app in a Git repo that does nothing but point to that chart. Now you can use a Helm chart repository is the same way as a Git repository.

On top of that, we've improved support for Helm apps. The most common types of Helm hooks such as `pre-install` and `post-install` are supported as well as a the delete policy `before-hook-creation` which makes it easier to work with hooks.

https://youtu.be/GP7xtrnNznw

##### Orphan Resources

Some users would like to make sure that resources in a namespace are managed only by Argo CD. So we've introduced the concept of an "orphan resource" - any resource that is in namespace associated with an app, but not managed by Argo CD. This is enabled in the project settings. Once enabled, Argo CD will show in the app view any resources in the app's namespace that is not managed by Argo CD. 

https://youtu.be/9ZoTevVQf5I

##### Sync Windows

There may be instances when you want to control the times during which an Argo CD app can sync. Sync Windows now gives you the capability to create windows of time in which apps are either allowed or denied the ability to sync. This can apply to both manual and auto-sync, or just auto-sync. The windows are configured at the project level and assigned to apps using app name, namespace or cluster. Wildcards are supported for all fields.

#### Enhancements

* [UI] Add application labels to Applications list and Applications details page (#1099)
* Helm repository as first class Argo CD Application source (#1145)
* Ability to generate a warn/alert when a namespace deviates from the expected state (#1167)
* Improve diff support for resource requests/limits (#1615)
* HTTP API should allow JWT to be passed via Authorization header (#1642)
* Ability to create & upsert projects from spec (#1852)
* Support for in-line block from helm chart values (#1930)
* Request OIDC groups claim if groups scope is not supported (#1956)
* Add a maintenance window for Applications with automated syncing (#1995)
* Support `argocd.argoproj.io/hook-delete-policy: BeforeHookCreation` (#2036)
* Support setting Helm string parameters using CLI/UI (#2078)
* Config management plugin environment variable UI/CLI support (#2203)
* Helm: auto-detect URLs (#2260)
* Helm: UI improvements (#2261)
* Support `helm template --kube-version ` (#2275)
* Use community icons for resources (#2277)
* Make `group` optional for `ignoreDifferences` config (#2298)
* Update Helm docs (#2315)
* Add cluster information into Splunk (#2354)
* argocd list command should have filter options like by project (#2396)
* Add target/current revision to status badge (#2445)
* Update tooling to use Kustomize v3 (#2487)
* Update root `Dockerfile` to use the `hack/install.sh` (#2488)
* Support and document using HPA for repo-server (#2559)
* Upgrade Helm  (#2587)
* UI fixes for "Sync Apps" panel. (#2604)
* Upgrade kustomize from v3.1.0 to v3.2.1 (#2609)
* Map helm lifecycle hooks to ArgoCD pre/post/sync hooks (#355)
* [UI] Enhance app creation page with Helm parameters overrides (#1059)

#### Bug Fixes

- failed parsing on parameters with comma (#1660)
- StatefulSet with OnDelete Update Strategy stuck progressing (#1881)
- Warning during secret diffing (#1923)
- Error message "Unable to load data: key is missing" is confusing (#1944)
- OIDC group bindings are truncated (#2006)
- Multiple parallel app syncs causes OOM (#2022)
- Unknown error when setting params with argocd app set on helm app (#2046)
- Endpoint is no longer shown as a child of services (#2060)
- SSH known hosts entry cannot be deleted if contains shell pattern in name (#2099)
- Application 404s on names with periods (#2114)
- Adding certs for hostnames ending with a dot (.) is not possible (#2116)
- Fix `TestHookDeleteBeforeCreation` (#2141)
- v1.2.0-rc1 nil pointer dereference when syncing (#2146)
- Replacing services failure (#2150)
- 1.2.0-rc1 - Authentication Required error in Repo Server (#2152)
- v1.2.0-rc1 Applications List View doesn't work (#2174)
- Manual sync does not trigger Presync hooks (#2185)
- SyncError app condition disappears during app reconciliation (#2192)
- argocd app wait\sync prints 'Unknown' for resources without health (#2198)
- 1.2.0-rc2 Warning during secret diffing (#2206)
- SSO redirect url is incorrect if configured Argo CD URL has trailing slash (#2212)
- Application summary diff page shows hooks (#2215)
- An app with a single resource and Sync hook remains progressing (#2216)
- CONTRIBUTING documentation outdated (#2231)
- v1.2.0-rc2 does not retrieve http(s) based git repository behind the proxy (#2243)
- Intermittent "git ls-remote" request failures should not fail app reconciliation (#2245)
- Result of ListApps operation for Git repo is cached incorrectly (#2263)
- ListApps does not utilize cache (#2287)
- Controller panics due to nil pointer error (#2290)
- The Helm --kube-version support does not work on GKE: (#2303)
- Fixes bug that prevents you creating repos via UI/CLI.  (#2308)
- The 'helm.repositories' settings is dropped without migration path (#2316)
- Badge response does not contain cache control header (#2317)
- Inconsistent sync result from UI and CLI (#2321)
- Failed edit application with plugin type requiring environment (#2330)
- AutoSync doesn't work anymore (#2339)
- End-to-End tests not working with Kubernetes v1.16 (#2371)
- Creating an application from Helm repository should select "Helm" as source type (#2378)
- The parameters of ValidateAccess GRPC method should not be logged  (#2386)
- Maintenance window meaning is confusing (#2398)
- UI bug when targetRevision is omitted (#2407)
- Too many vulnerabilities in Docker image (#2425)
- proj windows commands not consistent with other commands (#2443)
- Custom resource actions cannot be executed from the UI (#2448)
- Application controller sometimes accidentally removes duplicated/excluded resource warning condition (#2453)
- Logic that checks sync windows state in the cli is incorrect (#2455)
- UI don't allow to create window with `* * * * *` schedule (#2475)
- Helm Hook is executed twice if annotated with both pre-install and pre-upgrade annotations (#2480)
- Impossible to edit chart name using App details page (#2484)
- ArgoCD does not provide CSRF protection (#2496)
- ArgoCD failing to install CRDs in master from Helm Charts (#2497)
- Timestamp in Helm package file name causes error in Application with Helm source (#2549)
- Attempting to create a repo with password but not username panics (#2567)
- UI incorrectly mark resources as `Required Pruning` (#2577)
- argocd app diff prints only first difference (#2616)
- Bump min client cache version (#2619)
- Cluster list page fails if any cluster is not reachable (#2620)
- Repository type should be mandatory for repo add command in CLI (#2622)
- Repo server executes unnecessary ls-remotes (#2626)
- Application list page incorrectly filter apps by label selector (#2633)
- Custom actions are disabled in Argo CD UI (#2635)
- Failure of `argocd version` in the self-building container image (#2645)
- Application list page is not updated automatically anymore (#2655)
- Login regression issues (#2659)
- Regression: Cannot return Kustomize version for 3.1.0 (#2662)
- API server does not allow creating role with action `action/*` (#2670)
- Application controller `kubectl-parallelism-limit` flag is broken (#2673)
- Annoying toolbar flickering (#2691)

## v1.2.5 (2019-10-29)

- Issue #2339 - Don't update `status.reconciledAt` unless compared with latest git version (#2581)

## v1.2.4 (2019-10-23)

- Issue #2185 - Manual sync don't trigger hooks (#2477)
- Issue #2339 - Controller should compare with latest git revision if app has changed (#2543)
- Unknown child app should not affect app health (#2544)
- Redact secrets in dex logs (#2538)

## v1.2.3 (2019-10-1)
* Make argo-cd docker images openshift friendly (#2362) (@duboisf)
* Add dest-server and dest-namespace field to reconciliation logs (#2354)
- Stop logging /repository.RepositoryService/ValidateAccess parameters (#2386)

## v1.2.2 (2019-09-26)
+ Resource action equivalent to `kubectl rollout restart` (#2177)
- Badge response does not contain cache-control header (#2317) (@greenstatic)
- Make sure the controller uses the latest git version if app reconciliation result expired (#2339)

## v1.2.1 (2019-09-12)
+ Support limiting number of concurrent kubectl fork/execs (#2022)
+ Add --self-heal flag to argocd cli (#2296)
- Fix degraded proxy support for http(s) git repository (#2243)
- Fix nil pointer dereference in application controller (#2290)

## v1.2.0 (2019-09-05)

### New Features

#### Server Certificate And Known Hosts Management

The Server Certificate And Known Hosts Management feature makes it really easy to connect private Git repositories to Argo CD. Now Argo CD provides UI and CLI which
enables managing certificates and known hosts which are used to access Git repositories. It is also possible to configure both hosts and certificates in a declarative manner using
[argocd-ssh-known-hosts-cm](https://github.com/argoproj/argo-cd/blob/master/docs/operator-manual/argocd-ssh-known-hosts-cm.yaml) and 
[argocd-tls-certs-cm.yaml](https://github.com/argoproj/argo-cd/blob/master/docs/operator-manual/argocd-tls-certs-cm.yaml) config maps.

#### Self-Healing

The existing Automatic Sync feature allows to automatically apply any new changes in Git to the target Kubernetes cluster. However, Automatic Sync does not cover the case when the
application is out of sync due to the unexpected change in the target cluster. The Self-Healing feature fills this gap. With Self-Healing enabled Argo CD automatically pushes the desired state from Git into the cluster every time when state deviation is detected.

**Anonymous access** - enable read-only access without authentication to anyone in your organization.

Support for Git LFS enabled repositories - now you can store Helm charts as tar files and enable Git LFS in your repository.

**Compact diff view** - compact diff summary of the whole application in a single view.

**Badge for application status** - add badge with the health and sync status of your application into README.md of your deployment repo.

**Allow configuring google analytics tracking** - use Google Analytics to check how many users are visiting UI or your Argo CD instance.

#### Backward Incompatible Changes
- Kustomize v1 support is removed. All kustomize charts are built using the same Kustomize version
- Kustomize v2.0.3 upgraded to v3.1.0 . We've noticed one backward incompatible change: https://github.com/kubernetes-sigs/kustomize/issues/42 . Starting v2.1.0 namespace prefix feature works with CRD ( which might cause renaming of generated resource definitions)
- Argo CD config maps must be annotated with `app.kubernetes.io/part-of: argocd` label. Make sure to apply updated `install.yaml` manifest in addition to changing image version.


#### Enhancements
+ Adds a floating action button with help and chat links to every page.… (#2124)
+ Enhances cookie warning with actual length to help users fix their co… (#2134)
+ Added 'SyncFail' to possible HookTypes in UI (#2147)
+ Support for Git LFS enabled repositories (#1853)
+ Server certificate and known hosts management (#1514)
+ Client HTTPS certificates for private git repositories (#1945)
+ Badge for application status (#1435)
+ Make the health check for APIService a built in (#1841)
+ Bitbucket Server and Gogs webhook providers (#1269)
+ Jsonnet TLA arguments in ArgoCD CLI (#1626)
+ Self Healing (#1736)
+ Compact diff view (#1831)
+ Allow Helm parameters to force ambiguously-typed values to be strings (#1846)
+ Support anonymous argocd access (#1620)
+ Allow configuring google analytics tracking (#738)
+ Bash autocompletion for argocd (#1798)
+ Additional commit metadata (#1219)
+ Displays targetRevision in app dashboards. (#1239)
+ Local path syncing (#839)
+ System level `kustomize build` options (#1789)
+ Adds support for `argocd app set` for Kustomize. (#1843)
+ Allow users to create tokens for projects where they have any role. (#1977)
+ Add Refresh button to applications table and card view (#1606)
+ Adds CLI support for adding and removing groups from project roles. (#1851)
+ Support dry run and hook vs. apply strategy during sync (#798)
+ UI should remember most recent selected tab on resource info panel (#2007)
+ Adds link to the project from the app summary page. (#1911)
+ Different icon for resources which require pruning (#1159)

#### Bug Fixes

- Do not panic if the type is not api.Status (an error scenario) (#2105)
- Make sure endpoint is shown as a child of service (#2060)
- Word-wraps app info in the table and list views. (#2004)
- Project source/destination removal should consider wildcards (#1780)
- Repo whitelisting in UI does not support wildcards (#2000)
- Wait for CRD creation during sync process (#1940)
- Added a button to select out of sync items in the sync panel (#1902)
- Proper handling of an excluded resource in an application (#1621)
- Stop repeating logs on stopped container (#1614)
- Fix git repo url parsing on application list view (#2174)
- Fix nil pointer dereference error during app reconciliation (#2146)
- Fix history api fallback implementation to support app names with dots (#2114)
- Fixes some code issues related to Kustomize build options. (#2146)
- Adds checks around valid paths for apps (#2133)
- Endpoint incorrectly considered top level managed resource (#2060)
- Allow adding certs for hostnames ending on a dot (#2116)

#### Other
* Upgrade kustomize to v3.1.0 (#2068)
* Remove support for Kustomize 1. (#1573)

#### Contributors

* [alexec](https://github.com/alexec)
* [alexmt](https://github.com/alexmt)
* [dmizelle](https://github.com/dmizelle)
* [lcostea](https://github.com/lcostea)
* [jutley](https://github.com/jutley)
* [masa213f](https://github.com/masa213f)
* [Rayyis](https://github.com/Rayyis)
* [simster7](https://github.com/simster7)
* [dthomson25](https://github.com/dthomson25)
* [jannfis](https://github.com/jannfis)
* [naynasiddharth](https://github.com/naynasiddharth)
* [stgarf](https://github.com/stgarf)


## v1.1.2 (2019-07-30)
- 'argocd app wait' should print correct sync status (#2049)
- Check that TLS is enabled when registering DEX Handlers (#2047)
- Do not ignore Argo hooks when there is a Helm hook. (#1952)

## v1.1.1 (2019-07-25)
+ Support 'override' action in UI/API (#1984)
- Fix argocd app wait message (#1982)

## v1.1.0 (2019-07-24)

### New Features

#### Sync Waves

Sync waves feature allows executing a sync operation in a number of steps or waves. Within each synchronization phase (pre-sync, sync, post-sync) you can have one or more waves,
than allows you to ensure certain resources are healthy before subsequent resources are synced.

#### Optimized Interaction With Git

Argo CD needs to execute `git fetch` operation to access application manifests and `git ls-remote` to resolve ambiguous git revision. The `git ls-remote` is executed very frequently
and although the operation is very lightweight it adds unnecessary load on Git server and might cause performance issues. In v1.1 release, the application reconciliation process was
optimized which significantly reduced the number of Git requests. With v1.1 release, Argo CD should send 3x ~ 5x fewer Git requests.

#### User Defined Application Metadata

User-defined Application metadata enables the user to define a list of useful URLs for their specific application and expose those links on the UI
(e.g. reference to a CI pipeline or an application-specific management tool). These links should provide helpful shortcuts that make easier to integrate Argo CD into existing
systems by making it easier to find other components inside and outside Argo CD.

### Deprecation Notice

* Kustomize v1.0 is deprecated and support will be removed in the Argo CD v1.2 release.

#### Enhancements

- Sync waves [#1544](https://github.com/argoproj/argo-cd/issues/1544)
- Adds Prune=false and IgnoreExtraneous options [#1629](https://github.com/argoproj/argo-cd/issues/1629)
- Forward Git credentials to config management plugins [#1628](https://github.com/argoproj/argo-cd/issues/1628)
- Improve Kustomize 2 parameters UI [#1609](https://github.com/argoproj/argo-cd/issues/1609)
- Adds `argocd logout` [#1210](https://github.com/argoproj/argo-cd/issues/1210)
- Make it possible to set Helm release name different from Argo CD app name.  [#1066](https://github.com/argoproj/argo-cd/issues/1066)
- Add ability to specify system namespace during cluster add operation [#1661](https://github.com/argoproj/argo-cd/pull/1661) 
- Make listener and metrics ports configurable [#1647](https://github.com/argoproj/argo-cd/pull/1647) 
- Using SSH keys to authenticate kustomize bases from git [#827](https://github.com/argoproj/argo-cd/issues/827)
- Adds `argocd app sync APPNAME --async` [#1728](https://github.com/argoproj/argo-cd/issues/1728)
- Allow users to define app specific urls to expose in the UI [#1677](https://github.com/argoproj/argo-cd/issues/1677)
- Error view instead of blank page in UI [#1375](https://github.com/argoproj/argo-cd/issues/1375)
- Project Editor: Whitelisted Cluster Resources doesn't strip whitespace [#1693](https://github.com/argoproj/argo-cd/issues/1693)
- Eliminate unnecessary git interactions for top-level resource changes (#1919)
- Ability to rotate the bearer token used to manage external clusters (#1084)

#### Bug Fixes

- Project Editor: Whitelisted Cluster Resources doesn't strip whitespace [#1693](https://github.com/argoproj/argo-cd/issues/1693)
- \[ui small bug\] menu position outside block [#1711](https://github.com/argoproj/argo-cd/issues/1711)
- UI will crash when create application without destination namespace [#1701](https://github.com/argoproj/argo-cd/issues/1701)
- ArgoCD synchronization failed due to internal error [#1697](https://github.com/argoproj/argo-cd/issues/1697)
- Replicasets ordering is not stable on app tree view [#1668](https://github.com/argoproj/argo-cd/issues/1668)
- Stuck processor on App Controller after deleting application with incomplete operation [#1665](https://github.com/argoproj/argo-cd/issues/1665)
- Role edit page fails with JS error [#1662](https://github.com/argoproj/argo-cd/issues/1662)
- failed parsing on parameters with comma [#1660](https://github.com/argoproj/argo-cd/issues/1660)
- Handle nil obj when processing custom actions [#1700](https://github.com/argoproj/argo-cd/pull/1700)
- Account for missing fields in Rollout HealthStatus [#1699](https://github.com/argoproj/argo-cd/pull/1699) 
- Sync operation unnecessary waits for a healthy state of all resources [#1715](https://github.com/argoproj/argo-cd/issues/1715)
- failed parsing on parameters with comma [#1660](https://github.com/argoproj/argo-cd/issues/1660)
- argocd app sync hangs when cluster is not configured (#1935)
- Do not allow app-of-app child app's Missing status to affect parent (#1954)
- Argo CD don't handle well k8s objects which size exceeds 1mb (#1685)
- Secret data not redacted in last-applied-configuration (#897)
- Running app actions requires only read privileges (#1827)
- UI should allow editing repo URL (#1763)
- Make status fields as optional fields (#1779)
- Use correct healthcheck for Rollout with empty steps list (#1776)

#### Other

- Add Prometheus metrics for git repo interactions (#1912)
- App controller should log additional information during app syncing (#1909)
- Make sure api server to repo server grpc calls have timeout (#1820)
- Forked tool processes should timeout (#1821)
- Add health check to the controller deployment (#1785)

#### Contributors

* [Aditya Gupta](https://github.com/AdityaGupta1)
* [Alex Collins](https://github.com/alexec)
* [Alex Matyushentsev](https://github.com/alexmt)
* [Danny Thomson](https://github.com/dthomson25)
* [jannfis](https://github.com/jannfis)
* [Jesse Suen](https://github.com/jessesuen)
* [Liviu Costea](https://github.com/lcostea)
* [narg95](https://github.com/narg95)
* [Simon Behar](https://github.com/simster7)

See also [milestone v1.1](https://github.com/argoproj/argo-cd/milestone/13)

## v1.0.0 (2019-05-16)

### New Features

#### Network View

A new way to visual application resources had been introduced to the Application Details page. The Network View visualizes connections between Ingresses, Services and Pods
based on ingress reference service, service's label selectors and labels. The new view is useful to understand the application traffic flow and troubleshot connectivity issues.

#### Custom Actions

Argo CD introduces Custom Resource Actions to allow users to provide their own Lua scripts to modify existing Kubernetes resources in their applications. These actions are exposed in the UI to allow easy, safe, and reliable changes to their resources.  This functionality can be used to introduce functionality such as suspending and enabling a Kubernetes cronjob, continue a BlueGreen deployment with Argo Rollouts, or scaling a deployment. 

#### UI Enhancements & Usability Enhancements

* New color palette intended to highlight unhealthily and out-of-sync resources more clearly.
* The health of more resources is displayed, so it easier to quickly zoom to unhealthy pods, replica-sets, etc.
* Resources that do not have health no longer appear to be healthy. 
* Support for configuring Git repo credentials at a domain/org level
* Support for configuring requested OIDC provider scopes and enforced RBAC scopes
* Support for configuring monitored resources whitelist in addition to excluded resources

### Breaking Changes

* Remove deprecated componentParameterOverrides field #1372

### Changes since v0.12.2

#### Enhancements

* `argocd app wait` should have `--resource` flag like sync #1206
* Adds support for `kustomize edit set image`. Closes #1275 (#1324)
* Allow wait to return on health or suspended (#1392)
* Application warning when a manifest is defined twice #1070
* Create new documentation website #1390
* Default view should resource view instead of diff view #1354
* Display number of errors on resource tab #1477
* Displays resources that are being deleted as "Progressing". Closes #1410 (#1426)
* Generate random name for grpc proxy unix socket file instead of time stamp (#1455)
* Issue #357 - Expose application nodes networking information (#1333)
* Issue #1404 - App controller unnecessary set namespace to cluster level resources (#1405)
* Nils health if the resource does not provide it. Closes #1383 (#1408)
* Perform health assessments on all resource nodes in the tree. Closes #1382 (#1422)
* Remove deprecated componentParameterOverrides field #1372
* Shows the health of the application. Closes #1433 (#1434)
* Surface Service/Ingress external IPs, hostname to application #908
* Surface pod status to tree view #1358
* Support for customizable resource actions as Lua scripts #86
* UI / API Errors Truncated, Time Out #1386
* UI Enhancement Proposals Quick Wins #1274
* Update argocd-util import/export to support proper backup and restore (#1328)
* Whitelisting repos/clusters in projects should consider repo/cluster permissions #1432
* Adds support for configuring repo creds at a domain/org level. (#1332)
* Implement whitelist option analogous to `resource.exclusions` (#1490)
* Added ability to sync specific labels from the command line (#1241)
* Improve rendering app image information (#1552)
* Add liveness probe to repo server/api servers (#1546)
* Support configuring requested OIDC provider scopes and enforced RBAC scopes (#1471)

#### Bug Fixes

- Don't compare secrets in the CLI, since argo-cd doesn't have access to their data (#1459)
- Dropdown menu should not have sync item for unmanaged resources #1357
- Fixes goroutine leak. Closes #1381 (#1457)
- Improve input style #1217
- Issue #908 - Surface Service/Ingress external IPs, hostname to application (#1347)
- kustomization fields are all mandatory #1504
- Resource node details is crashing if live resource is missing $1505
- Rollback UI is not showing correct ksonnet parameters in preview #1326
- See details of applications fails with "r.nodes is undefined" #1371
- UI fails to load custom actions is resource is not deployed #1502
- Unable to create app from private repo: x509: certificate signed by unknown authority (#1171)
- Fix hardcoded 'git' user in `util/git.NewClient` (#1555)
- Application controller becomes unresponsive (#1476)
- Load target resource using K8S if conversion fails (#1414)
- Can't ignore a non-existent pointer anymore (#1586)
- Impossible to sync to HEAD from UI if auto-sync is enabled (#1579)
- Application controller is unable to delete self-referenced app (#1570)
- Prevent reconciliation loop for self-managed apps (#1533)
- Controller incorrectly report health state of self managed application (#1557)
- Fix kustomize manifest generation crash is manifest has image without version (#1540)
- Supply resourceVersion to watch request to prevent reading of stale cache (#1605)

## v0.12.2 (2019-04-22)

### Changes since v0.12.1

- Fix racing condition in controller cache (#1498)
- "bind: address already in use" after switching to gRPC-Web (#1451)
- Annoying warning while using --grpc-web flag (#1420)
- Delete helm temp directories (#1446)
- Fix null pointer exception in secret normalization function (#1389)
- Argo CD should not delete CRDs(#1425)
- UI is unable to load cluster level resource manifest (#1429)

## v0.12.1 (2019-04-09)

### Changes since v0.12.0

- [UI] applications view blows up when user does not have  permissions (#1368)
- Add k8s objects circular dependency protection to getApp method (#1374)
- App controller unnecessary set namespace to cluster level resources (#1404)
- Changing SSO login URL to be a relative link so it's affected by basehref (#101) (@arnarg)
- CLI diff should take into account resource customizations (#1294)
- Don't try deleting application resource if it already has `deletionTimestamp` (#1406)
- Fix invalid group filtering in 'patch-resource' command (#1319)
- Fix null pointer dereference error in 'argocd app wait' (#1366)
- kubectl v1.13 fails to convert extensions/NetworkPolicy (#1012)
- Patch APIs are not audited (#1397)

+ 'argocd app wait' should fail sooner if app transitioned to Degraded state (#733)
+ Add mapping to new canonical Ingress API group - kubernetes 1.14 support (#1348) (@twz123)
+ Adds support for `kustomize edit set image`. (#1275)
+ Allow using any name for secrets which store cluster credentials (#1218)
+ Update argocd-util import/export to support proper backup and restore (#1048)

## v0.12.0 (2019-03-20)

### New Features

#### Improved UI

Many improvements to the UI were made, including:

* Table view when viewing applications
* Filters on applications
* Table view when viewing application resources
* YAML editor in UI
* Switch to text-based diff instead of json diff
* Ability to edit application specs

#### Custom Health Assessments (CRD Health)

Argo CD has long been able to perform health assessments on resources, however this could only
assess the health for a few native kubernetes types (deployments, statefulsets, daemonsets, etc...).
Now, Argo CD can be extended to gain understanding of any CRD health, in the form of Lua scripts.
For example, using this feature, Argo CD now understands the CertManager Certificate CRD and will
report a Degraded status when there are issues with the cert.

#### Configuration Management Plugins

Argo CD introduces Config Management Plugins to support custom configuration management tools other
than the set that Argo CD provides out-of-the-box (Helm, Kustomize, Ksonnet, Jsonnet). Using config
management plugins, Argo CD can be configured to run specified commands to render manifests. This
makes it possible for Argo CD to support other config management tools (kubecfg, kapitan, shell
scripts, etc...).

#### High Availability

Argo CD is now fully HA. A set HA of manifests are provided for users who wish to run Argo CD in
a highly available manner. NOTE: The HA installation will require at least three different nodes due
to pod anti-affinity roles in the specs.

#### Improved Application Source

* Support for Kustomize 2
* YAML/JSON/Jsonnet Directories can now be recursed
* Support for Jsonnet external variables and top-level arguments

#### Additional Prometheus Metrics

Argo CD provides the following additional prometheus metrics:
* Sync counter to track sync activity and results over time
* Application reconciliation (refresh) performance to track Argo CD performance and controller activity
* Argo CD API Server metrics for monitoring HTTP/gRPC requests

#### Fuzzy Diff Logic

Argo CD can now be configured to ignore known differences for resource types by specifying a json
pointer to the field path to ignore. This helps prevent OutOfSync conditions when a user has no
control over the manifests. Ignored differences can be configured either at an application level, 
or a system level, based on a group/kind.

#### Resource Exclusions

Argo CD can now be configured to completely ignore entire classes of resources group/kinds.
Excluding high-volume resources improves performance and memory usage, and reduces load and
bandwidth to the Kubernetes API server. It also allows users to fine-tune the permissions that
Argo CD needs to a cluster by preventing Argo CD from attempting to watch resources of that
group/kind.

#### gRPC-Web Support

The argocd CLI can be now configured to communicate to the Argo CD API server using gRPC-Web
(HTTP1.1) using a new CLI flag `--grpc-web`. This resolves some compatibility issues users were
experiencing with ingresses and gRPC (HTTP2), and should enable argocd CLI to work with virtually
any load balancer, ingress controller, or API gateway.

#### CLI features

Argo CD introduces some additional CLI commands:

* `argocd app edit APPNAME` - to edit an application spec using preferred EDITOR
* `argocd proj edit PROJNAME` - to edit an project spec using preferred EDITOR
* `argocd app patch APPNAME` - to patch an application spec
* `argocd app patch-resource APPNAME` - to patch a specific resource which is part of an application


### Breaking Changes

#### Label selector changes, dex-server rename

The label selectors for deployments were been renamed to use kubernetes common labels
(`app.kubernetes.io/name=NAME` instead of `app=NAME`). Since K8s deployment label selectors are
immutable, during an upgrade from v0.11 to v0.12, the old deployments should be deleted using
`--cascade=false` which allows the new deployments to be created without introducing downtime.
Once the new deployments are ready, the older replicasets can be deleted. Use the following
instructions to upgrade from v0.11 to v0.12 without introducing downtime:

```
# delete the deployments with cascade=false. this orphan the replicasets, but leaves the pods running
kubectl delete deploy --cascade=false argocd-server argocd-repo-server argocd-application-controller

# apply the new manifests and wait for them to finish rolling out
kubectl apply <new install manifests>
kubectl rollout status deploy/argocd-application-controller
kubectl rollout status deploy/argocd-repo-server
kubectl rollout status deploy/argocd-application-controller

# delete old replicasets which are using the legacy label
kubectl delete rs -l app=argocd-server
kubectl delete rs -l app=argocd-repo-server
kubectl delete rs -l app=argocd-application-controller

# delete the legacy dex-server which was renamed
kubectl delete deploy dex-server
```

#### Deprecation of spec.source.componentParameterOverrides

For declarative application specs, the `spec.source.componentParameterOverrides` field is now
deprecated in favor of application source specific config. They are replaced with new fields
specific to their respective config management. For example, a Helm application spec using the
legacy field:

```yaml
spec:
  source:
    componentParameterOverrides:
    - name: image.tag
      value: v1.2
```

should move to:

```yaml
spec:
  source:
    helm:
      parameters:
      - name: image.tag
        value: v1.2
```

Argo CD will automatically duplicate the legacy field values to the new locations (and vice versa)
as part of automatic migration. The legacy `spec.source.componentParameterOverrides` field will be
kept around for the v0.12 release (for migration purposes) and will be removed in the next Argo CD
release.

#### Removal of spec.source.environment and spec.source.valuesFiles

The `spec.source.environment` and `spec.source.valuesFiles` fields, which were deprecated in v0.11,
are now completely removed from the Application spec.


#### API/CLI compatibility

Due to API spec changes related to the deprecation of componentParameterOverrides, Argo CD v0.12
has a minimum client version of v0.12.0. Older CLI clients will be rejected.


### Changes since v0.11:
+ Improved UI
+ Custom Health Assessments (CRD Health)
+ Configuration Management Plugins
+ High Availability
+ Fuzzy Diff Logic
+ Resource Exclusions
+ gRPC-Web Support
+ CLI features
+ Additional prometheus metrics
+ Sample Grafana dashboard (#1277) (@hartman17)
+ Support for Kustomize 2
+ YAML/JSON/Jsonnet Directories can now be recursed
+ Support for Jsonnet external variables and top-level arguments
+ Optimized reconciliation performance for applications with very active resources (#1267)
+ Support a separate OAuth2 CLI clientID different from server (#1307)
+ argocd diff: only print to stdout, if there is a diff + exit code (#1288) (@marcb1)
+ Detection and handling of duplicated resource definitions (#1284)
+ Support kustomize apps with remote bases in private repos in the same host (#1264)
+ Support patching resource using REST API (#1186)
* Deprecate componentParameterOverrides in favor of source specific config (#1207)
* Support talking to Dex using local cluster address instead of public address (#1211)
* Use Recreate deployment strategy for controller (#1315)
* Honor OS environment variables for helm commands (#1306) (@1337andre)
* Disable CGO_ENABLED for server/controller binaries (#1286)
* Documentation fixes and improvements (@twz123, @yann-soubeyrand, @OmerKahani, @dulltz)
- Fix CRD creation/deletion handling (#1249)
- Git cloning via SSH was not verifying host public key (#1276)
- Fixed multiple goroutine leaks in controller and api-server
- Fix issue where `argocd app set -p` required repo privileges. (#1280)
- Fix local diff of non-namespaced resources. Also handle duplicates in local diff (#1289)
- Deprecated resource kinds from 'extensions' groups are not reconciled correctly (#1232)
- Fix issue where CLI would panic after timeout when cli did not have get permissions (#1209)
- invalidate repo cache on delete (#1182) (@narg95)

## v0.11.2 (2019-02-19)
+ Adds client retry. Fixes #959 (#1119)
- Prevent deletion hotloop (#1115)
- Fix EncodeX509KeyPair function so it takes in account chained certificates (#1137) (@amarruedo)
- Exclude metrics.k8s.io from watch (#1128)
- Fix issue where dex restart could cause login failures (#1114)
- Relax ingress/service health check to accept non-empty ingress list (#1053)
- [UI] Correctly handle empty response from repository/<repo>/apps API

## v0.11.1 (2019-01-18)
+ Allow using redis as a cache in repo-server (#1020)
- Fix controller deadlock when checking for stale cache (#1044)
- Namespaces are not being sorted during apply (#1038)
- Controller cache was susceptible to clock skew in managed cluster
- Fix ability to unset ApplicationSource specific parameters
- Fix force resource delete API (#1033)
- Incorrect PermissionDenied error during app creation when using project roles + user-defined RBAC (#1019)
- Fix `kubctl convert` issue preventing deployment of extensions/NetworkPolicy (#1012)
- Do not allow metadata.creationTimestamp to affect sync status (#1021)
- Graceful handling of clusters where API resource discovery is partially successful (#1018)
- Handle k8s resources circular dependency (#1016)
- Fix `app diff --local` command (#1008)

## v0.11.0 (2019-01-10)
This is Argo CD's biggest release ever and introduces a completely redesigned controller architecture.

### New Features

#### Performance & Scalability
The application controller has a completely redesigned architecture which improved performance and
scalability during application reconciliation.

This was achieved by introducing an in-memory, live state cache of lightweight Kubernetes object 
metadata. During reconciliation, the controller no longer performs expensive, in-line queries of app
related resources in K8s API server, instead relying on the metadata available in the live state 
cache. This dramatically improves performance and responsiveness, and is less burdensome to the K8s
API server.

#### Object relationship visualization for CRDs
With the new controller design, Argo CD is now able to understand ownership relationship between
*all* Kubernetes objects, not just the built-in types. This enables Argo CD to visualize
parent/child relationships between all kubernetes objects, including CRDs.

#### Multi-namespaced applications
During sync, Argo CD will now honor any explicitly set namespace in a manifest. Manifests without a
namespace will continue deploy to the "preferred" namespace, as specified in app's
`spec.destination.namespace`. This enables support for a class of applications which install to
multiple namespaces. For example, Argo CD can now install the
[prometheus-operator](https://github.com/helm/charts/tree/master/stable/prometheus-operator)
helm chart, which deploys some resources into `kube-system`, and others into the
`prometheus-operator` namespace.

#### Large application support
Full resource objects are no longer stored in the Application CRD object status. Instead, only
lightweight metadata is stored in the status, such as a resource's sync and health status.
This change enabled Argo CD to support applications with a very large number of resources 
(e.g. istio), and reduces the bandwidth requirements when listing applications in the UI.

#### Resource lifecycle hook improvements
Resource lifecycle hooks (e.g. PreSync, PostSync) are now visible/manageable from the UI.
Additionally, bare Pods with a restart policy of Never can now be used as a resource hook, as an
alternative to Jobs, Workflows.

#### K8s recommended application labels
The tracking label for resources has been changed to use `app.kubernetes.io/instance`, as
recommended in [Kubernetes recommended labels](https://kubernetes.io/docs/concepts/overview/working-with-objects/common-labels/),
(changed from `applications.argoproj.io/app-name`). This will enable applications managed by Argo CD
to interoperate with other tooling which are also converging on this labeling, such as the
Kubernetes dashboard. Additionally, Argo CD no longer injects any tracking labels at the
`spec.template.metadata` level.

#### External OIDC provider support
Argo CD now supports auth delegation to an existing, external OIDC providers without the need for
running Dex (e.g. Okta, OneLogin, Auth0, Microsoft, etc...)

The optional, [Dex IDP OIDC provider](https://github.com/dexidp/dex) is still bundled as part of the
default installation, in order to provide a seamless out-of-box experience, enabling Argo CD to
integrate with non-OIDC providers, and to benefit from Dex's full range of
[connectors](https://dexidp.io/docs/connectors/).

#### OIDC group bindings to Project Roles
OIDC group claims from an OAuth2 provider can now be bound to a Argo CD project roles. Previously,
group claims could only be managed in the centralized ConfigMap, `argocd-rbac-cm`. They can now be
managed at a project level. This enables project admins to self service access to applications
within a project.

#### Declarative Argo CD configuration
Argo CD settings can be now be configured either declaratively, or imperatively. The `argocd-cm`
ConfigMap now has a `repositories` field, which can reference credentials in a normal Kubernetes
secret which you can create declaratively, outside of Argo CD.

#### Helm repository support
Helm repositories can be configured at the system level, enabling the deployment of helm charts
which have a dependency to external helm repositories.

### Breaking changes:

* Argo CD's resource names were renamed for consistency. For example, the application-controller
  deployment was renamed to argocd-application-controller. When upgrading from v0.10 to v0.11,
  the older resources should be pruned to avoid inconsistent state and controller in-fighting.

* As a consequence to moving to recommended kubernetes labels, when upgrading from v0.10 to v0.11,
  all applications will immediately be OutOfSync due to the change in tracking labels. This will
  correct itself with another sync of the application. However, since Pods will be recreated, please
  take this into consideration, especially if your applications are configured with auto-sync.

* There was significant reworking of the `app.status` fields to reduce the payload size, simplify
  the datastructure and remove fields which were no longer used by the controller. No breaking
  changes were made in `app.spec`.

* An older Argo CD CLI (v0.10 and below) will not be compatible with Argo CD v0.11. To keep
  CI pipelines in sync with the API server, it is recommended to have pipelines download the CLI
  directly from the API server https://${ARGOCD_SERVER}/download/argocd-linux-amd64 during the CI
  pipeline.

### Changes since v0.10:
* Improve Application state reconciliation performance (#806)
* Refactor, consolidate and rename resource type data structures
+ Declarative setup and configuration of ArgoCD (#536)
+ Declaratively add helm repositories (#747)
+ Switch to k8s recommended app.kubernetes.io/instance label (#857)
+ Ability for a single application to deploy into multiple namespaces (#696)
+ Self service group access to project applications (#742)
+ Support for Pods as a sync hook (#801)
+ Support 'crd-install' helm hook (#355)
+ Use external 'diff' utility to render actual vs target state difference
+ Show sync policy in app list view
* Remove resources state from application CRD (#758)
* API server & UI should serve argocd binaries instead of linking to GitHub (#716)
* Update versions for kubectl (v1.13.1), helm (v2.12.1), ksonnet (v0.13.1)
* Update version of aws-iam-authenticator (0.4.0-alpha.1)
* Ability to force refresh of application manifests from git
* Improve diff assessment for Secrets, ClusterRoles, Roles
- Failed to deploy helm chart with local dependencies and no internet access (#786)
- Out of sync reported if Secrets with stringData are used (#763)
- Unable to delete application in K8s v1.12 (#718)

## v0.10.6 (2018-11-14)
- Fix issue preventing in-cluster app sync due to go-client changes (issue #774)

## v0.10.5 (2018-11-13)
+ Increase concurrency of application controller
* Update dependencies to k8s v1.12 and client-go v9.0 (#729)
- add argo cluster permission to view logs (#766) (@conorfennell)
- Fix issue where applications could not be deleted on k8s v1.12
- Allow 'syncApplication' action to reference target revision rather then hard-coding to 'HEAD' (#69) (@chrisgarland)
- Issue #768 - Fix application wizard crash

## v0.10.4 (2018-11-07)
* Upgrade to Helm v0.11.0 (@amarrella)
- Health check is not discerning apiVersion when assessing CRDs (issue #753)
- Fix nil pointer dereference in util/health (@mduarte)

## v0.10.3 (2018-10-28)
* Fix applying TLS version settings
* Update to kustomize 1.0.10 (@twz123)

## v0.10.2 (2018-10-25)
* Update to kustomize 1.0.9 (@twz123)
- Fix app refresh err when k8s patch is too slow

## v0.10.1 (2018-10-24)

- Handle case where OIDC settings become invalid after dex server restart (issue #710)
- git clean also needs to clean files under gitignore (issue #711)

## v0.10.0 (2018-10-19)

### Changes since v0.9:

+ Allow more fine-grained sync (issue #508)
+ Display init container logs (issue #681)
+ Redirect to /auth/login instead of /login when SSO token is used for authentication (issue #348)
+ Support ability to use a helm values files from a URL (issue #624)
+ Support public not-connected repo in app creation UI (issue #426)
+ Use ksonnet CLI instead of ksonnet libs (issue #626)
+ We should be able to select the order of the `yaml` files while creating a Helm App (#664)
* Remove default params from app history (issue #556)
* Update to ksonnet v0.13.0
* Update to kustomize 1.0.8
- API Server fails to return apps due to grpc max message size limit  (issue #690)
- App Creation UI for Helm Apps shows only files prefixed with `values-` (issue #663)
- App creation UI should allow specifying values files outside of helm app directory bug (issue #658)
- argocd-server logs credentials in plain text when adding git repositories (issue #653)
- Azure Repos do not work as a repository (issue #643)
- Better update conflict error handing during app editing (issue #685)
- Cluster watch needs to be restarted when CRDs get created (issue #627)
- Credentials not being accepted for Google Source Repositories (issue #651)
- Default project is created without permission to deploy cluster level resources (issue #679)
- Generate role token click resets policy changes (issue #655)
- Input type text instead of password on Connect repo panel (issue #693)
- Metrics endpoint not reachable through the metrics kubernetes service (issue #672)
- Operation stuck in 'in progress' state if application has no resources (issue #682)
- Project should influence options for cluster and namespace during app creation (issue #592)
- Repo server unable to execute ls-remote for private repos (issue #639)
- Resource is always out of sync if it has only 'ksonnet.io/component' label (issue #686)
- Resource nodes are 'jumping' on app details page (issue #683)
- Sync always suggest using latest revision instead of target UI bug (issue #669)
- Temporary ignore service catalog resources (issue #650)

## v0.9.2 (2018-09-28)

* Update to kustomize 1.0.8
- Fix issue where argocd-server logged credentials in plain text during repo add (issue #653)
- Credentials not being accepted for Google Source Repositories (issue #651)
- Azure Repos do not work as a repository (issue #643)
- Temporary ignore service catalog resources (issue #650)
- Normalize policies by always adding space after comma

## v0.9.1 (2018-09-24)

- Repo server unable to execute ls-remote for private repos (issue #639)

## v0.9.0 (2018-09-24)

### Notes about upgrading from v0.8
* Cluster wide resources should be allowed in default project (due to issue #330):

```
argocd project allow-cluster-resource default '*' '*'
```

* Projects now provide the ability to allow or deny deployments of cluster-scoped resources
(e.g. Namespaces, ClusterRoles, CustomResourceDefinitions). When upgrading from v0.8 to v0.9, to
match the behavior of v0.8 (which did not have restrictions on deploying resources) and continue to
allow deployment of cluster-scoped resources, an additional command should be run:

```bash
argocd proj allow-cluster-resource default '*' '*'
```

The above command allows the `default` project to deploy any cluster-scoped resources which matches
the behavior of v0.8.

* The secret keys in the argocd-secret containing the TLS certificate and key, has been renamed from
  `server.crt` and `server.key` to the standard `tls.crt` and `tls.key` keys. This enables Argo CD
  to integrate better with Ingress and cert-manager. When upgrading to v0.9, the `server.crt` and
  `server.key` keys in argocd-secret should be renamed to the new keys.

### Changes since v0.8:
+ Auto-sync option in application CRD instance (issue #79)
+ Support raw jsonnet as an application source (issue #540)
+ Reorder K8s resources to correct creation order (issue #102)
+ Redact K8s secrets from API server payloads (issue #470)
+ Support --in-cluster authentication without providing a kubeconfig (issue #527)
+ Special handling of CustomResourceDefinitions (issue #613)
+ Argo CD should download helm chart dependencies (issue #582)
+ Export Argo CD stats as prometheus style metrics (issue #513)
+ Support restricting TLS version (issue #609)
+ Use 'kubectl auth reconcile' before 'kubectl apply' (issue #523)
+ Projects need controls on cluster-scoped resources (issue #330)
+ Support IAM Authentication for managing external K8s clusters (issue #482)
+ Compatibility with cert manager (issue #617)
* Enable TLS for repo server (issue #553)
* Split out dex into it's own deployment (instead of sidecar) (issue #555)
+ [UI] Support selection of helm values files in App creation wizard (issue #499)
+ [UI] Support specifying source revision in App creation wizard allow (issue #503)
+ [UI] Improve resource diff rendering (issue #457)
+ [UI] Indicate number of ready containers in pod (issue #539)
+ [UI] Indicate when app is overriding parameters (issue #503)
+ [UI] Provide a YAML view of resources (issue #396)
+ [UI] Project Role/Token management from UI (issue #548)
+ [UI] App creation wizard should allow specifying source revision (issue #562)
+ [UI] Ability to modify application from UI (issue #615)
+ [UI] indicate when operation is in progress or has failed (issue #566)
- Fix issue where changes were not pulled when tracking a branch (issue #567)
- Lazy enforcement of unknown cluster/namespace restricted resources (issue #599)
- Fix controller hot loop when app source contains bad manifests (issue #568)
- Fix issue where Argo CD fails to deploy when resources are in a K8s list format (issue #584)
- Fix comparison failure when app contains unregistered custom resource (issue #583)
- Fix issue where helm hooks were being deployed as part of sync (issue #605)
- Fix race conditions in kube.GetResourcesWithLabel and DeleteResourceWithLabel (issue #587)
- [UI] Fix issue where projects filter does not work when application got changed
- [UI] Creating apps from directories is not obvious (issue #565)
- Helm hooks are being deployed as resources (issue #605)
- Disagreement in three way diff calculation (issue #597)
- SIGSEGV in kube.GetResourcesWithLabel (issue #587)
- Argo CD fails to deploy resources list (issue #584)
- Branch tracking not working properly (issue #567)
- Controller hot loop when application source has bad manifests (issue #568)

## v0.8.2 (2018-09-12)
- Downgrade ksonnet from v0.12.0 to v0.11.0 due to quote unescape regression
- Fix CLI panic when performing an initial `argocd sync/wait`

## v0.8.1 (2018-09-10)
+ [UI] Support selection of helm values files in App creation wizard (issue #499)
+ [UI] Support specifying source revision in App creation wizard allow (issue #503)
+ [UI] Improve resource diff rendering (issue #457)
+ [UI] Indicate number of ready containers in pod (issue #539)
+ [UI] Indicate when app is overriding parameters (issue #503)
+ [UI] Provide a YAML view of resources (issue #396)
- Fix issue where changes were not pulled when tracking a branch (issue #567)
- Fix controller hot loop when app source contains bad manifests (issue #568)
- [UI] Fix issue where projects filter does not work when application got changed

## v0.8.0 (2018-09-04)

### Notes about upgrading from v0.7
* The RBAC model has been improved to support explicit denies. What this means is that any previous
RBAC policy rules, need to be rewritten to include one extra column with the effect:
`allow` or `deny`. For example, if a rule was written like this:
    ```
    p, my-org:my-team, applications, get, */*
    ```
    It should be rewritten to look like this:
    ```
    p, my-org:my-team, applications, get, */*, allow
    ```

### Changes since v0.7:
+ Support kustomize as an application source (issue #510)
+ Introduce project tokens for automation access (issue #498)
+ Add ability to delete a single application resource to support immutable updates (issue #262)
+ Update RBAC model to support explicit denies (issue #497)
+ Ability to view Kubernetes events related to application projects for auditing
+ Add PVC healthcheck to controller (issue #501)
+ Run all containers as an unprivileged user (issue #528)
* Upgrade ksonnet to v0.12.0
* Add readiness probes to API server (issue #522)
* Use gRPC error codes instead of fmt.Errorf (#532)
- API discovery becomes best effort when partial resource list is returned (issue #524)
- Fix `argocd app wait` printing incorrect Sync output (issue #542)
- Fix issue where argocd could not sync to a tag (#541)
- Fix issue where static assets were browser cached between upgrades (issue #489)

## v0.7.2 (2018-08-21)
- API discovery becomes best effort when partial resource list is returned (issue #524)

## v0.7.1 (2018-08-03)
+ Surface helm parameters to the application level (#485)
+ [UI] Improve application creation wizard (#459)
+ [UI] Show indicator when refresh is still in progress (#493)
* [UI] Improve data loading error notification (#446)
* Infer username from claims during an `argocd relogin` (#475)
* Expand RBAC role to be able to create application events. Fix username claims extraction
- Fix scalability issues with the ListApps API (#494)
- Fix issue where application server was retrieving events from incorrect cluster (#478)
- Fix failure in identifying app source type when path was '.'
- AppProjectSpec SourceRepos mislabeled (#490)
- Failed e2e test was not failing CI workflow
* Fix linux download link in getting_started.md (#487) (@chocopowwwa)

## v0.7.0 (2018-07-27)
+ Support helm charts and yaml directories as an application source
+ Audit trails in the form of API call logs
+ Generate kubernetes events for application state changes
+ Add ksonnet version to version endpoint (#433)
+ Show CLI progress for sync and rollback
+ Make use of dex refresh tokens and store them into local config
+ Expire local superuser tokens when their password changes
+ Add `argocd relogin` command as a convenience around login to current context
- Fix saving default connection status for repos and clusters
- Fix undesired fail-fast behavior of health check
- Fix memory leak in the cluster resource watch
- Health check for StatefulSets, DaemonSet, and ReplicaSets were failing due to use of wrong converters

## v0.6.2 (2018-07-23)
- Health check for StatefulSets, DaemonSet, and ReplicaSets were failing due to use of wrong converters

## v0.6.1 (2018-07-18)
- Fix regression where deployment health check incorrectly reported Healthy
+ Intercept dex SSO errors and present them in Argo login page

## v0.6.0 (2018-07-16)
+ Support PreSync, Sync, PostSync resource hooks
+ Introduce Application Projects for finer grain RBAC controls
+ Swagger Docs & UI
+ Support in-cluster deployments internal kubernetes service name
+ Refactoring & Improvements
* Improved error handling, status and condition reporting
* Remove installer in favor of kubectl apply instructions
* Add validation when setting application parameters
* Cascade deletion is decided during app deletion, instead of app creation
- Fix git authentication implementation when using using SSH key
- app-name label was inadvertently injected into spec.selector if selector was omitted from v1beta1 specs

## v0.5.4 (2018-06-27)
- Refresh flag to sync should be optional, not required

## v0.5.3 (2018-06-20)
+ Support cluster management using the internal k8s API address https://kubernetes.default.svc (#307)
+ Support diffing a local ksonnet app to the live application state (resolves #239) (#298)
+ Add ability to show last operation result in app get. Show path in app list -o wide (#297)
+ Update dependencies: ksonnet v0.11, golang v1.10, debian v9.4 (#296)
+ Add ability to force a refresh of an app during get (resolves #269) (#293)
+ Automatically restart API server upon certificate changes (#292)

## v0.5.2 (2018-06-14)
+ Resource events tab on application details page (#286)
+ Display pod status on application details page (#231)

## v0.5.1 (2018-06-13)
- API server incorrectly compose application fully qualified name for RBAC check (#283)
- UI crash while rendering application operation info if operation failed

## v0.5.0 (2018-06-12)
+ RBAC access control
+ Repository/Cluster state monitoring
+ Argo CD settings import/export
+ Application creation UI wizard
+ argocd app manifests for printing the application manifests
+ argocd app unset command to unset parameter overrides
+ Fail app sync if prune flag is required (#276)
+ Take into account number of unavailable replicas to decided if deployment is healthy or not #270
+ Add ability to show parameters and overrides in CLI (resolves #240)
- Repo names containing underscores were not being accepted (#258)
- Cookie token was not parsed properly when mixed with other site cookies

## v0.4.7 (2018-06-07)
- Fix argocd app wait health checking logic

## v0.4.6 (2018-06-06)
- Retry argocd app wait connection errors from EOF watch. Show detailed state changes

## v0.4.5 (2018-05-31)
+ Add argocd app unset command to unset parameter overrides
- Cookie token was not parsed properly when mixed with other site cookies

## v0.4.4 (2018-05-30)
+ Add ability to show parameters and overrides in CLI (resolves #240)
+ Add Events API endpoint
+ Issue #238 - add upsert flag to 'argocd app create' command
+ Add repo browsing endpoint (#229)
+ Support subscribing to settings updates and auto-restart of dex and API server
- Issue #233 - Controller does not persist rollback operation result
- App sync frequently fails due to concurrent app modification

## v0.4.3 (2018-05-21)
- Move local branch deletion as part of git Reset() (resolves #185) (#222)
- Fix exit code for app wait (#219)

## v0.4.2 (2018-05-21)
+ Show URL in argocd app get
- Remove interactive context name prompt during login which broke login automation
* Rename force flag to cascade in argocd app delete

## v0.4.1 (2018-05-18)
+ Implemented argocd app wait command

## v0.4.0 (2018-05-17)
+ SSO Integration
+ GitHub Webhook
+ Add application health status
+ Sync/Rollback/Delete is asynchronously handled by controller
* Refactor CRUD operation on clusters and repos
* Sync will always perform kubectl apply
* Synced Status considers last-applied-configuration annotation
* Server & namespace are mandatory fields (still inferred from app.yaml)
* Manifests are memoized in repo server
- Fix connection timeouts to SSH repos

## v0.3.2 (2018-05-03)
+ Application sync should delete 'unexpected' resources #139
+ Update ksonnet to v0.10.1
+ Detect unexpected resources
- Fix: App sync frequently fails due to concurrent app modification #147
- Fix: improve app state comparator: #136, #132

## v0.3.1 (2018-04-24)
+ Add new rollback RPC with numeric identifiers
+ New argo app history and argo app rollback command
+ Switch to gogo/protobuf for golang code generation
- Fix: create .argocd directory during argo login (issue #123)
- Fix: Allow overriding server or namespace separately (issue #110)

## v0.3.0 (2018-04-23)
+ Auth support
+ TLS support
+ DAG-based application view
+ Bulk watch
+ ksonnet v0.10.0-alpha.3
+ kubectl apply deployment strategy
+ CLI improvements for app management

## v0.2.0 (2018-04-03)
+ Rollback UI
+ Override parameters

## v0.1.0 (2018-03-12)
+ Define app in GitHub with dev and preprod environment using KSonnet
+ Add cluster Diff App with a cluster Deploy app in a cluster
+ Deploy a new version of the app in the cluster
+ App sync based on GitHub app config change - polling only
+ Basic UI: App diff between Git and k8s cluster for all environments Basic GUI<|MERGE_RESOLUTION|>--- conflicted
+++ resolved
@@ -1,8 +1,5 @@
 # Changelog
 
-<<<<<<< HEAD
-## v2.3.0 (Unreleased)
-=======
 ## v2.4.0 (Unreleased)
 
 ### Web Terminal In Argo CD UI
@@ -61,7 +58,6 @@
 - fix(ui): Applications page incorrectly resets to tiles view. Fixes #8702 (#8718)
 
 ## v2.3.0 (2022-03-05)
->>>>>>> c8a1a865
 
 ### Argo CD ApplicationSet and Notifications are now part of Argo CD
 
