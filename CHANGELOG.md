# Changelog

## v0.9.0

### Notes about upgrading from v0.8

* The `server.crt` and `server.key` fields of `argocd-secret` had been renamed to `tls.crt` and `tls.key` for
better integration with cert manager(issue #617). Existing `argocd-secret` should be updated accordingly to
preserve existing TLS certificate.
* Cluster wide resources should be allowed in default project (due to issue #330):

```
argocd project allow-cluster-resource default '*' '*'
```

### Breaking changes v0.8
* Projects now provide the ability to allow or deny deployments of cluster-scoped resources
(e.g. Namespaces, ClusterRoles, CustomResourceDefinitions). When upgrading from v0.8 to v0.9, to
match the behavior of v0.8 (which did not have restrictions on deploying resources) and continue to
allow deployment of cluster-scoped resources, an additional command should be run:

```bash
argocd proj allow-cluster-resource default '*'
```

The above command allows the `default` project to deploy any cluster-scoped resources which matches
the behavior of v0.8.

* The secret keys in the argocd-secret containing the TLS certificate and key, has been renamed from
  `server.crt` and `server.key` to the standard `tls.crt` and `tls.key` keys. This enables ArgoCD
  to integrate better with Ingress and cert-manager. When upgrading to v0.9, the `server.crt` and
  `server.key` keys in argocd-secret should be renamed to the new keys.

### Changes since v0.8:
<<<<<<< HEAD
+ Support for an automated sync policy (issue #79)
+ Support IAM Authentication for managing external AWS K8s clusters (issue #482)
+ Give ability to deploy Projects controls on cluster-scoped resources (issue #330)
+ Support ability to run API server with multiple replicas (issue #515)
+ Support for exporting prometheus metrics about ArgoCD applications (issue #513)
+ Support raw jsonnet as an application source (issue #540)
+ Reorder K8s resources to correct creation order (issue #102)
+ Redact K8s secrets from API server payloads (issue #470)
+ Add ability to restrict TLS version (issue #609)
+ Support helm charts with dependencies and namespace sensitivity (issue #582)
+ Use 'kubectl auth reconcile' for RBAC resources (issue #523)
=======
+ Auto-sync option in application CRD instance (issue #79)
+ Support raw jsonnet as an application source (issue #540)
+ Reorder K8s resources to correct creation order (issue #102)
+ Redact K8s secrets from API server payloads (issue #470)
+ Support --in-cluster authentication without providing a kubeconfig (issue #527)
+ Special handling of CustomResourceDefinitions (issue #613)
+ ArgoCD should download helm chart dependencies (issue #582)
+ Export ArgoCD stats as prometheus style metrics (issue #513)
+ Support restricting TLS version (issue #609)
+ Use 'kubectl auth reconcile' before 'kubectl apply' (issue #523)
+ Projects need controls on cluster-scoped resources (issue #330)
+ Support IAM Authentication for managing external K8s clusters (issue #482)
+ Compatibility with cert manager (issue #617)
* Enable TLS for repo server (issue #553)
* Split out dex into it's own deployment (instead of sidecar) (issue #555)
>>>>>>> d963f5fc
+ [UI] Support selection of helm values files in App creation wizard (issue #499)
+ [UI] Support specifying source revision in App creation wizard allow (issue #503)
+ [UI] Improve resource diff rendering (issue #457)
+ [UI] Indicate number of ready containers in pod (issue #539)
+ [UI] Indicate when app is overriding parameters (issue #503)
+ [UI] Provide a YAML view of resources (issue #396)
<<<<<<< HEAD
* Performance improvements to repo-server (issue #554)
* Enable TLS for repo server (issue #553)
* Dex runs as an independent service/deployment (issue #555)
* Improve three-way diff to provide more accurate Sync status and diff result (issue #597)
* Improve remarshalling to use reflection/schema builders to handle all k8s core types (#603)
=======
+ [UI] Project Role/Token management from UI (issue #548)
+ [UI] App creation wizard should allow specifying source revision (issue #562)
+ [UI] Ability to modify application from UI (issue #615)
+ [UI] indicate when operation is in progress or has failed (issue #566)
>>>>>>> d963f5fc
- Fix issue where changes were not pulled when tracking a branch (issue #567)
- Lazy enforcement of unknown cluster/namespace restricted resources (issue #599)
- Fix controller hot loop when app source contains bad manifests (issue #568)
- Fix issue where ArgoCD fails to deploy when resources are in a K8s list format (issue #584)
- Fix comparison failure when app contains unregistered custom resource (issue #583)
- Fix issue where helm hooks were being deployed as part of sync (issue #605)
- Fix race conditions in kube.GetResourcesWithLabel and DeleteResourceWithLabel (issue #587)
- [UI] Fix issue where projects filter does not work when application got changed
<<<<<<< HEAD
- Fix CLI panic when performing an initial `argocd sync/wait`
=======
- [UI] Creating apps from directories is not obvious (issue #565)
- Helm hooks are being deployed as resources (issue #605)
- Disagreement in three way diff calculation (issue #597)
- SIGSEGV in kube.GetResourcesWithLabel (issue #587)
- ArgoCD fails to deploy resources list (issue #584)
- Branch tracking not working properly (issue #567)
- Controller hot loop when application source has bad manifests (issue #568)
>>>>>>> d963f5fc

## v0.8.2 (2018-09-12)
- Downgrade ksonnet from v0.12.0 to v0.11.0 due to quote unescape regression
- Fix CLI panic when performing an initial `argocd sync/wait`

## v0.8.1 (2018-09-10)
+ [UI] Support selection of helm values files in App creation wizard (issue #499)
+ [UI] Support specifying source revision in App creation wizard allow (issue #503)
+ [UI] Improve resource diff rendering (issue #457)
+ [UI] Indicate number of ready containers in pod (issue #539)
+ [UI] Indicate when app is overriding parameters (issue #503)
+ [UI] Provide a YAML view of resources (issue #396)
- Fix issue where changes were not pulled when tracking a branch (issue #567)
- Fix controller hot loop when app source contains bad manifests (issue #568)
- [UI] Fix issue where projects filter does not work when application got changed

## v0.8.0 (2018-09-04)

### Notes about upgrading from v0.7
* The RBAC model has been improved to support explicit denies. What this means is that any previous
RBAC policy rules, need to be rewritten to include one extra column with the effect:
`allow` or `deny`. For example, if a rule was written like this:
    ```
    p, my-org:my-team, applications, get, */*
    ```
    It should be rewritten to look like this:
    ```
    p, my-org:my-team, applications, get, */*, allow
    ```

### Changes since v0.7:
+ Support kustomize as an application source (issue #510)
+ Introduce project tokens for automation access (issue #498)
+ Add ability to delete a single application resource to support immutable updates (issue #262)
+ Update RBAC model to support explicit denies (issue #497)
+ Ability to view Kubernetes events related to application projects for auditing
+ Add PVC healthcheck to controller (issue #501)
+ Run all containers as an unprivileged user (issue #528)
* Upgrade ksonnet to v0.12.0
* Add readiness probes to API server (issue #522)
* Use gRPC error codes instead of fmt.Errorf (#532)
- API discovery becomes best effort when partial resource list is returned (issue #524)
- Fix `argocd app wait` printing incorrect Sync output (issue #542)
- Fix issue where argocd could not sync to a tag (#541)
- Fix issue where static assets were browser cached between upgrades (issue #489)

## v0.7.2 (2018-08-21)
- API discovery becomes best effort when partial resource list is returned (issue #524)

## v0.7.1 (2018-08-03)
+ Surface helm parameters to the application level (#485)
+ [UI] Improve application creation wizard (#459)
+ [UI] Show indicator when refresh is still in progress (#493)
* [UI] Improve data loading error notification (#446)
* Infer username from claims during an `argocd relogin` (#475)
* Expand RBAC role to be able to create application events. Fix username claims extraction
- Fix scalability issues with the ListApps API (#494)
- Fix issue where application server was retrieving events from incorrect cluster (#478)
- Fix failure in identifying app source type when path was '.'
- AppProjectSpec SourceRepos mislabeled (#490)
- Failed e2e test was not failing CI workflow
* Fix linux download link in getting_started.md (#487) (@chocopowwwa)

## v0.7.0 (2018-07-27)
+ Support helm charts and yaml directories as an application source
+ Audit trails in the form of API call logs
+ Generate kubernetes events for application state changes
+ Add ksonnet version to version endpoint (#433)
+ Show CLI progress for sync and rollback
+ Make use of dex refresh tokens and store them into local config
+ Expire local superuser tokens when their password changes
+ Add `argocd relogin` command as a convenience around login to current context
- Fix saving default connection status for repos and clusters
- Fix undesired fail-fast behavior of health check
- Fix memory leak in the cluster resource watch
- Health check for StatefulSets, DaemonSet, and ReplicaSets were failing due to use of wrong converters

## v0.6.2 (2018-07-23)
- Health check for StatefulSets, DaemonSet, and ReplicaSets were failing due to use of wrong converters

## v0.6.1 (2018-07-18)
- Fix regression where deployment health check incorrectly reported Healthy
+ Intercept dex SSO errors and present them in Argo login page

## v0.6.0 (2018-07-16)
+ Support PreSync, Sync, PostSync resource hooks
+ Introduce Application Projects for finer grain RBAC controls
+ Swagger Docs & UI
+ Support in-cluster deployments internal kubernetes service name
+ Refactoring & Improvements
* Improved error handling, status and condition reporting
* Remove installer in favor of kubectl apply instructions
* Add validation when setting application parameters
* Cascade deletion is decided during app deletion, instead of app creation
- Fix git authentication implementation when using using SSH key
- app-name label was inadvertently injected into spec.selector if selector was omitted from v1beta1 specs

## v0.5.4 (2018-06-27)
- Refresh flag to sync should be optional, not required

## v0.5.3 (2018-06-20)
+ Support cluster management using the internal k8s API address https://kubernetes.default.svc (#307)
+ Support diffing a local ksonnet app to the live application state (resolves #239) (#298)
+ Add ability to show last operation result in app get. Show path in app list -o wide (#297)
+ Update dependencies: ksonnet v0.11, golang v1.10, debian v9.4 (#296)
+ Add ability to force a refresh of an app during get (resolves #269) (#293)
+ Automatically restart API server upon certificate changes (#292)

## v0.5.2 (2018-06-14)
+ Resource events tab on application details page (#286)
+ Display pod status on application details page (#231)

## v0.5.1 (2018-06-13)
- API server incorrectly compose application fully qualified name for RBAC check (#283)
- UI crash while rendering application operation info if operation failed

## v0.5.0 (2018-06-12)
+ RBAC access control
+ Repository/Cluster state monitoring
+ ArgoCD settings import/export
+ Application creation UI wizard
+ argocd app manifests for printing the application manifests
+ argocd app unset command to unset parameter overrides
+ Fail app sync if prune flag is required (#276)
+ Take into account number of unavailable replicas to decided if deployment is healthy or not #270
+ Add ability to show parameters and overrides in CLI (resolves #240)
- Repo names containing underscores were not being accepted (#258)
- Cookie token was not parsed properly when mixed with other site cookies

## v0.4.7 (2018-06-07)
- Fix argocd app wait health checking logic

## v0.4.6 (2018-06-06)
- Retry argocd app wait connection errors from EOF watch. Show detailed state changes

## v0.4.5 (2018-05-31)
+ Add argocd app unset command to unset parameter overrides
- Cookie token was not parsed properly when mixed with other site cookies

## v0.4.4 (2018-05-30)
+ Add ability to show parameters and overrides in CLI (resolves #240)
+ Add Events API endpoint
+ Issue #238 - add upsert flag to 'argocd app create' command
+ Add repo browsing endpoint (#229)
+ Support subscribing to settings updates and auto-restart of dex and API server
- Issue #233 - Controller does not persist rollback operation result
- App sync frequently fails due to concurrent app modification

## v0.4.3 (2018-05-21)
- Move local branch deletion as part of git Reset() (resolves #185) (#222)
- Fix exit code for app wait (#219)

## v0.4.2 (2018-05-21)
+ Show URL in argocd app get
- Remove interactive context name prompt during login which broke login automation
* Rename force flag to cascade in argocd app delete

## v0.4.1 (2018-05-18)
+ Implemented argocd app wait command

## v0.4.0 (2018-05-17)
+ SSO Integration
+ GitHub Webhook
+ Add application health status
+ Sync/Rollback/Delete is asynchronously handled by controller
* Refactor CRUD operation on clusters and repos
* Sync will always perform kubectl apply
* Synced Status considers last-applied-configuration annotatoin
* Server & namespace are mandatory fields (still inferred from app.yaml)
* Manifests are memoized in repo server
- Fix connection timeouts to SSH repos

## v0.3.2 (2018-05-03)
+ Application sync should delete 'unexpected' resources #139
+ Update ksonnet to v0.10.1
+ Detect unexpected resources
- Fix: App sync frequently fails due to concurrent app modification #147
- Fix: improve app state comparator: #136, #132

## v0.3.1 (2018-04-24)
+ Add new rollback RPC with numeric identifiers
+ New argo app history and argo app rollback command
+ Switch to gogo/protobuf for golang code generation
- Fix: create .argocd directory during argo login (issue #123)
- Fix: Allow overriding server or namespace separately (issue #110)

## v0.3.0 (2018-04-23)
+ Auth support
+ TLS support
+ DAG-based application view
+ Bulk watch
+ ksonnet v0.10.0-alpha.3
+ kubectl apply deployment strategy
+ CLI improvements for app management

## v0.2.0 (2018-04-03)
+ Rollback UI
+ Override parameters

## v0.1.0 (2018-03-12)
+ Define app in Github with dev and preprod environment using KSonnet
+ Add cluster Diff App with a cluster Deploy app in a cluster
+ Deploy a new version of the app in the cluster
+ App sync based on Github app config change - polling only
+ Basic UI: App diff between Git and k8s cluster for all environments Basic GUI<|MERGE_RESOLUTION|>--- conflicted
+++ resolved
@@ -32,19 +32,6 @@
   `server.key` keys in argocd-secret should be renamed to the new keys.
 
 ### Changes since v0.8:
-<<<<<<< HEAD
-+ Support for an automated sync policy (issue #79)
-+ Support IAM Authentication for managing external AWS K8s clusters (issue #482)
-+ Give ability to deploy Projects controls on cluster-scoped resources (issue #330)
-+ Support ability to run API server with multiple replicas (issue #515)
-+ Support for exporting prometheus metrics about ArgoCD applications (issue #513)
-+ Support raw jsonnet as an application source (issue #540)
-+ Reorder K8s resources to correct creation order (issue #102)
-+ Redact K8s secrets from API server payloads (issue #470)
-+ Add ability to restrict TLS version (issue #609)
-+ Support helm charts with dependencies and namespace sensitivity (issue #582)
-+ Use 'kubectl auth reconcile' for RBAC resources (issue #523)
-=======
 + Auto-sync option in application CRD instance (issue #79)
 + Support raw jsonnet as an application source (issue #540)
 + Reorder K8s resources to correct creation order (issue #102)
@@ -60,25 +47,16 @@
 + Compatibility with cert manager (issue #617)
 * Enable TLS for repo server (issue #553)
 * Split out dex into it's own deployment (instead of sidecar) (issue #555)
->>>>>>> d963f5fc
 + [UI] Support selection of helm values files in App creation wizard (issue #499)
 + [UI] Support specifying source revision in App creation wizard allow (issue #503)
 + [UI] Improve resource diff rendering (issue #457)
 + [UI] Indicate number of ready containers in pod (issue #539)
 + [UI] Indicate when app is overriding parameters (issue #503)
 + [UI] Provide a YAML view of resources (issue #396)
-<<<<<<< HEAD
-* Performance improvements to repo-server (issue #554)
-* Enable TLS for repo server (issue #553)
-* Dex runs as an independent service/deployment (issue #555)
-* Improve three-way diff to provide more accurate Sync status and diff result (issue #597)
-* Improve remarshalling to use reflection/schema builders to handle all k8s core types (#603)
-=======
 + [UI] Project Role/Token management from UI (issue #548)
 + [UI] App creation wizard should allow specifying source revision (issue #562)
 + [UI] Ability to modify application from UI (issue #615)
 + [UI] indicate when operation is in progress or has failed (issue #566)
->>>>>>> d963f5fc
 - Fix issue where changes were not pulled when tracking a branch (issue #567)
 - Lazy enforcement of unknown cluster/namespace restricted resources (issue #599)
 - Fix controller hot loop when app source contains bad manifests (issue #568)
@@ -87,9 +65,6 @@
 - Fix issue where helm hooks were being deployed as part of sync (issue #605)
 - Fix race conditions in kube.GetResourcesWithLabel and DeleteResourceWithLabel (issue #587)
 - [UI] Fix issue where projects filter does not work when application got changed
-<<<<<<< HEAD
-- Fix CLI panic when performing an initial `argocd sync/wait`
-=======
 - [UI] Creating apps from directories is not obvious (issue #565)
 - Helm hooks are being deployed as resources (issue #605)
 - Disagreement in three way diff calculation (issue #597)
@@ -97,7 +72,6 @@
 - ArgoCD fails to deploy resources list (issue #584)
 - Branch tracking not working properly (issue #567)
 - Controller hot loop when application source has bad manifests (issue #568)
->>>>>>> d963f5fc
 
 ## v0.8.2 (2018-09-12)
 - Downgrade ksonnet from v0.12.0 to v0.11.0 due to quote unescape regression
