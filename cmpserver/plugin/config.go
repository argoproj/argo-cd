--- conflicted
+++ resolved
@@ -22,20 +22,11 @@
 }
 
 type PluginConfigSpec struct {
-<<<<<<< HEAD
 	Version          string     `json:"version"`
 	Init             Command    `json:"init,omitempty"`
 	Generate         Command    `json:"generate"`
 	Discover         Discover   `json:"discover"`
-	AllowConcurrency bool       `json:"allowConcurrency"`
-	LockRepo         bool       `json:"lockRepo"`
 	Parameters       Parameters `yaml:"parameters"`
-=======
-	Version          string   `json:"version"`
-	Init             Command  `json:"init,omitempty"`
-	Generate         Command  `json:"generate"`
-	Discover         Discover `json:"discover"`
->>>>>>> 752bc5f8
 }
 
 //Discover holds find and fileName
