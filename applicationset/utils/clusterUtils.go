package utils

import (
	"context"
	"fmt"

	"github.com/argoproj/argo-cd/v3/common"
	appv1 "github.com/argoproj/argo-cd/v3/pkg/apis/application/v1alpha1"
	"github.com/argoproj/argo-cd/v3/util/db"

	metav1 "k8s.io/apimachinery/pkg/apis/meta/v1"
	"k8s.io/client-go/kubernetes"
)

// ClusterSpecifier contains only the name and server URL of a cluster. We use this struct to avoid partially-populating
// the full Cluster struct, which would be misleading.
type ClusterSpecifier struct {
	Name   string
	Server string
}

func ListClusters(ctx context.Context, clientset kubernetes.Interface, namespace string) ([]ClusterSpecifier, error) {
	clusterSecretsList, err := clientset.CoreV1().Secrets(namespace).List(ctx,
		metav1.ListOptions{LabelSelector: common.LabelKeySecretType + "=" + common.LabelValueSecretTypeCluster})
	if err != nil {
		return nil, err
	}

	if clusterSecretsList == nil {
		return nil, nil
	}

	clusterSecrets := clusterSecretsList.Items

	clusterList := make([]ClusterSpecifier, len(clusterSecrets))

	hasInClusterCredentials := false
	for i, clusterSecret := range clusterSecrets {
		cluster, err := db.SecretToCluster(&clusterSecret)
		if err != nil || cluster == nil {
			return nil, fmt.Errorf("unable to convert cluster secret to cluster object '%s': %w", clusterSecret.Name, err)
		}
		clusterList[i] = ClusterSpecifier{
			Name:   cluster.Name,
			Server: cluster.Server,
		}
		if cluster.Server == appv1.KubernetesInternalAPIServerAddr {
			hasInClusterCredentials = true
		}
	}
	if !hasInClusterCredentials {
		// There was no secret for the in-cluster config, so we add it here. We don't fully-populate the Cluster struct,
		// since only the name and server fields are used by the generator.
		clusterList = append(clusterList, ClusterSpecifier{
			Name:   "in-cluster",
			Server: appv1.KubernetesInternalAPIServerAddr,
		})
	}
<<<<<<< HEAD
	return &clusterList, nil
}

func getLocalCluster(clientset kubernetes.Interface) *appv1.Cluster {
	initLocalCluster.Do(func() {
		info, err := clientset.Discovery().ServerVersion()
		if err == nil {
			//nolint:staticcheck
			localCluster.ServerVersion = fmt.Sprintf("%s.%s", info.Major, info.Minor)
			//nolint:staticcheck
			localCluster.ConnectionState = appv1.ConnectionState{Status: appv1.ConnectionStatusSuccessful}
		} else {
			//nolint:staticcheck
			localCluster.ConnectionState = appv1.ConnectionState{
				Status:  appv1.ConnectionStatusFailed,
				Message: err.Error(),
			}
		}
	})
	cluster := localCluster.DeepCopy()
	now := metav1.Now()
	//nolint:staticcheck
	cluster.ConnectionState.ModifiedAt = &now
	return cluster
=======
	return clusterList, nil
>>>>>>> 079341c6
}<|MERGE_RESOLUTION|>--- conflicted
+++ resolved
@@ -56,32 +56,5 @@
 			Server: appv1.KubernetesInternalAPIServerAddr,
 		})
 	}
-<<<<<<< HEAD
-	return &clusterList, nil
-}
-
-func getLocalCluster(clientset kubernetes.Interface) *appv1.Cluster {
-	initLocalCluster.Do(func() {
-		info, err := clientset.Discovery().ServerVersion()
-		if err == nil {
-			//nolint:staticcheck
-			localCluster.ServerVersion = fmt.Sprintf("%s.%s", info.Major, info.Minor)
-			//nolint:staticcheck
-			localCluster.ConnectionState = appv1.ConnectionState{Status: appv1.ConnectionStatusSuccessful}
-		} else {
-			//nolint:staticcheck
-			localCluster.ConnectionState = appv1.ConnectionState{
-				Status:  appv1.ConnectionStatusFailed,
-				Message: err.Error(),
-			}
-		}
-	})
-	cluster := localCluster.DeepCopy()
-	now := metav1.Now()
-	//nolint:staticcheck
-	cluster.ConnectionState.ModifiedAt = &now
-	return cluster
-=======
 	return clusterList, nil
->>>>>>> 079341c6
 }