package utils

import (
	"bytes"
	"crypto/tls"
	"crypto/x509"
	"encoding/json"
	"errors"
	"fmt"
	"io"
	"net/http"
	"os"
	"reflect"
	"regexp"
	"sort"
	"strings"
	"text/template"
	"unsafe"

	"github.com/Masterminds/sprig/v3"
	"github.com/gosimple/slug"
	"github.com/valyala/fasttemplate"
	"sigs.k8s.io/yaml"

	log "github.com/sirupsen/logrus"

	argoappsv1 "github.com/argoproj/argo-cd/v3/pkg/apis/application/v1alpha1"
	"github.com/argoproj/argo-cd/v3/util/glob"
)

var sprigFuncMap = sprig.GenericFuncMap() // a singleton for better performance

func init() {
	// Avoid allowing the user to learn things about the environment.
	delete(sprigFuncMap, "env")
	delete(sprigFuncMap, "expandenv")
	delete(sprigFuncMap, "getHostByName")
	sprigFuncMap["normalize"] = SanitizeName
	sprigFuncMap["slugify"] = SlugifyName
	sprigFuncMap["toYaml"] = toYAML
	sprigFuncMap["fromYaml"] = fromYAML
	sprigFuncMap["fromYamlArray"] = fromYAMLArray
}

type Renderer interface {
	RenderTemplateParams(tmpl *argoappsv1.Application, syncPolicy *argoappsv1.ApplicationSetSyncPolicy, params map[string]any, useGoTemplate bool, goTemplateOptions []string) (*argoappsv1.Application, error)
	Replace(tmpl string, replaceMap map[string]any, useGoTemplate bool, goTemplateOptions []string) (string, error)
}

type Render struct{}

func IsNamespaceAllowed(namespaces []string, namespace string) bool {
	return glob.MatchStringInList(namespaces, namespace, glob.REGEXP)
}

func copyValueIntoUnexported(destination, value reflect.Value) {
	reflect.NewAt(destination.Type(), unsafe.Pointer(destination.UnsafeAddr())).
		Elem().
		Set(value)
}

func copyUnexported(destination, original reflect.Value) {
	unexported := reflect.NewAt(original.Type(), unsafe.Pointer(original.UnsafeAddr())).Elem()
	copyValueIntoUnexported(destination, unexported)
}

func IsJSONStr(str string) bool {
	str = strings.TrimSpace(str)
	return str != "" && str[0] == '{'
}

func ConvertYAMLToJSON(str string) (string, error) {
	if !IsJSONStr(str) {
		jsonStr, err := yaml.YAMLToJSON([]byte(str))
		if err != nil {
			return str, err
		}
		return string(jsonStr), nil
	}
	return str, nil
}

// This function is in charge of searching all String fields of the object recursively and apply templating
// thanks to https://gist.github.com/randallmlough/1fd78ec8a1034916ca52281e3b886dc7
func (r *Render) deeplyReplace(destination, original reflect.Value, replaceMap map[string]any, useGoTemplate bool, goTemplateOptions []string) error {
	switch original.Kind() {
	// The first cases handle nested structures and translate them recursively
	// If it is a pointer we need to unwrap and call once again
	case reflect.Ptr:
		// To get the actual value of the original we have to call Elem()
		// At the same time this unwraps the pointer so we don't end up in
		// an infinite recursion
		originalValue := original.Elem()
		// Check if the pointer is nil
		if !originalValue.IsValid() {
			return nil
		}
		// Allocate a new object and set the pointer to it
		if originalValue.CanSet() {
			destination.Set(reflect.New(originalValue.Type()))
		} else {
			copyUnexported(destination, original)
		}
		// Unwrap the newly created pointer
		if err := r.deeplyReplace(destination.Elem(), originalValue, replaceMap, useGoTemplate, goTemplateOptions); err != nil {
			// Not wrapping the error, since this is a recursive function. Avoids excessively long error messages.
			return err
		}

	// If it is an interface (which is very similar to a pointer), do basically the
	// same as for the pointer. Though a pointer is not the same as an interface so
	// note that we have to call Elem() after creating a new object because otherwise
	// we would end up with an actual pointer
	case reflect.Interface:
		// Get rid of the wrapping interface
		originalValue := original.Elem()
		// Create a new object. Now new gives us a pointer, but we want the value it
		// points to, so we have to call Elem() to unwrap it

		if originalValue.IsValid() {
			reflectType := originalValue.Type()

			reflectValue := reflect.New(reflectType)

			copyValue := reflectValue.Elem()
			if err := r.deeplyReplace(copyValue, originalValue, replaceMap, useGoTemplate, goTemplateOptions); err != nil {
				// Not wrapping the error, since this is a recursive function. Avoids excessively long error messages.
				return err
			}
			destination.Set(copyValue)
		}

	// If it is a struct we translate each field
	case reflect.Struct:
		for i := 0; i < original.NumField(); i++ {
			currentType := fmt.Sprintf("%s.%s", original.Type().Field(i).Name, original.Type().PkgPath())
			// specific case time
			if currentType == "time.Time" {
				destination.Field(i).Set(original.Field(i))
			} else if currentType == "Raw.k8s.io/apiextensions-apiserver/pkg/apis/apiextensions/v1" || currentType == "Raw.k8s.io/apimachinery/pkg/runtime" {
				var unmarshaled any
				originalBytes := original.Field(i).Bytes()
				convertedToJSON, err := ConvertYAMLToJSON(string(originalBytes))
				if err != nil {
					return fmt.Errorf("error while converting template to json %q: %w", convertedToJSON, err)
				}
				err = json.Unmarshal([]byte(convertedToJSON), &unmarshaled)
				if err != nil {
					return fmt.Errorf("failed to unmarshal JSON field: %w", err)
				}
				jsonOriginal := reflect.ValueOf(&unmarshaled)
				jsonCopy := reflect.New(jsonOriginal.Type()).Elem()
				err = r.deeplyReplace(jsonCopy, jsonOriginal, replaceMap, useGoTemplate, goTemplateOptions)
				if err != nil {
					return fmt.Errorf("failed to deeply replace JSON field contents: %w", err)
				}
				jsonCopyInterface := jsonCopy.Interface().(*any)
				data, err := json.Marshal(jsonCopyInterface)
				if err != nil {
					return fmt.Errorf("failed to marshal templated JSON field: %w", err)
				}
				destination.Field(i).Set(reflect.ValueOf(data))
			} else if err := r.deeplyReplace(destination.Field(i), original.Field(i), replaceMap, useGoTemplate, goTemplateOptions); err != nil {
				// Not wrapping the error, since this is a recursive function. Avoids excessively long error messages.
				return err
			}
		}

	// If it is a slice we create a new slice and translate each element
	case reflect.Slice:
		if destination.CanSet() {
			destination.Set(reflect.MakeSlice(original.Type(), original.Len(), original.Cap()))
		} else {
			copyValueIntoUnexported(destination, reflect.MakeSlice(original.Type(), original.Len(), original.Cap()))
		}

		for i := 0; i < original.Len(); i++ {
			if err := r.deeplyReplace(destination.Index(i), original.Index(i), replaceMap, useGoTemplate, goTemplateOptions); err != nil {
				// Not wrapping the error, since this is a recursive function. Avoids excessively long error messages.
				return err
			}
		}

	// If it is a map we create a new map and translate each value
	case reflect.Map:
		if destination.CanSet() {
			destination.Set(reflect.MakeMap(original.Type()))
		} else {
			copyValueIntoUnexported(destination, reflect.MakeMap(original.Type()))
		}
		for _, key := range original.MapKeys() {
			originalValue := original.MapIndex(key)
			if originalValue.Kind() != reflect.String && isNillable(originalValue) && originalValue.IsNil() {
				continue
			}
			// New gives us a pointer, but again we want the value
			copyValue := reflect.New(originalValue.Type()).Elem()

			if err := r.deeplyReplace(copyValue, originalValue, replaceMap, useGoTemplate, goTemplateOptions); err != nil {
				// Not wrapping the error, since this is a recursive function. Avoids excessively long error messages.
				return err
			}

			// Keys can be templated as well as values (e.g. to template something into an annotation).
			if key.Kind() == reflect.String {
				templatedKey, err := r.Replace(key.String(), replaceMap, useGoTemplate, goTemplateOptions)
				if err != nil {
					// Not wrapping the error, since this is a recursive function. Avoids excessively long error messages.
					return err
				}
				key = reflect.ValueOf(templatedKey)
			}

			destination.SetMapIndex(key, copyValue)
		}

	// Otherwise we cannot traverse anywhere so this finishes the recursion
	// If it is a string translate it (yay finally we're doing what we came for)
	case reflect.String:
		strToTemplate := original.String()
		templated, err := r.Replace(strToTemplate, replaceMap, useGoTemplate, goTemplateOptions)
		if err != nil {
			// Not wrapping the error, since this is a recursive function. Avoids excessively long error messages.
			return err
		}
		if destination.CanSet() {
			destination.SetString(templated)
		} else {
			copyValueIntoUnexported(destination, reflect.ValueOf(templated))
		}
		return nil

	// And everything else will simply be taken from the original
	default:
		if destination.CanSet() {
			destination.Set(original)
		} else {
			copyUnexported(destination, original)
		}
	}
	return nil
}

// isNillable returns true if the value is something which may be set to nil. This function is meant to guard against a
// panic from calling IsNil on a non-pointer type.
func isNillable(v reflect.Value) bool {
	switch v.Kind() {
	case reflect.Map, reflect.Pointer, reflect.UnsafePointer, reflect.Interface, reflect.Slice:
		return true
	}
	return false
}

func (r *Render) RenderTemplateParams(tmpl *argoappsv1.Application, syncPolicy *argoappsv1.ApplicationSetSyncPolicy, params map[string]any, useGoTemplate bool, goTemplateOptions []string) (*argoappsv1.Application, error) {
	if tmpl == nil {
		return nil, errors.New("application template is empty")
	}

	if len(params) == 0 {
		return tmpl, nil
	}

	original := reflect.ValueOf(tmpl)
	destination := reflect.New(original.Type()).Elem()

	if err := r.deeplyReplace(destination, original, params, useGoTemplate, goTemplateOptions); err != nil {
		return nil, err
	}

	replacedTmpl := destination.Interface().(*argoappsv1.Application)

	// Add the 'resources-finalizer' finalizer if:
	// The template application doesn't have any finalizers, and:
	// a) there is no syncPolicy, or
	// b) there IS a syncPolicy, but preserveResourcesOnDeletion is set to false
	// See TestRenderTemplateParamsFinalizers in util_test.go for test-based definition of behaviour
	if (syncPolicy == nil || !syncPolicy.PreserveResourcesOnDeletion) &&
		len(replacedTmpl.Finalizers) == 0 {
		replacedTmpl.Finalizers = []string{argoappsv1.ResourcesFinalizerName}
	}

	return replacedTmpl, nil
}

func (r *Render) RenderGeneratorParams(gen *argoappsv1.ApplicationSetGenerator, params map[string]any, useGoTemplate bool, goTemplateOptions []string) (*argoappsv1.ApplicationSetGenerator, error) {
	if gen == nil {
		return nil, errors.New("generator is empty")
	}

	if len(params) == 0 {
		return gen, nil
	}

	original := reflect.ValueOf(gen)
	destination := reflect.New(original.Type()).Elem()

	if err := r.deeplyReplace(destination, original, params, useGoTemplate, goTemplateOptions); err != nil {
		return nil, fmt.Errorf("failed to replace parameters in generator: %w", err)
	}

	replacedGen := destination.Interface().(*argoappsv1.ApplicationSetGenerator)

	return replacedGen, nil
}

var isTemplatedRegex = regexp.MustCompile(".*{{.*}}.*")

// Replace executes basic string substitution of a template with replacement values.
// remaining in the substituted template.
func (r *Render) Replace(tmpl string, replaceMap map[string]any, useGoTemplate bool, goTemplateOptions []string) (string, error) {
	if useGoTemplate {
		template, err := template.New("").Funcs(sprigFuncMap).Parse(tmpl)
		if err != nil {
			return "", fmt.Errorf("failed to parse template %s: %w", tmpl, err)
		}
		for _, option := range goTemplateOptions {
			template = template.Option(option)
		}

		var replacedTmplBuffer bytes.Buffer
		if err = template.Execute(&replacedTmplBuffer, replaceMap); err != nil {
			return "", fmt.Errorf("failed to execute go template %s: %w", tmpl, err)
		}

		return replacedTmplBuffer.String(), nil
	}

	if !isTemplatedRegex.MatchString(tmpl) {
		return tmpl, nil
	}

	fstTmpl, err := fasttemplate.NewTemplate(tmpl, "{{", "}}")
	if err != nil {
		return "", fmt.Errorf("invalid template: %w", err)
	}
	replacedTmpl := fstTmpl.ExecuteFuncString(func(w io.Writer, tag string) (int, error) {
		trimmedTag := strings.TrimSpace(tag)
		replacement, ok := replaceMap[trimmedTag].(string)
		if trimmedTag == "" || !ok {
			return fmt.Fprintf(w, "{{%s}}", tag)
		}
		return w.Write([]byte(replacement))
	})
	return replacedTmpl, nil
}

// Log a warning if there are unrecognized generators
func CheckInvalidGenerators(applicationSetInfo *argoappsv1.ApplicationSet) error {
	hasInvalidGenerators, invalidGenerators := invalidGenerators(applicationSetInfo)
	var errorMessage error
	if len(invalidGenerators) > 0 {
		gnames := []string{}
		for n := range invalidGenerators {
			gnames = append(gnames, n)
		}
		sort.Strings(gnames)
		aname := applicationSetInfo.Name
		msg := "ApplicationSet %s contains unrecognized generators: %s"
		errorMessage = fmt.Errorf(msg, aname, strings.Join(gnames, ", "))
		log.Warnf(msg, aname, strings.Join(gnames, ", "))
	} else if hasInvalidGenerators {
		name := applicationSetInfo.Name
		msg := "ApplicationSet %s contains unrecognized generators"
		errorMessage = fmt.Errorf(msg, name)
		log.Warnf(msg, name)
	}
	return errorMessage
}

// Return true if there are unknown generators specified in the application set.  If we can discover the names
// of these generators, return the names as the keys in a map
func invalidGenerators(applicationSetInfo *argoappsv1.ApplicationSet) (bool, map[string]bool) {
	names := make(map[string]bool)
	hasInvalidGenerators := false
	for index, generator := range applicationSetInfo.Spec.Generators {
		v := reflect.Indirect(reflect.ValueOf(generator))
		found := false
		for i := 0; i < v.NumField(); i++ {
			field := v.Field(i)
			if !field.CanInterface() {
				continue
			}
			if !reflect.ValueOf(field.Interface()).IsNil() {
				found = true
				break
			}
		}
		if !found {
			hasInvalidGenerators = true
			addInvalidGeneratorNames(names, applicationSetInfo, index)
		}
	}
	return hasInvalidGenerators, names
}

func addInvalidGeneratorNames(names map[string]bool, applicationSetInfo *argoappsv1.ApplicationSet, index int) {
	// The generator names are stored in the "kubectl.kubernetes.io/last-applied-configuration" annotation
	config := applicationSetInfo.Annotations["kubectl.kubernetes.io/last-applied-configuration"]
	var values map[string]any
	err := json.Unmarshal([]byte(config), &values)
	if err != nil {
		log.Warnf("could not unmarshal kubectl.kubernetes.io/last-applied-configuration: %+v", config)
		return
	}

	spec, ok := values["spec"].(map[string]any)
	if !ok {
<<<<<<< HEAD
		log.Warn("could not get spec from kubectl.kubernetes.io/last-applied-configuration annotation")
=======
		log.Warn("couldn't get spec from kubectl.kubernetes.io/last-applied-configuration annotation")
>>>>>>> fed3c7ee
		return
	}

	generators, ok := spec["generators"].([]any)
	if !ok {
		log.Warn("couldn't get generators from kubectl.kubernetes.io/last-applied-configuration annotation")
		return
	}

	if index >= len(generators) {
		log.Warnf("index %d out of range %d for generator in kubectl.kubernetes.io/last-applied-configuration", index, len(generators))
		return
	}

	generator, ok := generators[index].(map[string]any)
	if !ok {
		log.Warn("couldn't get generator from kubectl.kubernetes.io/last-applied-configuration annotation")
		return
	}

	for key := range generator {
		names[key] = true
		break
	}
}

func NormalizeBitbucketBasePath(basePath string) string {
	if strings.HasSuffix(basePath, "/rest/") {
		return strings.TrimSuffix(basePath, "/")
	}
	if !strings.HasSuffix(basePath, "/rest") {
		return basePath + "/rest"
	}
	return basePath
}

// SlugifyName generates a URL-friendly slug from the provided name and additional options.
// The slug is generated in accordance with the following rules:
// 1. The generated slug will be URL-safe and suitable for use in URLs.
// 2. The maximum length of the slug can be specified using the `maxSize` argument.
// 3. Smart truncation can be enabled or disabled using the `EnableSmartTruncate` argument.
// 4. The input name can be any string value that needs to be converted into a slug.
//
// Args:
// - args: A variadic number of arguments where:
//   - The first argument (if provided) is an integer specifying the maximum length of the slug.
//   - The second argument (if provided) is a boolean indicating whether smart truncation is enabled.
//   - The last argument (if provided) is the input name that needs to be slugified.
//     If no name is provided, an empty string will be used.
//
// Returns:
// - string: The generated URL-friendly slug based on the input name and options.
func SlugifyName(args ...any) string {
	// Default values for arguments
	maxSize := 50
	EnableSmartTruncate := true
	name := ""

	// Process the arguments
	for idx, arg := range args {
		switch idx {
		case len(args) - 1:
			name = arg.(string)
		case 0:
			maxSize = arg.(int)
		case 1:
			EnableSmartTruncate = arg.(bool)
		default:
			log.Errorf("Bad 'slugify' arguments.")
		}
	}

	sanitizedName := SanitizeName(name)

	// Configure slug generation options
	slug.EnableSmartTruncate = EnableSmartTruncate
	slug.MaxLength = maxSize

	// Generate the slug from the input name
	urlSlug := slug.Make(sanitizedName)

	return urlSlug
}

func getTLSConfigWithCACert(scmRootCAPath string, caCerts []byte) *tls.Config {
	tlsConfig := &tls.Config{}

	if scmRootCAPath != "" {
		_, err := os.Stat(scmRootCAPath)
		if os.IsNotExist(err) {
			log.Errorf("scmRootCAPath '%s' specified does not exist: %s", scmRootCAPath, err)
			return tlsConfig
		}
		rootCA, err := os.ReadFile(scmRootCAPath)
		if err != nil {
			log.Errorf("error reading certificate from file '%s', proceeding without custom rootCA : %s", scmRootCAPath, err)
			return tlsConfig
		}
		caCerts = append(caCerts, rootCA...)
	}

	if len(caCerts) > 0 {
		certPool := x509.NewCertPool()
		ok := certPool.AppendCertsFromPEM(caCerts)
		if !ok {
			log.Errorf("failed to append certificates from PEM: proceeding without custom rootCA")
		} else {
			tlsConfig.RootCAs = certPool
		}
	}
	return tlsConfig
}

func GetTlsConfig(scmRootCAPath string, insecure bool, caCerts []byte) *tls.Config { //nolint:revive //FIXME(var-naming)
	tlsConfig := getTLSConfigWithCACert(scmRootCAPath, caCerts)

	if insecure {
		tlsConfig.InsecureSkipVerify = true
	}
	return tlsConfig
}

func GetOptionalHTTPClient(optionalHTTPClient ...*http.Client) *http.Client {
	if len(optionalHTTPClient) > 0 && optionalHTTPClient[0] != nil {
		return optionalHTTPClient[0]
	}
	return &http.Client{}
}<|MERGE_RESOLUTION|>--- conflicted
+++ resolved
@@ -405,17 +405,13 @@
 
 	spec, ok := values["spec"].(map[string]any)
 	if !ok {
-<<<<<<< HEAD
 		log.Warn("could not get spec from kubectl.kubernetes.io/last-applied-configuration annotation")
-=======
-		log.Warn("couldn't get spec from kubectl.kubernetes.io/last-applied-configuration annotation")
->>>>>>> fed3c7ee
 		return
 	}
 
 	generators, ok := spec["generators"].([]any)
 	if !ok {
-		log.Warn("couldn't get generators from kubectl.kubernetes.io/last-applied-configuration annotation")
+		log.Warn("could not get generators from kubectl.kubernetes.io/last-applied-configuration annotation")
 		return
 	}
 
@@ -426,7 +422,7 @@
 
 	generator, ok := generators[index].(map[string]any)
 	if !ok {
-		log.Warn("couldn't get generator from kubectl.kubernetes.io/last-applied-configuration annotation")
+		log.Warn("could not get generator from kubectl.kubernetes.io/last-applied-configuration annotation")
 		return
 	}
 
