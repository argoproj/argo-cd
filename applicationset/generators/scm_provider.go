package generators

import (
	"context"
	"fmt"
	"strings"
	"time"

	corev1 "k8s.io/api/core/v1"
	"sigs.k8s.io/controller-runtime/pkg/client"

	log "github.com/sirupsen/logrus"

	"github.com/argoproj/argo-cd/v2/applicationset/services/github_app_auth"
	"github.com/argoproj/argo-cd/v2/applicationset/services/scm_provider"
	"github.com/argoproj/argo-cd/v2/applicationset/utils"
	"github.com/argoproj/argo-cd/v2/common"
	argoprojiov1alpha1 "github.com/argoproj/argo-cd/v2/pkg/apis/application/v1alpha1"
)

var _ Generator = (*SCMProviderGenerator)(nil)

const (
	DefaultSCMProviderRequeueAfterSeconds = 30 * time.Minute
)

type SCMProviderGenerator struct {
	client client.Client
	// Testing hooks.
	overrideProvider scm_provider.SCMProviderService
	SCMAuthProviders
<<<<<<< HEAD
	allowedSCMProviders []string
=======
	scmRootCAPath string
>>>>>>> 22281c5a
}

type SCMAuthProviders struct {
	GitHubApps github_app_auth.Credentials
}

<<<<<<< HEAD
func NewSCMProviderGenerator(client client.Client, providers SCMAuthProviders, allowedSCMProviders []string) Generator {
	return &SCMProviderGenerator{
		client:              client,
		SCMAuthProviders:    providers,
		allowedSCMProviders: allowedSCMProviders,
=======
func NewSCMProviderGenerator(client client.Client, providers SCMAuthProviders, scmRootCAPath string) Generator {
	return &SCMProviderGenerator{
		client:           client,
		SCMAuthProviders: providers,
		scmRootCAPath:    scmRootCAPath,
>>>>>>> 22281c5a
	}
}

// Testing generator
func NewTestSCMProviderGenerator(overrideProvider scm_provider.SCMProviderService) Generator {
	return &SCMProviderGenerator{overrideProvider: overrideProvider}
}

func (g *SCMProviderGenerator) GetRequeueAfter(appSetGenerator *argoprojiov1alpha1.ApplicationSetGenerator) time.Duration {
	// Return a requeue default of 30 minutes, if no default is specified.

	if appSetGenerator.SCMProvider.RequeueAfterSeconds != nil {
		return time.Duration(*appSetGenerator.SCMProvider.RequeueAfterSeconds) * time.Second
	}

	return DefaultSCMProviderRequeueAfterSeconds
}

func (g *SCMProviderGenerator) GetTemplate(appSetGenerator *argoprojiov1alpha1.ApplicationSetGenerator) *argoprojiov1alpha1.ApplicationSetTemplate {
	return &appSetGenerator.SCMProvider.Template
}

func ScmProviderAllowed(applicationSetInfo *argoprojiov1alpha1.ApplicationSet, url string, allowedScmProviders []string) bool {
	if url == "" || len(allowedScmProviders) == 0 {
		return true
	}

	for _, allowedScmProvider := range allowedScmProviders {
		if strings.HasPrefix(url, allowedScmProvider) {
			return true
		}
	}

	log.WithFields(log.Fields{
		common.SecurityField: common.SecurityMedium,
		"applicationset":     applicationSetInfo.Name,
		"appSetNamespace":    applicationSetInfo.Namespace,
	}).Debugf("attempted to use disallowed SCM %q", url)

	return false
}

func (g *SCMProviderGenerator) GenerateParams(appSetGenerator *argoprojiov1alpha1.ApplicationSetGenerator, applicationSetInfo *argoprojiov1alpha1.ApplicationSet) ([]map[string]interface{}, error) {
	if appSetGenerator == nil {
		return nil, EmptyAppSetGeneratorError
	}

	if appSetGenerator.SCMProvider == nil {
		return nil, EmptyAppSetGeneratorError
	}

	ctx := context.Background()

	// Create the SCM provider helper.
	providerConfig := appSetGenerator.SCMProvider
	var provider scm_provider.SCMProviderService
	if g.overrideProvider != nil {
		provider = g.overrideProvider
	} else if providerConfig.Github != nil {
		if !ScmProviderAllowed(applicationSetInfo, providerConfig.Github.API, g.allowedSCMProviders) {
			return nil, fmt.Errorf("scm provider not allowed: %s", providerConfig.Github.API)
		}
		var err error
		provider, err = g.githubProvider(ctx, providerConfig.Github, applicationSetInfo)
		if err != nil {
			return nil, fmt.Errorf("scm provider: %w", err)
		}
	} else if providerConfig.Gitlab != nil {
		if !ScmProviderAllowed(applicationSetInfo, providerConfig.Gitlab.API, g.allowedSCMProviders) {
			return nil, fmt.Errorf("scm provider not allowed: %s", providerConfig.Gitlab.API)
		}
		token, err := g.getSecretRef(ctx, providerConfig.Gitlab.TokenRef, applicationSetInfo.Namespace)
		if err != nil {
			return nil, fmt.Errorf("error fetching Gitlab token: %v", err)
		}
		provider, err = scm_provider.NewGitlabProvider(ctx, providerConfig.Gitlab.Group, token, providerConfig.Gitlab.API, providerConfig.Gitlab.AllBranches, providerConfig.Gitlab.IncludeSubgroups, providerConfig.Gitlab.Insecure, g.scmRootCAPath)
		if err != nil {
			return nil, fmt.Errorf("error initializing Gitlab service: %v", err)
		}
	} else if providerConfig.Gitea != nil {
		if !ScmProviderAllowed(applicationSetInfo, providerConfig.Gitea.API, g.allowedSCMProviders) {
			return nil, fmt.Errorf("scm provider not allowed: %s", providerConfig.Gitea.API)
		}
		token, err := g.getSecretRef(ctx, providerConfig.Gitea.TokenRef, applicationSetInfo.Namespace)
		if err != nil {
			return nil, fmt.Errorf("error fetching Gitea token: %v", err)
		}
		provider, err = scm_provider.NewGiteaProvider(ctx, providerConfig.Gitea.Owner, token, providerConfig.Gitea.API, providerConfig.Gitea.AllBranches, providerConfig.Gitea.Insecure)
		if err != nil {
			return nil, fmt.Errorf("error initializing Gitea service: %v", err)
		}
	} else if providerConfig.BitbucketServer != nil {
		providerConfig := providerConfig.BitbucketServer
		if !ScmProviderAllowed(applicationSetInfo, providerConfig.API, g.allowedSCMProviders) {
			return nil, fmt.Errorf("scm provider not allowed: %s", providerConfig.API)
		}
		var scmError error
		if providerConfig.BasicAuth != nil {
			password, err := g.getSecretRef(ctx, providerConfig.BasicAuth.PasswordRef, applicationSetInfo.Namespace)
			if err != nil {
				return nil, fmt.Errorf("error fetching Secret token: %v", err)
			}
			provider, scmError = scm_provider.NewBitbucketServerProviderBasicAuth(ctx, providerConfig.BasicAuth.Username, password, providerConfig.API, providerConfig.Project, providerConfig.AllBranches)
		} else {
			provider, scmError = scm_provider.NewBitbucketServerProviderNoAuth(ctx, providerConfig.API, providerConfig.Project, providerConfig.AllBranches)
		}
		if scmError != nil {
			return nil, fmt.Errorf("error initializing Bitbucket Server service: %v", scmError)
		}
	} else if providerConfig.AzureDevOps != nil {
		if !ScmProviderAllowed(applicationSetInfo, providerConfig.AzureDevOps.API, g.allowedSCMProviders) {
			return nil, fmt.Errorf("scm provider not allowed: %s", providerConfig.AzureDevOps.API)
		}
		token, err := g.getSecretRef(ctx, providerConfig.AzureDevOps.AccessTokenRef, applicationSetInfo.Namespace)
		if err != nil {
			return nil, fmt.Errorf("error fetching Azure Devops access token: %v", err)
		}
		provider, err = scm_provider.NewAzureDevOpsProvider(ctx, token, providerConfig.AzureDevOps.Organization, providerConfig.AzureDevOps.API, providerConfig.AzureDevOps.TeamProject, providerConfig.AzureDevOps.AllBranches)
		if err != nil {
			return nil, fmt.Errorf("error initializing Azure Devops service: %v", err)
		}
	} else if providerConfig.Bitbucket != nil {
		appPassword, err := g.getSecretRef(ctx, providerConfig.Bitbucket.AppPasswordRef, applicationSetInfo.Namespace)
		if err != nil {
			return nil, fmt.Errorf("error fetching Bitbucket cloud appPassword: %v", err)
		}
		provider, err = scm_provider.NewBitBucketCloudProvider(ctx, providerConfig.Bitbucket.Owner, providerConfig.Bitbucket.User, appPassword, providerConfig.Bitbucket.AllBranches)
		if err != nil {
			return nil, fmt.Errorf("error initializing Bitbucket cloud service: %v", err)
		}
	} else if providerConfig.AWSCodeCommit != nil {
		var awsErr error
		provider, awsErr = scm_provider.NewAWSCodeCommitProvider(ctx, providerConfig.AWSCodeCommit.TagFilters, providerConfig.AWSCodeCommit.Role, providerConfig.AWSCodeCommit.Region, providerConfig.AWSCodeCommit.AllBranches)
		if awsErr != nil {
			return nil, fmt.Errorf("error initializing AWS codecommit service: %v", awsErr)
		}
	} else {
		return nil, fmt.Errorf("no SCM provider implementation configured")
	}

	// Find all the available repos.
	repos, err := scm_provider.ListRepos(ctx, provider, providerConfig.Filters, providerConfig.CloneProtocol)
	if err != nil {
		return nil, fmt.Errorf("error listing repos: %v", err)
	}
	paramsArray := make([]map[string]interface{}, 0, len(repos))
	var shortSHALength int
	var shortSHALength7 int
	for _, repo := range repos {
		shortSHALength = 8
		if len(repo.SHA) < 8 {
			shortSHALength = len(repo.SHA)
		}

		shortSHALength7 = 7
		if len(repo.SHA) < 7 {
			shortSHALength7 = len(repo.SHA)
		}

		params := map[string]interface{}{
			"organization":     repo.Organization,
			"repository":       repo.Repository,
			"url":              repo.URL,
			"branch":           repo.Branch,
			"sha":              repo.SHA,
			"short_sha":        repo.SHA[:shortSHALength],
			"short_sha_7":      repo.SHA[:shortSHALength7],
			"labels":           strings.Join(repo.Labels, ","),
			"branchNormalized": utils.SanitizeName(repo.Branch),
		}

		err := appendTemplatedValues(appSetGenerator.SCMProvider.Values, params, applicationSetInfo.Spec.GoTemplate, applicationSetInfo.Spec.GoTemplateOptions)
		if err != nil {
			return nil, fmt.Errorf("failed to append templated values: %w", err)
		}

		paramsArray = append(paramsArray, params)
	}
	return paramsArray, nil
}

func (g *SCMProviderGenerator) getSecretRef(ctx context.Context, ref *argoprojiov1alpha1.SecretRef, namespace string) (string, error) {
	if ref == nil {
		return "", nil
	}

	secret := &corev1.Secret{}
	err := g.client.Get(
		ctx,
		client.ObjectKey{
			Name:      ref.SecretName,
			Namespace: namespace,
		},
		secret)
	if err != nil {
		return "", fmt.Errorf("error fetching secret %s/%s: %v", namespace, ref.SecretName, err)
	}
	tokenBytes, ok := secret.Data[ref.Key]
	if !ok {
		return "", fmt.Errorf("key %q in secret %s/%s not found", ref.Key, namespace, ref.SecretName)
	}
	return string(tokenBytes), nil
}

func (g *SCMProviderGenerator) githubProvider(ctx context.Context, github *argoprojiov1alpha1.SCMProviderGeneratorGithub, applicationSetInfo *argoprojiov1alpha1.ApplicationSet) (scm_provider.SCMProviderService, error) {
	if github.AppSecretName != "" {
		auth, err := g.GitHubApps.GetAuthSecret(ctx, github.AppSecretName)
		if err != nil {
			return nil, fmt.Errorf("error fetching Github app secret: %v", err)
		}

		return scm_provider.NewGithubAppProviderFor(
			*auth,
			github.Organization,
			github.API,
			github.AllBranches,
		)
	}

	token, err := g.getSecretRef(ctx, github.TokenRef, applicationSetInfo.Namespace)
	if err != nil {
		return nil, fmt.Errorf("error fetching Github token: %v", err)
	}
	return scm_provider.NewGithubProvider(ctx, github.Organization, token, github.API, github.AllBranches)
}<|MERGE_RESOLUTION|>--- conflicted
+++ resolved
@@ -29,30 +29,20 @@
 	// Testing hooks.
 	overrideProvider scm_provider.SCMProviderService
 	SCMAuthProviders
-<<<<<<< HEAD
+	scmRootCAPath       string
 	allowedSCMProviders []string
-=======
-	scmRootCAPath string
->>>>>>> 22281c5a
 }
 
 type SCMAuthProviders struct {
 	GitHubApps github_app_auth.Credentials
 }
 
-<<<<<<< HEAD
-func NewSCMProviderGenerator(client client.Client, providers SCMAuthProviders, allowedSCMProviders []string) Generator {
+func NewSCMProviderGenerator(client client.Client, providers SCMAuthProviders, scmRootCAPath string, allowedSCMProviders []string) Generator {
 	return &SCMProviderGenerator{
 		client:              client,
 		SCMAuthProviders:    providers,
+		scmRootCAPath:       scmRootCAPath,
 		allowedSCMProviders: allowedSCMProviders,
-=======
-func NewSCMProviderGenerator(client client.Client, providers SCMAuthProviders, scmRootCAPath string) Generator {
-	return &SCMProviderGenerator{
-		client:           client,
-		SCMAuthProviders: providers,
-		scmRootCAPath:    scmRootCAPath,
->>>>>>> 22281c5a
 	}
 }
 
