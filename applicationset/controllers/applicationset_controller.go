--- conflicted
+++ resolved
@@ -1615,25 +1615,16 @@
 
 // shouldRequeueForApplicationSet determines when we need to requeue an applicationset
 func shouldRequeueForApplicationSet(appSetOld, appSetNew *argov1alpha1.ApplicationSet) bool {
-<<<<<<< HEAD
-	// only compare the applicationset spec, annotations, labels and finalizes specifically avoiding
-=======
 	// only compare the applicationset spec, annotations, labels and finalizers, specifically avoiding
->>>>>>> 8a72f1b6
 	// the status field. status is owned by the applicationset controller,
 	// and we do not need to requeue when it does bookkeeping
 	// NB: the ApplicationDestination comes from the ApplicationSpec being embedded
 	// in the ApplicationSetTemplate from the generators
 	if !cmp.Equal(appSetOld.Spec, appSetNew.Spec, cmpopts.EquateEmpty(), cmpopts.EquateComparable(argov1alpha1.ApplicationDestination{})) ||
-<<<<<<< HEAD
-=======
-		!cmp.Equal(appSetOld.ObjectMeta.GetAnnotations(), appSetNew.ObjectMeta.GetAnnotations(), cmpopts.EquateEmpty()) ||
->>>>>>> 8a72f1b6
 		!cmp.Equal(appSetOld.ObjectMeta.GetLabels(), appSetNew.ObjectMeta.GetLabels(), cmpopts.EquateEmpty()) ||
 		!cmp.Equal(appSetOld.ObjectMeta.GetFinalizers(), appSetNew.ObjectMeta.GetFinalizers(), cmpopts.EquateEmpty()) {
 		return true
 	}
-<<<<<<< HEAD
 
 	// we do not want to requeue if the new ApplicationSet has the refresh annotation removed
 	// only when the annotation is added.
@@ -1649,8 +1640,6 @@
 		return true
 	}
 
-=======
->>>>>>> 8a72f1b6
 	return false
 }
 
