--- conflicted
+++ resolved
@@ -531,33 +531,6 @@
 	}
 }
 
-// ignoreWhenAnnotationApplicationSetRefreshIsRemoved returns a predicate that ignores updates to ApplicationSet resources
-// when the ApplicationSetRefresh annotation is removed
-// First reconciliation is triggered when the annotation is added by [webhook.go#refreshApplicationSet]
-// Using this predicate we avoid a second reconciliation triggered by the controller himself when the annotation is removed.
-func ignoreWhenAnnotationApplicationSetRefreshIsRemoved() predicate.Predicate {
-	return predicate.Funcs{
-		UpdateFunc: func(e event.UpdateEvent) bool {
-			oldAppset, isAppSet := e.ObjectOld.(*argov1alpha1.ApplicationSet)
-			if !isAppSet {
-				return false
-			}
-			newAppset, isAppSet := e.ObjectNew.(*argov1alpha1.ApplicationSet)
-			if !isAppSet {
-				return false
-			}
-
-			_, oldHasRefreshAnnotation := oldAppset.Annotations[common.AnnotationApplicationSetRefresh]
-			_, newHasRefreshAnnotation := newAppset.Annotations[common.AnnotationApplicationSetRefresh]
-
-			if oldHasRefreshAnnotation && !newHasRefreshAnnotation {
-				return false
-			}
-			return true
-		},
-	}
-}
-
 func appControllerIndexer(rawObj client.Object) []string {
 	// grab the job object, extract the owner...
 	app := rawObj.(*argov1alpha1.Application)
@@ -584,13 +557,8 @@
 
 	return ctrl.NewControllerManagedBy(mgr).WithOptions(controller.Options{
 		MaxConcurrentReconciles: maxConcurrentReconciliations,
-<<<<<<< HEAD
 	}).For(&argov1alpha1.ApplicationSet{}, builder.WithPredicates(appSetOwnsHandler)).
 		Owns(&argov1alpha1.Application{}, builder.WithPredicates(appOwnsHandler)).
-=======
-	}).For(&argov1alpha1.ApplicationSet{}, builder.WithPredicates(ignoreWhenAnnotationApplicationSetRefreshIsRemoved())).
-		Owns(&argov1alpha1.Application{}, builder.WithPredicates(ownsHandler)).
->>>>>>> f6a84a47
 		WithEventFilter(ignoreNotAllowedNamespaces(r.ApplicationSetNamespaces)).
 		Watches(
 			&corev1.Secret{},
