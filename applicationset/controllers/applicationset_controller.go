/*
Licensed under the Apache License, Version 2.0 (the "License");
you may not use this file except in compliance with the License.
You may obtain a copy of the License at

    http://www.apache.org/licenses/LICENSE-2.0

Unless required by applicable law or agreed to in writing, software
distributed under the License is distributed on an "AS IS" BASIS,
WITHOUT WARRANTIES OR CONDITIONS OF ANY KIND, either express or implied.
See the License for the specific language governing permissions and
limitations under the License.
*/

package controllers

import (
	"context"
	"errors"
	"fmt"
	"reflect"
	"runtime/debug"
	"sort"
	"strconv"
	"strings"
	"time"

	"github.com/google/go-cmp/cmp"
	"github.com/google/go-cmp/cmp/cmpopts"
	log "github.com/sirupsen/logrus"
	corev1 "k8s.io/api/core/v1"
	apierrors "k8s.io/apimachinery/pkg/api/errors"
	metav1 "k8s.io/apimachinery/pkg/apis/meta/v1"
	"k8s.io/apimachinery/pkg/runtime"
	"k8s.io/apimachinery/pkg/types"
	"k8s.io/apimachinery/pkg/util/intstr"
	"k8s.io/client-go/kubernetes"
	"k8s.io/client-go/tools/record"
	"k8s.io/client-go/util/retry"
	"k8s.io/utils/ptr"
	ctrl "sigs.k8s.io/controller-runtime"
	"sigs.k8s.io/controller-runtime/pkg/builder"
	"sigs.k8s.io/controller-runtime/pkg/client"
	"sigs.k8s.io/controller-runtime/pkg/controller"
	"sigs.k8s.io/controller-runtime/pkg/controller/controllerutil"
	"sigs.k8s.io/controller-runtime/pkg/event"
	"sigs.k8s.io/controller-runtime/pkg/handler"
	"sigs.k8s.io/controller-runtime/pkg/predicate"

	"github.com/argoproj/gitops-engine/pkg/health"

	"github.com/argoproj/argo-cd/v3/applicationset/controllers/template"
	"github.com/argoproj/argo-cd/v3/applicationset/generators"
	"github.com/argoproj/argo-cd/v3/applicationset/metrics"
	"github.com/argoproj/argo-cd/v3/applicationset/status"
	"github.com/argoproj/argo-cd/v3/applicationset/utils"
	"github.com/argoproj/argo-cd/v3/common"
	applog "github.com/argoproj/argo-cd/v3/util/app/log"
	"github.com/argoproj/argo-cd/v3/util/db"

	argov1alpha1 "github.com/argoproj/argo-cd/v3/pkg/apis/application/v1alpha1"
	argoutil "github.com/argoproj/argo-cd/v3/util/argo"
	"github.com/argoproj/argo-cd/v3/util/argo/normalizers"

	"github.com/argoproj/argo-cd/v3/pkg/apis/application"
)

const (
	// Rather than importing the whole argocd-notifications controller, just copying the const here
	//   https://github.com/argoproj-labs/argocd-notifications/blob/33d345fa838829bb50fca5c08523aba380d2c12b/pkg/controller/subscriptions.go#L12
	//   https://github.com/argoproj-labs/argocd-notifications/blob/33d345fa838829bb50fca5c08523aba380d2c12b/pkg/controller/state.go#L17
	NotifiedAnnotationKey             = "notified.notifications.argoproj.io"
	ReconcileRequeueOnValidationError = time.Minute * 3
	ReverseDeletionOrder              = "Reverse"
	AllAtOnceDeletionOrder            = "AllAtOnce"
)

var defaultPreservedAnnotations = []string{
	NotifiedAnnotationKey,
	argov1alpha1.AnnotationKeyRefresh,
}

type deleteInOrder struct {
	AppName string
	Step    int
}

// ApplicationSetReconciler reconciles a ApplicationSet object
type ApplicationSetReconciler struct {
	client.Client
	Scheme               *runtime.Scheme
	Recorder             record.EventRecorder
	Generators           map[string]generators.Generator
	ArgoDB               db.ArgoDB
	KubeClientset        kubernetes.Interface
	Policy               argov1alpha1.ApplicationsSyncPolicy
	EnablePolicyOverride bool
	utils.Renderer
	ArgoCDNamespace            string
	ApplicationSetNamespaces   []string
	EnableProgressiveSyncs     bool
	SCMRootCAPath              string
	GlobalPreservedAnnotations []string
	GlobalPreservedLabels      []string
	Metrics                    *metrics.ApplicationsetMetrics
}

// +kubebuilder:rbac:groups=argoproj.io,resources=applicationsets,verbs=get;list;watch;create;update;patch;delete
// +kubebuilder:rbac:groups=argoproj.io,resources=applicationsets/status,verbs=get;update;patch

func (r *ApplicationSetReconciler) Reconcile(ctx context.Context, req ctrl.Request) (result ctrl.Result, err error) {
	startReconcile := time.Now()
	logCtx := log.WithField("applicationset", req.NamespacedName)

	defer func() {
		if rec := recover(); rec != nil {
			logCtx.Errorf("Recovered from panic: %+v\n%s", rec, debug.Stack())
			result = ctrl.Result{}
			var ok bool
			err, ok = rec.(error)
			if !ok {
				err = fmt.Errorf("%v", r)
			}
		}
	}()

	var applicationSetInfo argov1alpha1.ApplicationSet
	parametersGenerated := false
	startTime := time.Now()
	if err := r.Get(ctx, req.NamespacedName, &applicationSetInfo); err != nil {
		if client.IgnoreNotFound(err) != nil {
			logCtx.WithError(err).Infof("unable to get ApplicationSet: '%v' ", err)
		}
		return ctrl.Result{}, client.IgnoreNotFound(err)
	}

	defer func() {
		r.Metrics.ObserveReconcile(&applicationSetInfo, time.Since(startTime))
	}()

	// Do not attempt to further reconcile the ApplicationSet if it is being deleted.
	if applicationSetInfo.DeletionTimestamp != nil {
		appsetName := applicationSetInfo.Name
		logCtx.Debugf("DeletionTimestamp is set on %s", appsetName)
		deleteAllowed := utils.DefaultPolicy(applicationSetInfo.Spec.SyncPolicy, r.Policy, r.EnablePolicyOverride).AllowDelete()
		if !deleteAllowed {
			logCtx.Debugf("ApplicationSet policy does not allow to delete")
			if err := r.removeOwnerReferencesOnDeleteAppSet(ctx, applicationSetInfo); err != nil {
				return ctrl.Result{}, err
			}
			logCtx.Debugf("ownerReferences referring %s is deleted from generated applications", appsetName)
		}
		if isProgressiveSyncDeletionOrderReversed(&applicationSetInfo) {
			logCtx.Debugf("DeletionOrder is set as Reverse on %s", appsetName)
			currentApplications, err := r.getCurrentApplications(ctx, applicationSetInfo)
			if err != nil {
				return ctrl.Result{}, err
			}
			requeueTime, err := r.performReverseDeletion(ctx, logCtx, applicationSetInfo, currentApplications)
			if err != nil {
				return ctrl.Result{}, err
			} else if requeueTime > 0 {
				return ctrl.Result{RequeueAfter: requeueTime}, err
			}
		}
		controllerutil.RemoveFinalizer(&applicationSetInfo, argov1alpha1.ResourcesFinalizerName)
		if err := r.Update(ctx, &applicationSetInfo); err != nil {
			return ctrl.Result{}, err
		}
		return ctrl.Result{}, nil
	}

	if err := r.migrateStatus(ctx, &applicationSetInfo); err != nil {
		logCtx.Errorf("failed to migrate status subresource %v", err)
		return ctrl.Result{}, err
	}

	// Log a warning if there are unrecognized generators
	_ = utils.CheckInvalidGenerators(&applicationSetInfo)
	// desiredApplications is the main list of all expected Applications from all generators in this appset.
	generatedApplications, applicationSetReason, err := template.GenerateApplications(logCtx, applicationSetInfo, r.Generators, r.Renderer, r.Client)
	if err != nil {
		logCtx.Errorf("unable to generate applications: %v", err)
		_ = r.setApplicationSetStatusCondition(ctx,
			&applicationSetInfo,
			argov1alpha1.ApplicationSetCondition{
				Type:    argov1alpha1.ApplicationSetConditionErrorOccurred,
				Message: err.Error(),
				Reason:  string(applicationSetReason),
				Status:  argov1alpha1.ApplicationSetConditionStatusTrue,
			}, parametersGenerated,
		)
		// In order for the controller SDK to respect RequeueAfter, the error must be nil
		return ctrl.Result{RequeueAfter: ReconcileRequeueOnValidationError}, nil
	}

	parametersGenerated = true

	validateErrors, err := r.validateGeneratedApplications(ctx, generatedApplications, applicationSetInfo)
	if err != nil {
		// While some generators may return an error that requires user intervention,
		// other generators reference external resources that may change to cause
		// the error to no longer occur. We thus log the error and requeue
		// with a timeout to give this another shot at a later time.
		//
		// Changes to watched resources will cause this to be reconciled sooner than
		// the RequeueAfter time.
		logCtx.Errorf("error occurred during application validation: %s", err.Error())

		_ = r.setApplicationSetStatusCondition(ctx,
			&applicationSetInfo,
			argov1alpha1.ApplicationSetCondition{
				Type:    argov1alpha1.ApplicationSetConditionErrorOccurred,
				Message: err.Error(),
				Reason:  argov1alpha1.ApplicationSetReasonApplicationValidationError,
				Status:  argov1alpha1.ApplicationSetConditionStatusTrue,
			}, parametersGenerated,
		)
		return ctrl.Result{RequeueAfter: ReconcileRequeueOnValidationError}, nil
	}

	currentApplications, err := r.getCurrentApplications(ctx, applicationSetInfo)
	if err != nil {
		return ctrl.Result{}, fmt.Errorf("failed to get current applications for application set: %w", err)
	}

	err = r.updateResourcesStatus(ctx, logCtx, &applicationSetInfo, currentApplications)
	if err != nil {
		return ctrl.Result{}, fmt.Errorf("failed to get update resources status for application set: %w", err)
	}

	// appSyncMap tracks which apps will be synced during this reconciliation.
	appSyncMap := map[string]bool{}

	if r.EnableProgressiveSyncs {
		if !isRollingSyncStrategy(&applicationSetInfo) && len(applicationSetInfo.Status.ApplicationStatus) > 0 {
			// If an appset was previously syncing with a `RollingSync` strategy but it has switched to the default strategy, clean up the progressive sync application statuses
			logCtx.Infof("Removing %v unnecessary AppStatus entries from ApplicationSet %v", len(applicationSetInfo.Status.ApplicationStatus), applicationSetInfo.Name)

			err := r.setAppSetApplicationStatus(ctx, logCtx, &applicationSetInfo, []argov1alpha1.ApplicationSetApplicationStatus{})
			if err != nil {
				return ctrl.Result{}, fmt.Errorf("failed to clear previous AppSet application statuses for %v: %w", applicationSetInfo.Name, err)
			}
		} else if isRollingSyncStrategy(&applicationSetInfo) {
			appSyncMap, err = r.performProgressiveSyncs(ctx, logCtx, applicationSetInfo, currentApplications, generatedApplications)
			if err != nil {
				return ctrl.Result{}, fmt.Errorf("failed to perform progressive sync reconciliation for application set: %w", err)
			}
		}
	}

	if len(validateErrors) > 0 {
		errorApps := make([]string, 0, len(validateErrors))
		for key := range validateErrors {
			errorApps = append(errorApps, key)
		}
		sort.Strings(errorApps)

		var message string
		for _, appName := range errorApps {
			message = validateErrors[appName].Error()
			logCtx.WithField("application", appName).Errorf("validation error found during application validation: %s", message)
		}
		if len(validateErrors) > 1 {
			// Only the last message gets added to the appset status, to keep the size reasonable.
			message = fmt.Sprintf("%s (and %d more)", message, len(validateErrors)-1)
		}
		_ = r.setApplicationSetStatusCondition(ctx,
			&applicationSetInfo,
			argov1alpha1.ApplicationSetCondition{
				Type:    argov1alpha1.ApplicationSetConditionErrorOccurred,
				Message: message,
				Reason:  argov1alpha1.ApplicationSetReasonApplicationValidationError,
				Status:  argov1alpha1.ApplicationSetConditionStatusTrue,
			}, parametersGenerated,
		)
	}

	var validApps []argov1alpha1.Application
	for i := range generatedApplications {
		if validateErrors[generatedApplications[i].QualifiedName()] == nil {
			validApps = append(validApps, generatedApplications[i])
		}
	}

	if r.EnableProgressiveSyncs {
		// trigger appropriate application syncs if RollingSync strategy is enabled
		if progressiveSyncsRollingSyncStrategyEnabled(&applicationSetInfo) {
			validApps = r.syncDesiredApplications(logCtx, &applicationSetInfo, appSyncMap, validApps)
		}
	}

	// Sort apps by name so they are updated/created in the same order, and condition errors are the same
	sort.Slice(validApps, func(i, j int) bool {
		return validApps[i].Name < validApps[j].Name
	})

	if utils.DefaultPolicy(applicationSetInfo.Spec.SyncPolicy, r.Policy, r.EnablePolicyOverride).AllowUpdate() {
		err = r.createOrUpdateInCluster(ctx, logCtx, applicationSetInfo, validApps)
		if err != nil {
			_ = r.setApplicationSetStatusCondition(ctx,
				&applicationSetInfo,
				argov1alpha1.ApplicationSetCondition{
					Type:    argov1alpha1.ApplicationSetConditionErrorOccurred,
					Message: err.Error(),
					Reason:  argov1alpha1.ApplicationSetReasonUpdateApplicationError,
					Status:  argov1alpha1.ApplicationSetConditionStatusTrue,
				}, parametersGenerated,
			)
			return ctrl.Result{}, err
		}
	} else {
		err = r.createInCluster(ctx, logCtx, applicationSetInfo, validApps)
		if err != nil {
			_ = r.setApplicationSetStatusCondition(ctx,
				&applicationSetInfo,
				argov1alpha1.ApplicationSetCondition{
					Type:    argov1alpha1.ApplicationSetConditionErrorOccurred,
					Message: err.Error(),
					Reason:  argov1alpha1.ApplicationSetReasonCreateApplicationError,
					Status:  argov1alpha1.ApplicationSetConditionStatusTrue,
				}, parametersGenerated,
			)
			return ctrl.Result{}, err
		}
	}

	if utils.DefaultPolicy(applicationSetInfo.Spec.SyncPolicy, r.Policy, r.EnablePolicyOverride).AllowDelete() {
		// Delete the generatedApplications instead of the validApps because we want to be able to delete applications in error/invalid state
		err = r.deleteInCluster(ctx, logCtx, applicationSetInfo, generatedApplications)
		if err != nil {
			_ = r.setApplicationSetStatusCondition(ctx,
				&applicationSetInfo,
				argov1alpha1.ApplicationSetCondition{
					Type:    argov1alpha1.ApplicationSetConditionErrorOccurred,
					Message: err.Error(),
					Reason:  argov1alpha1.ApplicationSetReasonDeleteApplicationError,
					Status:  argov1alpha1.ApplicationSetConditionStatusTrue,
				}, parametersGenerated,
			)
			return ctrl.Result{}, err
		}
	}

	if applicationSetInfo.RefreshRequired() {
		delete(applicationSetInfo.Annotations, common.AnnotationApplicationSetRefresh)
		err := r.Update(ctx, &applicationSetInfo)
		if err != nil {
			logCtx.Warnf("error occurred while updating ApplicationSet: %v", err)
			_ = r.setApplicationSetStatusCondition(ctx,
				&applicationSetInfo,
				argov1alpha1.ApplicationSetCondition{
					Type:    argov1alpha1.ApplicationSetConditionErrorOccurred,
					Message: err.Error(),
					Reason:  argov1alpha1.ApplicationSetReasonRefreshApplicationError,
					Status:  argov1alpha1.ApplicationSetConditionStatusTrue,
				}, parametersGenerated,
			)
			return ctrl.Result{}, err
		}
	}

	requeueAfter := r.getMinRequeueAfter(&applicationSetInfo)

	if len(validateErrors) == 0 {
		if err := r.setApplicationSetStatusCondition(ctx,
			&applicationSetInfo,
			argov1alpha1.ApplicationSetCondition{
				Type:    argov1alpha1.ApplicationSetConditionResourcesUpToDate,
				Message: "All applications have been generated successfully",
				Reason:  argov1alpha1.ApplicationSetReasonApplicationSetUpToDate,
				Status:  argov1alpha1.ApplicationSetConditionStatusTrue,
			}, parametersGenerated,
		); err != nil {
			return ctrl.Result{}, err
		}
	} else if requeueAfter == time.Duration(0) {
		// Ensure that the request is requeued if there are validation errors.
		requeueAfter = ReconcileRequeueOnValidationError
	}

	logCtx.WithField("requeueAfter", requeueAfter).Info("end reconcile in ", time.Since(startReconcile))

	return ctrl.Result{
		RequeueAfter: requeueAfter,
	}, nil
}

func (r *ApplicationSetReconciler) performReverseDeletion(ctx context.Context, logCtx *log.Entry, appset argov1alpha1.ApplicationSet, currentApps []argov1alpha1.Application) (time.Duration, error) {
	requeueTime := 10 * time.Second
	stepLength := len(appset.Spec.Strategy.RollingSync.Steps)

	// map applications by name using current applications
	appMap := make(map[string]*argov1alpha1.Application)
	for _, app := range currentApps {
		appMap[app.Name] = &app
	}

	// Get Rolling Sync Step Maps
	_, appStepMap := r.buildAppDependencyList(logCtx, appset, currentApps)
	// reverse the AppStepMap to perform deletion
	var reverseDeleteAppSteps []deleteInOrder
	for appName, appStep := range appStepMap {
		reverseDeleteAppSteps = append(reverseDeleteAppSteps, deleteInOrder{appName, stepLength - appStep - 1})
	}

	sort.Slice(reverseDeleteAppSteps, func(i, j int) bool {
		return reverseDeleteAppSteps[i].Step < reverseDeleteAppSteps[j].Step
	})

	for _, step := range reverseDeleteAppSteps {
		logCtx.Infof("step %v : app %v", step.Step, step.AppName)
		app := appMap[step.AppName]
		retrievedApp := argov1alpha1.Application{}
		if err := r.Get(ctx, types.NamespacedName{Name: app.Name, Namespace: app.Namespace}, &retrievedApp); err != nil {
			if apierrors.IsNotFound(err) {
				logCtx.Infof("application %s successfully deleted", step.AppName)
				continue
			}
		}
		// Check if the application is already being deleted
		if retrievedApp.DeletionTimestamp != nil {
			logCtx.Infof("application %s has been marked for deletion, but object not removed yet", step.AppName)
			if time.Since(retrievedApp.DeletionTimestamp.Time) > 2*time.Minute {
				return 0, errors.New("application has not been deleted in over 2 minutes")
			}
		}
		// The application has not been deleted yet, trigger its deletion
		if err := r.Delete(ctx, &retrievedApp); err != nil {
			return 0, err
		}
		return requeueTime, nil
	}
	logCtx.Infof("completed reverse deletion for ApplicationSet %v", appset.Name)
	return 0, nil
}

func getParametersGeneratedCondition(parametersGenerated bool, message string) argov1alpha1.ApplicationSetCondition {
	var parametersGeneratedCondition argov1alpha1.ApplicationSetCondition
	if parametersGenerated {
		parametersGeneratedCondition = argov1alpha1.ApplicationSetCondition{
			Type:    argov1alpha1.ApplicationSetConditionParametersGenerated,
			Message: "Successfully generated parameters for all Applications",
			Reason:  argov1alpha1.ApplicationSetReasonParametersGenerated,
			Status:  argov1alpha1.ApplicationSetConditionStatusTrue,
		}
	} else {
		parametersGeneratedCondition = argov1alpha1.ApplicationSetCondition{
			Type:    argov1alpha1.ApplicationSetConditionParametersGenerated,
			Message: message,
			Reason:  argov1alpha1.ApplicationSetReasonErrorOccurred,
			Status:  argov1alpha1.ApplicationSetConditionStatusFalse,
		}
	}
	return parametersGeneratedCondition
}

func (r *ApplicationSetReconciler) setApplicationSetStatusCondition(ctx context.Context, applicationSet *argov1alpha1.ApplicationSet, condition argov1alpha1.ApplicationSetCondition, parametersGenerated bool) error {
	// Initialize the default condition types that this method evaluates
	evaluatedTypes := map[argov1alpha1.ApplicationSetConditionType]bool{
		argov1alpha1.ApplicationSetConditionParametersGenerated: true,
		argov1alpha1.ApplicationSetConditionErrorOccurred:       false,
		argov1alpha1.ApplicationSetConditionResourcesUpToDate:   false,
		argov1alpha1.ApplicationSetConditionRolloutProgressing:  false,
	}
	// Evaluate current condition
	evaluatedTypes[condition.Type] = true
	newConditions := []argov1alpha1.ApplicationSetCondition{condition}

	if !isRollingSyncStrategy(applicationSet) {
		// Progressing sync is always evaluated so conditions are removed when it is not enabled
		evaluatedTypes[argov1alpha1.ApplicationSetConditionRolloutProgressing] = true
	}

	// Evaluate ParametersGenerated since it is always provided
	if condition.Type != argov1alpha1.ApplicationSetConditionParametersGenerated {
		newConditions = append(newConditions, getParametersGeneratedCondition(parametersGenerated, condition.Message))
	}

	// Evaluate dependencies between conditions.
	switch condition.Type {
	case argov1alpha1.ApplicationSetConditionResourcesUpToDate:
		if condition.Status == argov1alpha1.ApplicationSetConditionStatusTrue {
			// If the resources are up to date, we know there was no errors
			evaluatedTypes[argov1alpha1.ApplicationSetConditionErrorOccurred] = true
			newConditions = append(newConditions, argov1alpha1.ApplicationSetCondition{
				Type:    argov1alpha1.ApplicationSetConditionErrorOccurred,
				Status:  argov1alpha1.ApplicationSetConditionStatusFalse,
				Reason:  condition.Reason,
				Message: condition.Message,
			})
		}
	case argov1alpha1.ApplicationSetConditionErrorOccurred:
		if condition.Status == argov1alpha1.ApplicationSetConditionStatusTrue {
			// If there is an error anywhere in the reconciliation, we cannot consider the resources up to date
			evaluatedTypes[argov1alpha1.ApplicationSetConditionResourcesUpToDate] = true
			newConditions = append(newConditions, argov1alpha1.ApplicationSetCondition{
				Type:    argov1alpha1.ApplicationSetConditionResourcesUpToDate,
				Status:  argov1alpha1.ApplicationSetConditionStatusFalse,
				Reason:  argov1alpha1.ApplicationSetReasonErrorOccurred,
				Message: condition.Message,
			})
		}
	case argov1alpha1.ApplicationSetConditionRolloutProgressing:
		if !isRollingSyncStrategy(applicationSet) {
			// if the condition is a rolling sync and it is disabled, ignore it
			evaluatedTypes[condition.Type] = false
		}
	}

	// Update the applicationSet conditions
	previousConditions := applicationSet.Status.Conditions
	applicationSet.Status.SetConditions(newConditions, evaluatedTypes)

	// Try to not call get/update if nothing has changed
	needToUpdateConditions := len(applicationSet.Status.Conditions) != len(previousConditions)
	if !needToUpdateConditions {
		for i, c := range applicationSet.Status.Conditions {
			previous := previousConditions[i]
			if c.Type != previous.Type || c.Reason != previous.Reason || c.Status != previous.Status || c.Message != previous.Message {
				needToUpdateConditions = true
				break
			}
		}
	}

	if !needToUpdateConditions {
		return nil
	}
	// DefaultRetry will retry 5 times with a backoff factor of 1, jitter of 0.1 and a duration of 10ms
	err := retry.RetryOnConflict(retry.DefaultRetry, func() error {
		updatedAppset := &argov1alpha1.ApplicationSet{}
		if err := r.Get(ctx, types.NamespacedName{Namespace: applicationSet.Namespace, Name: applicationSet.Name}, updatedAppset); err != nil {
			if client.IgnoreNotFound(err) != nil {
				return nil
			}
			return fmt.Errorf("error fetching updated application set: %w", err)
		}

		updatedAppset.Status.SetConditions(newConditions, evaluatedTypes)

		// Update the newly fetched object with new set of conditions
		err := r.Client.Status().Update(ctx, updatedAppset)
		if err != nil {
			return err
		}
		updatedAppset.DeepCopyInto(applicationSet)
		return nil
	})
	if err != nil && !apierrors.IsNotFound(err) {
		return fmt.Errorf("unable to set application set condition: %w", err)
	}

	return nil
}

// validateGeneratedApplications uses the Argo CD validation functions to verify the correctness of the
// generated applications.
func (r *ApplicationSetReconciler) validateGeneratedApplications(ctx context.Context, desiredApplications []argov1alpha1.Application, applicationSetInfo argov1alpha1.ApplicationSet) (map[string]error, error) {
	errorsByApp := map[string]error{}
	namesSet := map[string]bool{}
	for i := range desiredApplications {
		app := &desiredApplications[i]
		if namesSet[app.Name] {
			errorsByApp[app.QualifiedName()] = fmt.Errorf("ApplicationSet %s contains applications with duplicate name: %s", applicationSetInfo.Name, app.Name)
			continue
		}
		namesSet[app.Name] = true
		appProject := &argov1alpha1.AppProject{}
		err := r.Get(ctx, types.NamespacedName{Name: app.Spec.Project, Namespace: r.ArgoCDNamespace}, appProject)
		if err != nil {
			if apierrors.IsNotFound(err) {
				errorsByApp[app.QualifiedName()] = fmt.Errorf("application references project %s which does not exist", app.Spec.Project)
				continue
			}
			return nil, err
		}

		if _, err = argoutil.GetDestinationCluster(ctx, app.Spec.Destination, r.ArgoDB); err != nil {
			errorsByApp[app.QualifiedName()] = fmt.Errorf("application destination spec is invalid: %s", err.Error())
			continue
		}
	}

	return errorsByApp, nil
}

func (r *ApplicationSetReconciler) getMinRequeueAfter(applicationSetInfo *argov1alpha1.ApplicationSet) time.Duration {
	var res time.Duration
	for _, requestedGenerator := range applicationSetInfo.Spec.Generators {
		relevantGenerators := generators.GetRelevantGenerators(&requestedGenerator, r.Generators)

		for _, g := range relevantGenerators {
			t := g.GetRequeueAfter(&requestedGenerator)

			if res == 0 {
				res = t
			} else if t != 0 && t < res {
				res = t
			}
		}
	}

	return res
}

func ignoreNotAllowedNamespaces(namespaces []string) predicate.Predicate {
	return predicate.NewPredicateFuncs(func(object client.Object) bool {
		return utils.IsNamespaceAllowed(namespaces, object.GetNamespace())
	})
}

func appControllerIndexer(rawObj client.Object) []string {
	// grab the job object, extract the owner...
	app := rawObj.(*argov1alpha1.Application)
	owner := metav1.GetControllerOf(app)
	if owner == nil {
		return nil
	}
	// ...make sure it's a application set...
	if owner.APIVersion != argov1alpha1.SchemeGroupVersion.String() || owner.Kind != "ApplicationSet" {
		return nil
	}

	// ...and if so, return it
	return []string{owner.Name}
}

func (r *ApplicationSetReconciler) SetupWithManager(mgr ctrl.Manager, enableProgressiveSyncs bool, maxConcurrentReconciliations int) error {
	if err := mgr.GetFieldIndexer().IndexField(context.TODO(), &argov1alpha1.Application{}, ".metadata.controller", appControllerIndexer); err != nil {
		return fmt.Errorf("error setting up with manager: %w", err)
	}

	appOwnsHandler := getApplicationOwnsHandler(enableProgressiveSyncs)
	appSetOwnsHandler := getApplicationSetOwnsHandler(enableProgressiveSyncs)

	return ctrl.NewControllerManagedBy(mgr).WithOptions(controller.Options{
		MaxConcurrentReconciles: maxConcurrentReconciliations,
	}).For(&argov1alpha1.ApplicationSet{}, builder.WithPredicates(appSetOwnsHandler)).
		Owns(&argov1alpha1.Application{}, builder.WithPredicates(appOwnsHandler)).
		WithEventFilter(ignoreNotAllowedNamespaces(r.ApplicationSetNamespaces)).
		Watches(
			&corev1.Secret{},
			&clusterSecretEventHandler{
				Client: mgr.GetClient(),
				Log:    log.WithField("type", "createSecretEventHandler"),
			}).
		Complete(r)
}

// createOrUpdateInCluster will create / update application resources in the cluster.
// - For new applications, it will call create
// - For existing application, it will call update
// The function also adds owner reference to all applications, and uses it to delete them.
func (r *ApplicationSetReconciler) createOrUpdateInCluster(ctx context.Context, logCtx *log.Entry, applicationSet argov1alpha1.ApplicationSet, desiredApplications []argov1alpha1.Application) error {
	var firstError error
	// Creates or updates the application in appList
	for _, generatedApp := range desiredApplications {
		appLog := logCtx.WithFields(applog.GetAppLogFields(&generatedApp))

		// Normalize to avoid fighting with the application controller.
		generatedApp.Spec = *argoutil.NormalizeApplicationSpec(&generatedApp.Spec)

		found := &argov1alpha1.Application{
			ObjectMeta: metav1.ObjectMeta{
				Name:      generatedApp.Name,
				Namespace: generatedApp.Namespace,
			},
			TypeMeta: metav1.TypeMeta{
				Kind:       application.ApplicationKind,
				APIVersion: "argoproj.io/v1alpha1",
			},
		}

		action, err := utils.CreateOrUpdate(ctx, appLog, r.Client, applicationSet.Spec.IgnoreApplicationDifferences, normalizers.IgnoreNormalizerOpts{}, found, func() error {
			// Copy only the Application/ObjectMeta fields that are significant, from the generatedApp
			found.Spec = generatedApp.Spec

			// allow setting the Operation field to trigger a sync operation on an Application
			if generatedApp.Operation != nil {
				found.Operation = generatedApp.Operation
			}

			preservedAnnotations := make([]string, 0)
			preservedLabels := make([]string, 0)

			if applicationSet.Spec.PreservedFields != nil {
				preservedAnnotations = append(preservedAnnotations, applicationSet.Spec.PreservedFields.Annotations...)
				preservedLabels = append(preservedLabels, applicationSet.Spec.PreservedFields.Labels...)
			}

			if len(r.GlobalPreservedAnnotations) > 0 {
				preservedAnnotations = append(preservedAnnotations, r.GlobalPreservedAnnotations...)
			}

			if len(r.GlobalPreservedLabels) > 0 {
				preservedLabels = append(preservedLabels, r.GlobalPreservedLabels...)
			}

			// Preserve specially treated argo cd annotations:
			// * https://github.com/argoproj/applicationset/issues/180
			// * https://github.com/argoproj/argo-cd/issues/10500
			preservedAnnotations = append(preservedAnnotations, defaultPreservedAnnotations...)

			for _, key := range preservedAnnotations {
				if state, exists := found.Annotations[key]; exists {
					if generatedApp.Annotations == nil {
						generatedApp.Annotations = map[string]string{}
					}
					generatedApp.Annotations[key] = state
				}
			}

			for _, key := range preservedLabels {
				if state, exists := found.Labels[key]; exists {
					if generatedApp.Labels == nil {
						generatedApp.Labels = map[string]string{}
					}
					generatedApp.Labels[key] = state
				}
			}

			// Preserve post-delete finalizers:
			//   https://github.com/argoproj/argo-cd/issues/17181
			for _, finalizer := range found.Finalizers {
				if strings.HasPrefix(finalizer, argov1alpha1.PostDeleteFinalizerName) {
					if generatedApp.Finalizers == nil {
						generatedApp.Finalizers = []string{}
					}
					generatedApp.Finalizers = append(generatedApp.Finalizers, finalizer)
				}
			}

			found.Annotations = generatedApp.Annotations

			found.Finalizers = generatedApp.Finalizers
			found.Labels = generatedApp.Labels

			return controllerutil.SetControllerReference(&applicationSet, found, r.Scheme)
		})
		if err != nil {
			appLog.WithError(err).WithField("action", action).Errorf("failed to %s Application", action)
			if firstError == nil {
				firstError = err
			}
			continue
		}

		if action != controllerutil.OperationResultNone {
			// Don't pollute etcd with "unchanged Application" events
			r.Recorder.Eventf(&applicationSet, corev1.EventTypeNormal, fmt.Sprint(action), "%s Application %q", action, generatedApp.Name)
			appLog.Logf(log.InfoLevel, "%s Application", action)
		} else {
			// "unchanged Application" can be inferred by Reconcile Complete with no action being listed
			// Or enable debug logging
			appLog.Logf(log.DebugLevel, "%s Application", action)
		}
	}
	return firstError
}

// createInCluster will filter from the desiredApplications only the application that needs to be created
// Then it will call createOrUpdateInCluster to do the actual create
func (r *ApplicationSetReconciler) createInCluster(ctx context.Context, logCtx *log.Entry, applicationSet argov1alpha1.ApplicationSet, desiredApplications []argov1alpha1.Application) error {
	var createApps []argov1alpha1.Application
	current, err := r.getCurrentApplications(ctx, applicationSet)
	if err != nil {
		return fmt.Errorf("error getting current applications: %w", err)
	}

	m := make(map[string]bool) // Will holds the app names that are current in the cluster

	for _, app := range current {
		m[app.Name] = true
	}

	// filter applications that are not in m[string]bool (new to the cluster)
	for _, app := range desiredApplications {
		_, exists := m[app.Name]

		if !exists {
			createApps = append(createApps, app)
		}
	}

	return r.createOrUpdateInCluster(ctx, logCtx, applicationSet, createApps)
}

func (r *ApplicationSetReconciler) getCurrentApplications(ctx context.Context, applicationSet argov1alpha1.ApplicationSet) ([]argov1alpha1.Application, error) {
	var current argov1alpha1.ApplicationList
	err := r.List(ctx, &current, client.MatchingFields{".metadata.controller": applicationSet.Name}, client.InNamespace(applicationSet.Namespace))
	if err != nil {
		return nil, fmt.Errorf("error retrieving applications: %w", err)
	}

	return current.Items, nil
}

// deleteInCluster will delete Applications that are currently on the cluster, but not in appList.
// The function must be called after all generators had been called and generated applications
func (r *ApplicationSetReconciler) deleteInCluster(ctx context.Context, logCtx *log.Entry, applicationSet argov1alpha1.ApplicationSet, desiredApplications []argov1alpha1.Application) error {
	clusterList, err := utils.ListClusters(ctx, r.KubeClientset, r.ArgoCDNamespace)
	if err != nil {
		return fmt.Errorf("error listing clusters: %w", err)
	}

	// Save current applications to be able to delete the ones that are not in appList
	current, err := r.getCurrentApplications(ctx, applicationSet)
	if err != nil {
		return fmt.Errorf("error getting current applications: %w", err)
	}

	m := make(map[string]bool) // will hold the app names in appList for the deletion process

	for _, app := range desiredApplications {
		m[app.Name] = true
	}

	// Delete apps that are not in m[string]bool
	var firstError error
	for _, app := range current {
		logCtx = logCtx.WithFields(applog.GetAppLogFields(&app))
		_, exists := m[app.Name]

		if !exists {
			// Removes the Argo CD resources finalizer if the application contains an invalid target (eg missing cluster)
			err := r.removeFinalizerOnInvalidDestination(ctx, applicationSet, &app, clusterList, logCtx)
			if err != nil {
				logCtx.WithError(err).Error("failed to update Application")
				if firstError != nil {
					firstError = err
				}
				continue
			}

			err = r.Delete(ctx, &app)
			if err != nil {
				logCtx.WithError(err).Error("failed to delete Application")
				if firstError != nil {
					firstError = err
				}
				continue
			}
			r.Recorder.Eventf(&applicationSet, corev1.EventTypeNormal, "Deleted", "Deleted Application %q", app.Name)
			logCtx.Log(log.InfoLevel, "Deleted application")
		}
	}
	return firstError
}

// removeFinalizerOnInvalidDestination removes the Argo CD resources finalizer if the application contains an invalid target (eg missing cluster)
func (r *ApplicationSetReconciler) removeFinalizerOnInvalidDestination(ctx context.Context, applicationSet argov1alpha1.ApplicationSet, app *argov1alpha1.Application, clusterList []utils.ClusterSpecifier, appLog *log.Entry) error {
	// Only check if the finalizers need to be removed IF there are finalizers to remove
	if len(app.Finalizers) == 0 {
		return nil
	}

	var validDestination bool

	// Detect if the destination is invalid (name doesn't correspond to a matching cluster)
	if destCluster, err := argoutil.GetDestinationCluster(ctx, app.Spec.Destination, r.ArgoDB); err != nil {
		appLog.Warnf("The destination cluster for %s couldn't be found: %v", app.Name, err)
		validDestination = false
	} else {
		// Detect if the destination's server field does not match an existing cluster
		matchingCluster := false
		for _, cluster := range clusterList {
			if destCluster.Server != cluster.Server {
				continue
			}

			if destCluster.Name != cluster.Name {
				continue
			}

			matchingCluster = true
			break
		}

		if !matchingCluster {
			appLog.Warnf("A match for the destination cluster for %s, by server url, couldn't be found", app.Name)
		}

		validDestination = matchingCluster
	}
	// If the destination is invalid (for example the cluster is no longer defined), then remove
	// the application finalizers to avoid triggering Argo CD bug #5817
	if !validDestination {
		// Filter out the Argo CD finalizer from the finalizer list
		var newFinalizers []string
		for _, existingFinalizer := range app.Finalizers {
			if existingFinalizer != argov1alpha1.ResourcesFinalizerName { // only remove this one
				newFinalizers = append(newFinalizers, existingFinalizer)
			}
		}

		// If the finalizer length changed (due to filtering out an Argo finalizer), update the finalizer list on the app
		if len(newFinalizers) != len(app.Finalizers) {
			updated := app.DeepCopy()
			updated.Finalizers = newFinalizers
			patch := client.MergeFrom(app)
			if log.IsLevelEnabled(log.DebugLevel) {
				utils.LogPatch(appLog, patch, updated)
			}
			if err := r.Patch(ctx, updated, patch); err != nil {
				return fmt.Errorf("error updating finalizers: %w", err)
			}
			// Application must have updated list of finalizers
			updated.DeepCopyInto(app)

			r.Recorder.Eventf(&applicationSet, corev1.EventTypeNormal, "Updated", "Updated Application %q finalizer before deletion, because application has an invalid destination", app.Name)
			appLog.Log(log.InfoLevel, "Updating application finalizer before deletion, because application has an invalid destination")
		}
	}

	return nil
}

func (r *ApplicationSetReconciler) removeOwnerReferencesOnDeleteAppSet(ctx context.Context, applicationSet argov1alpha1.ApplicationSet) error {
	applications, err := r.getCurrentApplications(ctx, applicationSet)
	if err != nil {
		return fmt.Errorf("error getting current applications for ApplicationSet: %w", err)
	}

	for _, app := range applications {
		app.SetOwnerReferences([]metav1.OwnerReference{})
		err := r.Update(ctx, &app)
		if err != nil {
			return fmt.Errorf("error updating application: %w", err)
		}
	}

	return nil
}

func (r *ApplicationSetReconciler) performProgressiveSyncs(ctx context.Context, logCtx *log.Entry, appset argov1alpha1.ApplicationSet, applications []argov1alpha1.Application, desiredApplications []argov1alpha1.Application) (map[string]bool, error) {
	appDependencyList, appStepMap := r.buildAppDependencyList(logCtx, appset, desiredApplications)

	_, err := r.updateApplicationSetApplicationStatus(ctx, logCtx, &appset, applications, appStepMap)
	if err != nil {
		return nil, fmt.Errorf("failed to update applicationset app status: %w", err)
	}

	logCtx.Infof("ApplicationSet %v step list:", appset.Name)
	for stepIndex, applicationNames := range appDependencyList {
		logCtx.Infof("step %v: %+v", stepIndex+1, applicationNames)
	}

	appsToSync := r.getAppsToSync(appset, appDependencyList, applications)
	logCtx.Infof("Application allowed to sync before maxUpdate?: %+v", appsToSync)

	_, err = r.updateApplicationSetApplicationStatusProgress(ctx, logCtx, &appset, appsToSync, appStepMap)
	if err != nil {
		return nil, fmt.Errorf("failed to update applicationset application status progress: %w", err)
	}

	_ = r.updateApplicationSetApplicationStatusConditions(ctx, &appset)

	return appsToSync, nil
}

// this list tracks which Applications belong to each RollingUpdate step
func (r *ApplicationSetReconciler) buildAppDependencyList(logCtx *log.Entry, applicationSet argov1alpha1.ApplicationSet, applications []argov1alpha1.Application) ([][]string, map[string]int) {
	if applicationSet.Spec.Strategy == nil || applicationSet.Spec.Strategy.Type == "" || applicationSet.Spec.Strategy.Type == "AllAtOnce" {
		return [][]string{}, map[string]int{}
	}

	steps := []argov1alpha1.ApplicationSetRolloutStep{}
	if progressiveSyncsRollingSyncStrategyEnabled(&applicationSet) {
		steps = applicationSet.Spec.Strategy.RollingSync.Steps
	}

	appDependencyList := make([][]string, 0)
	for range steps {
		appDependencyList = append(appDependencyList, make([]string, 0))
	}

	appStepMap := map[string]int{}

	// use applicationLabelSelectors to filter generated Applications into steps and status by name
	for _, app := range applications {
		for i, step := range steps {
			selected := true // default to true, assuming the current Application is a match for the given step matchExpression

			for _, matchExpression := range step.MatchExpressions {
				if val, ok := app.Labels[matchExpression.Key]; ok {
					valueMatched := labelMatchedExpression(logCtx, val, matchExpression)

					if !valueMatched { // none of the matchExpression values was a match with the Application's labels
						selected = false
						break
					}
				} else if matchExpression.Operator == "In" {
					selected = false // no matching label key with "In" operator means this Application will not be included in the current step
					break
				}
			}

			if selected {
				appDependencyList[i] = append(appDependencyList[i], app.Name)
				if val, ok := appStepMap[app.Name]; ok {
					logCtx.Warnf("AppSet '%v' has a invalid matchExpression that selects Application '%v' label twice, in steps %v and %v", applicationSet.Name, app.Name, val+1, i+1)
				} else {
					appStepMap[app.Name] = i
				}
			}
		}
	}

	return appDependencyList, appStepMap
}

func labelMatchedExpression(logCtx *log.Entry, val string, matchExpression argov1alpha1.ApplicationMatchExpression) bool {
	if matchExpression.Operator != "In" && matchExpression.Operator != "NotIn" {
		logCtx.Errorf("skipping AppSet rollingUpdate step Application selection, invalid matchExpression operator provided: %q ", matchExpression.Operator)
		return false
	}

	// if operator == In, default to false
	// if operator == NotIn, default to true
	valueMatched := matchExpression.Operator == "NotIn"

	for _, value := range matchExpression.Values {
		if val == value {
			// first "In" match returns true
			// first "NotIn" match returns false
			return matchExpression.Operator == "In"
		}
	}
	return valueMatched
}

// getAppsToSync returns a Map of Applications that should be synced in this progressive sync wave
func (r *ApplicationSetReconciler) getAppsToSync(applicationSet argov1alpha1.ApplicationSet, appDependencyList [][]string, currentApplications []argov1alpha1.Application) map[string]bool {
	appSyncMap := map[string]bool{}
	currentAppsMap := map[string]bool{}

	for _, app := range currentApplications {
		currentAppsMap[app.Name] = true
	}

	for stepIndex := range appDependencyList {
		// set the syncEnabled boolean for every Application in the current step
		for _, appName := range appDependencyList[stepIndex] {
			appSyncMap[appName] = true
		}

		// evaluate if we need to sync next waves
		syncNextWave := true
		for _, appName := range appDependencyList[stepIndex] {
			// Check if application is created and managed by this AppSet, if it is not created yet, we cannot progress
			if _, ok := currentAppsMap[appName]; !ok {
				syncNextWave = false
				break
			}

			idx := findApplicationStatusIndex(applicationSet.Status.ApplicationStatus, appName)
			if idx == -1 {
				// No Application status found, likely because the Application is being newly created
				// This mean this wave is not yet completed
				syncNextWave = false
				break
			}

			appStatus := applicationSet.Status.ApplicationStatus[idx]
			if appStatus.Status != argov1alpha1.ProgressiveSyncHealthy {
				// At least one application in this wave is not yet healthy. We cannot proceed to the next wave
				syncNextWave = false
				break
			}
		}
		if !syncNextWave {
			break
		}
	}

	return appSyncMap
}

func isRollingSyncStrategy(appset *argov1alpha1.ApplicationSet) bool {
	// It's only RollingSync if the type specifically sets it
	return appset.Spec.Strategy != nil && appset.Spec.Strategy.Type == "RollingSync" && appset.Spec.Strategy.RollingSync != nil
}

func progressiveSyncsRollingSyncStrategyEnabled(appset *argov1alpha1.ApplicationSet) bool {
	// ProgressiveSync is enabled if the strategy is set to `RollingSync` + steps slice is not empty
	return isRollingSyncStrategy(appset) && len(appset.Spec.Strategy.RollingSync.Steps) > 0
}

<<<<<<< HEAD
func isApplicationWithError(app argov1alpha1.Application) bool {
	for _, condition := range app.Status.Conditions {
		if condition.Type == argov1alpha1.ApplicationConditionInvalidSpecError {
			return true
		}
		if condition.Type == argov1alpha1.ApplicationConditionUnknownError {
			return true
		}
=======
func isProgressiveSyncDeletionOrderReversed(appset *argov1alpha1.ApplicationSet) bool {
	// When progressive sync is enabled + deletionOrder is set to Reverse (case-insensitive)
	return progressiveSyncsRollingSyncStrategyEnabled(appset) && strings.EqualFold(appset.Spec.Strategy.DeletionOrder, ReverseDeletionOrder)
}

func isApplicationHealthy(app argov1alpha1.Application) bool {
	healthStatusString, syncStatusString, operationPhaseString := statusStrings(app)

	if healthStatusString == "Healthy" && syncStatusString != "OutOfSync" && (operationPhaseString == "Succeeded" || operationPhaseString == "") {
		return true
>>>>>>> ffc3b1a1
	}
	return false
}

func getAppStep(appName string, appStepMap map[string]int) int {
	// if an application is not selected by any match expression, it defaults to step -1
	step := -1
	if appStep, ok := appStepMap[appName]; ok {
		// 1-based indexing
		step = appStep + 1
	}
	return step
}

// check the status of each Application's status and promote Applications to the next status if needed
func (r *ApplicationSetReconciler) updateApplicationSetApplicationStatus(ctx context.Context, logCtx *log.Entry, applicationSet *argov1alpha1.ApplicationSet, applications []argov1alpha1.Application, appStepMap map[string]int) ([]argov1alpha1.ApplicationSetApplicationStatus, error) {
	now := metav1.Now()
	appStatuses := make([]argov1alpha1.ApplicationSetApplicationStatus, 0, len(applications))

	for _, app := range applications {
		appHealthStatus := app.Status.Health.Status
		appSyncStatus := app.Status.Sync.Status

		currentAppStatus := argov1alpha1.ApplicationSetApplicationStatus{}
		idx := findApplicationStatusIndex(applicationSet.Status.ApplicationStatus, app.Name)
		if idx == -1 {
			// AppStatus not found, set default status of "Waiting"
			currentAppStatus = argov1alpha1.ApplicationSetApplicationStatus{
				Application:        app.Name,
				TargetRevisions:    app.Status.GetRevisions(),
				LastTransitionTime: &now,
				Message:            "No Application status found, defaulting status to Waiting",
				Status:             argov1alpha1.ProgressiveSyncWaiting,
				Step:               strconv.Itoa(getAppStep(app.Name, appStepMap)),
			}
		} else {
			// we have an existing AppStatus
			currentAppStatus = applicationSet.Status.ApplicationStatus[idx]
		}

		statusLogCtx := logCtx.WithFields(log.Fields{
			"status.application":     currentAppStatus.Application,
			"status.status":          currentAppStatus.Status,
			"status.message":         currentAppStatus.Message,
			"status.step":            currentAppStatus.Step,
			"status.targetRevisions": strings.Join(currentAppStatus.TargetRevisions, ","),
			"app.health":             appHealthStatus,
			"app.sync":               appSyncStatus,
		})

		newAppStatus := currentAppStatus.DeepCopy()
		newAppStatus.Step = strconv.Itoa(getAppStep(newAppStatus.Application, appStepMap))

		if !reflect.DeepEqual(currentAppStatus.TargetRevisions, app.Status.GetRevisions()) {
			// A new version is available in the application and we need to re-sync the application
			newAppStatus.TargetRevisions = app.Status.GetRevisions()
			newAppStatus.Message = "Application has pending changes, setting status to Waiting"
			newAppStatus.Status = argov1alpha1.ProgressiveSyncWaiting
			newAppStatus.LastTransitionTime = &now
		}

		if newAppStatus.Status == argov1alpha1.ProgressiveSyncWaiting {
			// App has changed to waiting because the TargetRevisions changed or it is a new selected app
			// This does not mean we should always sync the app. The app may not be OutOfSync
			// and may not require a sync if it does not have differences.
			if appSyncStatus == argov1alpha1.SyncStatusCodeSynced {
				if app.Status.Health.Status == health.HealthStatusHealthy {
					newAppStatus.LastTransitionTime = &now
					newAppStatus.Status = argov1alpha1.ProgressiveSyncHealthy
					newAppStatus.Message = "Application resource has synced, updating status to Healthy"
				} else {
					newAppStatus.LastTransitionTime = &now
					newAppStatus.Status = argov1alpha1.ProgressiveSyncProgressing
					newAppStatus.Message = "Application resource has synced, updating status to Progressing"
				}
			}
		} else {
			// The target revision is the same, so we need to evaluate the current revision progress
			if currentAppStatus.Status == argov1alpha1.ProgressiveSyncPending {
				// No need to evaluate status health further if the application did not change since our last transition
				if app.Status.ReconciledAt == nil || (newAppStatus.LastTransitionTime != nil && app.Status.ReconciledAt.After(newAppStatus.LastTransitionTime.Time)) {
					// Validate that at least one sync was trigerred after the pending transition time
					if app.Status.OperationState != nil && app.Status.OperationState.StartedAt.After(currentAppStatus.LastTransitionTime.Time) {
						statusLogCtx = statusLogCtx.WithField("app.operation", app.Status.OperationState.Phase)
						newAppStatus.LastTransitionTime = &now
						newAppStatus.Status = argov1alpha1.ProgressiveSyncProgressing

						switch {
						case app.Status.OperationState.Phase.Successful():
							newAppStatus.Message = "Application resource completed a sync successfully, updating status from Pending to Progressing"
						case app.Status.OperationState.Phase.Completed():
							newAppStatus.Message = "Application resource completed a sync, updating status from Pending to Progressing"
						default:
							// If a sync fails or has errors, the Application should be configured with retry. It is not the appset's job to retry failed syncs
							newAppStatus.Message = "Application resource became Progressing, updating status from Pending to Progressing"
						}
					} else if isApplicationWithError(app) {
						// Validate if the application has errors preventing it to be reconciled and perform syncs
						// If it does, we move it to progressing.
						newAppStatus.LastTransitionTime = &now
						newAppStatus.Status = argov1alpha1.ProgressiveSyncProgressing
						newAppStatus.Message = "Application resource has error and cannot sync, updating status to Progressing"
					}
				}
			}

			if currentAppStatus.Status == argov1alpha1.ProgressiveSyncProgressing {
				// If the status has reached progressing, we know a sync has been triggered. No matter the result of that operation,
				// we want an the app to reach the Healthy state for the current revision.
				if appHealthStatus == health.HealthStatusHealthy && appSyncStatus == argov1alpha1.SyncStatusCodeSynced {
					newAppStatus.LastTransitionTime = &now
					newAppStatus.Status = argov1alpha1.ProgressiveSyncHealthy
					newAppStatus.Message = "Application resource became Healthy, updating status from Progressing to Healthy"
				}
			}
		}

		if newAppStatus.LastTransitionTime == &now {
			statusLogCtx.WithFields(log.Fields{
				"new_status.status":          newAppStatus.Status,
				"new_status.message":         newAppStatus.Message,
				"new_status.step":            newAppStatus.Step,
				"new_status.targetRevisions": strings.Join(newAppStatus.TargetRevisions, ","),
			}).Info("Progressive sync application changed status")
		}
		appStatuses = append(appStatuses, *newAppStatus)
	}

	err := r.setAppSetApplicationStatus(ctx, logCtx, applicationSet, appStatuses)
	if err != nil {
		return nil, fmt.Errorf("failed to set AppSet application statuses: %w", err)
	}

	return appStatuses, nil
}

// check Applications that are in Waiting status and promote them to Pending if needed
func (r *ApplicationSetReconciler) updateApplicationSetApplicationStatusProgress(ctx context.Context, logCtx *log.Entry, applicationSet *argov1alpha1.ApplicationSet, appsToSync map[string]bool, appStepMap map[string]int) ([]argov1alpha1.ApplicationSetApplicationStatus, error) {
	now := metav1.Now()

	appStatuses := make([]argov1alpha1.ApplicationSetApplicationStatus, 0, len(applicationSet.Status.ApplicationStatus))

	// if we have no RollingUpdate steps, clear out the existing ApplicationStatus entries
	if progressiveSyncsRollingSyncStrategyEnabled(applicationSet) {
		length := len(applicationSet.Spec.Strategy.RollingSync.Steps)

		updateCountMap := make([]int, length)
		totalCountMap := make([]int, length)

		// populate updateCountMap with counts of existing Pending and Progressing Applications
		for _, appStatus := range applicationSet.Status.ApplicationStatus {
			totalCountMap[appStepMap[appStatus.Application]]++

			if appStatus.Status == argov1alpha1.ProgressiveSyncPending || appStatus.Status == argov1alpha1.ProgressiveSyncProgressing {
				updateCountMap[appStepMap[appStatus.Application]]++
			}
		}

		for _, appStatus := range applicationSet.Status.ApplicationStatus {
			statusLogCtx := logCtx.WithFields(log.Fields{
				"status.application":     appStatus.Application,
				"status.status":          appStatus.Status,
				"status.message":         appStatus.Message,
				"status.step":            appStatus.Step,
				"status.targetRevisions": strings.Join(appStatus.TargetRevisions, ","),
			})

			maxUpdateAllowed := true
			maxUpdate := &intstr.IntOrString{}
			if progressiveSyncsRollingSyncStrategyEnabled(applicationSet) {
				maxUpdate = applicationSet.Spec.Strategy.RollingSync.Steps[appStepMap[appStatus.Application]].MaxUpdate
			}

			// by default allow all applications to update if maxUpdate is unset
			if maxUpdate != nil {
				maxUpdateVal, err := intstr.GetScaledValueFromIntOrPercent(maxUpdate, totalCountMap[appStepMap[appStatus.Application]], false)
				if err != nil {
					statusLogCtx.Warnf("AppSet has a invalid maxUpdate value '%+v', ignoring maxUpdate logic for this step: %v", maxUpdate, err)
				}

				// ensure that percentage values greater than 0% always result in at least 1 Application being selected
				if maxUpdate.Type == intstr.String && maxUpdate.StrVal != "0%" && maxUpdateVal < 1 {
					maxUpdateVal = 1
				}

				if updateCountMap[appStepMap[appStatus.Application]] >= maxUpdateVal {
					maxUpdateAllowed = false
					statusLogCtx.Infof("Application is not allowed to update yet, %v/%v Applications already updating in step %v", updateCountMap[appStepMap[appStatus.Application]], maxUpdateVal, getAppStep(appStatus.Application, appStepMap))
				}
			}

			if appStatus.Status == argov1alpha1.ProgressiveSyncWaiting && appsToSync[appStatus.Application] && maxUpdateAllowed {
				appStatus.LastTransitionTime = &now
				appStatus.Status = argov1alpha1.ProgressiveSyncPending
				appStatus.Message = "Application moved to Pending status, watching for the Application resource to start Progressing"

				statusLogCtx.WithFields(log.Fields{
					"new_status.status":          appStatus.Status,
					"new_status.message":         appStatus.Message,
					"new_status.step":            appStatus.Step,
					"new_status.targetRevisions": strings.Join(appStatus.TargetRevisions, ","),
				}).Info("Progressive sync application changed status")

				updateCountMap[appStepMap[appStatus.Application]]++
			}

			appStatuses = append(appStatuses, appStatus)
		}
	}

	err := r.setAppSetApplicationStatus(ctx, logCtx, applicationSet, appStatuses)
	if err != nil {
		return nil, fmt.Errorf("failed to set AppSet app status: %w", err)
	}

	return appStatuses, nil
}

func (r *ApplicationSetReconciler) updateApplicationSetApplicationStatusConditions(ctx context.Context, applicationSet *argov1alpha1.ApplicationSet) []argov1alpha1.ApplicationSetCondition {
	if !isRollingSyncStrategy(applicationSet) {
		return applicationSet.Status.Conditions
	}

	completedWaves := map[string]bool{}
	for _, appStatus := range applicationSet.Status.ApplicationStatus {
		if v, ok := completedWaves[appStatus.Step]; !ok {
			completedWaves[appStatus.Step] = appStatus.Status == argov1alpha1.ProgressiveSyncHealthy
		} else {
			completedWaves[appStatus.Step] = v && appStatus.Status == argov1alpha1.ProgressiveSyncHealthy
		}
	}

	isProgressing := false
	progressingStep := ""
	for i := range applicationSet.Spec.Strategy.RollingSync.Steps {
		step := strconv.Itoa(i + 1)
		isCompleted, ok := completedWaves[step]
		if !ok {
			// Step has no applications, so it is completed
			continue
		}
		if !isCompleted {
			isProgressing = true
			progressingStep = step
			break
		}
	}

	if isProgressing {
		_ = r.setApplicationSetStatusCondition(ctx,
			applicationSet,
			argov1alpha1.ApplicationSetCondition{
				Type:    argov1alpha1.ApplicationSetConditionRolloutProgressing,
				Message: "ApplicationSet is performing rollout of step " + progressingStep,
				Reason:  argov1alpha1.ApplicationSetReasonApplicationSetModified,
				Status:  argov1alpha1.ApplicationSetConditionStatusTrue,
			}, true,
		)
	} else {
		_ = r.setApplicationSetStatusCondition(ctx,
			applicationSet,
			argov1alpha1.ApplicationSetCondition{
				Type:    argov1alpha1.ApplicationSetConditionRolloutProgressing,
				Message: "ApplicationSet Rollout has completed",
				Reason:  argov1alpha1.ApplicationSetReasonApplicationSetRolloutComplete,
				Status:  argov1alpha1.ApplicationSetConditionStatusFalse,
			}, true,
		)
	}
	return applicationSet.Status.Conditions
}

func findApplicationStatusIndex(appStatuses []argov1alpha1.ApplicationSetApplicationStatus, application string) int {
	for i := range appStatuses {
		if appStatuses[i].Application == application {
			return i
		}
	}
	return -1
}

// migrateStatus run migrations on the status subresource of ApplicationSet early during the run of ApplicationSetReconciler.Reconcile
// this handles any defaulting of values - which would otherwise cause the references to r.Client.Status().Update to fail given missing required fields.
func (r *ApplicationSetReconciler) migrateStatus(ctx context.Context, appset *argov1alpha1.ApplicationSet) error {
	update := false
	if statusList := appset.Status.ApplicationStatus; statusList != nil {
		for idx := range statusList {
			if statusList[idx].TargetRevisions == nil {
				statusList[idx].TargetRevisions = []string{}
				update = true
			}
		}
	}

	if update {
		// DefaultRetry will retry 5 times with a backoff factor of 1, jitter of 0.1 and a duration of 10ms
		err := retry.RetryOnConflict(retry.DefaultRetry, func() error {
			namespacedName := types.NamespacedName{Namespace: appset.Namespace, Name: appset.Name}
			updatedAppset := &argov1alpha1.ApplicationSet{}
			if err := r.Get(ctx, namespacedName, updatedAppset); err != nil {
				if client.IgnoreNotFound(err) != nil {
					return nil
				}
				return fmt.Errorf("error fetching updated application set: %w", err)
			}

			updatedAppset.Status.ApplicationStatus = appset.Status.ApplicationStatus

			// Update the newly fetched object with new set of ApplicationStatus
			err := r.Client.Status().Update(ctx, updatedAppset)
			if err != nil {
				return err
			}
			updatedAppset.DeepCopyInto(appset)
			return nil
		})
		if err != nil && !apierrors.IsNotFound(err) {
			return fmt.Errorf("unable to set application set condition: %w", err)
		}
	}
	return nil
}

func (r *ApplicationSetReconciler) updateResourcesStatus(ctx context.Context, logCtx *log.Entry, appset *argov1alpha1.ApplicationSet, apps []argov1alpha1.Application) error {
	statusMap := status.GetResourceStatusMap(appset)
	statusMap = status.BuildResourceStatus(statusMap, apps)

	statuses := []argov1alpha1.ResourceStatus{}
	for _, status := range statusMap {
		statuses = append(statuses, status)
	}
	sort.Slice(statuses, func(i, j int) bool {
		return statuses[i].Name < statuses[j].Name
	})
	appset.Status.Resources = statuses
	// DefaultRetry will retry 5 times with a backoff factor of 1, jitter of 0.1 and a duration of 10ms
	err := retry.RetryOnConflict(retry.DefaultRetry, func() error {
		namespacedName := types.NamespacedName{Namespace: appset.Namespace, Name: appset.Name}
		updatedAppset := &argov1alpha1.ApplicationSet{}
		if err := r.Get(ctx, namespacedName, updatedAppset); err != nil {
			if client.IgnoreNotFound(err) != nil {
				return nil
			}
			return fmt.Errorf("error fetching updated application set: %w", err)
		}

		updatedAppset.Status.Resources = appset.Status.Resources

		// Update the newly fetched object with new status resources
		err := r.Client.Status().Update(ctx, updatedAppset)
		if err != nil {
			return err
		}
		updatedAppset.DeepCopyInto(appset)
		return nil
	})
	if err != nil {
		logCtx.Errorf("unable to set application set status: %v", err)
		return fmt.Errorf("unable to set application set status: %w", err)
	}
	return nil
}

// setAppSetApplicationStatus updates the ApplicationSet's status field
// with any new/changed Application statuses.
func (r *ApplicationSetReconciler) setAppSetApplicationStatus(ctx context.Context, logCtx *log.Entry, applicationSet *argov1alpha1.ApplicationSet, applicationStatuses []argov1alpha1.ApplicationSetApplicationStatus) error {
	needToUpdateStatus := false

	if len(applicationStatuses) != len(applicationSet.Status.ApplicationStatus) {
		needToUpdateStatus = true
	} else {
		for i := range applicationStatuses {
			appStatus := applicationStatuses[i]
			idx := findApplicationStatusIndex(applicationSet.Status.ApplicationStatus, appStatus.Application)
			if idx == -1 {
				needToUpdateStatus = true
				break
			}
			currentStatus := applicationSet.Status.ApplicationStatus[idx]
			if currentStatus.Message != appStatus.Message || currentStatus.Status != appStatus.Status || currentStatus.Step != appStatus.Step {
				needToUpdateStatus = true
				break
			}
		}
	}

	if needToUpdateStatus {
		// sort to make sure the array is always in the same order
		applicationSet.Status.ApplicationStatus = make([]argov1alpha1.ApplicationSetApplicationStatus, len(applicationStatuses))
		copy(applicationSet.Status.ApplicationStatus, applicationStatuses)
		sort.Slice(applicationSet.Status.ApplicationStatus, func(i, j int) bool {
			return applicationSet.Status.ApplicationStatus[i].Application < applicationSet.Status.ApplicationStatus[j].Application
		})

		// DefaultRetry will retry 5 times with a backoff factor of 1, jitter of 0.1 and a duration of 10ms
		err := retry.RetryOnConflict(retry.DefaultRetry, func() error {
			updatedAppset := &argov1alpha1.ApplicationSet{}
			if err := r.Get(ctx, types.NamespacedName{Namespace: applicationSet.Namespace, Name: applicationSet.Name}, updatedAppset); err != nil {
				if client.IgnoreNotFound(err) != nil {
					return nil
				}
				return fmt.Errorf("error fetching updated application set: %w", err)
			}

			updatedAppset.Status.ApplicationStatus = applicationSet.Status.ApplicationStatus

			// Update the newly fetched object with new set of ApplicationStatus
			err := r.Client.Status().Update(ctx, updatedAppset)
			if err != nil {
				return err
			}
			updatedAppset.DeepCopyInto(applicationSet)
			return nil
		})
		if err != nil {
			logCtx.Errorf("unable to set application set status: %v", err)
			return fmt.Errorf("unable to set application set status: %w", err)
		}
	}

	return nil
}

func (r *ApplicationSetReconciler) syncDesiredApplications(logCtx *log.Entry, applicationSet *argov1alpha1.ApplicationSet, appsToSync map[string]bool, desiredApplications []argov1alpha1.Application) []argov1alpha1.Application {
	rolloutApps := []argov1alpha1.Application{}
	for i := range desiredApplications {
		pruneEnabled := false

		// ensure that Applications generated with RollingSync do not have an automated sync policy, since the AppSet controller will handle triggering the sync operation instead
		if desiredApplications[i].Spec.SyncPolicy != nil && desiredApplications[i].Spec.SyncPolicy.IsAutomatedSyncEnabled() {
			pruneEnabled = desiredApplications[i].Spec.SyncPolicy.Automated.Prune
			desiredApplications[i].Spec.SyncPolicy.Automated.Enabled = ptr.To(false)
		}

		appSetStatusPending := false
		idx := findApplicationStatusIndex(applicationSet.Status.ApplicationStatus, desiredApplications[i].Name)
		if idx > -1 && applicationSet.Status.ApplicationStatus[idx].Status == argov1alpha1.ProgressiveSyncPending {
			// only trigger a sync for Applications that are in Pending status, since this is governed by maxUpdate
			appSetStatusPending = true
		}

		// check appsToSync to determine which Applications are ready to be updated and which should be skipped
		if appsToSync[desiredApplications[i].Name] && appSetStatusPending {
			logCtx.Infof("triggering sync for application: %v, prune enabled: %v", desiredApplications[i].Name, pruneEnabled)
			desiredApplications[i] = syncApplication(desiredApplications[i], pruneEnabled)
		}

		rolloutApps = append(rolloutApps, desiredApplications[i])
	}
	return rolloutApps
}

// used by the RollingSync Progressive Sync strategy to trigger a sync of a particular Application resource
func syncApplication(application argov1alpha1.Application, prune bool) argov1alpha1.Application {
	operation := argov1alpha1.Operation{
		InitiatedBy: argov1alpha1.OperationInitiator{
			Username:  "applicationset-controller",
			Automated: true,
		},
		Info: []*argov1alpha1.Info{
			{
				Name:  "Reason",
				Value: "ApplicationSet RollingSync triggered a sync of this Application resource",
			},
		},
		Sync: &argov1alpha1.SyncOperation{},
		// Set a retry limit of 5, aligning with the default in Argo CD's appcontroller auto-sync behavior.
		// This provides consistency for retry behavior across controllers.
		// See: https://github.com/argoproj/argo-cd/blob/af9ebac0bb35dc16eb034c1cefaf7c92d1029927/controller/appcontroller.go#L2126
		Retry: argov1alpha1.RetryStrategy{Limit: 5},
	}

	if application.Spec.SyncPolicy != nil {
		if application.Spec.SyncPolicy.Retry != nil {
			operation.Retry = *application.Spec.SyncPolicy.Retry
		}
		if application.Spec.SyncPolicy.SyncOptions != nil {
			operation.Sync.SyncOptions = application.Spec.SyncPolicy.SyncOptions
		}
		operation.Sync.Prune = prune
	}
	application.Operation = &operation

	return application
}

func getApplicationOwnsHandler(enableProgressiveSyncs bool) predicate.Funcs {
	return predicate.Funcs{
		CreateFunc: func(e event.CreateEvent) bool {
			// if we are the owner and there is a create event, we most likely created it and do not need to
			// re-reconcile
			if log.IsLevelEnabled(log.DebugLevel) {
				logFields := log.Fields{"app": ""}
				app, isApp := e.Object.(*argov1alpha1.Application)
				if isApp {
					logFields = applog.GetAppLogFields(app)
				}
				log.WithFields(logFields).Debugln("received create event from owning an application")
			}
			return false
		},
		DeleteFunc: func(e event.DeleteEvent) bool {
			if log.IsLevelEnabled(log.DebugLevel) {
				logFields := log.Fields{"app": ""}
				app, isApp := e.Object.(*argov1alpha1.Application)
				if isApp {
					logFields = applog.GetAppLogFields(app)
				}
				log.WithFields(logFields).Debugln("received delete event from owning an application")
			}
			return true
		},
		UpdateFunc: func(e event.UpdateEvent) bool {
			appOld, isApp := e.ObjectOld.(*argov1alpha1.Application)
			if !isApp {
				return false
			}
			logCtx := log.WithFields(applog.GetAppLogFields(appOld))
			logCtx.Debugln("received update event from owning an application")
			appNew, isApp := e.ObjectNew.(*argov1alpha1.Application)
			if !isApp {
				return false
			}
			requeue := shouldRequeueForApplication(appOld, appNew, enableProgressiveSyncs)
			logCtx.WithField("requeue", requeue).Debugf("requeue caused by application %s", appNew.Name)
			return requeue
		},
		GenericFunc: func(e event.GenericEvent) bool {
			if log.IsLevelEnabled(log.DebugLevel) {
				logFields := log.Fields{}
				app, isApp := e.Object.(*argov1alpha1.Application)
				if isApp {
					logFields = applog.GetAppLogFields(app)
				}
				log.WithFields(logFields).Debugln("received generic event from owning an application")
			}
			return true
		},
	}
}

// shouldRequeueForApplication determines when we want to requeue an ApplicationSet for reconciling based on an owned
// application change
// The applicationset controller owns a subset of the Application CR.
// We do not need to re-reconcile if parts of the application change outside the applicationset's control.
// An example being, Application.ApplicationStatus.ReconciledAt which gets updated by the application controller.
// Additionally, Application.ObjectMeta.ResourceVersion and Application.ObjectMeta.Generation which are set by K8s.
func shouldRequeueForApplication(appOld *argov1alpha1.Application, appNew *argov1alpha1.Application, enableProgressiveSyncs bool) bool {
	if appOld == nil || appNew == nil {
		return false
	}

	// the applicationset controller owns the application spec, labels, annotations, and finalizers on the applications
	// reflect.DeepEqual considers nil slices/maps not equal to empty slices/maps
	// https://pkg.go.dev/reflect#DeepEqual
	// ApplicationDestination has an unexported field so we can just use the == for comparison
	if !cmp.Equal(appOld.Spec, appNew.Spec, cmpopts.EquateEmpty(), cmpopts.EquateComparable(argov1alpha1.ApplicationDestination{})) ||
		!cmp.Equal(appOld.GetAnnotations(), appNew.GetAnnotations(), cmpopts.EquateEmpty()) ||
		!cmp.Equal(appOld.GetLabels(), appNew.GetLabels(), cmpopts.EquateEmpty()) ||
		!cmp.Equal(appOld.GetFinalizers(), appNew.GetFinalizers(), cmpopts.EquateEmpty()) {
		return true
	}

	// progressive syncs use the application status for updates. if they differ, requeue to trigger the next progression
	if enableProgressiveSyncs {
		if appOld.Status.Health.Status != appNew.Status.Health.Status || appOld.Status.Sync.Status != appNew.Status.Sync.Status {
			return true
		}

		if appOld.Status.OperationState != nil && appNew.Status.OperationState != nil {
			if appOld.Status.OperationState.Phase != appNew.Status.OperationState.Phase ||
				appOld.Status.OperationState.StartedAt != appNew.Status.OperationState.StartedAt {
				return true
			}
		}
	}

	return false
}

func getApplicationSetOwnsHandler(enableProgressiveSyncs bool) predicate.Funcs {
	return predicate.Funcs{
		CreateFunc: func(e event.CreateEvent) bool {
			appSet, isApp := e.Object.(*argov1alpha1.ApplicationSet)
			if !isApp {
				return false
			}
			log.WithField("applicationset", appSet.QualifiedName()).Debugln("received create event")
			// Always queue a new applicationset
			return true
		},
		DeleteFunc: func(e event.DeleteEvent) bool {
			appSet, isApp := e.Object.(*argov1alpha1.ApplicationSet)
			if !isApp {
				return false
			}
			log.WithField("applicationset", appSet.QualifiedName()).Debugln("received delete event")
			// Always queue for the deletion of an applicationset
			return true
		},
		UpdateFunc: func(e event.UpdateEvent) bool {
			appSetOld, isAppSet := e.ObjectOld.(*argov1alpha1.ApplicationSet)
			if !isAppSet {
				return false
			}
			appSetNew, isAppSet := e.ObjectNew.(*argov1alpha1.ApplicationSet)
			if !isAppSet {
				return false
			}
			requeue := shouldRequeueForApplicationSet(appSetOld, appSetNew, enableProgressiveSyncs)
			log.WithField("applicationset", appSetNew.QualifiedName()).
				WithField("requeue", requeue).Debugln("received update event")
			return requeue
		},
		GenericFunc: func(e event.GenericEvent) bool {
			appSet, isApp := e.Object.(*argov1alpha1.ApplicationSet)
			if !isApp {
				return false
			}
			log.WithField("applicationset", appSet.QualifiedName()).Debugln("received generic event")
			// Always queue for the generic of an applicationset
			return true
		},
	}
}

// shouldRequeueForApplicationSet determines when we need to requeue an applicationset
func shouldRequeueForApplicationSet(appSetOld, appSetNew *argov1alpha1.ApplicationSet, enableProgressiveSyncs bool) bool {
	if appSetOld == nil || appSetNew == nil {
		return false
	}

	// Requeue if any ApplicationStatus.Status changed for Progressive sync strategy
	// Requeue if deletionTimestamp added
	if enableProgressiveSyncs {
		if !cmp.Equal(appSetOld.Status.ApplicationStatus, appSetNew.Status.ApplicationStatus, cmpopts.EquateEmpty()) {
			return true
		}
		if !cmp.Equal(appSetOld.DeletionTimestamp, appSetNew.DeletionTimestamp, cmpopts.EquateEmpty()) {
			return true
		}
	}

	// only compare the applicationset spec, annotations, labels and finalizers, specifically avoiding
	// the status field. status is owned by the applicationset controller,
	// and we do not need to requeue when it does bookkeeping
	// NB: the ApplicationDestination comes from the ApplicationSpec being embedded
	// in the ApplicationSetTemplate from the generators
	if !cmp.Equal(appSetOld.Spec, appSetNew.Spec, cmpopts.EquateEmpty(), cmpopts.EquateComparable(argov1alpha1.ApplicationDestination{})) ||
		!cmp.Equal(appSetOld.GetLabels(), appSetNew.GetLabels(), cmpopts.EquateEmpty()) ||
		!cmp.Equal(appSetOld.GetFinalizers(), appSetNew.GetFinalizers(), cmpopts.EquateEmpty()) {
		return true
	}

	// Requeue only when the refresh annotation is newly added to the ApplicationSet.
	// Changes to other annotations made simultaneously might be missed, but such cases are rare.
	if !cmp.Equal(appSetOld.GetAnnotations(), appSetNew.GetAnnotations(), cmpopts.EquateEmpty()) {
		_, oldHasRefreshAnnotation := appSetOld.Annotations[common.AnnotationApplicationSetRefresh]
		_, newHasRefreshAnnotation := appSetNew.Annotations[common.AnnotationApplicationSetRefresh]

		if oldHasRefreshAnnotation && !newHasRefreshAnnotation {
			return false
		}
		return true
	}

	return false
}

var _ handler.EventHandler = &clusterSecretEventHandler{}<|MERGE_RESOLUTION|>--- conflicted
+++ resolved
@@ -1087,7 +1087,6 @@
 	return isRollingSyncStrategy(appset) && len(appset.Spec.Strategy.RollingSync.Steps) > 0
 }
 
-<<<<<<< HEAD
 func isApplicationWithError(app argov1alpha1.Application) bool {
 	for _, condition := range app.Status.Conditions {
 		if condition.Type == argov1alpha1.ApplicationConditionInvalidSpecError {
@@ -1096,20 +1095,13 @@
 		if condition.Type == argov1alpha1.ApplicationConditionUnknownError {
 			return true
 		}
-=======
+	}
+	return false
+}
+
 func isProgressiveSyncDeletionOrderReversed(appset *argov1alpha1.ApplicationSet) bool {
 	// When progressive sync is enabled + deletionOrder is set to Reverse (case-insensitive)
 	return progressiveSyncsRollingSyncStrategyEnabled(appset) && strings.EqualFold(appset.Spec.Strategy.DeletionOrder, ReverseDeletionOrder)
-}
-
-func isApplicationHealthy(app argov1alpha1.Application) bool {
-	healthStatusString, syncStatusString, operationPhaseString := statusStrings(app)
-
-	if healthStatusString == "Healthy" && syncStatusString != "OutOfSync" && (operationPhaseString == "Succeeded" || operationPhaseString == "") {
-		return true
->>>>>>> ffc3b1a1
-	}
-	return false
 }
 
 func getAppStep(appName string, appStepMap map[string]int) int {
