--- conflicted
+++ resolved
@@ -1164,12 +1164,7 @@
 			kubeclientset := kubefake.NewSimpleClientset(objects...)
 			metrics := appsetmetrics.NewFakeAppsetMetrics(client)
 
-<<<<<<< HEAD
-			settingsMgr := settings.NewSettingsManager(context.TODO(), kubeclientset, "namespace")
-			argoDB := db.NewDB("namespace", settingsMgr, kubeclientset)
-=======
 			argodb := db.NewDB("argocd", settings.NewSettingsManager(context.TODO(), kubeclientset, "argocd"), kubeclientset)
->>>>>>> 75bbb50d
 
 			r := ApplicationSetReconciler{
 				Client:        client,
@@ -1177,11 +1172,7 @@
 				Recorder:      record.NewFakeRecorder(10),
 				KubeClientset: kubeclientset,
 				Metrics:       metrics,
-<<<<<<< HEAD
-				ArgoDB:        argoDB,
-=======
 				ArgoDB:        argodb,
->>>>>>> 75bbb50d
 			}
 			clusterList, err := utils.ListClusters(context.Background(), kubeclientset, "namespace")
 			require.NoError(t, err)
@@ -1329,12 +1320,7 @@
 			kubeclientset := kubefake.NewSimpleClientset(objects...)
 			metrics := appsetmetrics.NewFakeAppsetMetrics(client)
 
-<<<<<<< HEAD
-			settingsMgr := settings.NewSettingsManager(context.TODO(), kubeclientset, "argocd")
-			argoDB := db.NewDB("argocd", settingsMgr, kubeclientset)
-=======
 			argodb := db.NewDB("argocd", settings.NewSettingsManager(context.TODO(), kubeclientset, "argocd"), kubeclientset)
->>>>>>> 75bbb50d
 
 			r := ApplicationSetReconciler{
 				Client:        client,
@@ -1342,15 +1328,9 @@
 				Recorder:      record.NewFakeRecorder(10),
 				KubeClientset: kubeclientset,
 				Metrics:       metrics,
-<<<<<<< HEAD
-				ArgoDB:        argoDB,
-			}
-			// clusterList, err := argoDB.ListClusters(context.Background())
-=======
 				ArgoDB:        argodb,
 			}
 
->>>>>>> 75bbb50d
 			clusterList, err := utils.ListClusters(context.Background(), kubeclientset, "argocd")
 			require.NoError(t, err)
 
@@ -2078,11 +2058,7 @@
 			objects := append([]runtime.Object{}, secret)
 			kubeclientset := kubefake.NewSimpleClientset(objects...)
 
-<<<<<<< HEAD
-			argodb := db.NewDB("namespace", settings.NewSettingsManager(context.TODO(), kubeclientset, "namespace"), kubeclientset)
-=======
 			argodb := db.NewDB("argocd", settings.NewSettingsManager(context.TODO(), kubeclientset, "argocd"), kubeclientset)
->>>>>>> 75bbb50d
 
 			r := ApplicationSetReconciler{
 				Client:          client,
