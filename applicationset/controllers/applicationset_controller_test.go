package controllers

import (
	"encoding/json"
	"errors"
	"fmt"
	"strconv"
	"testing"
	"time"

	log "github.com/sirupsen/logrus"
	"github.com/stretchr/testify/assert"
	"github.com/stretchr/testify/mock"
	"github.com/stretchr/testify/require"
	corev1 "k8s.io/api/core/v1"
	apiextensionsv1 "k8s.io/apiextensions-apiserver/pkg/apis/apiextensions/v1"
	metav1 "k8s.io/apimachinery/pkg/apis/meta/v1"
	"k8s.io/apimachinery/pkg/runtime"
	"k8s.io/apimachinery/pkg/types"
	"k8s.io/apimachinery/pkg/util/intstr"
	kubefake "k8s.io/client-go/kubernetes/fake"
	"k8s.io/client-go/tools/record"
	ctrl "sigs.k8s.io/controller-runtime"
	crtclient "sigs.k8s.io/controller-runtime/pkg/client"
	"sigs.k8s.io/controller-runtime/pkg/client/fake"
	"sigs.k8s.io/controller-runtime/pkg/controller/controllerutil"
	"sigs.k8s.io/controller-runtime/pkg/event"

	"github.com/argoproj/gitops-engine/pkg/health"
	"github.com/argoproj/gitops-engine/pkg/sync/common"

	"github.com/argoproj/argo-cd/v3/applicationset/generators"
	"github.com/argoproj/argo-cd/v3/applicationset/generators/mocks"
	appsetmetrics "github.com/argoproj/argo-cd/v3/applicationset/metrics"
	"github.com/argoproj/argo-cd/v3/applicationset/utils"
	argocommon "github.com/argoproj/argo-cd/v3/common"
	"github.com/argoproj/argo-cd/v3/pkg/apis/application"
	"github.com/argoproj/argo-cd/v3/pkg/apis/application/v1alpha1"
	applog "github.com/argoproj/argo-cd/v3/util/app/log"
	"github.com/argoproj/argo-cd/v3/util/db"
	"github.com/argoproj/argo-cd/v3/util/settings"
)

// getDefaultTestClientSet creates a Clientset with the default argo objects
// and objects specified in parameters
func getDefaultTestClientSet(obj ...runtime.Object) *kubefake.Clientset {
	argoCDSecret := &corev1.Secret{
		ObjectMeta: metav1.ObjectMeta{
			Name:      argocommon.ArgoCDSecretName,
			Namespace: "argocd",
			Labels: map[string]string{
				"app.kubernetes.io/part-of": "argocd",
			},
		},
		Data: map[string][]byte{
			"admin.password":   nil,
			"server.secretkey": nil,
		},
	}

	emptyArgoCDConfigMap := &corev1.ConfigMap{
		ObjectMeta: metav1.ObjectMeta{
			Name:      argocommon.ArgoCDConfigMapName,
			Namespace: "argocd",
			Labels: map[string]string{
				"app.kubernetes.io/part-of": "argocd",
			},
		},
		Data: map[string]string{},
	}

	objects := append(obj, emptyArgoCDConfigMap, argoCDSecret)
	kubeclientset := kubefake.NewClientset(objects...)
	return kubeclientset
}

func TestCreateOrUpdateInCluster(t *testing.T) {
	scheme := runtime.NewScheme()
	err := v1alpha1.AddToScheme(scheme)
	require.NoError(t, err)

	for _, c := range []struct {
		// name is human-readable test name
		name string
		// appSet is the ApplicationSet we are generating resources for
		appSet v1alpha1.ApplicationSet
		// existingApps are the apps that already exist on the cluster
		existingApps []v1alpha1.Application
		// desiredApps are the generated apps to create/update
		desiredApps []v1alpha1.Application
		// expected is what we expect the cluster Applications to look like, after createOrUpdateInCluster
		expected []v1alpha1.Application
	}{
		{
			name: "Create an app that doesn't exist",
			appSet: v1alpha1.ApplicationSet{
				ObjectMeta: metav1.ObjectMeta{
					Name:      "name",
					Namespace: "namespace",
				},
			},
			existingApps: nil,
			desiredApps: []v1alpha1.Application{
				{
					ObjectMeta: metav1.ObjectMeta{
						Name:      "app1",
						Namespace: "namespace",
					},
					Spec: v1alpha1.ApplicationSpec{Project: "default"},
				},
			},
			expected: []v1alpha1.Application{
				{
					TypeMeta: metav1.TypeMeta{
						Kind:       application.ApplicationKind,
						APIVersion: "argoproj.io/v1alpha1",
					},
					ObjectMeta: metav1.ObjectMeta{
						Name:            "app1",
						Namespace:       "namespace",
						ResourceVersion: "1",
					},
					Spec: v1alpha1.ApplicationSpec{Project: "default"},
				},
			},
		},
		{
			name: "Update an existing app with a different project name",
			appSet: v1alpha1.ApplicationSet{
				ObjectMeta: metav1.ObjectMeta{
					Name:      "name",
					Namespace: "namespace",
				},
				Spec: v1alpha1.ApplicationSetSpec{
					Template: v1alpha1.ApplicationSetTemplate{
						Spec: v1alpha1.ApplicationSpec{
							Project: "project",
						},
					},
				},
			},
			existingApps: []v1alpha1.Application{
				{
					TypeMeta: metav1.TypeMeta{
						Kind:       application.ApplicationKind,
						APIVersion: "argoproj.io/v1alpha1",
					},
					ObjectMeta: metav1.ObjectMeta{
						Name:            "app1",
						Namespace:       "namespace",
						ResourceVersion: "2",
					},
					Spec: v1alpha1.ApplicationSpec{
						Project: "test",
					},
				},
			},
			desiredApps: []v1alpha1.Application{
				{
					ObjectMeta: metav1.ObjectMeta{
						Name:      "app1",
						Namespace: "namespace",
					},
					Spec: v1alpha1.ApplicationSpec{
						Project: "project",
					},
				},
			},
			expected: []v1alpha1.Application{
				{
					TypeMeta: metav1.TypeMeta{
						Kind:       application.ApplicationKind,
						APIVersion: "argoproj.io/v1alpha1",
					},
					ObjectMeta: metav1.ObjectMeta{
						Name:            "app1",
						Namespace:       "namespace",
						ResourceVersion: "3",
					},
					Spec: v1alpha1.ApplicationSpec{
						Project: "project",
					},
				},
			},
		},
		{
			name: "Create a new app and check it doesn't replace the existing app",
			appSet: v1alpha1.ApplicationSet{
				ObjectMeta: metav1.ObjectMeta{
					Name:      "name",
					Namespace: "namespace",
				},
				Spec: v1alpha1.ApplicationSetSpec{
					Template: v1alpha1.ApplicationSetTemplate{
						Spec: v1alpha1.ApplicationSpec{
							Project: "project",
						},
					},
				},
			},
			existingApps: []v1alpha1.Application{
				{
					TypeMeta: metav1.TypeMeta{
						Kind:       application.ApplicationKind,
						APIVersion: "argoproj.io/v1alpha1",
					},
					ObjectMeta: metav1.ObjectMeta{
						Name:            "app1",
						Namespace:       "namespace",
						ResourceVersion: "2",
					},
					Spec: v1alpha1.ApplicationSpec{
						Project: "test",
					},
				},
			},
			desiredApps: []v1alpha1.Application{
				{
					ObjectMeta: metav1.ObjectMeta{
						Name:      "app2",
						Namespace: "namespace",
					},
					Spec: v1alpha1.ApplicationSpec{
						Project: "project",
					},
				},
			},
			expected: []v1alpha1.Application{
				{
					TypeMeta: metav1.TypeMeta{
						Kind:       application.ApplicationKind,
						APIVersion: "argoproj.io/v1alpha1",
					},
					ObjectMeta: metav1.ObjectMeta{
						Name:            "app2",
						Namespace:       "namespace",
						ResourceVersion: "1",
					},
					Spec: v1alpha1.ApplicationSpec{
						Project: "project",
					},
				},
			},
		},
		{
			name: "Ensure that labels and annotations are added (via update) into an exiting application",
			appSet: v1alpha1.ApplicationSet{
				ObjectMeta: metav1.ObjectMeta{
					Name:      "name",
					Namespace: "namespace",
				},
				Spec: v1alpha1.ApplicationSetSpec{
					Template: v1alpha1.ApplicationSetTemplate{
						Spec: v1alpha1.ApplicationSpec{
							Project: "project",
						},
					},
				},
			},
			existingApps: []v1alpha1.Application{
				{
					TypeMeta: metav1.TypeMeta{
						Kind:       application.ApplicationKind,
						APIVersion: "argoproj.io/v1alpha1",
					},
					ObjectMeta: metav1.ObjectMeta{
						Name:            "app1",
						Namespace:       "namespace",
						ResourceVersion: "2",
					},
					Spec: v1alpha1.ApplicationSpec{
						Project: "project",
					},
				},
			},
			desiredApps: []v1alpha1.Application{
				{
					ObjectMeta: metav1.ObjectMeta{
						Name:        "app1",
						Namespace:   "namespace",
						Labels:      map[string]string{"label-key": "label-value"},
						Annotations: map[string]string{"annot-key": "annot-value"},
					},
					Spec: v1alpha1.ApplicationSpec{
						Project: "project",
					},
				},
			},
			expected: []v1alpha1.Application{
				{
					TypeMeta: metav1.TypeMeta{
						Kind:       application.ApplicationKind,
						APIVersion: "argoproj.io/v1alpha1",
					},
					ObjectMeta: metav1.ObjectMeta{
						Name:            "app1",
						Namespace:       "namespace",
						Labels:          map[string]string{"label-key": "label-value"},
						Annotations:     map[string]string{"annot-key": "annot-value"},
						ResourceVersion: "3",
					},
					Spec: v1alpha1.ApplicationSpec{
						Project: "project",
					},
				},
			},
		},
		{
			name: "Ensure that labels and annotations are removed from an existing app",
			appSet: v1alpha1.ApplicationSet{
				ObjectMeta: metav1.ObjectMeta{
					Name:      "name",
					Namespace: "namespace",
				},
				Spec: v1alpha1.ApplicationSetSpec{
					Template: v1alpha1.ApplicationSetTemplate{
						Spec: v1alpha1.ApplicationSpec{
							Project: "project",
						},
					},
				},
			},
			existingApps: []v1alpha1.Application{
				{
					TypeMeta: metav1.TypeMeta{
						Kind:       application.ApplicationKind,
						APIVersion: "argoproj.io/v1alpha1",
					},
					ObjectMeta: metav1.ObjectMeta{
						Name:            "app1",
						Namespace:       "namespace",
						ResourceVersion: "2",
						Labels:          map[string]string{"label-key": "label-value"},
						Annotations:     map[string]string{"annot-key": "annot-value"},
					},
					Spec: v1alpha1.ApplicationSpec{
						Project: "project",
					},
				},
			},
			desiredApps: []v1alpha1.Application{
				{
					ObjectMeta: metav1.ObjectMeta{
						Name:      "app1",
						Namespace: "namespace",
					},
					Spec: v1alpha1.ApplicationSpec{
						Project: "project",
					},
				},
			},
			expected: []v1alpha1.Application{
				{
					TypeMeta: metav1.TypeMeta{
						Kind:       application.ApplicationKind,
						APIVersion: "argoproj.io/v1alpha1",
					},
					ObjectMeta: metav1.ObjectMeta{
						Name:            "app1",
						Namespace:       "namespace",
						ResourceVersion: "3",
					},
					Spec: v1alpha1.ApplicationSpec{
						Project: "project",
					},
				},
			},
		},
		{
			name: "Ensure that status and operation fields are not overridden by an update, when removing labels/annotations",
			appSet: v1alpha1.ApplicationSet{
				ObjectMeta: metav1.ObjectMeta{
					Name:      "name",
					Namespace: "namespace",
				},
				Spec: v1alpha1.ApplicationSetSpec{
					Template: v1alpha1.ApplicationSetTemplate{
						Spec: v1alpha1.ApplicationSpec{
							Project: "project",
						},
					},
				},
			},
			existingApps: []v1alpha1.Application{
				{
					TypeMeta: metav1.TypeMeta{
						Kind:       application.ApplicationKind,
						APIVersion: "argoproj.io/v1alpha1",
					},
					ObjectMeta: metav1.ObjectMeta{
						Name:            "app1",
						Namespace:       "namespace",
						ResourceVersion: "2",
						Labels:          map[string]string{"label-key": "label-value"},
						Annotations:     map[string]string{"annot-key": "annot-value"},
					},
					Spec: v1alpha1.ApplicationSpec{
						Project: "project",
					},
					Status: v1alpha1.ApplicationStatus{
						Resources: []v1alpha1.ResourceStatus{{Name: "sample-name"}},
					},
					Operation: &v1alpha1.Operation{
						Sync: &v1alpha1.SyncOperation{Revision: "sample-revision"},
					},
				},
			},
			desiredApps: []v1alpha1.Application{
				{
					ObjectMeta: metav1.ObjectMeta{
						Name:      "app1",
						Namespace: "namespace",
					},
					Spec: v1alpha1.ApplicationSpec{
						Project: "project",
					},
				},
			},
			expected: []v1alpha1.Application{
				{
					TypeMeta: metav1.TypeMeta{
						Kind:       application.ApplicationKind,
						APIVersion: "argoproj.io/v1alpha1",
					},
					ObjectMeta: metav1.ObjectMeta{
						Name:            "app1",
						Namespace:       "namespace",
						ResourceVersion: "3",
					},
					Spec: v1alpha1.ApplicationSpec{
						Project: "project",
					},
					Status: v1alpha1.ApplicationStatus{
						Resources: []v1alpha1.ResourceStatus{{Name: "sample-name"}},
					},
					Operation: &v1alpha1.Operation{
						Sync: &v1alpha1.SyncOperation{Revision: "sample-revision"},
					},
				},
			},
		},
		{
			name: "Ensure that status and operation fields are not overridden by an update, when removing labels/annotations and adding other fields",
			appSet: v1alpha1.ApplicationSet{
				ObjectMeta: metav1.ObjectMeta{
					Name:      "name",
					Namespace: "namespace",
				},
				Spec: v1alpha1.ApplicationSetSpec{
					Template: v1alpha1.ApplicationSetTemplate{
						Spec: v1alpha1.ApplicationSpec{
							Project:     "project",
							Source:      &v1alpha1.ApplicationSource{Path: "path", TargetRevision: "revision", RepoURL: "repoURL"},
							Destination: v1alpha1.ApplicationDestination{Server: "server", Namespace: "namespace"},
						},
					},
				},
			},
			existingApps: []v1alpha1.Application{
				{
					TypeMeta: metav1.TypeMeta{
						Kind:       application.ApplicationKind,
						APIVersion: "argoproj.io/v1alpha1",
					},
					ObjectMeta: metav1.ObjectMeta{
						Name:            "app1",
						Namespace:       "namespace",
						ResourceVersion: "2",
					},
					Spec: v1alpha1.ApplicationSpec{
						Project: "project",
					},
					Status: v1alpha1.ApplicationStatus{
						Resources: []v1alpha1.ResourceStatus{{Name: "sample-name"}},
					},
					Operation: &v1alpha1.Operation{
						Sync: &v1alpha1.SyncOperation{Revision: "sample-revision"},
					},
				},
			},
			desiredApps: []v1alpha1.Application{
				{
					ObjectMeta: metav1.ObjectMeta{
						Name:        "app1",
						Namespace:   "namespace",
						Labels:      map[string]string{"label-key": "label-value"},
						Annotations: map[string]string{"annot-key": "annot-value"},
					},
					Spec: v1alpha1.ApplicationSpec{
						Project:     "project",
						Source:      &v1alpha1.ApplicationSource{Path: "path", TargetRevision: "revision", RepoURL: "repoURL"},
						Destination: v1alpha1.ApplicationDestination{Server: "server", Namespace: "namespace"},
					},
				},
			},
			expected: []v1alpha1.Application{
				{
					TypeMeta: metav1.TypeMeta{
						Kind:       application.ApplicationKind,
						APIVersion: "argoproj.io/v1alpha1",
					},
					ObjectMeta: metav1.ObjectMeta{
						Name:            "app1",
						Namespace:       "namespace",
						Labels:          map[string]string{"label-key": "label-value"},
						Annotations:     map[string]string{"annot-key": "annot-value"},
						ResourceVersion: "3",
					},
					Spec: v1alpha1.ApplicationSpec{
						Project:     "project",
						Source:      &v1alpha1.ApplicationSource{Path: "path", TargetRevision: "revision", RepoURL: "repoURL"},
						Destination: v1alpha1.ApplicationDestination{Server: "server", Namespace: "namespace"},
					},
					Status: v1alpha1.ApplicationStatus{
						Resources: []v1alpha1.ResourceStatus{{Name: "sample-name"}},
					},
					Operation: &v1alpha1.Operation{
						Sync: &v1alpha1.SyncOperation{Revision: "sample-revision"},
					},
				},
			},
		},
		{
			name: "Ensure that argocd notifications state and refresh annotation is preserved from an existing app",
			appSet: v1alpha1.ApplicationSet{
				ObjectMeta: metav1.ObjectMeta{
					Name:      "name",
					Namespace: "namespace",
				},
				Spec: v1alpha1.ApplicationSetSpec{
					Template: v1alpha1.ApplicationSetTemplate{
						Spec: v1alpha1.ApplicationSpec{
							Project: "project",
						},
					},
				},
			},
			existingApps: []v1alpha1.Application{
				{
					TypeMeta: metav1.TypeMeta{
						Kind:       application.ApplicationKind,
						APIVersion: "argoproj.io/v1alpha1",
					},
					ObjectMeta: metav1.ObjectMeta{
						Name:            "app1",
						Namespace:       "namespace",
						ResourceVersion: "2",
						Labels:          map[string]string{"label-key": "label-value"},
						Annotations: map[string]string{
							"annot-key":                   "annot-value",
							NotifiedAnnotationKey:         `{"b620d4600c771a6f4cxxxxxxx:on-deployed:[0].y7b5sbwa2Q329JYHxxxxxx-fBs:slack:slack-test":1617144614}`,
							v1alpha1.AnnotationKeyRefresh: string(v1alpha1.RefreshTypeNormal),
						},
					},
					Spec: v1alpha1.ApplicationSpec{
						Project: "project",
					},
				},
			},
			desiredApps: []v1alpha1.Application{
				{
					ObjectMeta: metav1.ObjectMeta{
						Name:      "app1",
						Namespace: "namespace",
					},
					Spec: v1alpha1.ApplicationSpec{
						Project: "project",
					},
				},
			},
			expected: []v1alpha1.Application{
				{
					TypeMeta: metav1.TypeMeta{
						Kind:       application.ApplicationKind,
						APIVersion: "argoproj.io/v1alpha1",
					},
					ObjectMeta: metav1.ObjectMeta{
						Name:            "app1",
						Namespace:       "namespace",
						ResourceVersion: "3",
						Annotations: map[string]string{
							NotifiedAnnotationKey:         `{"b620d4600c771a6f4cxxxxxxx:on-deployed:[0].y7b5sbwa2Q329JYHxxxxxx-fBs:slack:slack-test":1617144614}`,
							v1alpha1.AnnotationKeyRefresh: string(v1alpha1.RefreshTypeNormal),
						},
					},
					Spec: v1alpha1.ApplicationSpec{
						Project: "project",
					},
				},
			},
		},
		{
			name: "Ensure that configured preserved annotations are preserved from an existing app",
			appSet: v1alpha1.ApplicationSet{
				ObjectMeta: metav1.ObjectMeta{
					Name:      "name",
					Namespace: "namespace",
				},
				Spec: v1alpha1.ApplicationSetSpec{
					Template: v1alpha1.ApplicationSetTemplate{
						Spec: v1alpha1.ApplicationSpec{
							Project: "project",
						},
					},
					PreservedFields: &v1alpha1.ApplicationPreservedFields{
						Annotations: []string{"preserved-annot-key"},
					},
				},
			},
			existingApps: []v1alpha1.Application{
				{
					TypeMeta: metav1.TypeMeta{
						Kind:       "Application",
						APIVersion: "argoproj.io/v1alpha1",
					},
					ObjectMeta: metav1.ObjectMeta{
						Name:            "app1",
						Namespace:       "namespace",
						ResourceVersion: "2",
						Annotations: map[string]string{
							"annot-key":           "annot-value",
							"preserved-annot-key": "preserved-annot-value",
						},
					},
					Spec: v1alpha1.ApplicationSpec{
						Project: "project",
					},
				},
			},
			desiredApps: []v1alpha1.Application{
				{
					ObjectMeta: metav1.ObjectMeta{
						Name:      "app1",
						Namespace: "namespace",
					},
					Spec: v1alpha1.ApplicationSpec{
						Project: "project",
					},
				},
			},
			expected: []v1alpha1.Application{
				{
					TypeMeta: metav1.TypeMeta{
						Kind:       "Application",
						APIVersion: "argoproj.io/v1alpha1",
					},
					ObjectMeta: metav1.ObjectMeta{
						Name:            "app1",
						Namespace:       "namespace",
						ResourceVersion: "3",
						Annotations: map[string]string{
							"preserved-annot-key": "preserved-annot-value",
						},
					},
					Spec: v1alpha1.ApplicationSpec{
						Project: "project",
					},
				},
			},
		},
		{
			name: "Ensure that the app spec is normalized before applying",
			appSet: v1alpha1.ApplicationSet{
				ObjectMeta: metav1.ObjectMeta{
					Name:      "name",
					Namespace: "namespace",
				},
				Spec: v1alpha1.ApplicationSetSpec{
					Template: v1alpha1.ApplicationSetTemplate{
						Spec: v1alpha1.ApplicationSpec{
							Project: "project",
							Source: &v1alpha1.ApplicationSource{
								Directory: &v1alpha1.ApplicationSourceDirectory{
									Jsonnet: v1alpha1.ApplicationSourceJsonnet{},
								},
							},
						},
					},
				},
			},
			desiredApps: []v1alpha1.Application{
				{
					ObjectMeta: metav1.ObjectMeta{
						Name:      "app1",
						Namespace: "namespace",
					},
					Spec: v1alpha1.ApplicationSpec{
						Project: "project",
						Source: &v1alpha1.ApplicationSource{
							Directory: &v1alpha1.ApplicationSourceDirectory{
								Jsonnet: v1alpha1.ApplicationSourceJsonnet{},
							},
						},
					},
				},
			},
			expected: []v1alpha1.Application{
				{
					TypeMeta: metav1.TypeMeta{
						Kind:       "Application",
						APIVersion: "argoproj.io/v1alpha1",
					},
					ObjectMeta: metav1.ObjectMeta{
						Name:            "app1",
						Namespace:       "namespace",
						ResourceVersion: "1",
					},
					Spec: v1alpha1.ApplicationSpec{
						Project: "project",
						Source:  &v1alpha1.ApplicationSource{
							// Directory and jsonnet block are removed
						},
					},
				},
			},
		},
		{
			// For this use case: https://github.com/argoproj/argo-cd/issues/9101#issuecomment-1191138278
			name: "Ensure that ignored targetRevision difference doesn't cause an update, even if another field changes",
			appSet: v1alpha1.ApplicationSet{
				ObjectMeta: metav1.ObjectMeta{
					Name:      "name",
					Namespace: "namespace",
				},
				Spec: v1alpha1.ApplicationSetSpec{
					IgnoreApplicationDifferences: v1alpha1.ApplicationSetIgnoreDifferences{
						{JQPathExpressions: []string{".spec.source.targetRevision"}},
					},
					Template: v1alpha1.ApplicationSetTemplate{
						Spec: v1alpha1.ApplicationSpec{
							Project: "project",
							Source: &v1alpha1.ApplicationSource{
								RepoURL:        "https://git.example.com/test-org/test-repo.git",
								TargetRevision: "foo",
							},
						},
					},
				},
			},
			existingApps: []v1alpha1.Application{
				{
					TypeMeta: metav1.TypeMeta{
						Kind:       "Application",
						APIVersion: "argoproj.io/v1alpha1",
					},
					ObjectMeta: metav1.ObjectMeta{
						Name:            "app1",
						Namespace:       "namespace",
						ResourceVersion: "2",
					},
					Spec: v1alpha1.ApplicationSpec{
						Project: "project",
						Source: &v1alpha1.ApplicationSource{
							RepoURL:        "https://git.example.com/test-org/test-repo.git",
							TargetRevision: "bar",
						},
					},
				},
			},
			desiredApps: []v1alpha1.Application{
				{
					ObjectMeta: metav1.ObjectMeta{
						Name:      "app1",
						Namespace: "namespace",
					},
					Spec: v1alpha1.ApplicationSpec{
						Project: "project",
						Source: &v1alpha1.ApplicationSource{
							RepoURL: "https://git.example.com/test-org/test-repo.git",
							// The targetRevision is ignored, so this should not be updated.
							TargetRevision: "foo",
							// This should be updated.
							Helm: &v1alpha1.ApplicationSourceHelm{
								Parameters: []v1alpha1.HelmParameter{
									{Name: "hi", Value: "there"},
								},
							},
						},
					},
				},
			},
			expected: []v1alpha1.Application{
				{
					TypeMeta: metav1.TypeMeta{
						Kind:       "Application",
						APIVersion: "argoproj.io/v1alpha1",
					},
					ObjectMeta: metav1.ObjectMeta{
						Name:            "app1",
						Namespace:       "namespace",
						ResourceVersion: "3",
					},
					Spec: v1alpha1.ApplicationSpec{
						Project: "project",
						Source: &v1alpha1.ApplicationSource{
							RepoURL: "https://git.example.com/test-org/test-repo.git",
							// This is the existing value from the cluster, which should not be updated because the field is ignored.
							TargetRevision: "bar",
							// This was missing on the cluster, so it should be added.
							Helm: &v1alpha1.ApplicationSourceHelm{
								Parameters: []v1alpha1.HelmParameter{
									{Name: "hi", Value: "there"},
								},
							},
						},
					},
				},
			},
		},
		{
			// For this use case: https://github.com/argoproj/argo-cd/pull/14743#issuecomment-1761954799
			name: "ignore parameters added to a multi-source app in the cluster",
			appSet: v1alpha1.ApplicationSet{
				ObjectMeta: metav1.ObjectMeta{
					Name:      "name",
					Namespace: "namespace",
				},
				Spec: v1alpha1.ApplicationSetSpec{
					IgnoreApplicationDifferences: v1alpha1.ApplicationSetIgnoreDifferences{
						{JQPathExpressions: []string{`.spec.sources[] | select(.repoURL | contains("test-repo")).helm.parameters`}},
					},
					Template: v1alpha1.ApplicationSetTemplate{
						Spec: v1alpha1.ApplicationSpec{
							Project: "project",
							Sources: []v1alpha1.ApplicationSource{
								{
									RepoURL: "https://git.example.com/test-org/test-repo.git",
									Helm: &v1alpha1.ApplicationSourceHelm{
										Values: "foo: bar",
									},
								},
							},
						},
					},
				},
			},
			existingApps: []v1alpha1.Application{
				{
					TypeMeta: metav1.TypeMeta{
						Kind:       "Application",
						APIVersion: "argoproj.io/v1alpha1",
					},
					ObjectMeta: metav1.ObjectMeta{
						Name:            "app1",
						Namespace:       "namespace",
						ResourceVersion: "2",
					},
					Spec: v1alpha1.ApplicationSpec{
						Project: "project",
						Sources: []v1alpha1.ApplicationSource{
							{
								RepoURL: "https://git.example.com/test-org/test-repo.git",
								Helm: &v1alpha1.ApplicationSourceHelm{
									Values: "foo: bar",
									Parameters: []v1alpha1.HelmParameter{
										{Name: "hi", Value: "there"},
									},
								},
							},
						},
					},
				},
			},
			desiredApps: []v1alpha1.Application{
				{
					ObjectMeta: metav1.ObjectMeta{
						Name:      "app1",
						Namespace: "namespace",
					},
					Spec: v1alpha1.ApplicationSpec{
						Project: "project",
						Sources: []v1alpha1.ApplicationSource{
							{
								RepoURL: "https://git.example.com/test-org/test-repo.git",
								Helm: &v1alpha1.ApplicationSourceHelm{
									Values: "foo: bar",
								},
							},
						},
					},
				},
			},
			expected: []v1alpha1.Application{
				{
					TypeMeta: metav1.TypeMeta{
						Kind:       "Application",
						APIVersion: "argoproj.io/v1alpha1",
					},
					ObjectMeta: metav1.ObjectMeta{
						Name:      "app1",
						Namespace: "namespace",
						// This should not be updated, because reconciliation shouldn't modify the App.
						ResourceVersion: "2",
					},
					Spec: v1alpha1.ApplicationSpec{
						Project: "project",
						Sources: []v1alpha1.ApplicationSource{
							{
								RepoURL: "https://git.example.com/test-org/test-repo.git",
								Helm: &v1alpha1.ApplicationSourceHelm{
									Values: "foo: bar",
									Parameters: []v1alpha1.HelmParameter{
										// This existed only in the cluster, but it shouldn't be removed, because the field is ignored.
										{Name: "hi", Value: "there"},
									},
								},
							},
						},
					},
				},
			},
		},
		{
			name: "Demonstrate limitation of MergePatch", // Maybe we can fix this in Argo CD 3.0: https://github.com/argoproj/argo-cd/issues/15975
			appSet: v1alpha1.ApplicationSet{
				ObjectMeta: metav1.ObjectMeta{
					Name:      "name",
					Namespace: "namespace",
				},
				Spec: v1alpha1.ApplicationSetSpec{
					IgnoreApplicationDifferences: v1alpha1.ApplicationSetIgnoreDifferences{
						{JQPathExpressions: []string{`.spec.sources[] | select(.repoURL | contains("test-repo")).helm.parameters`}},
					},
					Template: v1alpha1.ApplicationSetTemplate{
						Spec: v1alpha1.ApplicationSpec{
							Project: "project",
							Sources: []v1alpha1.ApplicationSource{
								{
									RepoURL: "https://git.example.com/test-org/test-repo.git",
									Helm: &v1alpha1.ApplicationSourceHelm{
										Values: "new: values",
									},
								},
							},
						},
					},
				},
			},
			existingApps: []v1alpha1.Application{
				{
					TypeMeta: metav1.TypeMeta{
						Kind:       "Application",
						APIVersion: "argoproj.io/v1alpha1",
					},
					ObjectMeta: metav1.ObjectMeta{
						Name:            "app1",
						Namespace:       "namespace",
						ResourceVersion: "2",
					},
					Spec: v1alpha1.ApplicationSpec{
						Project: "project",
						Sources: []v1alpha1.ApplicationSource{
							{
								RepoURL: "https://git.example.com/test-org/test-repo.git",
								Helm: &v1alpha1.ApplicationSourceHelm{
									Values: "foo: bar",
									Parameters: []v1alpha1.HelmParameter{
										{Name: "hi", Value: "there"},
									},
								},
							},
						},
					},
				},
			},
			desiredApps: []v1alpha1.Application{
				{
					ObjectMeta: metav1.ObjectMeta{
						Name:      "app1",
						Namespace: "namespace",
					},
					Spec: v1alpha1.ApplicationSpec{
						Project: "project",
						Sources: []v1alpha1.ApplicationSource{
							{
								RepoURL: "https://git.example.com/test-org/test-repo.git",
								Helm: &v1alpha1.ApplicationSourceHelm{
									Values: "new: values",
								},
							},
						},
					},
				},
			},
			expected: []v1alpha1.Application{
				{
					TypeMeta: metav1.TypeMeta{
						Kind:       "Application",
						APIVersion: "argoproj.io/v1alpha1",
					},
					ObjectMeta: metav1.ObjectMeta{
						Name:            "app1",
						Namespace:       "namespace",
						ResourceVersion: "3",
					},
					Spec: v1alpha1.ApplicationSpec{
						Project: "project",
						Sources: []v1alpha1.ApplicationSource{
							{
								RepoURL: "https://git.example.com/test-org/test-repo.git",
								Helm: &v1alpha1.ApplicationSourceHelm{
									Values: "new: values",
									// The Parameters field got blown away, because the values field changed. MergePatch
									// doesn't merge list items, it replaces the whole list if an item changes.
									// If we eventually add a `name` field to Sources, we can use StrategicMergePatch.
								},
							},
						},
					},
				},
			},
		},
		{
			name: "Ensure that argocd post-delete finalizers are preserved from an existing app",
			appSet: v1alpha1.ApplicationSet{
				ObjectMeta: metav1.ObjectMeta{
					Name:      "name",
					Namespace: "namespace",
				},
				Spec: v1alpha1.ApplicationSetSpec{
					Template: v1alpha1.ApplicationSetTemplate{
						Spec: v1alpha1.ApplicationSpec{
							Project: "project",
						},
					},
				},
			},
			existingApps: []v1alpha1.Application{
				{
					TypeMeta: metav1.TypeMeta{
						Kind:       application.ApplicationKind,
						APIVersion: "argoproj.io/v1alpha1",
					},
					ObjectMeta: metav1.ObjectMeta{
						Name:            "app1",
						Namespace:       "namespace",
						ResourceVersion: "2",
						Finalizers: []string{
							v1alpha1.PostDeleteFinalizerName,
							v1alpha1.PostDeleteFinalizerName + "/mystage",
						},
					},
					Spec: v1alpha1.ApplicationSpec{
						Project: "project",
					},
				},
			},
			desiredApps: []v1alpha1.Application{
				{
					ObjectMeta: metav1.ObjectMeta{
						Name:      "app1",
						Namespace: "namespace",
					},
					Spec: v1alpha1.ApplicationSpec{
						Project: "project",
					},
				},
			},
			expected: []v1alpha1.Application{
				{
					TypeMeta: metav1.TypeMeta{
						Kind:       application.ApplicationKind,
						APIVersion: "argoproj.io/v1alpha1",
					},
					ObjectMeta: metav1.ObjectMeta{
						Name:            "app1",
						Namespace:       "namespace",
						ResourceVersion: "2",
						Finalizers: []string{
							v1alpha1.PostDeleteFinalizerName,
							v1alpha1.PostDeleteFinalizerName + "/mystage",
						},
					},
					Spec: v1alpha1.ApplicationSpec{
						Project: "project",
					},
				},
			},
		},
	} {
		t.Run(c.name, func(t *testing.T) {
			initObjs := []crtclient.Object{&c.appSet}

			for _, a := range c.existingApps {
				err = controllerutil.SetControllerReference(&c.appSet, &a, scheme)
				require.NoError(t, err)
				initObjs = append(initObjs, &a)
			}

			client := fake.NewClientBuilder().WithScheme(scheme).WithObjects(initObjs...).WithIndex(&v1alpha1.Application{}, ".metadata.controller", appControllerIndexer).Build()
			metrics := appsetmetrics.NewFakeAppsetMetrics()

			r := ApplicationSetReconciler{
				Client:   client,
				Scheme:   scheme,
				Recorder: record.NewFakeRecorder(len(initObjs) + len(c.expected)),
				Metrics:  metrics,
			}

			err = r.createOrUpdateInCluster(t.Context(), log.NewEntry(log.StandardLogger()), c.appSet, c.desiredApps)
			require.NoError(t, err)

			for _, obj := range c.expected {
				got := &v1alpha1.Application{}
				_ = client.Get(t.Context(), crtclient.ObjectKey{
					Namespace: obj.Namespace,
					Name:      obj.Name,
				}, got)

				err = controllerutil.SetControllerReference(&c.appSet, &obj, r.Scheme)
				assert.Equal(t, obj, *got)
			}
		})
	}
}

func TestRemoveFinalizerOnInvalidDestination_FinalizerTypes(t *testing.T) {
	scheme := runtime.NewScheme()
	err := v1alpha1.AddToScheme(scheme)
	require.NoError(t, err)

	for _, c := range []struct {
		// name is human-readable test name
		name               string
		existingFinalizers []string
		expectedFinalizers []string
	}{
		{
			name:               "no finalizers",
			existingFinalizers: []string{},
			expectedFinalizers: nil,
		},
		{
			name:               "contains only argo finalizer",
			existingFinalizers: []string{v1alpha1.ResourcesFinalizerName},
			expectedFinalizers: nil,
		},
		{
			name:               "contains only non-argo finalizer",
			existingFinalizers: []string{"non-argo-finalizer"},
			expectedFinalizers: []string{"non-argo-finalizer"},
		},
		{
			name:               "contains both argo and non-argo finalizer",
			existingFinalizers: []string{"non-argo-finalizer", v1alpha1.ResourcesFinalizerName},
			expectedFinalizers: []string{"non-argo-finalizer"},
		},
	} {
		t.Run(c.name, func(t *testing.T) {
			appSet := v1alpha1.ApplicationSet{
				ObjectMeta: metav1.ObjectMeta{
					Name:      "name",
					Namespace: "namespace",
				},
				Spec: v1alpha1.ApplicationSetSpec{
					Template: v1alpha1.ApplicationSetTemplate{
						Spec: v1alpha1.ApplicationSpec{
							Project: "project",
						},
					},
				},
			}

			app := v1alpha1.Application{
				ObjectMeta: metav1.ObjectMeta{
					Name:       "app1",
					Finalizers: c.existingFinalizers,
				},
				Spec: v1alpha1.ApplicationSpec{
					Project: "project",
					Source:  &v1alpha1.ApplicationSource{Path: "path", TargetRevision: "revision", RepoURL: "repoURL"},
					// Destination is always invalid, for this test:
					Destination: v1alpha1.ApplicationDestination{Name: "my-cluster", Namespace: "namespace"},
				},
			}

			initObjs := []crtclient.Object{&app, &appSet}

			client := fake.NewClientBuilder().WithScheme(scheme).WithObjects(initObjs...).WithIndex(&v1alpha1.Application{}, ".metadata.controller", appControllerIndexer).Build()
			secret := &corev1.Secret{
				ObjectMeta: metav1.ObjectMeta{
					Name:      "my-secret",
					Namespace: "namespace",
					Labels: map[string]string{
						argocommon.LabelKeySecretType: argocommon.LabelValueSecretTypeCluster,
					},
				},
				Data: map[string][]byte{
					// Since this test requires the cluster to be an invalid destination, we
					// always return a cluster named 'my-cluster2' (different from app 'my-cluster', above)
					"name":   []byte("mycluster2"),
					"server": []byte("https://kubernetes.default.svc"),
					"config": []byte("{\"username\":\"foo\",\"password\":\"foo\"}"),
				},
			}

			objects := append([]runtime.Object{}, secret)
			kubeclientset := kubefake.NewSimpleClientset(objects...)
			metrics := appsetmetrics.NewFakeAppsetMetrics()

			argodb := db.NewDB("argocd", settings.NewSettingsManager(t.Context(), kubeclientset, "argocd"), kubeclientset)

			r := ApplicationSetReconciler{
				Client:        client,
				Scheme:        scheme,
				Recorder:      record.NewFakeRecorder(10),
				KubeClientset: kubeclientset,
				Metrics:       metrics,
				ArgoDB:        argodb,
			}
			clusterList, err := utils.ListClusters(t.Context(), kubeclientset, "namespace")
			require.NoError(t, err)

			appLog := log.WithFields(applog.GetAppLogFields(&app)).WithField("appSet", "")

			appInputParam := app.DeepCopy()

			err = r.removeFinalizerOnInvalidDestination(t.Context(), appSet, appInputParam, clusterList, appLog)
			require.NoError(t, err)

			retrievedApp := v1alpha1.Application{}
			err = client.Get(t.Context(), crtclient.ObjectKeyFromObject(&app), &retrievedApp)
			require.NoError(t, err)

			// App on the cluster should have the expected finalizers
			assert.ElementsMatch(t, c.expectedFinalizers, retrievedApp.Finalizers)

			// App object passed in as a parameter should have the expected finaliers
			assert.ElementsMatch(t, c.expectedFinalizers, appInputParam.Finalizers)

			bytes, _ := json.MarshalIndent(retrievedApp, "", "  ")
			t.Log("Contents of app after call:", string(bytes))
		})
	}
}

func TestRemoveFinalizerOnInvalidDestination_DestinationTypes(t *testing.T) {
	scheme := runtime.NewScheme()
	err := v1alpha1.AddToScheme(scheme)
	require.NoError(t, err)

	for _, c := range []struct {
		// name is human-readable test name
		name                   string
		destinationField       v1alpha1.ApplicationDestination
		expectFinalizerRemoved bool
	}{
		{
			name: "invalid cluster: empty destination",
			destinationField: v1alpha1.ApplicationDestination{
				Namespace: "namespace",
			},
			expectFinalizerRemoved: true,
		},
		{
			name: "invalid cluster: invalid server url",
			destinationField: v1alpha1.ApplicationDestination{
				Namespace: "namespace",
				Server:    "https://1.2.3.4",
			},
			expectFinalizerRemoved: true,
		},
		{
			name: "invalid cluster: invalid cluster name",
			destinationField: v1alpha1.ApplicationDestination{
				Namespace: "namespace",
				Name:      "invalid-cluster",
			},
			expectFinalizerRemoved: true,
		},
		{
			name: "invalid cluster by both valid",
			destinationField: v1alpha1.ApplicationDestination{
				Namespace: "namespace",
				Name:      "mycluster2",
				Server:    "https://kubernetes.default.svc",
			},
			expectFinalizerRemoved: true,
		},
		{
			name: "invalid cluster by both invalid",
			destinationField: v1alpha1.ApplicationDestination{
				Namespace: "namespace",
				Name:      "mycluster3",
				Server:    "https://4.5.6.7",
			},
			expectFinalizerRemoved: true,
		},
		{
			name: "valid cluster by name",
			destinationField: v1alpha1.ApplicationDestination{
				Namespace: "namespace",
				Name:      "mycluster2",
			},
			expectFinalizerRemoved: false,
		},
		{
			name: "valid cluster by server",
			destinationField: v1alpha1.ApplicationDestination{
				Namespace: "namespace",
				Server:    "https://kubernetes.default.svc",
			},
			expectFinalizerRemoved: false,
		},
	} {
		t.Run(c.name, func(t *testing.T) {
			appSet := v1alpha1.ApplicationSet{
				ObjectMeta: metav1.ObjectMeta{
					Name:      "name",
					Namespace: "namespace",
				},
				Spec: v1alpha1.ApplicationSetSpec{
					Template: v1alpha1.ApplicationSetTemplate{
						Spec: v1alpha1.ApplicationSpec{
							Project: "project",
						},
					},
				},
			}

			app := v1alpha1.Application{
				ObjectMeta: metav1.ObjectMeta{
					Name:       "app1",
					Finalizers: []string{v1alpha1.ResourcesFinalizerName},
				},
				Spec: v1alpha1.ApplicationSpec{
					Project:     "project",
					Source:      &v1alpha1.ApplicationSource{Path: "path", TargetRevision: "revision", RepoURL: "repoURL"},
					Destination: c.destinationField,
				},
			}

			initObjs := []crtclient.Object{&app, &appSet}

			client := fake.NewClientBuilder().WithScheme(scheme).WithObjects(initObjs...).WithIndex(&v1alpha1.Application{}, ".metadata.controller", appControllerIndexer).Build()
			secret := &corev1.Secret{
				ObjectMeta: metav1.ObjectMeta{
					Name:      "my-secret",
					Namespace: "argocd",
					Labels: map[string]string{
						argocommon.LabelKeySecretType: argocommon.LabelValueSecretTypeCluster,
					},
				},
				Data: map[string][]byte{
					// Since this test requires the cluster to be an invalid destination, we
					// always return a cluster named 'my-cluster2' (different from app 'my-cluster', above)
					"name":   []byte("mycluster2"),
					"server": []byte("https://kubernetes.default.svc"),
					"config": []byte("{\"username\":\"foo\",\"password\":\"foo\"}"),
				},
			}

			kubeclientset := getDefaultTestClientSet(secret)
			metrics := appsetmetrics.NewFakeAppsetMetrics()

			argodb := db.NewDB("argocd", settings.NewSettingsManager(t.Context(), kubeclientset, "argocd"), kubeclientset)

			r := ApplicationSetReconciler{
				Client:        client,
				Scheme:        scheme,
				Recorder:      record.NewFakeRecorder(10),
				KubeClientset: kubeclientset,
				Metrics:       metrics,
				ArgoDB:        argodb,
			}

			clusterList, err := utils.ListClusters(t.Context(), kubeclientset, "argocd")
			require.NoError(t, err)

			appLog := log.WithFields(applog.GetAppLogFields(&app)).WithField("appSet", "")

			appInputParam := app.DeepCopy()

			err = r.removeFinalizerOnInvalidDestination(t.Context(), appSet, appInputParam, clusterList, appLog)
			require.NoError(t, err)

			retrievedApp := v1alpha1.Application{}
			err = client.Get(t.Context(), crtclient.ObjectKeyFromObject(&app), &retrievedApp)
			require.NoError(t, err)

			finalizerRemoved := len(retrievedApp.Finalizers) == 0

			assert.Equal(t, c.expectFinalizerRemoved, finalizerRemoved)

			bytes, _ := json.MarshalIndent(retrievedApp, "", "  ")
			t.Log("Contents of app after call:", string(bytes))
		})
	}
}

func TestRemoveOwnerReferencesOnDeleteAppSet(t *testing.T) {
	scheme := runtime.NewScheme()
	err := v1alpha1.AddToScheme(scheme)
	require.NoError(t, err)

	for _, c := range []struct {
		// name is human-readable test name
		name string
	}{
		{
			name: "ownerReferences cleared",
		},
	} {
		t.Run(c.name, func(t *testing.T) {
			appSet := v1alpha1.ApplicationSet{
				ObjectMeta: metav1.ObjectMeta{
					Name:       "name",
					Namespace:  "namespace",
					Finalizers: []string{v1alpha1.ResourcesFinalizerName},
				},
				Spec: v1alpha1.ApplicationSetSpec{
					Template: v1alpha1.ApplicationSetTemplate{
						Spec: v1alpha1.ApplicationSpec{
							Project: "project",
						},
					},
				},
			}

			app := v1alpha1.Application{
				ObjectMeta: metav1.ObjectMeta{
					Name:      "app1",
					Namespace: "namespace",
				},
				Spec: v1alpha1.ApplicationSpec{
					Project: "project",
					Source:  &v1alpha1.ApplicationSource{Path: "path", TargetRevision: "revision", RepoURL: "repoURL"},
					Destination: v1alpha1.ApplicationDestination{
						Namespace: "namespace",
						Server:    "https://kubernetes.default.svc",
					},
				},
			}

			err := controllerutil.SetControllerReference(&appSet, &app, scheme)
			require.NoError(t, err)

			initObjs := []crtclient.Object{&app, &appSet}

			client := fake.NewClientBuilder().WithScheme(scheme).WithObjects(initObjs...).WithIndex(&v1alpha1.Application{}, ".metadata.controller", appControllerIndexer).Build()
			metrics := appsetmetrics.NewFakeAppsetMetrics()

			r := ApplicationSetReconciler{
				Client:        client,
				Scheme:        scheme,
				Recorder:      record.NewFakeRecorder(10),
				KubeClientset: nil,
				Metrics:       metrics,
			}

			err = r.removeOwnerReferencesOnDeleteAppSet(t.Context(), appSet)
			require.NoError(t, err)

			retrievedApp := v1alpha1.Application{}
			err = client.Get(t.Context(), crtclient.ObjectKeyFromObject(&app), &retrievedApp)
			require.NoError(t, err)

			ownerReferencesRemoved := len(retrievedApp.OwnerReferences) == 0
			assert.True(t, ownerReferencesRemoved)
		})
	}
}

func TestCreateApplications(t *testing.T) {
	scheme := runtime.NewScheme()
	err := v1alpha1.AddToScheme(scheme)
	require.NoError(t, err)

	testCases := []struct {
		name       string
		appSet     v1alpha1.ApplicationSet
		existsApps []v1alpha1.Application
		apps       []v1alpha1.Application
		expected   []v1alpha1.Application
	}{
		{
			name: "no existing apps",
			appSet: v1alpha1.ApplicationSet{
				ObjectMeta: metav1.ObjectMeta{
					Name:      "name",
					Namespace: "namespace",
				},
			},
			existsApps: nil,
			apps: []v1alpha1.Application{
				{
					ObjectMeta: metav1.ObjectMeta{
						Name:      "app1",
						Namespace: "namespace",
					},
				},
			},
			expected: []v1alpha1.Application{
				{
					TypeMeta: metav1.TypeMeta{
						Kind:       application.ApplicationKind,
						APIVersion: "argoproj.io/v1alpha1",
					},
					ObjectMeta: metav1.ObjectMeta{
						Name:            "app1",
						Namespace:       "namespace",
						ResourceVersion: "1",
					},
					Spec: v1alpha1.ApplicationSpec{
						Project: "default",
					},
				},
			},
		},
		{
			name: "existing apps",
			appSet: v1alpha1.ApplicationSet{
				ObjectMeta: metav1.ObjectMeta{
					Name:      "name",
					Namespace: "namespace",
				},
				Spec: v1alpha1.ApplicationSetSpec{
					Template: v1alpha1.ApplicationSetTemplate{
						Spec: v1alpha1.ApplicationSpec{
							Project: "project",
						},
					},
				},
			},
			existsApps: []v1alpha1.Application{
				{
					TypeMeta: metav1.TypeMeta{
						Kind:       application.ApplicationKind,
						APIVersion: "argoproj.io/v1alpha1",
					},
					ObjectMeta: metav1.ObjectMeta{
						Name:            "app1",
						Namespace:       "namespace",
						ResourceVersion: "2",
					},
					Spec: v1alpha1.ApplicationSpec{
						Project: "test",
					},
				},
			},
			apps: []v1alpha1.Application{
				{
					ObjectMeta: metav1.ObjectMeta{
						Name:      "app1",
						Namespace: "namespace",
					},
					Spec: v1alpha1.ApplicationSpec{
						Project: "project",
					},
				},
			},
			expected: []v1alpha1.Application{
				{
					TypeMeta: metav1.TypeMeta{
						Kind:       application.ApplicationKind,
						APIVersion: "argoproj.io/v1alpha1",
					},
					ObjectMeta: metav1.ObjectMeta{
						Name:            "app1",
						Namespace:       "namespace",
						ResourceVersion: "2",
					},
					Spec: v1alpha1.ApplicationSpec{
						Project: "test",
					},
				},
			},
		},
		{
			name: "existing apps with different project",
			appSet: v1alpha1.ApplicationSet{
				ObjectMeta: metav1.ObjectMeta{
					Name:      "name",
					Namespace: "namespace",
				},
				Spec: v1alpha1.ApplicationSetSpec{
					Template: v1alpha1.ApplicationSetTemplate{
						Spec: v1alpha1.ApplicationSpec{
							Project: "project",
						},
					},
				},
			},
			existsApps: []v1alpha1.Application{
				{
					TypeMeta: metav1.TypeMeta{
						Kind:       application.ApplicationKind,
						APIVersion: "argoproj.io/v1alpha1",
					},
					ObjectMeta: metav1.ObjectMeta{
						Name:            "app1",
						Namespace:       "namespace",
						ResourceVersion: "2",
					},
					Spec: v1alpha1.ApplicationSpec{
						Project: "test",
					},
				},
			},
			apps: []v1alpha1.Application{
				{
					ObjectMeta: metav1.ObjectMeta{
						Name:      "app2",
						Namespace: "namespace",
					},
					Spec: v1alpha1.ApplicationSpec{
						Project: "project",
					},
				},
			},
			expected: []v1alpha1.Application{
				{
					TypeMeta: metav1.TypeMeta{
						Kind:       application.ApplicationKind,
						APIVersion: "argoproj.io/v1alpha1",
					},
					ObjectMeta: metav1.ObjectMeta{
						Name:            "app2",
						Namespace:       "namespace",
						ResourceVersion: "1",
					},
					Spec: v1alpha1.ApplicationSpec{
						Project: "project",
					},
				},
			},
		},
	}

	for _, c := range testCases {
		t.Run(c.name, func(t *testing.T) {
			initObjs := []crtclient.Object{&c.appSet}
			for _, a := range c.existsApps {
				err = controllerutil.SetControllerReference(&c.appSet, &a, scheme)
				require.NoError(t, err)
				initObjs = append(initObjs, &a)
			}

			client := fake.NewClientBuilder().WithScheme(scheme).WithObjects(initObjs...).WithIndex(&v1alpha1.Application{}, ".metadata.controller", appControllerIndexer).Build()
			metrics := appsetmetrics.NewFakeAppsetMetrics()

			r := ApplicationSetReconciler{
				Client:   client,
				Scheme:   scheme,
				Recorder: record.NewFakeRecorder(len(initObjs) + len(c.expected)),
				Metrics:  metrics,
			}

			err = r.createInCluster(t.Context(), log.NewEntry(log.StandardLogger()), c.appSet, c.apps)
			require.NoError(t, err)

			for _, obj := range c.expected {
				got := &v1alpha1.Application{}
				_ = client.Get(t.Context(), crtclient.ObjectKey{
					Namespace: obj.Namespace,
					Name:      obj.Name,
				}, got)

				err = controllerutil.SetControllerReference(&c.appSet, &obj, r.Scheme)
				require.NoError(t, err)

				assert.Equal(t, obj, *got)
			}
		})
	}
}

func TestDeleteInCluster(t *testing.T) {
	scheme := runtime.NewScheme()
	err := v1alpha1.AddToScheme(scheme)
	require.NoError(t, err)

	for _, c := range []struct {
		// appSet is the application set on which the delete function is called
		appSet v1alpha1.ApplicationSet
		// existingApps is the current state of Applications on the cluster
		existingApps []v1alpha1.Application
		// desireApps is the apps generated by the generator that we wish to keep alive
		desiredApps []v1alpha1.Application
		// expected is the list of applications that we expect to exist after calling delete
		expected []v1alpha1.Application
		// notExpected is the list of applications that we expect not to exist after calling delete
		notExpected []v1alpha1.Application
	}{
		{
			appSet: v1alpha1.ApplicationSet{
				ObjectMeta: metav1.ObjectMeta{
					Name:      "name",
					Namespace: "namespace",
				},
				Spec: v1alpha1.ApplicationSetSpec{
					Template: v1alpha1.ApplicationSetTemplate{
						Spec: v1alpha1.ApplicationSpec{
							Project: "project",
						},
					},
				},
			},
			existingApps: []v1alpha1.Application{
				{
					TypeMeta: metav1.TypeMeta{
						Kind:       application.ApplicationKind,
						APIVersion: "argoproj.io/v1alpha1",
					},
					ObjectMeta: metav1.ObjectMeta{
						Name:            "delete",
						Namespace:       "namespace",
						ResourceVersion: "2",
					},
					Spec: v1alpha1.ApplicationSpec{
						Project: "project",
					},
				},
				{
					TypeMeta: metav1.TypeMeta{
						Kind:       application.ApplicationKind,
						APIVersion: "argoproj.io/v1alpha1",
					},
					ObjectMeta: metav1.ObjectMeta{
						Name:            "keep",
						Namespace:       "namespace",
						ResourceVersion: "2",
					},
					Spec: v1alpha1.ApplicationSpec{
						Project: "project",
					},
				},
			},
			desiredApps: []v1alpha1.Application{
				{
					ObjectMeta: metav1.ObjectMeta{
						Name: "keep",
					},
					Spec: v1alpha1.ApplicationSpec{
						Project: "project",
					},
				},
			},
			expected: []v1alpha1.Application{
				{
					TypeMeta: metav1.TypeMeta{
						Kind:       application.ApplicationKind,
						APIVersion: "argoproj.io/v1alpha1",
					},
					ObjectMeta: metav1.ObjectMeta{
						Name:            "keep",
						Namespace:       "namespace",
						ResourceVersion: "2",
					},
					Spec: v1alpha1.ApplicationSpec{
						Project: "project",
					},
				},
			},
			notExpected: []v1alpha1.Application{
				{
					TypeMeta: metav1.TypeMeta{
						Kind:       application.ApplicationKind,
						APIVersion: "argoproj.io/v1alpha1",
					},
					ObjectMeta: metav1.ObjectMeta{
						Name:            "delete",
						Namespace:       "namespace",
						ResourceVersion: "1",
					},
					Spec: v1alpha1.ApplicationSpec{
						Project: "project",
					},
				},
			},
		},
	} {
		initObjs := []crtclient.Object{&c.appSet}
		for _, a := range c.existingApps {
			temp := a
			err = controllerutil.SetControllerReference(&c.appSet, &temp, scheme)
			require.NoError(t, err)
			initObjs = append(initObjs, &temp)
		}

		client := fake.NewClientBuilder().WithScheme(scheme).WithObjects(initObjs...).WithIndex(&v1alpha1.Application{}, ".metadata.controller", appControllerIndexer).Build()
		metrics := appsetmetrics.NewFakeAppsetMetrics()

		r := ApplicationSetReconciler{
			Client:        client,
			Scheme:        scheme,
			Recorder:      record.NewFakeRecorder(len(initObjs) + len(c.expected)),
			KubeClientset: kubefake.NewSimpleClientset(),
			Metrics:       metrics,
		}

		err = r.deleteInCluster(t.Context(), log.NewEntry(log.StandardLogger()), c.appSet, c.desiredApps)
		require.NoError(t, err)

		// For each of the expected objects, verify they exist on the cluster
		for _, obj := range c.expected {
			got := &v1alpha1.Application{}
			_ = client.Get(t.Context(), crtclient.ObjectKey{
				Namespace: obj.Namespace,
				Name:      obj.Name,
			}, got)

			err = controllerutil.SetControllerReference(&c.appSet, &obj, r.Scheme)
			require.NoError(t, err)

			assert.Equal(t, obj, *got)
		}

		// Verify each of the unexpected objs cannot be found
		for _, obj := range c.notExpected {
			got := &v1alpha1.Application{}
			err := client.Get(t.Context(), crtclient.ObjectKey{
				Namespace: obj.Namespace,
				Name:      obj.Name,
			}, got)

			assert.EqualError(t, err, fmt.Sprintf("applications.argoproj.io %q not found", obj.Name))
		}
	}
}

func TestGetMinRequeueAfter(t *testing.T) {
	scheme := runtime.NewScheme()
	err := v1alpha1.AddToScheme(scheme)
	require.NoError(t, err)

	client := fake.NewClientBuilder().WithScheme(scheme).Build()
	metrics := appsetmetrics.NewFakeAppsetMetrics()

	generator := v1alpha1.ApplicationSetGenerator{
		List:     &v1alpha1.ListGenerator{},
		Git:      &v1alpha1.GitGenerator{},
		Clusters: &v1alpha1.ClusterGenerator{},
	}

	generatorMock0 := mocks.Generator{}
	generatorMock0.On("GetRequeueAfter", &generator).
		Return(generators.NoRequeueAfter)

	generatorMock1 := mocks.Generator{}
	generatorMock1.On("GetRequeueAfter", &generator).
		Return(time.Duration(1) * time.Second)

	generatorMock10 := mocks.Generator{}
	generatorMock10.On("GetRequeueAfter", &generator).
		Return(time.Duration(10) * time.Second)

	r := ApplicationSetReconciler{
		Client:   client,
		Scheme:   scheme,
		Recorder: record.NewFakeRecorder(0),
		Metrics:  metrics,
		Generators: map[string]generators.Generator{
			"List":     &generatorMock10,
			"Git":      &generatorMock1,
			"Clusters": &generatorMock1,
		},
	}

	got := r.getMinRequeueAfter(&v1alpha1.ApplicationSet{
		Spec: v1alpha1.ApplicationSetSpec{
			Generators: []v1alpha1.ApplicationSetGenerator{generator},
		},
	})

	assert.Equal(t, time.Duration(1)*time.Second, got)
}

func TestRequeueGeneratorFails(t *testing.T) {
	scheme := runtime.NewScheme()
	err := v1alpha1.AddToScheme(scheme)
	require.NoError(t, err)
	err = v1alpha1.AddToScheme(scheme)
	require.NoError(t, err)

	appSet := v1alpha1.ApplicationSet{
		ObjectMeta: metav1.ObjectMeta{
			Name:      "name",
			Namespace: "argocd",
		},
		Spec: v1alpha1.ApplicationSetSpec{
			Generators: []v1alpha1.ApplicationSetGenerator{{
				PullRequest: &v1alpha1.PullRequestGenerator{},
			}},
		},
	}
	client := fake.NewClientBuilder().WithScheme(scheme).WithObjects(&appSet).Build()

	generator := v1alpha1.ApplicationSetGenerator{
		PullRequest: &v1alpha1.PullRequestGenerator{},
	}

	generatorMock := mocks.Generator{}
	generatorMock.On("GetTemplate", &generator).
		Return(&v1alpha1.ApplicationSetTemplate{})
	generatorMock.On("GenerateParams", &generator, mock.AnythingOfType("*v1alpha1.ApplicationSet"), mock.Anything).
		Return([]map[string]any{}, errors.New("Simulated error generating params that could be related to an external service/API call"))

	metrics := appsetmetrics.NewFakeAppsetMetrics()

	r := ApplicationSetReconciler{
		Client:   client,
		Scheme:   scheme,
		Recorder: record.NewFakeRecorder(0),
		Generators: map[string]generators.Generator{
			"PullRequest": &generatorMock,
		},
		Metrics: metrics,
	}

	req := ctrl.Request{
		NamespacedName: types.NamespacedName{
			Namespace: "argocd",
			Name:      "name",
		},
	}

	res, err := r.Reconcile(t.Context(), req)
	require.NoError(t, err)
	assert.Equal(t, ReconcileRequeueOnValidationError, res.RequeueAfter)
}

func TestValidateGeneratedApplications(t *testing.T) {
	t.Parallel()

	scheme := runtime.NewScheme()
	err := v1alpha1.AddToScheme(scheme)
	require.NoError(t, err)

	// Valid project
	myProject := &v1alpha1.AppProject{
		ObjectMeta: metav1.ObjectMeta{Name: "default", Namespace: "namespace"},
		Spec: v1alpha1.AppProjectSpec{
			SourceRepos: []string{"*"},
			Destinations: []v1alpha1.ApplicationDestination{
				{
					Namespace: "*",
					Server:    "*",
				},
			},
			ClusterResourceWhitelist: []metav1.GroupKind{
				{
					Group: "*",
					Kind:  "*",
				},
			},
		},
	}

	client := fake.NewClientBuilder().WithScheme(scheme).WithObjects(myProject).Build()
	metrics := appsetmetrics.NewFakeAppsetMetrics()

	// Test a subset of the validations that 'validateGeneratedApplications' performs
	for _, cc := range []struct {
		name             string
		apps             []v1alpha1.Application
		validationErrors map[int]error
	}{
		{
			name: "valid app should return true",
			apps: []v1alpha1.Application{
				{
					TypeMeta:   metav1.TypeMeta{},
					ObjectMeta: metav1.ObjectMeta{},
					Spec: v1alpha1.ApplicationSpec{
						Project: "default",
						Source: &v1alpha1.ApplicationSource{
							RepoURL:        "https://url",
							Path:           "/",
							TargetRevision: "HEAD",
						},
						Destination: v1alpha1.ApplicationDestination{
							Namespace: "namespace",
							Name:      "my-cluster",
						},
					},
				},
			},
			validationErrors: map[int]error{},
		},
		{
			name: "can't have both name and server defined",
			apps: []v1alpha1.Application{
				{
					TypeMeta:   metav1.TypeMeta{},
					ObjectMeta: metav1.ObjectMeta{},
					Spec: v1alpha1.ApplicationSpec{
						Project: "default",
						Source: &v1alpha1.ApplicationSource{
							RepoURL:        "https://url",
							Path:           "/",
							TargetRevision: "HEAD",
						},
						Destination: v1alpha1.ApplicationDestination{
							Namespace: "namespace",
							Server:    "my-server",
							Name:      "my-cluster",
						},
					},
				},
			},
			validationErrors: map[int]error{0: errors.New("application destination spec is invalid: application destination can't have both name and server defined: my-cluster my-server")},
		},
		{
			name: "project mismatch should return error",
			apps: []v1alpha1.Application{
				{
					TypeMeta:   metav1.TypeMeta{},
					ObjectMeta: metav1.ObjectMeta{},
					Spec: v1alpha1.ApplicationSpec{
						Project: "DOES-NOT-EXIST",
						Source: &v1alpha1.ApplicationSource{
							RepoURL:        "https://url",
							Path:           "/",
							TargetRevision: "HEAD",
						},
						Destination: v1alpha1.ApplicationDestination{
							Namespace: "namespace",
							Name:      "my-cluster",
						},
					},
				},
			},
			validationErrors: map[int]error{0: errors.New("application references project DOES-NOT-EXIST which does not exist")},
		},
		{
			name: "valid app should return true",
			apps: []v1alpha1.Application{
				{
					TypeMeta:   metav1.TypeMeta{},
					ObjectMeta: metav1.ObjectMeta{},
					Spec: v1alpha1.ApplicationSpec{
						Project: "default",
						Source: &v1alpha1.ApplicationSource{
							RepoURL:        "https://url",
							Path:           "/",
							TargetRevision: "HEAD",
						},
						Destination: v1alpha1.ApplicationDestination{
							Namespace: "namespace",
							Name:      "my-cluster",
						},
					},
				},
			},
			validationErrors: map[int]error{},
		},
		{
			name: "cluster should match",
			apps: []v1alpha1.Application{
				{
					TypeMeta:   metav1.TypeMeta{},
					ObjectMeta: metav1.ObjectMeta{},
					Spec: v1alpha1.ApplicationSpec{
						Project: "default",
						Source: &v1alpha1.ApplicationSource{
							RepoURL:        "https://url",
							Path:           "/",
							TargetRevision: "HEAD",
						},
						Destination: v1alpha1.ApplicationDestination{
							Namespace: "namespace",
							Name:      "nonexistent-cluster",
						},
					},
				},
			},
			validationErrors: map[int]error{0: errors.New("application destination spec is invalid: there are no clusters with this name: nonexistent-cluster")},
		},
	} {
		t.Run(cc.name, func(t *testing.T) {
			t.Parallel()

			secret := &corev1.Secret{
				ObjectMeta: metav1.ObjectMeta{
					Name:      "my-secret",
					Namespace: "argocd",
					Labels: map[string]string{
						argocommon.LabelKeySecretType: argocommon.LabelValueSecretTypeCluster,
					},
				},
				Data: map[string][]byte{
					"name":   []byte("my-cluster"),
					"server": []byte("https://kubernetes.default.svc"),
					"config": []byte("{\"username\":\"foo\",\"password\":\"foo\"}"),
				},
			}

			kubeclientset := getDefaultTestClientSet(secret)

			argodb := db.NewDB("argocd", settings.NewSettingsManager(t.Context(), kubeclientset, "argocd"), kubeclientset)

			r := ApplicationSetReconciler{
				Client:          client,
				Scheme:          scheme,
				Recorder:        record.NewFakeRecorder(1),
				Generators:      map[string]generators.Generator{},
				ArgoDB:          argodb,
				ArgoCDNamespace: "namespace",
				KubeClientset:   kubeclientset,
				Metrics:         metrics,
			}

			appSetInfo := v1alpha1.ApplicationSet{}
			validationErrors, _ := r.validateGeneratedApplications(t.Context(), cc.apps, appSetInfo)
			assert.Equal(t, cc.validationErrors, validationErrors)
		})
	}
}

func TestReconcilerValidationProjectErrorBehaviour(t *testing.T) {
	scheme := runtime.NewScheme()
	err := v1alpha1.AddToScheme(scheme)
	require.NoError(t, err)

	project := v1alpha1.AppProject{
		ObjectMeta: metav1.ObjectMeta{Name: "good-project", Namespace: "argocd"},
	}
	appSet := v1alpha1.ApplicationSet{
		ObjectMeta: metav1.ObjectMeta{
			Name:      "name",
			Namespace: "argocd",
		},
		Spec: v1alpha1.ApplicationSetSpec{
			GoTemplate: true,
			Generators: []v1alpha1.ApplicationSetGenerator{
				{
					List: &v1alpha1.ListGenerator{
						Elements: []apiextensionsv1.JSON{{
							Raw: []byte(`{"project": "good-project"}`),
						}, {
							Raw: []byte(`{"project": "bad-project"}`),
						}},
					},
				},
			},
			Template: v1alpha1.ApplicationSetTemplate{
				ApplicationSetTemplateMeta: v1alpha1.ApplicationSetTemplateMeta{
					Name:      "{{.project}}",
					Namespace: "argocd",
				},
				Spec: v1alpha1.ApplicationSpec{
					Source:      &v1alpha1.ApplicationSource{RepoURL: "https://github.com/argoproj/argocd-example-apps", Path: "guestbook"},
					Project:     "{{.project}}",
					Destination: v1alpha1.ApplicationDestination{Server: "https://kubernetes.default.svc"},
				},
			},
		},
	}

	kubeclientset := getDefaultTestClientSet()

	client := fake.NewClientBuilder().WithScheme(scheme).WithObjects(&appSet, &project).WithStatusSubresource(&appSet).WithIndex(&v1alpha1.Application{}, ".metadata.controller", appControllerIndexer).Build()
	metrics := appsetmetrics.NewFakeAppsetMetrics()

	argodb := db.NewDB("argocd", settings.NewSettingsManager(t.Context(), kubeclientset, "argocd"), kubeclientset)

	r := ApplicationSetReconciler{
		Client:   client,
		Scheme:   scheme,
		Renderer: &utils.Render{},
		Recorder: record.NewFakeRecorder(1),
		Generators: map[string]generators.Generator{
			"List": generators.NewListGenerator(),
		},
		ArgoDB:          argodb,
		KubeClientset:   kubeclientset,
		Policy:          v1alpha1.ApplicationsSyncPolicySync,
		ArgoCDNamespace: "argocd",
		Metrics:         metrics,
	}

	req := ctrl.Request{
		NamespacedName: types.NamespacedName{
			Namespace: "argocd",
			Name:      "name",
		},
	}

	// Verify that on validation error, no error is returned, but the object is requeued
	res, err := r.Reconcile(t.Context(), req)
	require.NoError(t, err)
	assert.Equal(t, ReconcileRequeueOnValidationError, res.RequeueAfter)

	var app v1alpha1.Application

	// make sure good app got created
	err = r.Get(t.Context(), crtclient.ObjectKey{Namespace: "argocd", Name: "good-project"}, &app)
	require.NoError(t, err)
	assert.Equal(t, "good-project", app.Name)

	// make sure bad app was not created
	err = r.Get(t.Context(), crtclient.ObjectKey{Namespace: "argocd", Name: "bad-project"}, &app)
	require.Error(t, err)
}

func TestSetApplicationSetStatusCondition(t *testing.T) {
	scheme := runtime.NewScheme()
	err := v1alpha1.AddToScheme(scheme)
	require.NoError(t, err)

	testCases := []struct {
		appset     v1alpha1.ApplicationSet
		conditions []v1alpha1.ApplicationSetCondition
		testfunc   func(t *testing.T, appset v1alpha1.ApplicationSet)
	}{
		{
			appset: v1alpha1.ApplicationSet{
				ObjectMeta: metav1.ObjectMeta{
					Name:      "name",
					Namespace: "argocd",
				},
				Spec: v1alpha1.ApplicationSetSpec{
					Generators: []v1alpha1.ApplicationSetGenerator{
						{List: &v1alpha1.ListGenerator{
							Elements: []apiextensionsv1.JSON{{
								Raw: []byte(`{"cluster": "my-cluster","url": "https://kubernetes.default.svc"}`),
							}},
						}},
					},
					Template: v1alpha1.ApplicationSetTemplate{},
				},
			},
			conditions: []v1alpha1.ApplicationSetCondition{
				{
					Type:    v1alpha1.ApplicationSetConditionResourcesUpToDate,
					Message: "All applications have been generated successfully",
					Reason:  v1alpha1.ApplicationSetReasonApplicationSetUpToDate,
					Status:  v1alpha1.ApplicationSetConditionStatusTrue,
				},
			},
			testfunc: func(t *testing.T, appset v1alpha1.ApplicationSet) {
				t.Helper()
				assert.Len(t, appset.Status.Conditions, 3)
			},
		},
		{
			appset: v1alpha1.ApplicationSet{
				ObjectMeta: metav1.ObjectMeta{
					Name:      "name",
					Namespace: "argocd",
				},
				Spec: v1alpha1.ApplicationSetSpec{
					Generators: []v1alpha1.ApplicationSetGenerator{
						{List: &v1alpha1.ListGenerator{
							Elements: []apiextensionsv1.JSON{{
								Raw: []byte(`{"cluster": "my-cluster","url": "https://kubernetes.default.svc"}`),
							}},
						}},
					},
					Template: v1alpha1.ApplicationSetTemplate{},
				},
			},
			conditions: []v1alpha1.ApplicationSetCondition{
				{
					Type:    v1alpha1.ApplicationSetConditionResourcesUpToDate,
					Message: "All applications have been generated successfully",
					Reason:  v1alpha1.ApplicationSetReasonApplicationSetUpToDate,
					Status:  v1alpha1.ApplicationSetConditionStatusTrue,
				},
				{
					Type:    v1alpha1.ApplicationSetConditionRolloutProgressing,
					Message: "ApplicationSet Rollout Rollout started",
					Reason:  v1alpha1.ApplicationSetReasonApplicationSetUpToDate,
					Status:  v1alpha1.ApplicationSetConditionStatusTrue,
				},
			},
			testfunc: func(t *testing.T, appset v1alpha1.ApplicationSet) {
				t.Helper()
				assert.Len(t, appset.Status.Conditions, 3)

				isProgressingCondition := false

				for _, condition := range appset.Status.Conditions {
					if condition.Type == v1alpha1.ApplicationSetConditionRolloutProgressing {
						isProgressingCondition = true
						break
					}
				}

				assert.False(t, isProgressingCondition, "no RolloutProgressing should be set for applicationsets that don't have rolling strategy")
			},
		},
		{
			appset: v1alpha1.ApplicationSet{
				ObjectMeta: metav1.ObjectMeta{
					Name:      "name",
					Namespace: "argocd",
				},
				Spec: v1alpha1.ApplicationSetSpec{
					Generators: []v1alpha1.ApplicationSetGenerator{
						{List: &v1alpha1.ListGenerator{
							Elements: []apiextensionsv1.JSON{{
								Raw: []byte(`{"cluster": "my-cluster","url": "https://kubernetes.default.svc"}`),
							}},
						}},
					},
					Template: v1alpha1.ApplicationSetTemplate{},
					Strategy: &v1alpha1.ApplicationSetStrategy{
						Type: "RollingSync",
						RollingSync: &v1alpha1.ApplicationSetRolloutStrategy{
							Steps: []v1alpha1.ApplicationSetRolloutStep{
								{
									MatchExpressions: []v1alpha1.ApplicationMatchExpression{
										{
											Key:      "test",
											Operator: "In",
											Values:   []string{"test"},
										},
									},
								},
							},
						},
					},
				},
			},
			conditions: []v1alpha1.ApplicationSetCondition{
				{
					Type:    v1alpha1.ApplicationSetConditionResourcesUpToDate,
					Message: "All applications have been generated successfully",
					Reason:  v1alpha1.ApplicationSetReasonApplicationSetUpToDate,
					Status:  v1alpha1.ApplicationSetConditionStatusTrue,
				},
				{
					Type:    v1alpha1.ApplicationSetConditionRolloutProgressing,
					Message: "ApplicationSet Rollout Rollout started",
					Reason:  v1alpha1.ApplicationSetReasonApplicationSetUpToDate,
					Status:  v1alpha1.ApplicationSetConditionStatusTrue,
				},
			},
			testfunc: func(t *testing.T, appset v1alpha1.ApplicationSet) {
				t.Helper()
				assert.Len(t, appset.Status.Conditions, 4)

				isProgressingCondition := false

				for _, condition := range appset.Status.Conditions {
					if condition.Type == v1alpha1.ApplicationSetConditionRolloutProgressing {
						isProgressingCondition = true
						break
					}
				}

				assert.True(t, isProgressingCondition, "RolloutProgressing should be set for rollout strategy appset")
			},
		},
	}

	kubeclientset := kubefake.NewSimpleClientset([]runtime.Object{}...)

	for _, testCase := range testCases {
		client := fake.NewClientBuilder().WithScheme(scheme).WithObjects(&testCase.appset).WithIndex(&v1alpha1.Application{}, ".metadata.controller", appControllerIndexer).WithStatusSubresource(&testCase.appset).Build()
		metrics := appsetmetrics.NewFakeAppsetMetrics()

		argodb := db.NewDB("argocd", settings.NewSettingsManager(t.Context(), kubeclientset, "argocd"), kubeclientset)

		r := ApplicationSetReconciler{
			Client:   client,
			Scheme:   scheme,
			Renderer: &utils.Render{},
			Recorder: record.NewFakeRecorder(1),
			Generators: map[string]generators.Generator{
				"List": generators.NewListGenerator(),
			},
			ArgoDB:        argodb,
			KubeClientset: kubeclientset,
			Metrics:       metrics,
		}

		for _, condition := range testCase.conditions {
			err = r.setApplicationSetStatusCondition(t.Context(), &testCase.appset, condition, true)
			require.NoError(t, err)
		}

		testCase.testfunc(t, testCase.appset)
	}
}

func applicationsUpdateSyncPolicyTest(t *testing.T, applicationsSyncPolicy v1alpha1.ApplicationsSyncPolicy, recordBuffer int, allowPolicyOverride bool) v1alpha1.Application {
	t.Helper()
	scheme := runtime.NewScheme()
	err := v1alpha1.AddToScheme(scheme)
	require.NoError(t, err)

	defaultProject := v1alpha1.AppProject{
		ObjectMeta: metav1.ObjectMeta{Name: "default", Namespace: "argocd"},
		Spec:       v1alpha1.AppProjectSpec{SourceRepos: []string{"*"}, Destinations: []v1alpha1.ApplicationDestination{{Namespace: "*", Server: "https://good-cluster"}}},
	}
	appSet := v1alpha1.ApplicationSet{
		ObjectMeta: metav1.ObjectMeta{
			Name:      "name",
			Namespace: "argocd",
		},
		Spec: v1alpha1.ApplicationSetSpec{
			Generators: []v1alpha1.ApplicationSetGenerator{
				{
					List: &v1alpha1.ListGenerator{
						Elements: []apiextensionsv1.JSON{{
							Raw: []byte(`{"cluster": "good-cluster","url": "https://good-cluster"}`),
						}},
					},
				},
			},
			SyncPolicy: &v1alpha1.ApplicationSetSyncPolicy{
				ApplicationsSync: &applicationsSyncPolicy,
			},
			Template: v1alpha1.ApplicationSetTemplate{
				ApplicationSetTemplateMeta: v1alpha1.ApplicationSetTemplateMeta{
					Name:      "{{cluster}}",
					Namespace: "argocd",
				},
				Spec: v1alpha1.ApplicationSpec{
					Source:      &v1alpha1.ApplicationSource{RepoURL: "https://github.com/argoproj/argocd-example-apps", Path: "guestbook"},
					Project:     "default",
					Destination: v1alpha1.ApplicationDestination{Server: "{{url}}"},
				},
			},
		},
	}

	secret := &corev1.Secret{
		ObjectMeta: metav1.ObjectMeta{
			Name:      "my-cluster",
			Namespace: "argocd",
			Labels: map[string]string{
				argocommon.LabelKeySecretType: argocommon.LabelValueSecretTypeCluster,
			},
		},
		Data: map[string][]byte{
			// Since this test requires the cluster to be an invalid destination, we
			// always return a cluster named 'my-cluster2' (different from app 'my-cluster', above)
			"name":   []byte("good-cluster"),
			"server": []byte("https://good-cluster"),
			"config": []byte("{\"username\":\"foo\",\"password\":\"foo\"}"),
		},
	}

	kubeclientset := getDefaultTestClientSet(secret)

	client := fake.NewClientBuilder().WithScheme(scheme).WithObjects(&appSet, &defaultProject).WithStatusSubresource(&appSet).WithIndex(&v1alpha1.Application{}, ".metadata.controller", appControllerIndexer).Build()
	metrics := appsetmetrics.NewFakeAppsetMetrics()

	argodb := db.NewDB("argocd", settings.NewSettingsManager(t.Context(), kubeclientset, "argocd"), kubeclientset)

	r := ApplicationSetReconciler{
		Client:   client,
		Scheme:   scheme,
		Renderer: &utils.Render{},
		Recorder: record.NewFakeRecorder(recordBuffer),
		Generators: map[string]generators.Generator{
			"List": generators.NewListGenerator(),
		},
		ArgoDB:               argodb,
		ArgoCDNamespace:      "argocd",
		KubeClientset:        kubeclientset,
		Policy:               v1alpha1.ApplicationsSyncPolicySync,
		EnablePolicyOverride: allowPolicyOverride,
		Metrics:              metrics,
	}

	req := ctrl.Request{
		NamespacedName: types.NamespacedName{
			Namespace: "argocd",
			Name:      "name",
		},
	}

	// Verify that on validation error, no error is returned, but the object is requeued
	resCreate, err := r.Reconcile(t.Context(), req)
	require.NoErrorf(t, err, "Reconcile failed with error: %v", err)
	assert.Equal(t, time.Duration(0), resCreate.RequeueAfter)

	var app v1alpha1.Application

	// make sure good app got created
	err = r.Get(t.Context(), crtclient.ObjectKey{Namespace: "argocd", Name: "good-cluster"}, &app)
	require.NoError(t, err)
	assert.Equal(t, "good-cluster", app.Name)

	// Update resource
	var retrievedApplicationSet v1alpha1.ApplicationSet
	err = r.Get(t.Context(), crtclient.ObjectKey{Namespace: "argocd", Name: "name"}, &retrievedApplicationSet)
	require.NoError(t, err)

	retrievedApplicationSet.Spec.Template.Annotations = map[string]string{"annotation-key": "annotation-value"}
	retrievedApplicationSet.Spec.Template.Labels = map[string]string{"label-key": "label-value"}

	retrievedApplicationSet.Spec.Template.Spec.Source.Helm = &v1alpha1.ApplicationSourceHelm{
		Values: "global.test: test",
	}

	err = r.Update(t.Context(), &retrievedApplicationSet)
	require.NoError(t, err)

	resUpdate, err := r.Reconcile(t.Context(), req)
	require.NoError(t, err)

	err = r.Get(t.Context(), crtclient.ObjectKey{Namespace: "argocd", Name: "good-cluster"}, &app)
	require.NoError(t, err)
	assert.Equal(t, time.Duration(0), resUpdate.RequeueAfter)
	assert.Equal(t, "good-cluster", app.Name)

	return app
}

func TestUpdateNotPerformedWithSyncPolicyCreateOnly(t *testing.T) {
	applicationsSyncPolicy := v1alpha1.ApplicationsSyncPolicyCreateOnly

	app := applicationsUpdateSyncPolicyTest(t, applicationsSyncPolicy, 1, true)

	assert.Nil(t, app.Spec.Source.Helm)
	assert.Nil(t, app.Annotations)
}

func TestUpdateNotPerformedWithSyncPolicyCreateDelete(t *testing.T) {
	applicationsSyncPolicy := v1alpha1.ApplicationsSyncPolicyCreateDelete

	app := applicationsUpdateSyncPolicyTest(t, applicationsSyncPolicy, 1, true)

	assert.Nil(t, app.Spec.Source.Helm)
	assert.Nil(t, app.Annotations)
}

func TestUpdatePerformedWithSyncPolicyCreateUpdate(t *testing.T) {
	applicationsSyncPolicy := v1alpha1.ApplicationsSyncPolicyCreateUpdate

	app := applicationsUpdateSyncPolicyTest(t, applicationsSyncPolicy, 2, true)

	assert.Equal(t, "global.test: test", app.Spec.Source.Helm.Values)
	assert.Equal(t, map[string]string{"annotation-key": "annotation-value"}, app.Annotations)
	assert.Equal(t, map[string]string{"label-key": "label-value"}, app.Labels)
}

func TestUpdatePerformedWithSyncPolicySync(t *testing.T) {
	applicationsSyncPolicy := v1alpha1.ApplicationsSyncPolicySync

	app := applicationsUpdateSyncPolicyTest(t, applicationsSyncPolicy, 2, true)

	assert.Equal(t, "global.test: test", app.Spec.Source.Helm.Values)
	assert.Equal(t, map[string]string{"annotation-key": "annotation-value"}, app.Annotations)
	assert.Equal(t, map[string]string{"label-key": "label-value"}, app.Labels)
}

func TestUpdatePerformedWithSyncPolicyCreateOnlyAndAllowPolicyOverrideFalse(t *testing.T) {
	applicationsSyncPolicy := v1alpha1.ApplicationsSyncPolicyCreateOnly

	app := applicationsUpdateSyncPolicyTest(t, applicationsSyncPolicy, 2, false)

	assert.Equal(t, "global.test: test", app.Spec.Source.Helm.Values)
	assert.Equal(t, map[string]string{"annotation-key": "annotation-value"}, app.Annotations)
	assert.Equal(t, map[string]string{"label-key": "label-value"}, app.Labels)
}

func applicationsDeleteSyncPolicyTest(t *testing.T, applicationsSyncPolicy v1alpha1.ApplicationsSyncPolicy, recordBuffer int, allowPolicyOverride bool) v1alpha1.ApplicationList {
	t.Helper()
	scheme := runtime.NewScheme()
	err := v1alpha1.AddToScheme(scheme)
	require.NoError(t, err)

	defaultProject := v1alpha1.AppProject{
		ObjectMeta: metav1.ObjectMeta{Name: "default", Namespace: "argocd"},
		Spec:       v1alpha1.AppProjectSpec{SourceRepos: []string{"*"}, Destinations: []v1alpha1.ApplicationDestination{{Namespace: "*", Server: "https://good-cluster"}}},
	}
	appSet := v1alpha1.ApplicationSet{
		ObjectMeta: metav1.ObjectMeta{
			Name:      "name",
			Namespace: "argocd",
		},
		Spec: v1alpha1.ApplicationSetSpec{
			Generators: []v1alpha1.ApplicationSetGenerator{
				{
					List: &v1alpha1.ListGenerator{
						Elements: []apiextensionsv1.JSON{{
							Raw: []byte(`{"cluster": "good-cluster","url": "https://good-cluster"}`),
						}},
					},
				},
			},
			SyncPolicy: &v1alpha1.ApplicationSetSyncPolicy{
				ApplicationsSync: &applicationsSyncPolicy,
			},
			Template: v1alpha1.ApplicationSetTemplate{
				ApplicationSetTemplateMeta: v1alpha1.ApplicationSetTemplateMeta{
					Name:      "{{cluster}}",
					Namespace: "argocd",
				},
				Spec: v1alpha1.ApplicationSpec{
					Source:      &v1alpha1.ApplicationSource{RepoURL: "https://github.com/argoproj/argocd-example-apps", Path: "guestbook"},
					Project:     "default",
					Destination: v1alpha1.ApplicationDestination{Server: "{{url}}"},
				},
			},
		},
	}

	secret := &corev1.Secret{
		ObjectMeta: metav1.ObjectMeta{
			Name:      "my-cluster",
			Namespace: "argocd",
			Labels: map[string]string{
				argocommon.LabelKeySecretType: argocommon.LabelValueSecretTypeCluster,
			},
		},
		Data: map[string][]byte{
			// Since this test requires the cluster to be an invalid destination, we
			// always return a cluster named 'my-cluster2' (different from app 'my-cluster', above)
			"name":   []byte("good-cluster"),
			"server": []byte("https://good-cluster"),
			"config": []byte("{\"username\":\"foo\",\"password\":\"foo\"}"),
		},
	}

	kubeclientset := getDefaultTestClientSet(secret)

	client := fake.NewClientBuilder().WithScheme(scheme).WithObjects(&appSet, &defaultProject).WithStatusSubresource(&appSet).WithIndex(&v1alpha1.Application{}, ".metadata.controller", appControllerIndexer).Build()
	metrics := appsetmetrics.NewFakeAppsetMetrics()

	argodb := db.NewDB("argocd", settings.NewSettingsManager(t.Context(), kubeclientset, "argocd"), kubeclientset)

	r := ApplicationSetReconciler{
		Client:   client,
		Scheme:   scheme,
		Renderer: &utils.Render{},
		Recorder: record.NewFakeRecorder(recordBuffer),
		Generators: map[string]generators.Generator{
			"List": generators.NewListGenerator(),
		},
		ArgoDB:               argodb,
		ArgoCDNamespace:      "argocd",
		KubeClientset:        kubeclientset,
		Policy:               v1alpha1.ApplicationsSyncPolicySync,
		EnablePolicyOverride: allowPolicyOverride,
		Metrics:              metrics,
	}

	req := ctrl.Request{
		NamespacedName: types.NamespacedName{
			Namespace: "argocd",
			Name:      "name",
		},
	}

	// Verify that on validation error, no error is returned, but the object is requeued
	resCreate, err := r.Reconcile(t.Context(), req)
	require.NoError(t, err)
	assert.Equal(t, time.Duration(0), resCreate.RequeueAfter)

	var app v1alpha1.Application

	// make sure good app got created
	err = r.Get(t.Context(), crtclient.ObjectKey{Namespace: "argocd", Name: "good-cluster"}, &app)
	require.NoError(t, err)
	assert.Equal(t, "good-cluster", app.Name)

	// Update resource
	var retrievedApplicationSet v1alpha1.ApplicationSet
	err = r.Get(t.Context(), crtclient.ObjectKey{Namespace: "argocd", Name: "name"}, &retrievedApplicationSet)
	require.NoError(t, err)
	retrievedApplicationSet.Spec.Generators = []v1alpha1.ApplicationSetGenerator{
		{
			List: &v1alpha1.ListGenerator{
				Elements: []apiextensionsv1.JSON{},
			},
		},
	}

	err = r.Update(t.Context(), &retrievedApplicationSet)
	require.NoError(t, err)

	resUpdate, err := r.Reconcile(t.Context(), req)
	require.NoError(t, err)

	var apps v1alpha1.ApplicationList

	err = r.List(t.Context(), &apps)
	require.NoError(t, err)
	assert.Equal(t, time.Duration(0), resUpdate.RequeueAfter)

	return apps
}

func TestDeleteNotPerformedWithSyncPolicyCreateOnly(t *testing.T) {
	applicationsSyncPolicy := v1alpha1.ApplicationsSyncPolicyCreateOnly

	apps := applicationsDeleteSyncPolicyTest(t, applicationsSyncPolicy, 1, true)

	assert.Equal(t, "good-cluster", apps.Items[0].Name)
}

func TestDeleteNotPerformedWithSyncPolicyCreateUpdate(t *testing.T) {
	applicationsSyncPolicy := v1alpha1.ApplicationsSyncPolicyCreateUpdate

	apps := applicationsDeleteSyncPolicyTest(t, applicationsSyncPolicy, 2, true)

	assert.Equal(t, "good-cluster", apps.Items[0].Name)
}

func TestDeletePerformedWithSyncPolicyCreateDelete(t *testing.T) {
	applicationsSyncPolicy := v1alpha1.ApplicationsSyncPolicyCreateDelete

	apps := applicationsDeleteSyncPolicyTest(t, applicationsSyncPolicy, 3, true)

	assert.NotNil(t, apps.Items[0].DeletionTimestamp)
}

func TestDeletePerformedWithSyncPolicySync(t *testing.T) {
	applicationsSyncPolicy := v1alpha1.ApplicationsSyncPolicySync

	apps := applicationsDeleteSyncPolicyTest(t, applicationsSyncPolicy, 3, true)

	assert.NotNil(t, apps.Items[0].DeletionTimestamp)
}

func TestDeletePerformedWithSyncPolicyCreateOnlyAndAllowPolicyOverrideFalse(t *testing.T) {
	applicationsSyncPolicy := v1alpha1.ApplicationsSyncPolicyCreateOnly

	apps := applicationsDeleteSyncPolicyTest(t, applicationsSyncPolicy, 3, false)

	assert.NotNil(t, apps.Items[0].DeletionTimestamp)
}

func TestPolicies(t *testing.T) {
	scheme := runtime.NewScheme()
	err := v1alpha1.AddToScheme(scheme)
	require.NoError(t, err)

	defaultProject := v1alpha1.AppProject{
		ObjectMeta: metav1.ObjectMeta{Name: "default", Namespace: "argocd"},
		Spec:       v1alpha1.AppProjectSpec{SourceRepos: []string{"*"}, Destinations: []v1alpha1.ApplicationDestination{{Namespace: "*", Server: "https://kubernetes.default.svc"}}},
	}

	kubeclientset := getDefaultTestClientSet()

	for _, c := range []struct {
		name          string
		policyName    string
		allowedUpdate bool
		allowedDelete bool
	}{
		{
			name:          "Apps are allowed to update and delete",
			policyName:    "sync",
			allowedUpdate: true,
			allowedDelete: true,
		},
		{
			name:          "Apps are not allowed to update and delete",
			policyName:    "create-only",
			allowedUpdate: false,
			allowedDelete: false,
		},
		{
			name:          "Apps are allowed to update, not allowed to delete",
			policyName:    "create-update",
			allowedUpdate: true,
			allowedDelete: false,
		},
		{
			name:          "Apps are allowed to delete, not allowed to update",
			policyName:    "create-delete",
			allowedUpdate: false,
			allowedDelete: true,
		},
	} {
		t.Run(c.name, func(t *testing.T) {
			policy := utils.Policies[c.policyName]
			assert.NotNil(t, policy)

			appSet := v1alpha1.ApplicationSet{
				ObjectMeta: metav1.ObjectMeta{
					Name:      "name",
					Namespace: "argocd",
				},
				Spec: v1alpha1.ApplicationSetSpec{
					GoTemplate: true,
					Generators: []v1alpha1.ApplicationSetGenerator{
						{
							List: &v1alpha1.ListGenerator{
								Elements: []apiextensionsv1.JSON{
									{
										Raw: []byte(`{"name": "my-app"}`),
									},
								},
							},
						},
					},
					Template: v1alpha1.ApplicationSetTemplate{
						ApplicationSetTemplateMeta: v1alpha1.ApplicationSetTemplateMeta{
							Name:      "{{.name}}",
							Namespace: "argocd",
							Annotations: map[string]string{
								"key": "value",
							},
						},
						Spec: v1alpha1.ApplicationSpec{
							Source:      &v1alpha1.ApplicationSource{RepoURL: "https://github.com/argoproj/argocd-example-apps", Path: "guestbook"},
							Project:     "default",
							Destination: v1alpha1.ApplicationDestination{Server: "https://kubernetes.default.svc"},
						},
					},
				},
			}

			client := fake.NewClientBuilder().WithScheme(scheme).WithObjects(&appSet, &defaultProject).WithStatusSubresource(&appSet).WithIndex(&v1alpha1.Application{}, ".metadata.controller", appControllerIndexer).Build()
			metrics := appsetmetrics.NewFakeAppsetMetrics()

			argodb := db.NewDB("argocd", settings.NewSettingsManager(t.Context(), kubeclientset, "argocd"), kubeclientset)

			r := ApplicationSetReconciler{
				Client:   client,
				Scheme:   scheme,
				Renderer: &utils.Render{},
				Recorder: record.NewFakeRecorder(10),
				Generators: map[string]generators.Generator{
					"List": generators.NewListGenerator(),
				},
				ArgoDB:          argodb,
				ArgoCDNamespace: "argocd",
				KubeClientset:   kubeclientset,
				Policy:          policy,
				Metrics:         metrics,
			}

			req := ctrl.Request{
				NamespacedName: types.NamespacedName{
					Namespace: "argocd",
					Name:      "name",
				},
			}

			// Check if Application is created
			res, err := r.Reconcile(t.Context(), req)
			require.NoError(t, err)
			assert.Equal(t, time.Duration(0), res.RequeueAfter)

			var app v1alpha1.Application
			err = r.Get(t.Context(), crtclient.ObjectKey{Namespace: "argocd", Name: "my-app"}, &app)
			require.NoError(t, err)
			assert.Equal(t, "value", app.Annotations["key"])

			// Check if Application is updated
			app.Annotations["key"] = "edited"
			err = r.Update(t.Context(), &app)
			require.NoError(t, err)

			res, err = r.Reconcile(t.Context(), req)
			require.NoError(t, err)
			assert.Equal(t, time.Duration(0), res.RequeueAfter)

			err = r.Get(t.Context(), crtclient.ObjectKey{Namespace: "argocd", Name: "my-app"}, &app)
			require.NoError(t, err)

			if c.allowedUpdate {
				assert.Equal(t, "value", app.Annotations["key"])
			} else {
				assert.Equal(t, "edited", app.Annotations["key"])
			}

			// Check if Application is deleted
			err = r.Get(t.Context(), crtclient.ObjectKey{Namespace: "argocd", Name: "name"}, &appSet)
			require.NoError(t, err)
			appSet.Spec.Generators[0] = v1alpha1.ApplicationSetGenerator{
				List: &v1alpha1.ListGenerator{
					Elements: []apiextensionsv1.JSON{},
				},
			}
			err = r.Update(t.Context(), &appSet)
			require.NoError(t, err)

			res, err = r.Reconcile(t.Context(), req)
			require.NoError(t, err)
			assert.Equal(t, time.Duration(0), res.RequeueAfter)

			err = r.Get(t.Context(), crtclient.ObjectKey{Namespace: "argocd", Name: "my-app"}, &app)
			require.NoError(t, err)
			if c.allowedDelete {
				assert.NotNil(t, app.DeletionTimestamp)
			} else {
				assert.Nil(t, app.DeletionTimestamp)
			}
		})
	}
}

func TestSetApplicationSetApplicationStatus(t *testing.T) {
	scheme := runtime.NewScheme()
	err := v1alpha1.AddToScheme(scheme)
	require.NoError(t, err)

	kubeclientset := kubefake.NewSimpleClientset([]runtime.Object{}...)

	for _, cc := range []struct {
		name                string
		appSet              v1alpha1.ApplicationSet
		appStatuses         []v1alpha1.ApplicationSetApplicationStatus
		expectedAppStatuses []v1alpha1.ApplicationSetApplicationStatus
	}{
		{
			name: "sets a single appstatus",
			appSet: v1alpha1.ApplicationSet{
				ObjectMeta: metav1.ObjectMeta{
					Name:      "name",
					Namespace: "argocd",
				},
				Spec: v1alpha1.ApplicationSetSpec{
					Generators: []v1alpha1.ApplicationSetGenerator{
						{List: &v1alpha1.ListGenerator{
							Elements: []apiextensionsv1.JSON{{
								Raw: []byte(`{"cluster": "my-cluster","url": "https://kubernetes.default.svc"}`),
							}},
						}},
					},
					Template: v1alpha1.ApplicationSetTemplate{},
				},
			},
			appStatuses: []v1alpha1.ApplicationSetApplicationStatus{
				{
					Application: "app1",
					Message:     "testing SetApplicationSetApplicationStatus to Healthy",
					Status:      "Healthy",
				},
			},
			expectedAppStatuses: []v1alpha1.ApplicationSetApplicationStatus{
				{
					Application: "app1",
					Message:     "testing SetApplicationSetApplicationStatus to Healthy",
					Status:      "Healthy",
				},
			},
		},
		{
			name: "removes an appstatus",
			appSet: v1alpha1.ApplicationSet{
				ObjectMeta: metav1.ObjectMeta{
					Name:      "name",
					Namespace: "argocd",
				},
				Spec: v1alpha1.ApplicationSetSpec{
					Generators: []v1alpha1.ApplicationSetGenerator{
						{List: &v1alpha1.ListGenerator{
							Elements: []apiextensionsv1.JSON{{
								Raw: []byte(`{"cluster": "my-cluster","url": "https://kubernetes.default.svc"}`),
							}},
						}},
					},
					Template: v1alpha1.ApplicationSetTemplate{},
				},
				Status: v1alpha1.ApplicationSetStatus{
					ApplicationStatus: []v1alpha1.ApplicationSetApplicationStatus{
						{
							Application: "app1",
							Message:     "testing SetApplicationSetApplicationStatus to Healthy",
							Status:      "Healthy",
						},
					},
				},
			},
			appStatuses:         []v1alpha1.ApplicationSetApplicationStatus{},
			expectedAppStatuses: nil,
		},
	} {
		t.Run(cc.name, func(t *testing.T) {
			client := fake.NewClientBuilder().WithScheme(scheme).WithObjects(&cc.appSet).WithStatusSubresource(&cc.appSet).Build()
			metrics := appsetmetrics.NewFakeAppsetMetrics()

			argodb := db.NewDB("argocd", settings.NewSettingsManager(t.Context(), kubeclientset, "argocd"), kubeclientset)

			r := ApplicationSetReconciler{
				Client:   client,
				Scheme:   scheme,
				Renderer: &utils.Render{},
				Recorder: record.NewFakeRecorder(1),
				Generators: map[string]generators.Generator{
					"List": generators.NewListGenerator(),
				},
				ArgoDB:        argodb,
				KubeClientset: kubeclientset,
				Metrics:       metrics,
			}

			err = r.setAppSetApplicationStatus(t.Context(), log.NewEntry(log.StandardLogger()), &cc.appSet, cc.appStatuses)
			require.NoError(t, err)

			assert.Equal(t, cc.expectedAppStatuses, cc.appSet.Status.ApplicationStatus)
		})
	}
}

func TestBuildAppDependencyList(t *testing.T) {
	scheme := runtime.NewScheme()
	err := v1alpha1.AddToScheme(scheme)
	require.NoError(t, err)

	client := fake.NewClientBuilder().WithScheme(scheme).Build()
	metrics := appsetmetrics.NewFakeAppsetMetrics()

	for _, cc := range []struct {
		name            string
		appSet          v1alpha1.ApplicationSet
		apps            []v1alpha1.Application
		expectedList    [][]string
		expectedStepMap map[string]int
	}{
		{
			name: "handles an empty set of applications and no strategy",
			appSet: v1alpha1.ApplicationSet{
				ObjectMeta: metav1.ObjectMeta{
					Name:      "name",
					Namespace: "argocd",
				},
				Spec: v1alpha1.ApplicationSetSpec{},
			},
			apps:            []v1alpha1.Application{},
			expectedList:    [][]string{},
			expectedStepMap: map[string]int{},
		},
		{
			name: "handles an empty set of applications and ignores AllAtOnce strategy",
			appSet: v1alpha1.ApplicationSet{
				ObjectMeta: metav1.ObjectMeta{
					Name:      "name",
					Namespace: "argocd",
				},
				Spec: v1alpha1.ApplicationSetSpec{
					Strategy: &v1alpha1.ApplicationSetStrategy{
						Type: "AllAtOnce",
					},
				},
			},
			apps:            []v1alpha1.Application{},
			expectedList:    [][]string{},
			expectedStepMap: map[string]int{},
		},
		{
			name: "handles an empty set of applications with good 'In' selectors",
			appSet: v1alpha1.ApplicationSet{
				ObjectMeta: metav1.ObjectMeta{
					Name:      "name",
					Namespace: "argocd",
				},
				Spec: v1alpha1.ApplicationSetSpec{
					Strategy: &v1alpha1.ApplicationSetStrategy{
						Type: "RollingSync",
						RollingSync: &v1alpha1.ApplicationSetRolloutStrategy{
							Steps: []v1alpha1.ApplicationSetRolloutStep{
								{
									MatchExpressions: []v1alpha1.ApplicationMatchExpression{
										{
											Key:      "env",
											Operator: "In",
											Values: []string{
												"dev",
											},
										},
									},
								},
							},
						},
					},
				},
			},
			apps: []v1alpha1.Application{},
			expectedList: [][]string{
				{},
			},
			expectedStepMap: map[string]int{},
		},
		{
			name: "handles selecting 1 application with 1 'In' selector",
			appSet: v1alpha1.ApplicationSet{
				ObjectMeta: metav1.ObjectMeta{
					Name:      "name",
					Namespace: "argocd",
				},
				Spec: v1alpha1.ApplicationSetSpec{
					Strategy: &v1alpha1.ApplicationSetStrategy{
						Type: "RollingSync",
						RollingSync: &v1alpha1.ApplicationSetRolloutStrategy{
							Steps: []v1alpha1.ApplicationSetRolloutStep{
								{
									MatchExpressions: []v1alpha1.ApplicationMatchExpression{
										{
											Key:      "env",
											Operator: "In",
											Values: []string{
												"dev",
											},
										},
									},
								},
							},
						},
					},
				},
			},
			apps: []v1alpha1.Application{
				{
					ObjectMeta: metav1.ObjectMeta{
						Name: "app-dev",
						Labels: map[string]string{
							"env": "dev",
						},
					},
				},
			},
			expectedList: [][]string{
				{"app-dev"},
			},
			expectedStepMap: map[string]int{
				"app-dev": 0,
			},
		},
		{
			name: "handles 'In' selectors that select no applications",
			appSet: v1alpha1.ApplicationSet{
				ObjectMeta: metav1.ObjectMeta{
					Name:      "name",
					Namespace: "argocd",
				},
				Spec: v1alpha1.ApplicationSetSpec{
					Strategy: &v1alpha1.ApplicationSetStrategy{
						Type: "RollingSync",
						RollingSync: &v1alpha1.ApplicationSetRolloutStrategy{
							Steps: []v1alpha1.ApplicationSetRolloutStep{
								{
									MatchExpressions: []v1alpha1.ApplicationMatchExpression{
										{
											Key:      "env",
											Operator: "In",
											Values: []string{
												"dev",
											},
										},
									},
								},
								{
									MatchExpressions: []v1alpha1.ApplicationMatchExpression{
										{
											Key:      "env",
											Operator: "In",
											Values: []string{
												"qa",
											},
										},
									},
								},
								{
									MatchExpressions: []v1alpha1.ApplicationMatchExpression{
										{
											Key:      "env",
											Operator: "In",
											Values: []string{
												"prod",
											},
										},
									},
								},
							},
						},
					},
				},
			},
			apps: []v1alpha1.Application{
				{
					ObjectMeta: metav1.ObjectMeta{
						Name: "app-qa",
						Labels: map[string]string{
							"env": "qa",
						},
					},
				},
				{
					ObjectMeta: metav1.ObjectMeta{
						Name: "app-prod",
						Labels: map[string]string{
							"env": "prod",
						},
					},
				},
			},
			expectedList: [][]string{
				{},
				{"app-qa"},
				{"app-prod"},
			},
			expectedStepMap: map[string]int{
				"app-qa":   1,
				"app-prod": 2,
			},
		},
		{
			name: "multiple 'In' selectors in the same matchExpression only select Applications that match all selectors",
			appSet: v1alpha1.ApplicationSet{
				ObjectMeta: metav1.ObjectMeta{
					Name:      "name",
					Namespace: "argocd",
				},
				Spec: v1alpha1.ApplicationSetSpec{
					Strategy: &v1alpha1.ApplicationSetStrategy{
						Type: "RollingSync",
						RollingSync: &v1alpha1.ApplicationSetRolloutStrategy{
							Steps: []v1alpha1.ApplicationSetRolloutStep{
								{
									MatchExpressions: []v1alpha1.ApplicationMatchExpression{
										{
											Key:      "region",
											Operator: "In",
											Values: []string{
												"us-east-2",
											},
										},
										{
											Key:      "env",
											Operator: "In",
											Values: []string{
												"qa",
											},
										},
									},
								},
							},
						},
					},
				},
			},
			apps: []v1alpha1.Application{
				{
					ObjectMeta: metav1.ObjectMeta{
						Name: "app-qa1",
						Labels: map[string]string{
							"env": "qa",
						},
					},
				},
				{
					ObjectMeta: metav1.ObjectMeta{
						Name: "app-qa2",
						Labels: map[string]string{
							"env":    "qa",
							"region": "us-east-2",
						},
					},
				},
			},
			expectedList: [][]string{
				{"app-qa2"},
			},
			expectedStepMap: map[string]int{
				"app-qa2": 0,
			},
		},
		{
			name: "multiple values in the same 'In' matchExpression can match on any value",
			appSet: v1alpha1.ApplicationSet{
				ObjectMeta: metav1.ObjectMeta{
					Name:      "name",
					Namespace: "argocd",
				},
				Spec: v1alpha1.ApplicationSetSpec{
					Strategy: &v1alpha1.ApplicationSetStrategy{
						Type: "RollingSync",
						RollingSync: &v1alpha1.ApplicationSetRolloutStrategy{
							Steps: []v1alpha1.ApplicationSetRolloutStep{
								{
									MatchExpressions: []v1alpha1.ApplicationMatchExpression{
										{
											Key:      "env",
											Operator: "In",
											Values: []string{
												"qa",
												"prod",
											},
										},
									},
								},
							},
						},
					},
				},
			},
			apps: []v1alpha1.Application{
				{
					ObjectMeta: metav1.ObjectMeta{
						Name: "app-dev",
						Labels: map[string]string{
							"env": "dev",
						},
					},
				},
				{
					ObjectMeta: metav1.ObjectMeta{
						Name: "app-qa",
						Labels: map[string]string{
							"env": "qa",
						},
					},
				},
				{
					ObjectMeta: metav1.ObjectMeta{
						Name: "app-prod",
						Labels: map[string]string{
							"env":    "prod",
							"region": "us-east-2",
						},
					},
				},
			},
			expectedList: [][]string{
				{"app-qa", "app-prod"},
			},
			expectedStepMap: map[string]int{
				"app-qa":   0,
				"app-prod": 0,
			},
		},
		{
			name: "handles an empty set of applications with good 'NotIn' selectors",
			appSet: v1alpha1.ApplicationSet{
				ObjectMeta: metav1.ObjectMeta{
					Name:      "name",
					Namespace: "argocd",
				},
				Spec: v1alpha1.ApplicationSetSpec{
					Strategy: &v1alpha1.ApplicationSetStrategy{
						Type: "RollingSync",
						RollingSync: &v1alpha1.ApplicationSetRolloutStrategy{
							Steps: []v1alpha1.ApplicationSetRolloutStep{
								{
									MatchExpressions: []v1alpha1.ApplicationMatchExpression{
										{
											Key:      "env",
											Operator: "In",
											Values: []string{
												"dev",
											},
										},
									},
								},
							},
						},
					},
				},
			},
			apps: []v1alpha1.Application{},
			expectedList: [][]string{
				{},
			},
			expectedStepMap: map[string]int{},
		},
		{
			name: "selects 1 application with 1 'NotIn' selector",
			appSet: v1alpha1.ApplicationSet{
				ObjectMeta: metav1.ObjectMeta{
					Name:      "name",
					Namespace: "argocd",
				},
				Spec: v1alpha1.ApplicationSetSpec{
					Strategy: &v1alpha1.ApplicationSetStrategy{
						Type: "RollingSync",
						RollingSync: &v1alpha1.ApplicationSetRolloutStrategy{
							Steps: []v1alpha1.ApplicationSetRolloutStep{
								{
									MatchExpressions: []v1alpha1.ApplicationMatchExpression{
										{
											Key:      "env",
											Operator: "NotIn",
											Values: []string{
												"qa",
											},
										},
									},
								},
							},
						},
					},
				},
			},
			apps: []v1alpha1.Application{
				{
					ObjectMeta: metav1.ObjectMeta{
						Name: "app-dev",
						Labels: map[string]string{
							"env": "dev",
						},
					},
				},
			},
			expectedList: [][]string{
				{"app-dev"},
			},
			expectedStepMap: map[string]int{
				"app-dev": 0,
			},
		},
		{
			name: "'NotIn' selectors that select no applications",
			appSet: v1alpha1.ApplicationSet{
				ObjectMeta: metav1.ObjectMeta{
					Name:      "name",
					Namespace: "argocd",
				},
				Spec: v1alpha1.ApplicationSetSpec{
					Strategy: &v1alpha1.ApplicationSetStrategy{
						Type: "RollingSync",
						RollingSync: &v1alpha1.ApplicationSetRolloutStrategy{
							Steps: []v1alpha1.ApplicationSetRolloutStep{
								{
									MatchExpressions: []v1alpha1.ApplicationMatchExpression{
										{
											Key:      "env",
											Operator: "NotIn",
											Values: []string{
												"dev",
											},
										},
									},
								},
							},
						},
					},
				},
			},
			apps: []v1alpha1.Application{
				{
					ObjectMeta: metav1.ObjectMeta{
						Name: "app-qa",
						Labels: map[string]string{
							"env": "qa",
						},
					},
				},
				{
					ObjectMeta: metav1.ObjectMeta{
						Name: "app-prod",
						Labels: map[string]string{
							"env": "prod",
						},
					},
				},
			},
			expectedList: [][]string{
				{"app-qa", "app-prod"},
			},
			expectedStepMap: map[string]int{
				"app-qa":   0,
				"app-prod": 0,
			},
		},
		{
			name: "multiple 'NotIn' selectors remove Applications with mising labels on any match",
			appSet: v1alpha1.ApplicationSet{
				ObjectMeta: metav1.ObjectMeta{
					Name:      "name",
					Namespace: "argocd",
				},
				Spec: v1alpha1.ApplicationSetSpec{
					Strategy: &v1alpha1.ApplicationSetStrategy{
						Type: "RollingSync",
						RollingSync: &v1alpha1.ApplicationSetRolloutStrategy{
							Steps: []v1alpha1.ApplicationSetRolloutStep{
								{
									MatchExpressions: []v1alpha1.ApplicationMatchExpression{
										{
											Key:      "region",
											Operator: "NotIn",
											Values: []string{
												"us-east-2",
											},
										},
										{
											Key:      "env",
											Operator: "NotIn",
											Values: []string{
												"qa",
											},
										},
									},
								},
							},
						},
					},
				},
			},
			apps: []v1alpha1.Application{
				{
					ObjectMeta: metav1.ObjectMeta{
						Name: "app-qa1",
						Labels: map[string]string{
							"env": "qa",
						},
					},
				},
				{
					ObjectMeta: metav1.ObjectMeta{
						Name: "app-qa2",
						Labels: map[string]string{
							"env":    "qa",
							"region": "us-east-2",
						},
					},
				},
			},
			expectedList: [][]string{
				{},
			},
			expectedStepMap: map[string]int{},
		},
		{
			name: "multiple 'NotIn' selectors filter all matching Applications",
			appSet: v1alpha1.ApplicationSet{
				ObjectMeta: metav1.ObjectMeta{
					Name:      "name",
					Namespace: "argocd",
				},
				Spec: v1alpha1.ApplicationSetSpec{
					Strategy: &v1alpha1.ApplicationSetStrategy{
						Type: "RollingSync",
						RollingSync: &v1alpha1.ApplicationSetRolloutStrategy{
							Steps: []v1alpha1.ApplicationSetRolloutStep{
								{
									MatchExpressions: []v1alpha1.ApplicationMatchExpression{
										{
											Key:      "region",
											Operator: "NotIn",
											Values: []string{
												"us-east-2",
											},
										},
										{
											Key:      "env",
											Operator: "NotIn",
											Values: []string{
												"qa",
											},
										},
									},
								},
							},
						},
					},
				},
			},
			apps: []v1alpha1.Application{
				{
					ObjectMeta: metav1.ObjectMeta{
						Name: "app-qa1",
						Labels: map[string]string{
							"env":    "qa",
							"region": "us-east-1",
						},
					},
				},
				{
					ObjectMeta: metav1.ObjectMeta{
						Name: "app-qa2",
						Labels: map[string]string{
							"env":    "qa",
							"region": "us-east-2",
						},
					},
				},
				{
					ObjectMeta: metav1.ObjectMeta{
						Name: "app-prod1",
						Labels: map[string]string{
							"env":    "prod",
							"region": "us-east-1",
						},
					},
				},
				{
					ObjectMeta: metav1.ObjectMeta{
						Name: "app-prod2",
						Labels: map[string]string{
							"env":    "prod",
							"region": "us-east-2",
						},
					},
				},
			},
			expectedList: [][]string{
				{"app-prod1"},
			},
			expectedStepMap: map[string]int{
				"app-prod1": 0,
			},
		},
		{
			name: "multiple values in the same 'NotIn' matchExpression exclude a match from any value",
			appSet: v1alpha1.ApplicationSet{
				ObjectMeta: metav1.ObjectMeta{
					Name:      "name",
					Namespace: "argocd",
				},
				Spec: v1alpha1.ApplicationSetSpec{
					Strategy: &v1alpha1.ApplicationSetStrategy{
						Type: "RollingSync",
						RollingSync: &v1alpha1.ApplicationSetRolloutStrategy{
							Steps: []v1alpha1.ApplicationSetRolloutStep{
								{
									MatchExpressions: []v1alpha1.ApplicationMatchExpression{
										{
											Key:      "env",
											Operator: "NotIn",
											Values: []string{
												"qa",
												"prod",
											},
										},
									},
								},
							},
						},
					},
				},
			},
			apps: []v1alpha1.Application{
				{
					ObjectMeta: metav1.ObjectMeta{
						Name: "app-dev",
						Labels: map[string]string{
							"env": "dev",
						},
					},
				},
				{
					ObjectMeta: metav1.ObjectMeta{
						Name: "app-qa",
						Labels: map[string]string{
							"env": "qa",
						},
					},
				},
				{
					ObjectMeta: metav1.ObjectMeta{
						Name: "app-prod",
						Labels: map[string]string{
							"env":    "prod",
							"region": "us-east-2",
						},
					},
				},
			},
			expectedList: [][]string{
				{"app-dev"},
			},
			expectedStepMap: map[string]int{
				"app-dev": 0,
			},
		},
		{
			name: "in a mix of 'In' and 'NotIn' selectors, 'NotIn' takes precedence",
			appSet: v1alpha1.ApplicationSet{
				ObjectMeta: metav1.ObjectMeta{
					Name:      "name",
					Namespace: "argocd",
				},
				Spec: v1alpha1.ApplicationSetSpec{
					Strategy: &v1alpha1.ApplicationSetStrategy{
						Type: "RollingSync",
						RollingSync: &v1alpha1.ApplicationSetRolloutStrategy{
							Steps: []v1alpha1.ApplicationSetRolloutStep{
								{
									MatchExpressions: []v1alpha1.ApplicationMatchExpression{
										{
											Key:      "env",
											Operator: "In",
											Values: []string{
												"qa",
												"prod",
											},
										},
										{
											Key:      "region",
											Operator: "NotIn",
											Values: []string{
												"us-west-2",
											},
										},
									},
								},
							},
						},
					},
				},
			},
			apps: []v1alpha1.Application{
				{
					ObjectMeta: metav1.ObjectMeta{
						Name: "app-dev",
						Labels: map[string]string{
							"env": "dev",
						},
					},
				},
				{
					ObjectMeta: metav1.ObjectMeta{
						Name: "app-qa1",
						Labels: map[string]string{
							"env":    "qa",
							"region": "us-west-2",
						},
					},
				},
				{
					ObjectMeta: metav1.ObjectMeta{
						Name: "app-qa2",
						Labels: map[string]string{
							"env":    "qa",
							"region": "us-east-2",
						},
					},
				},
			},
			expectedList: [][]string{
				{"app-qa2"},
			},
			expectedStepMap: map[string]int{
				"app-qa2": 0,
			},
		},
	} {
		t.Run(cc.name, func(t *testing.T) {
			kubeclientset := kubefake.NewSimpleClientset([]runtime.Object{}...)

			argodb := db.NewDB("argocd", settings.NewSettingsManager(t.Context(), kubeclientset, "argocd"), kubeclientset)

			r := ApplicationSetReconciler{
				Client:        client,
				Scheme:        scheme,
				Recorder:      record.NewFakeRecorder(1),
				Generators:    map[string]generators.Generator{},
				ArgoDB:        argodb,
				KubeClientset: kubeclientset,
				Metrics:       metrics,
			}

			appDependencyList, appStepMap := r.buildAppDependencyList(log.NewEntry(log.StandardLogger()), cc.appSet, cc.apps)
			assert.Equal(t, cc.expectedList, appDependencyList, "expected appDependencyList did not match actual")
			assert.Equal(t, cc.expectedStepMap, appStepMap, "expected appStepMap did not match actual")
		})
	}
}

func TestBuildAppSyncMap(t *testing.T) {
	scheme := runtime.NewScheme()
	err := v1alpha1.AddToScheme(scheme)
	require.NoError(t, err)

	client := fake.NewClientBuilder().WithScheme(scheme).Build()
	metrics := appsetmetrics.NewFakeAppsetMetrics()

	for _, cc := range []struct {
		name              string
		appSet            v1alpha1.ApplicationSet
		appMap            map[string]v1alpha1.Application
		appDependencyList [][]string
		expectedMap       map[string]bool
	}{
		{
			name: "handles an empty app dependency list",
			appSet: v1alpha1.ApplicationSet{
				ObjectMeta: metav1.ObjectMeta{
					Name:      "name",
					Namespace: "argocd",
				},
				Spec: v1alpha1.ApplicationSetSpec{
					Strategy: &v1alpha1.ApplicationSetStrategy{
						Type: "RollingSync",
						RollingSync: &v1alpha1.ApplicationSetRolloutStrategy{
							Steps: []v1alpha1.ApplicationSetRolloutStep{
								{
									MatchExpressions: []v1alpha1.ApplicationMatchExpression{},
								},
								{
									MatchExpressions: []v1alpha1.ApplicationMatchExpression{},
								},
							},
						},
					},
				},
			},
			appDependencyList: [][]string{},
			expectedMap:       map[string]bool{},
		},
		{
			name: "handles two applications with no statuses",
			appSet: v1alpha1.ApplicationSet{
				ObjectMeta: metav1.ObjectMeta{
					Name:      "name",
					Namespace: "argocd",
				},
				Spec: v1alpha1.ApplicationSetSpec{
					Strategy: &v1alpha1.ApplicationSetStrategy{
						Type: "RollingSync",
						RollingSync: &v1alpha1.ApplicationSetRolloutStrategy{
							Steps: []v1alpha1.ApplicationSetRolloutStep{
								{
									MatchExpressions: []v1alpha1.ApplicationMatchExpression{},
								},
								{
									MatchExpressions: []v1alpha1.ApplicationMatchExpression{},
								},
							},
						},
					},
				},
			},
			appDependencyList: [][]string{
				{"app1"},
				{"app2"},
			},
			expectedMap: map[string]bool{
				"app1": true,
				"app2": false,
			},
		},
		{
			name: "handles applications after an empty selection",
			appSet: v1alpha1.ApplicationSet{
				ObjectMeta: metav1.ObjectMeta{
					Name:      "name",
					Namespace: "argocd",
				},
				Spec: v1alpha1.ApplicationSetSpec{
					Strategy: &v1alpha1.ApplicationSetStrategy{
						Type: "RollingSync",
						RollingSync: &v1alpha1.ApplicationSetRolloutStrategy{
							Steps: []v1alpha1.ApplicationSetRolloutStep{
								{
									MatchExpressions: []v1alpha1.ApplicationMatchExpression{},
								},
								{
									MatchExpressions: []v1alpha1.ApplicationMatchExpression{},
								},
							},
						},
					},
				},
			},
			appDependencyList: [][]string{
				{},
				{"app1", "app2"},
			},
			expectedMap: map[string]bool{
				"app1": true,
				"app2": true,
			},
		},
		{
			name: "handles RollingSync applications that are healthy and have no changes",
			appSet: v1alpha1.ApplicationSet{
				ObjectMeta: metav1.ObjectMeta{
					Name:      "name",
					Namespace: "argocd",
				},
				Spec: v1alpha1.ApplicationSetSpec{
					Strategy: &v1alpha1.ApplicationSetStrategy{
						Type: "RollingSync",
						RollingSync: &v1alpha1.ApplicationSetRolloutStrategy{
							Steps: []v1alpha1.ApplicationSetRolloutStep{
								{
									MatchExpressions: []v1alpha1.ApplicationMatchExpression{},
								},
								{
									MatchExpressions: []v1alpha1.ApplicationMatchExpression{},
								},
							},
						},
					},
				},
				Status: v1alpha1.ApplicationSetStatus{
					ApplicationStatus: []v1alpha1.ApplicationSetApplicationStatus{
						{
							Application: "app1",
							Status:      "Healthy",
						},
						{
							Application: "app2",
							Status:      "Healthy",
						},
					},
				},
			},
			appMap: map[string]v1alpha1.Application{
				"app1": {
					ObjectMeta: metav1.ObjectMeta{
						Name: "app1",
					},
					Status: v1alpha1.ApplicationStatus{
						Health: v1alpha1.AppHealthStatus{
							Status: health.HealthStatusHealthy,
						},
						OperationState: &v1alpha1.OperationState{
							Phase: common.OperationSucceeded,
						},
						Sync: v1alpha1.SyncStatus{
							Status: v1alpha1.SyncStatusCodeSynced,
						},
					},
				},
				"app2": {
					ObjectMeta: metav1.ObjectMeta{
						Name: "app2",
					},
					Status: v1alpha1.ApplicationStatus{
						Health: v1alpha1.AppHealthStatus{
							Status: health.HealthStatusHealthy,
						},
						OperationState: &v1alpha1.OperationState{
							Phase: common.OperationSucceeded,
						},
						Sync: v1alpha1.SyncStatus{
							Status: v1alpha1.SyncStatusCodeSynced,
						},
					},
				},
			},
			appDependencyList: [][]string{
				{"app1"},
				{"app2"},
			},
			expectedMap: map[string]bool{
				"app1": true,
				"app2": true,
			},
		},
		{
			name: "blocks RollingSync applications that are healthy and have no changes, but are still pending",
			appSet: v1alpha1.ApplicationSet{
				ObjectMeta: metav1.ObjectMeta{
					Name:      "name",
					Namespace: "argocd",
				},
				Spec: v1alpha1.ApplicationSetSpec{
					Strategy: &v1alpha1.ApplicationSetStrategy{
						Type: "RollingSync",
						RollingSync: &v1alpha1.ApplicationSetRolloutStrategy{
							Steps: []v1alpha1.ApplicationSetRolloutStep{
								{
									MatchExpressions: []v1alpha1.ApplicationMatchExpression{},
								},
								{
									MatchExpressions: []v1alpha1.ApplicationMatchExpression{},
								},
							},
						},
					},
				},
				Status: v1alpha1.ApplicationSetStatus{
					ApplicationStatus: []v1alpha1.ApplicationSetApplicationStatus{
						{
							Application: "app1",
							Status:      "Pending",
						},
						{
							Application: "app2",
							Status:      "Healthy",
						},
					},
				},
			},
			appMap: map[string]v1alpha1.Application{
				"app1": {
					ObjectMeta: metav1.ObjectMeta{
						Name: "app1",
					},
					Status: v1alpha1.ApplicationStatus{
						Health: v1alpha1.AppHealthStatus{
							Status: health.HealthStatusHealthy,
						},
						OperationState: &v1alpha1.OperationState{
							Phase: common.OperationSucceeded,
						},
						Sync: v1alpha1.SyncStatus{
							Status: v1alpha1.SyncStatusCodeSynced,
						},
					},
				},
				"app2": {
					ObjectMeta: metav1.ObjectMeta{
						Name: "app2",
					},
					Status: v1alpha1.ApplicationStatus{
						Health: v1alpha1.AppHealthStatus{
							Status: health.HealthStatusHealthy,
						},
						OperationState: &v1alpha1.OperationState{
							Phase: common.OperationSucceeded,
						},
						Sync: v1alpha1.SyncStatus{
							Status: v1alpha1.SyncStatusCodeSynced,
						},
					},
				},
			},
			appDependencyList: [][]string{
				{"app1"},
				{"app2"},
			},
			expectedMap: map[string]bool{
				"app1": true,
				"app2": false,
			},
		},
		{
			name: "handles RollingSync applications that are up to date and healthy, but still syncing",
			appSet: v1alpha1.ApplicationSet{
				ObjectMeta: metav1.ObjectMeta{
					Name:      "name",
					Namespace: "argocd",
				},
				Spec: v1alpha1.ApplicationSetSpec{
					Strategy: &v1alpha1.ApplicationSetStrategy{
						Type: "RollingSync",
						RollingSync: &v1alpha1.ApplicationSetRolloutStrategy{
							Steps: []v1alpha1.ApplicationSetRolloutStep{
								{
									MatchExpressions: []v1alpha1.ApplicationMatchExpression{},
								},
								{
									MatchExpressions: []v1alpha1.ApplicationMatchExpression{},
								},
							},
						},
					},
				},
				Status: v1alpha1.ApplicationSetStatus{
					ApplicationStatus: []v1alpha1.ApplicationSetApplicationStatus{
						{
							Application: "app1",
							Status:      "Progressing",
						},
						{
							Application: "app2",
							Status:      "Progressing",
						},
					},
				},
			},
			appMap: map[string]v1alpha1.Application{
				"app1": {
					ObjectMeta: metav1.ObjectMeta{
						Name: "app1",
					},
					Status: v1alpha1.ApplicationStatus{
						Health: v1alpha1.AppHealthStatus{
							Status: health.HealthStatusHealthy,
						},
						OperationState: &v1alpha1.OperationState{
							Phase: common.OperationRunning,
						},
						Sync: v1alpha1.SyncStatus{
							Status: v1alpha1.SyncStatusCodeSynced,
						},
					},
				},
				"app2": {
					ObjectMeta: metav1.ObjectMeta{
						Name: "app2",
					},
					Status: v1alpha1.ApplicationStatus{
						Health: v1alpha1.AppHealthStatus{
							Status: health.HealthStatusHealthy,
						},
						OperationState: &v1alpha1.OperationState{
							Phase: common.OperationRunning,
						},
						Sync: v1alpha1.SyncStatus{
							Status: v1alpha1.SyncStatusCodeSynced,
						},
					},
				},
			},
			appDependencyList: [][]string{
				{"app1"},
				{"app2"},
			},
			expectedMap: map[string]bool{
				"app1": true,
				"app2": false,
			},
		},
		{
			name: "handles RollingSync applications that are up to date and synced, but degraded",
			appSet: v1alpha1.ApplicationSet{
				ObjectMeta: metav1.ObjectMeta{
					Name:      "name",
					Namespace: "argocd",
				},
				Spec: v1alpha1.ApplicationSetSpec{
					Strategy: &v1alpha1.ApplicationSetStrategy{
						Type: "RollingSync",
						RollingSync: &v1alpha1.ApplicationSetRolloutStrategy{
							Steps: []v1alpha1.ApplicationSetRolloutStep{
								{
									MatchExpressions: []v1alpha1.ApplicationMatchExpression{},
								},
								{
									MatchExpressions: []v1alpha1.ApplicationMatchExpression{},
								},
							},
						},
					},
				},
				Status: v1alpha1.ApplicationSetStatus{
					ApplicationStatus: []v1alpha1.ApplicationSetApplicationStatus{
						{
							Application: "app1",
							Status:      "Progressing",
						},
						{
							Application: "app2",
							Status:      "Progressing",
						},
					},
				},
			},
			appMap: map[string]v1alpha1.Application{
				"app1": {
					ObjectMeta: metav1.ObjectMeta{
						Name: "app1",
					},
					Status: v1alpha1.ApplicationStatus{
						Health: v1alpha1.AppHealthStatus{
							Status: health.HealthStatusDegraded,
						},
						OperationState: &v1alpha1.OperationState{
							Phase: common.OperationRunning,
						},
						Sync: v1alpha1.SyncStatus{
							Status: v1alpha1.SyncStatusCodeSynced,
						},
					},
				},
				"app2": {
					ObjectMeta: metav1.ObjectMeta{
						Name: "app2",
					},
					Status: v1alpha1.ApplicationStatus{
						Health: v1alpha1.AppHealthStatus{
							Status: health.HealthStatusDegraded,
						},
						OperationState: &v1alpha1.OperationState{
							Phase: common.OperationRunning,
						},
						Sync: v1alpha1.SyncStatus{
							Status: v1alpha1.SyncStatusCodeSynced,
						},
					},
				},
			},
			appDependencyList: [][]string{
				{"app1"},
				{"app2"},
			},
			expectedMap: map[string]bool{
				"app1": true,
				"app2": false,
			},
		},
		{
			name: "handles RollingSync applications that are OutOfSync and healthy",
			appSet: v1alpha1.ApplicationSet{
				ObjectMeta: metav1.ObjectMeta{
					Name:      "name",
					Namespace: "argocd",
				},
				Spec: v1alpha1.ApplicationSetSpec{
					Strategy: &v1alpha1.ApplicationSetStrategy{
						Type: "RollingSync",
						RollingSync: &v1alpha1.ApplicationSetRolloutStrategy{
							Steps: []v1alpha1.ApplicationSetRolloutStep{
								{
									MatchExpressions: []v1alpha1.ApplicationMatchExpression{},
								},
								{
									MatchExpressions: []v1alpha1.ApplicationMatchExpression{},
								},
							},
						},
					},
				},
				Status: v1alpha1.ApplicationSetStatus{
					ApplicationStatus: []v1alpha1.ApplicationSetApplicationStatus{
						{
							Application: "app1",
							Status:      "Healthy",
						},
						{
							Application: "app2",
							Status:      "Healthy",
						},
					},
				},
			},
			appDependencyList: [][]string{
				{"app1"},
				{"app2"},
			},
			appMap: map[string]v1alpha1.Application{
				"app1": {
					ObjectMeta: metav1.ObjectMeta{
						Name: "app1",
					},
					Status: v1alpha1.ApplicationStatus{
						Health: v1alpha1.AppHealthStatus{
							Status: health.HealthStatusHealthy,
						},
						OperationState: &v1alpha1.OperationState{
							Phase: common.OperationSucceeded,
						},
						Sync: v1alpha1.SyncStatus{
							Status: v1alpha1.SyncStatusCodeOutOfSync,
						},
					},
				},
				"app2": {
					ObjectMeta: metav1.ObjectMeta{
						Name: "app2",
					},
					Status: v1alpha1.ApplicationStatus{
						Health: v1alpha1.AppHealthStatus{
							Status: health.HealthStatusHealthy,
						},
						OperationState: &v1alpha1.OperationState{
							Phase: common.OperationSucceeded,
						},
						Sync: v1alpha1.SyncStatus{
							Status: v1alpha1.SyncStatusCodeOutOfSync,
						},
					},
				},
			},
			expectedMap: map[string]bool{
				"app1": true,
				"app2": false,
			},
		},
		{
			name: "handles a lot of applications",
			appSet: v1alpha1.ApplicationSet{
				ObjectMeta: metav1.ObjectMeta{
					Name:      "name",
					Namespace: "argocd",
				},
				Spec: v1alpha1.ApplicationSetSpec{
					Strategy: &v1alpha1.ApplicationSetStrategy{
						Type: "RollingSync",
						RollingSync: &v1alpha1.ApplicationSetRolloutStrategy{
							Steps: []v1alpha1.ApplicationSetRolloutStep{
								{
									MatchExpressions: []v1alpha1.ApplicationMatchExpression{},
								},
								{
									MatchExpressions: []v1alpha1.ApplicationMatchExpression{},
								},
							},
						},
					},
				},
				Status: v1alpha1.ApplicationSetStatus{
					ApplicationStatus: []v1alpha1.ApplicationSetApplicationStatus{
						{
							Application: "app1",
							Status:      "Healthy",
						},
						{
							Application: "app2",
							Status:      "Healthy",
						},
						{
							Application: "app3",
							Status:      "Healthy",
						},
						{
							Application: "app4",
							Status:      "Healthy",
						},
						{
							Application: "app5",
							Status:      "Healthy",
						},
						{
							Application: "app7",
							Status:      "Healthy",
						},
					},
				},
			},
			appMap: map[string]v1alpha1.Application{
				"app1": {
					ObjectMeta: metav1.ObjectMeta{
						Name: "app1",
					},
					Status: v1alpha1.ApplicationStatus{
						Health: v1alpha1.AppHealthStatus{
							Status: health.HealthStatusHealthy,
						},
						OperationState: &v1alpha1.OperationState{
							Phase: common.OperationSucceeded,
						},
						Sync: v1alpha1.SyncStatus{
							Status: v1alpha1.SyncStatusCodeSynced,
						},
					},
				},
				"app2": {
					ObjectMeta: metav1.ObjectMeta{
						Name: "app2",
					},
					Status: v1alpha1.ApplicationStatus{
						Health: v1alpha1.AppHealthStatus{
							Status: health.HealthStatusHealthy,
						},
						OperationState: &v1alpha1.OperationState{
							Phase: common.OperationSucceeded,
						},
						Sync: v1alpha1.SyncStatus{
							Status: v1alpha1.SyncStatusCodeSynced,
						},
					},
				},
				"app3": {
					ObjectMeta: metav1.ObjectMeta{
						Name: "app3",
					},
					Status: v1alpha1.ApplicationStatus{
						Health: v1alpha1.AppHealthStatus{
							Status: health.HealthStatusHealthy,
						},
						OperationState: &v1alpha1.OperationState{
							Phase: common.OperationSucceeded,
						},
						Sync: v1alpha1.SyncStatus{
							Status: v1alpha1.SyncStatusCodeSynced,
						},
					},
				},
				"app5": {
					ObjectMeta: metav1.ObjectMeta{
						Name: "app5",
					},
					Status: v1alpha1.ApplicationStatus{
						Health: v1alpha1.AppHealthStatus{
							Status: health.HealthStatusHealthy,
						},
						OperationState: &v1alpha1.OperationState{
							Phase: common.OperationSucceeded,
						},
						Sync: v1alpha1.SyncStatus{
							Status: v1alpha1.SyncStatusCodeSynced,
						},
					},
				},
				"app6": {
					ObjectMeta: metav1.ObjectMeta{
						Name: "app6",
					},
					Status: v1alpha1.ApplicationStatus{
						Health: v1alpha1.AppHealthStatus{
							Status: health.HealthStatusDegraded,
						},
						OperationState: &v1alpha1.OperationState{
							Phase: common.OperationSucceeded,
						},
						Sync: v1alpha1.SyncStatus{
							Status: v1alpha1.SyncStatusCodeSynced,
						},
					},
				},
			},
			appDependencyList: [][]string{
				{"app1", "app2", "app3"},
				{"app4", "app5", "app6"},
				{"app7", "app8", "app9"},
			},
			expectedMap: map[string]bool{
				"app1": true,
				"app2": true,
				"app3": true,
				"app4": true,
				"app5": true,
				"app6": true,
				"app7": false,
				"app8": false,
				"app9": false,
			},
		},
	} {
		t.Run(cc.name, func(t *testing.T) {
			kubeclientset := kubefake.NewSimpleClientset([]runtime.Object{}...)

			argodb := db.NewDB("argocd", settings.NewSettingsManager(t.Context(), kubeclientset, "argocd"), kubeclientset)

			r := ApplicationSetReconciler{
				Client:        client,
				Scheme:        scheme,
				Recorder:      record.NewFakeRecorder(1),
				Generators:    map[string]generators.Generator{},
				ArgoDB:        argodb,
				KubeClientset: kubeclientset,
				Metrics:       metrics,
			}

			appSyncMap := r.buildAppSyncMap(cc.appSet, cc.appDependencyList, cc.appMap)
			assert.Equal(t, cc.expectedMap, appSyncMap, "expected appSyncMap did not match actual")
		})
	}
}

func TestUpdateApplicationSetApplicationStatus(t *testing.T) {
	scheme := runtime.NewScheme()
	err := v1alpha1.AddToScheme(scheme)
	require.NoError(t, err)

	for _, cc := range []struct {
		name              string
		appSet            v1alpha1.ApplicationSet
		apps              []v1alpha1.Application
		appStepMap        map[string]int
		expectedAppStatus []v1alpha1.ApplicationSetApplicationStatus
	}{
		{
			name: "handles a nil list of statuses and no applications",
			appSet: v1alpha1.ApplicationSet{
				ObjectMeta: metav1.ObjectMeta{
					Name:      "name",
					Namespace: "argocd",
				},
				Spec: v1alpha1.ApplicationSetSpec{
					Strategy: &v1alpha1.ApplicationSetStrategy{
						Type: "RollingSync",
						RollingSync: &v1alpha1.ApplicationSetRolloutStrategy{
							Steps: []v1alpha1.ApplicationSetRolloutStep{
								{
									MatchExpressions: []v1alpha1.ApplicationMatchExpression{},
								},
								{
									MatchExpressions: []v1alpha1.ApplicationMatchExpression{},
								},
							},
						},
					},
				},
			},
			apps:              []v1alpha1.Application{},
			expectedAppStatus: []v1alpha1.ApplicationSetApplicationStatus{},
		},
		{
			name: "handles a nil list of statuses with a healthy application",
			appSet: v1alpha1.ApplicationSet{
				ObjectMeta: metav1.ObjectMeta{
					Name:      "name",
					Namespace: "argocd",
				},
				Spec: v1alpha1.ApplicationSetSpec{
					Strategy: &v1alpha1.ApplicationSetStrategy{
						Type: "RollingSync",
						RollingSync: &v1alpha1.ApplicationSetRolloutStrategy{
							Steps: []v1alpha1.ApplicationSetRolloutStep{
								{
									MatchExpressions: []v1alpha1.ApplicationMatchExpression{},
								},
								{
									MatchExpressions: []v1alpha1.ApplicationMatchExpression{},
								},
							},
						},
					},
				},
			},
			apps: []v1alpha1.Application{
				{
					ObjectMeta: metav1.ObjectMeta{
						Name: "app1",
					},
					Status: v1alpha1.ApplicationStatus{
						Health: v1alpha1.AppHealthStatus{
							Status: health.HealthStatusHealthy,
						},
						OperationState: &v1alpha1.OperationState{
							Phase: common.OperationSucceeded,
						},
						Sync: v1alpha1.SyncStatus{
							Status: v1alpha1.SyncStatusCodeSynced,
						},
					},
				},
			},
			appStepMap: map[string]int{
				"app1": 0,
			},
			expectedAppStatus: []v1alpha1.ApplicationSetApplicationStatus{
				{
					Application:     "app1",
					Message:         "Application resource is already Healthy, updating status from Waiting to Healthy.",
					Status:          "Healthy",
					Step:            "1",
					TargetRevisions: []string{},
				},
			},
		},
		{
			name: "handles an empty list of statuses with a healthy application",
			appSet: v1alpha1.ApplicationSet{
				ObjectMeta: metav1.ObjectMeta{
					Name:      "name",
					Namespace: "argocd",
				},
				Spec: v1alpha1.ApplicationSetSpec{
					Strategy: &v1alpha1.ApplicationSetStrategy{
						Type: "RollingSync",
						RollingSync: &v1alpha1.ApplicationSetRolloutStrategy{
							Steps: []v1alpha1.ApplicationSetRolloutStep{
								{
									MatchExpressions: []v1alpha1.ApplicationMatchExpression{},
								},
								{
									MatchExpressions: []v1alpha1.ApplicationMatchExpression{},
								},
							},
						},
					},
				},
				Status: v1alpha1.ApplicationSetStatus{},
			},
			apps: []v1alpha1.Application{
				{
					ObjectMeta: metav1.ObjectMeta{
						Name: "app1",
					},
					Status: v1alpha1.ApplicationStatus{
						Health: v1alpha1.AppHealthStatus{
							Status: health.HealthStatusHealthy,
						},
						OperationState: &v1alpha1.OperationState{
							Phase: common.OperationSucceeded,
						},
						Sync: v1alpha1.SyncStatus{
							Status: v1alpha1.SyncStatusCodeSynced,
						},
					},
				},
			},
			appStepMap: map[string]int{
				"app1": 0,
			},
			expectedAppStatus: []v1alpha1.ApplicationSetApplicationStatus{
				{
					Application:     "app1",
					Message:         "Application resource is already Healthy, updating status from Waiting to Healthy.",
					Status:          "Healthy",
					Step:            "1",
					TargetRevisions: []string{},
				},
			},
		},
		{
			name: "handles an outdated list of statuses with a healthy application, setting required variables",
			appSet: v1alpha1.ApplicationSet{
				ObjectMeta: metav1.ObjectMeta{
					Name:      "name",
					Namespace: "argocd",
				},
				Spec: v1alpha1.ApplicationSetSpec{
					Strategy: &v1alpha1.ApplicationSetStrategy{
						Type: "RollingSync",
						RollingSync: &v1alpha1.ApplicationSetRolloutStrategy{
							Steps: []v1alpha1.ApplicationSetRolloutStep{
								{
									MatchExpressions: []v1alpha1.ApplicationMatchExpression{},
								},
								{
									MatchExpressions: []v1alpha1.ApplicationMatchExpression{},
								},
							},
						},
					},
				},
				Status: v1alpha1.ApplicationSetStatus{
					ApplicationStatus: []v1alpha1.ApplicationSetApplicationStatus{
						{
							Application: "app1",
							Message:     "Application resource is already Healthy, updating status from Waiting to Healthy.",
							Status:      "Healthy",
							Step:        "1",
						},
					},
				},
			},
			apps: []v1alpha1.Application{
				{
					ObjectMeta: metav1.ObjectMeta{
						Name: "app1",
					},
					Status: v1alpha1.ApplicationStatus{
						Health: v1alpha1.AppHealthStatus{
							Status: health.HealthStatusHealthy,
						},
						OperationState: &v1alpha1.OperationState{
							Phase: common.OperationSucceeded,
						},
						Sync: v1alpha1.SyncStatus{
							Status: v1alpha1.SyncStatusCodeSynced,
						},
					},
				},
			},
			appStepMap: map[string]int{
				"app1": 0,
			},
			expectedAppStatus: []v1alpha1.ApplicationSetApplicationStatus{
				{
					Application:     "app1",
					Message:         "Application resource is already Healthy, updating status from Waiting to Healthy.",
					Status:          "Healthy",
					Step:            "1",
					TargetRevisions: []string{},
				},
			},
		},
		{
			name: "progresses an OutOfSync RollingSync application to waiting",
			appSet: v1alpha1.ApplicationSet{
				ObjectMeta: metav1.ObjectMeta{
					Name:      "name",
					Namespace: "argocd",
				},
				Spec: v1alpha1.ApplicationSetSpec{
					Strategy: &v1alpha1.ApplicationSetStrategy{
						Type: "RollingSync",
						RollingSync: &v1alpha1.ApplicationSetRolloutStrategy{
							Steps: []v1alpha1.ApplicationSetRolloutStep{
								{
									MatchExpressions: []v1alpha1.ApplicationMatchExpression{},
								},
								{
									MatchExpressions: []v1alpha1.ApplicationMatchExpression{},
								},
							},
						},
					},
				},
				Status: v1alpha1.ApplicationSetStatus{
					ApplicationStatus: []v1alpha1.ApplicationSetApplicationStatus{
						{
							Application:     "app1",
							Message:         "",
							Status:          "Healthy",
							Step:            "1",
							TargetRevisions: []string{"Previous"},
						},
						{
							Application:     "app2-multisource",
							Message:         "",
							Status:          "Healthy",
							Step:            "1",
							TargetRevisions: []string{"Previous", "OtherPrevious"},
						},
					},
				},
			},
			apps: []v1alpha1.Application{
				{
					ObjectMeta: metav1.ObjectMeta{
						Name: "app1",
					},
					Status: v1alpha1.ApplicationStatus{
						Sync: v1alpha1.SyncStatus{
							Status:   v1alpha1.SyncStatusCodeOutOfSync,
							Revision: "Next",
						},
					},
				},
				{
					ObjectMeta: metav1.ObjectMeta{
						Name: "app2-multisource",
					},
					Status: v1alpha1.ApplicationStatus{
						Sync: v1alpha1.SyncStatus{
							Status:    v1alpha1.SyncStatusCodeOutOfSync,
							Revisions: []string{"Next", "OtherNext"},
						},
					},
				},
			},
			appStepMap: map[string]int{
				"app1":             0,
				"app2-multisource": 0,
			},
			expectedAppStatus: []v1alpha1.ApplicationSetApplicationStatus{
				{
					Application:     "app1",
					Message:         "Application has pending changes, setting status to Waiting.",
					Status:          "Waiting",
					Step:            "1",
					TargetRevisions: []string{"Next"},
				},
				{
					Application:     "app2-multisource",
					Message:         "Application has pending changes, setting status to Waiting.",
					Status:          "Waiting",
					Step:            "1",
					TargetRevisions: []string{"Next", "OtherNext"},
				},
			},
		},
		{
			name: "progresses a pending progressing application to progressing",
			appSet: v1alpha1.ApplicationSet{
				ObjectMeta: metav1.ObjectMeta{
					Name:      "name",
					Namespace: "argocd",
				},
				Spec: v1alpha1.ApplicationSetSpec{
					Strategy: &v1alpha1.ApplicationSetStrategy{
						Type: "RollingSync",
						RollingSync: &v1alpha1.ApplicationSetRolloutStrategy{
							Steps: []v1alpha1.ApplicationSetRolloutStep{
								{
									MatchExpressions: []v1alpha1.ApplicationMatchExpression{},
								},
								{
									MatchExpressions: []v1alpha1.ApplicationMatchExpression{},
								},
							},
						},
					},
				},
				Status: v1alpha1.ApplicationSetStatus{
					ApplicationStatus: []v1alpha1.ApplicationSetApplicationStatus{
						{
							Application:     "app1",
							Message:         "",
							Status:          "Pending",
							Step:            "1",
							TargetRevisions: []string{"Next"},
						},
					},
				},
			},
			apps: []v1alpha1.Application{
				{
					ObjectMeta: metav1.ObjectMeta{
						Name: "app1",
					},
					Status: v1alpha1.ApplicationStatus{
						Health: v1alpha1.AppHealthStatus{
							Status: health.HealthStatusProgressing,
						},
						Sync: v1alpha1.SyncStatus{
							Revision: "Next",
						},
					},
				},
			},
			appStepMap: map[string]int{
				"app1": 0,
			},
			expectedAppStatus: []v1alpha1.ApplicationSetApplicationStatus{
				{
					Application:     "app1",
					Message:         "Application resource became Progressing, updating status from Pending to Progressing.",
					Status:          "Progressing",
					Step:            "1",
					TargetRevisions: []string{"Next"},
				},
			},
		},
		{
			name: "progresses a pending synced application to progressing",
			appSet: v1alpha1.ApplicationSet{
				ObjectMeta: metav1.ObjectMeta{
					Name:      "name",
					Namespace: "argocd",
				},
				Spec: v1alpha1.ApplicationSetSpec{
					Strategy: &v1alpha1.ApplicationSetStrategy{
						Type: "RollingSync",
						RollingSync: &v1alpha1.ApplicationSetRolloutStrategy{
							Steps: []v1alpha1.ApplicationSetRolloutStep{
								{
									MatchExpressions: []v1alpha1.ApplicationMatchExpression{},
								},
								{
									MatchExpressions: []v1alpha1.ApplicationMatchExpression{},
								},
							},
						},
					},
				},
				Status: v1alpha1.ApplicationSetStatus{
					ApplicationStatus: []v1alpha1.ApplicationSetApplicationStatus{
						{
							Application:     "app1",
							Message:         "",
							Status:          "Pending",
							Step:            "1",
							TargetRevisions: []string{"Current"},
						},
					},
				},
			},
			apps: []v1alpha1.Application{
				{
					ObjectMeta: metav1.ObjectMeta{
						Name: "app1",
					},
					Status: v1alpha1.ApplicationStatus{
						Health: v1alpha1.AppHealthStatus{
							Status: health.HealthStatusHealthy,
						},
						OperationState: &v1alpha1.OperationState{
							Phase: common.OperationRunning,
						},
						Sync: v1alpha1.SyncStatus{
							Status:   v1alpha1.SyncStatusCodeSynced,
							Revision: "Current",
						},
					},
				},
			},
			appStepMap: map[string]int{
				"app1": 0,
			},
			expectedAppStatus: []v1alpha1.ApplicationSetApplicationStatus{
				{
					Application:     "app1",
					Message:         "Application resource became Progressing, updating status from Pending to Progressing.",
					Status:          "Progressing",
					Step:            "1",
					TargetRevisions: []string{"Current"},
				},
			},
		},
		{
			name: "progresses a progressing application to healthy",
			appSet: v1alpha1.ApplicationSet{
				ObjectMeta: metav1.ObjectMeta{
					Name:      "name",
					Namespace: "argocd",
				},
				Spec: v1alpha1.ApplicationSetSpec{
					Strategy: &v1alpha1.ApplicationSetStrategy{
						Type: "RollingSync",
						RollingSync: &v1alpha1.ApplicationSetRolloutStrategy{
							Steps: []v1alpha1.ApplicationSetRolloutStep{
								{
									MatchExpressions: []v1alpha1.ApplicationMatchExpression{},
								},
								{
									MatchExpressions: []v1alpha1.ApplicationMatchExpression{},
								},
							},
						},
					},
				},
				Status: v1alpha1.ApplicationSetStatus{
					ApplicationStatus: []v1alpha1.ApplicationSetApplicationStatus{
						{
							Application:     "app1",
							Message:         "",
							Status:          "Progressing",
							Step:            "1",
							TargetRevisions: []string{"Next"},
						},
					},
				},
			},
			apps: []v1alpha1.Application{
				{
					ObjectMeta: metav1.ObjectMeta{
						Name: "app1",
					},
					Status: v1alpha1.ApplicationStatus{
						Health: v1alpha1.AppHealthStatus{
							Status: health.HealthStatusHealthy,
						},
						OperationState: &v1alpha1.OperationState{
							Phase: common.OperationSucceeded,
						},
						Sync: v1alpha1.SyncStatus{
							Status:   v1alpha1.SyncStatusCodeSynced,
							Revision: "Next",
						},
					},
				},
			},
			appStepMap: map[string]int{
				"app1": 0,
			},
			expectedAppStatus: []v1alpha1.ApplicationSetApplicationStatus{
				{
					Application:     "app1",
					Message:         "Application resource became Healthy, updating status from Progressing to Healthy.",
					Status:          "Healthy",
					Step:            "1",
					TargetRevisions: []string{"Next"},
				},
			},
		},
		{
			name: "progresses a waiting healthy application to healthy",
			appSet: v1alpha1.ApplicationSet{
				ObjectMeta: metav1.ObjectMeta{
					Name:      "name",
					Namespace: "argocd",
				},
				Spec: v1alpha1.ApplicationSetSpec{
					Strategy: &v1alpha1.ApplicationSetStrategy{
						Type: "RollingSync",
						RollingSync: &v1alpha1.ApplicationSetRolloutStrategy{
							Steps: []v1alpha1.ApplicationSetRolloutStep{
								{
									MatchExpressions: []v1alpha1.ApplicationMatchExpression{},
								},
								{
									MatchExpressions: []v1alpha1.ApplicationMatchExpression{},
								},
							},
						},
					},
				},
				Status: v1alpha1.ApplicationSetStatus{
					ApplicationStatus: []v1alpha1.ApplicationSetApplicationStatus{
						{
							Application:     "app1",
							Message:         "",
							Status:          "Waiting",
							Step:            "1",
							TargetRevisions: []string{"Current"},
						},
					},
				},
			},
			apps: []v1alpha1.Application{
				{
					ObjectMeta: metav1.ObjectMeta{
						Name: "app1",
					},
					Status: v1alpha1.ApplicationStatus{
						Health: v1alpha1.AppHealthStatus{
							Status: health.HealthStatusHealthy,
						},
						OperationState: &v1alpha1.OperationState{
							Phase: common.OperationSucceeded,
						},
						Sync: v1alpha1.SyncStatus{
							Revision: "Current",
							Status:   v1alpha1.SyncStatusCodeSynced,
						},
					},
				},
			},
			appStepMap: map[string]int{
				"app1": 0,
			},
			expectedAppStatus: []v1alpha1.ApplicationSetApplicationStatus{
				{
					Application:     "app1",
					Message:         "Application resource is already Healthy, updating status from Waiting to Healthy.",
					Status:          "Healthy",
					Step:            "1",
					TargetRevisions: []string{"Current"},
				},
			},
		},
		{
			name: "progresses a new outofsync application in a later step to waiting",
			appSet: v1alpha1.ApplicationSet{
				ObjectMeta: metav1.ObjectMeta{
					Name:      "name",
					Namespace: "argocd",
				},
				Spec: v1alpha1.ApplicationSetSpec{
					Strategy: &v1alpha1.ApplicationSetStrategy{
						Type: "RollingSync",
						RollingSync: &v1alpha1.ApplicationSetRolloutStrategy{
							Steps: []v1alpha1.ApplicationSetRolloutStep{
								{
									MatchExpressions: []v1alpha1.ApplicationMatchExpression{},
								},
								{
									MatchExpressions: []v1alpha1.ApplicationMatchExpression{},
								},
							},
						},
					},
				},
			},
			apps: []v1alpha1.Application{
				{
					ObjectMeta: metav1.ObjectMeta{
						Name: "app1",
					},
					Status: v1alpha1.ApplicationStatus{
						Health: v1alpha1.AppHealthStatus{
							Status: health.HealthStatusHealthy,
						},
						OperationState: &v1alpha1.OperationState{
							Phase: common.OperationSucceeded,
							SyncResult: &v1alpha1.SyncOperationResult{
								Revision: "Previous",
							},
						},
						Sync: v1alpha1.SyncStatus{
							Status:   v1alpha1.SyncStatusCodeOutOfSync,
							Revision: "Next",
						},
					},
				},
			},
			appStepMap: map[string]int{
				"app1": 1,
				"app2": 0,
			},
			expectedAppStatus: []v1alpha1.ApplicationSetApplicationStatus{
				{
					Application:     "app1",
					Message:         "No Application status found, defaulting status to Waiting.",
					Status:          "Waiting",
					Step:            "2",
					TargetRevisions: []string{"Next"},
				},
			},
		},
		{
			name: "progresses a pending application with a successful sync triggered by controller to progressing",
			appSet: v1alpha1.ApplicationSet{
				ObjectMeta: metav1.ObjectMeta{
					Name:      "name",
					Namespace: "argocd",
				},
				Spec: v1alpha1.ApplicationSetSpec{
					Strategy: &v1alpha1.ApplicationSetStrategy{
						Type: "RollingSync",
						RollingSync: &v1alpha1.ApplicationSetRolloutStrategy{
							Steps: []v1alpha1.ApplicationSetRolloutStep{
								{
									MatchExpressions: []v1alpha1.ApplicationMatchExpression{},
								},
								{
									MatchExpressions: []v1alpha1.ApplicationMatchExpression{},
								},
							},
						},
					},
				},
				Status: v1alpha1.ApplicationSetStatus{
					ApplicationStatus: []v1alpha1.ApplicationSetApplicationStatus{
						{
							Application: "app1",
							LastTransitionTime: &metav1.Time{
								Time: time.Now().Add(time.Duration(-1) * time.Minute),
							},
							Message:         "",
							Status:          "Pending",
							Step:            "1",
							TargetRevisions: []string{"Next"},
						},
					},
				},
			},
			apps: []v1alpha1.Application{
				{
					ObjectMeta: metav1.ObjectMeta{
						Name: "app1",
					},
					Status: v1alpha1.ApplicationStatus{
						Health: v1alpha1.AppHealthStatus{
							Status: health.HealthStatusDegraded,
						},
						OperationState: &v1alpha1.OperationState{
							Phase: common.OperationSucceeded,
							StartedAt: metav1.Time{
								Time: time.Now(),
							},
							Operation: v1alpha1.Operation{
								InitiatedBy: v1alpha1.OperationInitiator{
									Username:  "applicationset-controller",
									Automated: true,
								},
							},
							SyncResult: &v1alpha1.SyncOperationResult{
								Revision: "Next",
							},
						},
						Sync: v1alpha1.SyncStatus{
							Status:   v1alpha1.SyncStatusCodeSynced,
							Revision: "Next",
						},
					},
				},
			},
			appStepMap: map[string]int{
				"app1": 0,
			},
			expectedAppStatus: []v1alpha1.ApplicationSetApplicationStatus{
				{
					Application:     "app1",
					Message:         "Application resource completed a sync successfully, updating status from Pending to Progressing.",
					Status:          "Progressing",
					Step:            "1",
					TargetRevisions: []string{"Next"},
				},
			},
		},
		{
			name: "progresses a pending application with a successful sync trigger by applicationset-controller <1s ago to progressing",
			appSet: v1alpha1.ApplicationSet{
				ObjectMeta: metav1.ObjectMeta{
					Name:      "name",
					Namespace: "argocd",
				},
				Spec: v1alpha1.ApplicationSetSpec{
					Strategy: &v1alpha1.ApplicationSetStrategy{
						Type: "RollingSync",
						RollingSync: &v1alpha1.ApplicationSetRolloutStrategy{
							Steps: []v1alpha1.ApplicationSetRolloutStep{
								{
									MatchExpressions: []v1alpha1.ApplicationMatchExpression{},
								},
								{
									MatchExpressions: []v1alpha1.ApplicationMatchExpression{},
								},
							},
						},
					},
				},
				Status: v1alpha1.ApplicationSetStatus{
					ApplicationStatus: []v1alpha1.ApplicationSetApplicationStatus{
						{
							Application: "app1",
							LastTransitionTime: &metav1.Time{
								Time: time.Now(),
							},
							Message:         "",
							Status:          "Pending",
							Step:            "1",
							TargetRevisions: []string{"Next"},
						},
					},
				},
			},
			apps: []v1alpha1.Application{
				{
					ObjectMeta: metav1.ObjectMeta{
						Name: "app1",
					},
					Status: v1alpha1.ApplicationStatus{
						Health: v1alpha1.AppHealthStatus{
							Status: health.HealthStatusDegraded,
						},
						OperationState: &v1alpha1.OperationState{
							Phase: common.OperationSucceeded,
							StartedAt: metav1.Time{
								Time: time.Now().Add(time.Duration(-1) * time.Second),
							},
							Operation: v1alpha1.Operation{
								InitiatedBy: v1alpha1.OperationInitiator{
									Username:  "applicationset-controller",
									Automated: true,
								},
							},
							SyncResult: &v1alpha1.SyncOperationResult{
								Revision: "Next",
							},
						},
						Sync: v1alpha1.SyncStatus{
							Status:   v1alpha1.SyncStatusCodeSynced,
							Revision: "Next",
						},
					},
				},
			},
			appStepMap: map[string]int{
				"app1": 0,
			},
			expectedAppStatus: []v1alpha1.ApplicationSetApplicationStatus{
				{
					Application:     "app1",
					Message:         "Application resource completed a sync successfully, updating status from Pending to Progressing.",
					Status:          "Progressing",
					Step:            "1",
					TargetRevisions: []string{"Next"},
				},
			},
		},
		{
			name: "removes the appStatus for applications that no longer exist",
			appSet: v1alpha1.ApplicationSet{
				ObjectMeta: metav1.ObjectMeta{
					Name:      "name",
					Namespace: "argocd",
				},
				Spec: v1alpha1.ApplicationSetSpec{
					Strategy: &v1alpha1.ApplicationSetStrategy{
						Type: "RollingSync",
						RollingSync: &v1alpha1.ApplicationSetRolloutStrategy{
							Steps: []v1alpha1.ApplicationSetRolloutStep{
								{
									MatchExpressions: []v1alpha1.ApplicationMatchExpression{},
								},
								{
									MatchExpressions: []v1alpha1.ApplicationMatchExpression{},
								},
							},
						},
					},
				},
				Status: v1alpha1.ApplicationSetStatus{
					ApplicationStatus: []v1alpha1.ApplicationSetApplicationStatus{
						{
							Application:     "app1",
							Message:         "Application has pending changes, setting status to Waiting.",
							Status:          "Waiting",
							Step:            "1",
							TargetRevisions: []string{"Current"},
						},
						{
							Application:     "app2",
							Message:         "Application has pending changes, setting status to Waiting.",
							Status:          "Waiting",
							Step:            "1",
							TargetRevisions: []string{"Current"},
						},
					},
				},
			},
			apps: []v1alpha1.Application{
				{
					ObjectMeta: metav1.ObjectMeta{
						Name: "app1",
					},
					Status: v1alpha1.ApplicationStatus{
						Health: v1alpha1.AppHealthStatus{
							Status: health.HealthStatusHealthy,
						},
						OperationState: &v1alpha1.OperationState{
							Phase: common.OperationSucceeded,
						},
						Sync: v1alpha1.SyncStatus{
							Status:   v1alpha1.SyncStatusCodeSynced,
							Revision: "Current",
						},
					},
				},
			},
			appStepMap: map[string]int{
				"app1": 0,
			},
			expectedAppStatus: []v1alpha1.ApplicationSetApplicationStatus{
				{
					Application:     "app1",
					Message:         "Application resource is already Healthy, updating status from Waiting to Healthy.",
					Status:          "Healthy",
					Step:            "1",
					TargetRevisions: []string{"Current"},
				},
			},
		},
		{
			name: "progresses a pending synced application with an old revision to progressing with the Current one",
			appSet: v1alpha1.ApplicationSet{
				ObjectMeta: metav1.ObjectMeta{
					Name:      "name",
					Namespace: "argocd",
				},
				Spec: v1alpha1.ApplicationSetSpec{
					Strategy: &v1alpha1.ApplicationSetStrategy{
						Type: "RollingSync",
						RollingSync: &v1alpha1.ApplicationSetRolloutStrategy{
							Steps: []v1alpha1.ApplicationSetRolloutStep{
								{
									MatchExpressions: []v1alpha1.ApplicationMatchExpression{},
								},
								{
									MatchExpressions: []v1alpha1.ApplicationMatchExpression{},
								},
							},
						},
					},
				},
				Status: v1alpha1.ApplicationSetStatus{
					ApplicationStatus: []v1alpha1.ApplicationSetApplicationStatus{
						{
							Application:     "app1",
							Message:         "",
							Status:          "Pending",
							Step:            "1",
							TargetRevisions: []string{"Old"},
						},
					},
				},
			},
			apps: []v1alpha1.Application{
				{
					ObjectMeta: metav1.ObjectMeta{
						Name: "app1",
					},
					Status: v1alpha1.ApplicationStatus{
						Health: v1alpha1.AppHealthStatus{
							Status: health.HealthStatusHealthy,
						},
						OperationState: &v1alpha1.OperationState{
							Phase: common.OperationSucceeded,
							SyncResult: &v1alpha1.SyncOperationResult{
								Revision: "Current",
							},
						},
						Sync: v1alpha1.SyncStatus{
							Status:    v1alpha1.SyncStatusCodeSynced,
							Revisions: []string{"Current"},
						},
					},
				},
			},
			appStepMap: map[string]int{
				"app1": 0,
			},
			expectedAppStatus: []v1alpha1.ApplicationSetApplicationStatus{
				{
					Application:     "app1",
					Message:         "Application resource is already Healthy, updating status from Waiting to Healthy.",
					Status:          "Healthy",
					Step:            "1",
					TargetRevisions: []string{"Current"},
				},
			},
		},
	} {
		t.Run(cc.name, func(t *testing.T) {
			kubeclientset := kubefake.NewSimpleClientset([]runtime.Object{}...)

			client := fake.NewClientBuilder().WithScheme(scheme).WithObjects(&cc.appSet).WithStatusSubresource(&cc.appSet).Build()
			metrics := appsetmetrics.NewFakeAppsetMetrics()

			argodb := db.NewDB("argocd", settings.NewSettingsManager(t.Context(), kubeclientset, "argocd"), kubeclientset)

			r := ApplicationSetReconciler{
				Client:        client,
				Scheme:        scheme,
				Recorder:      record.NewFakeRecorder(1),
				Generators:    map[string]generators.Generator{},
				ArgoDB:        argodb,
				KubeClientset: kubeclientset,
				Metrics:       metrics,
			}

			appStatuses, err := r.updateApplicationSetApplicationStatus(t.Context(), log.NewEntry(log.StandardLogger()), &cc.appSet, cc.apps, cc.appStepMap)

			// opt out of testing the LastTransitionTime is accurate
			for i := range appStatuses {
				appStatuses[i].LastTransitionTime = nil
			}

			require.NoError(t, err, "expected no errors, but errors occurred")
			assert.Equal(t, cc.expectedAppStatus, appStatuses, "expected appStatuses did not match actual")
		})
	}
}

func TestUpdateApplicationSetApplicationStatusProgress(t *testing.T) {
	scheme := runtime.NewScheme()
	err := v1alpha1.AddToScheme(scheme)
	require.NoError(t, err)

	for _, cc := range []struct {
		name              string
		appSet            v1alpha1.ApplicationSet
		appSyncMap        map[string]bool
		appStepMap        map[string]int
		appMap            map[string]v1alpha1.Application
		expectedAppStatus []v1alpha1.ApplicationSetApplicationStatus
	}{
		{
			name: "handles an empty appSync and appStepMap",
			appSet: v1alpha1.ApplicationSet{
				ObjectMeta: metav1.ObjectMeta{
					Name:      "name",
					Namespace: "argocd",
				},
				Spec: v1alpha1.ApplicationSetSpec{
					Strategy: &v1alpha1.ApplicationSetStrategy{
						Type: "RollingSync",
						RollingSync: &v1alpha1.ApplicationSetRolloutStrategy{
							Steps: []v1alpha1.ApplicationSetRolloutStep{
								{
									MatchExpressions: []v1alpha1.ApplicationMatchExpression{},
								},
								{
									MatchExpressions: []v1alpha1.ApplicationMatchExpression{},
								},
							},
						},
					},
				},
				Status: v1alpha1.ApplicationSetStatus{
					ApplicationStatus: []v1alpha1.ApplicationSetApplicationStatus{},
				},
			},
			appSyncMap:        map[string]bool{},
			appStepMap:        map[string]int{},
			expectedAppStatus: []v1alpha1.ApplicationSetApplicationStatus{},
		},
		{
			name: "handles an empty strategy",
			appSet: v1alpha1.ApplicationSet{
				ObjectMeta: metav1.ObjectMeta{
					Name:      "name",
					Namespace: "argocd",
				},
				Spec: v1alpha1.ApplicationSetSpec{},
				Status: v1alpha1.ApplicationSetStatus{
					ApplicationStatus: []v1alpha1.ApplicationSetApplicationStatus{},
				},
			},
			appSyncMap:        map[string]bool{},
			appStepMap:        map[string]int{},
			expectedAppStatus: []v1alpha1.ApplicationSetApplicationStatus{},
		},
		{
			name: "handles an empty applicationset strategy",
			appSet: v1alpha1.ApplicationSet{
				ObjectMeta: metav1.ObjectMeta{
					Name:      "name",
					Namespace: "argocd",
				},
				Spec: v1alpha1.ApplicationSetSpec{
					Strategy: &v1alpha1.ApplicationSetStrategy{},
				},
				Status: v1alpha1.ApplicationSetStatus{
					ApplicationStatus: []v1alpha1.ApplicationSetApplicationStatus{},
				},
			},
			appSyncMap:        map[string]bool{},
			appStepMap:        map[string]int{},
			expectedAppStatus: []v1alpha1.ApplicationSetApplicationStatus{},
		},
		{
			name: "handles an appSyncMap with no existing statuses",
			appSet: v1alpha1.ApplicationSet{
				ObjectMeta: metav1.ObjectMeta{
					Name:      "name",
					Namespace: "argocd",
				},
				Status: v1alpha1.ApplicationSetStatus{
					ApplicationStatus: []v1alpha1.ApplicationSetApplicationStatus{},
				},
			},
			appSyncMap: map[string]bool{
				"app1": true,
				"app2": false,
			},
			appStepMap: map[string]int{
				"app1": 0,
				"app2": 1,
			},
			expectedAppStatus: []v1alpha1.ApplicationSetApplicationStatus{},
		},
		{
			name: "handles updating a RollingSync status from Waiting to Pending",
			appSet: v1alpha1.ApplicationSet{
				ObjectMeta: metav1.ObjectMeta{
					Name:      "name",
					Namespace: "argocd",
				},
				Spec: v1alpha1.ApplicationSetSpec{
					Strategy: &v1alpha1.ApplicationSetStrategy{
						Type: "RollingSync",
						RollingSync: &v1alpha1.ApplicationSetRolloutStrategy{
							Steps: []v1alpha1.ApplicationSetRolloutStep{
								{
									MatchExpressions: []v1alpha1.ApplicationMatchExpression{},
								},
								{
									MatchExpressions: []v1alpha1.ApplicationMatchExpression{},
								},
							},
						},
					},
				},
				Status: v1alpha1.ApplicationSetStatus{
					ApplicationStatus: []v1alpha1.ApplicationSetApplicationStatus{
						{
							Application:     "app1",
							Message:         "Application is out of date with the current AppSet generation, setting status to Waiting.",
							Status:          "Waiting",
							TargetRevisions: []string{"Next"},
						},
					},
				},
			},
			appSyncMap: map[string]bool{
				"app1": true,
			},
			appStepMap: map[string]int{
				"app1": 0,
			},
			expectedAppStatus: []v1alpha1.ApplicationSetApplicationStatus{
				{
					Application:        "app1",
					LastTransitionTime: nil,
					Message:            "Application moved to Pending status, watching for the Application resource to start Progressing.",
					Status:             "Pending",
					Step:               "1",
					TargetRevisions:    []string{"Next"},
				},
			},
		},
		{
			name: "does not update a RollingSync status if appSyncMap is false",
			appSet: v1alpha1.ApplicationSet{
				ObjectMeta: metav1.ObjectMeta{
					Name:      "name",
					Namespace: "argocd",
				},
				Spec: v1alpha1.ApplicationSetSpec{
					Strategy: &v1alpha1.ApplicationSetStrategy{
						Type: "RollingSync",
						RollingSync: &v1alpha1.ApplicationSetRolloutStrategy{
							Steps: []v1alpha1.ApplicationSetRolloutStep{
								{
									MatchExpressions: []v1alpha1.ApplicationMatchExpression{},
								},
								{
									MatchExpressions: []v1alpha1.ApplicationMatchExpression{},
								},
							},
						},
					},
				},
				Status: v1alpha1.ApplicationSetStatus{
					ApplicationStatus: []v1alpha1.ApplicationSetApplicationStatus{
						{
							Application: "app1",
							Message:     "Application is out of date with the current AppSet generation, setting status to Waiting.",
							Status:      "Waiting",
							Step:        "1",
						},
					},
				},
			},
			appSyncMap: map[string]bool{
				"app1": false,
			},
			appStepMap: map[string]int{
				"app1": 0,
			},
			expectedAppStatus: []v1alpha1.ApplicationSetApplicationStatus{
				{
					Application:        "app1",
					LastTransitionTime: nil,
					Message:            "Application is out of date with the current AppSet generation, setting status to Waiting.",
					Status:             "Waiting",
					Step:               "1",
				},
			},
		},
		{
			name: "does not update a status if status is not pending",
			appSet: v1alpha1.ApplicationSet{
				ObjectMeta: metav1.ObjectMeta{
					Name:      "name",
					Namespace: "argocd",
				},
				Spec: v1alpha1.ApplicationSetSpec{
					Strategy: &v1alpha1.ApplicationSetStrategy{
						Type: "RollingSync",
						RollingSync: &v1alpha1.ApplicationSetRolloutStrategy{
							Steps: []v1alpha1.ApplicationSetRolloutStep{
								{
									MatchExpressions: []v1alpha1.ApplicationMatchExpression{},
								},
								{
									MatchExpressions: []v1alpha1.ApplicationMatchExpression{},
								},
							},
						},
					},
				},
				Status: v1alpha1.ApplicationSetStatus{
					ApplicationStatus: []v1alpha1.ApplicationSetApplicationStatus{
						{
							Application: "app1",
							Message:     "Application Pending status timed out while waiting to become Progressing, reset status to Healthy.",
							Status:      "Healthy",
							Step:        "1",
						},
					},
				},
			},
			appSyncMap: map[string]bool{
				"app1": true,
			},
			appStepMap: map[string]int{
				"app1": 0,
			},
			expectedAppStatus: []v1alpha1.ApplicationSetApplicationStatus{
				{
					Application:        "app1",
					LastTransitionTime: nil,
					Message:            "Application Pending status timed out while waiting to become Progressing, reset status to Healthy.",
					Status:             "Healthy",
					Step:               "1",
				},
			},
		},
		{
			name: "does not update a status if maxUpdate has already been reached with RollingSync",
			appSet: v1alpha1.ApplicationSet{
				ObjectMeta: metav1.ObjectMeta{
					Name:      "name",
					Namespace: "argocd",
				},
				Spec: v1alpha1.ApplicationSetSpec{
					Strategy: &v1alpha1.ApplicationSetStrategy{
						Type: "RollingSync",
						RollingSync: &v1alpha1.ApplicationSetRolloutStrategy{
							Steps: []v1alpha1.ApplicationSetRolloutStep{
								{
									MatchExpressions: []v1alpha1.ApplicationMatchExpression{},
									MaxUpdate: &intstr.IntOrString{
										Type:   intstr.Int,
										IntVal: 3,
									},
								},
								{
									MatchExpressions: []v1alpha1.ApplicationMatchExpression{},
								},
							},
						},
					},
				},
				Status: v1alpha1.ApplicationSetStatus{
					ApplicationStatus: []v1alpha1.ApplicationSetApplicationStatus{
						{
							Application: "app1",
							Message:     "Application resource became Progressing, updating status from Pending to Progressing.",
							Status:      "Progressing",
							Step:        "1",
						},
						{
							Application: "app2",
							Message:     "Application is out of date with the current AppSet generation, setting status to Waiting.",
							Status:      "Waiting",
							Step:        "1",
						},
						{
							Application: "app3",
							Message:     "Application is out of date with the current AppSet generation, setting status to Waiting.",
							Status:      "Waiting",
							Step:        "1",
						},
						{
							Application: "app4",
							Message:     "Application moved to Pending status, watching for the Application resource to start Progressing.",
							Status:      "Pending",
							Step:        "1",
						},
					},
				},
			},
			appSyncMap: map[string]bool{
				"app1": true,
				"app2": true,
				"app3": true,
				"app4": true,
			},
			appStepMap: map[string]int{
				"app1": 0,
				"app2": 0,
				"app3": 0,
				"app4": 0,
			},
			appMap: map[string]v1alpha1.Application{
				"app1": {
					ObjectMeta: metav1.ObjectMeta{
						Name: "app1",
					},
					Status: v1alpha1.ApplicationStatus{
						Sync: v1alpha1.SyncStatus{
							Status: v1alpha1.SyncStatusCodeOutOfSync,
						},
					},
				},
				"app2": {
					ObjectMeta: metav1.ObjectMeta{
						Name: "app2",
					},
					Status: v1alpha1.ApplicationStatus{
						Sync: v1alpha1.SyncStatus{
							Status: v1alpha1.SyncStatusCodeOutOfSync,
						},
					},
				},
				"app3": {
					ObjectMeta: metav1.ObjectMeta{
						Name: "app3",
					},
					Status: v1alpha1.ApplicationStatus{
						Sync: v1alpha1.SyncStatus{
							Status: v1alpha1.SyncStatusCodeOutOfSync,
						},
					},
				},
				"app4": {
					ObjectMeta: metav1.ObjectMeta{
						Name: "app4",
					},
					Status: v1alpha1.ApplicationStatus{
						Sync: v1alpha1.SyncStatus{
							Status: v1alpha1.SyncStatusCodeOutOfSync,
						},
					},
				},
			},
			expectedAppStatus: []v1alpha1.ApplicationSetApplicationStatus{
				{
					Application:        "app1",
					LastTransitionTime: nil,
					Message:            "Application resource became Progressing, updating status from Pending to Progressing.",
					Status:             "Progressing",
					Step:               "1",
				},
				{
					Application:        "app2",
					LastTransitionTime: nil,
					Message:            "Application moved to Pending status, watching for the Application resource to start Progressing.",
					Status:             "Pending",
					Step:               "1",
				},
				{
					Application:        "app3",
					LastTransitionTime: nil,
					Message:            "Application is out of date with the current AppSet generation, setting status to Waiting.",
					Status:             "Waiting",
					Step:               "1",
				},
				{
					Application:        "app4",
					LastTransitionTime: nil,
					Message:            "Application moved to Pending status, watching for the Application resource to start Progressing.",
					Status:             "Pending",
					Step:               "1",
				},
			},
		},
		{
			name: "rounds down for maxUpdate set to percentage string",
			appSet: v1alpha1.ApplicationSet{
				ObjectMeta: metav1.ObjectMeta{
					Name:      "name",
					Namespace: "argocd",
				},
				Spec: v1alpha1.ApplicationSetSpec{
					Strategy: &v1alpha1.ApplicationSetStrategy{
						Type: "RollingSync",
						RollingSync: &v1alpha1.ApplicationSetRolloutStrategy{
							Steps: []v1alpha1.ApplicationSetRolloutStep{
								{
									MatchExpressions: []v1alpha1.ApplicationMatchExpression{},
									MaxUpdate: &intstr.IntOrString{
										Type:   intstr.String,
										StrVal: "50%",
									},
								},
								{
									MatchExpressions: []v1alpha1.ApplicationMatchExpression{},
								},
							},
						},
					},
				},
				Status: v1alpha1.ApplicationSetStatus{
					ApplicationStatus: []v1alpha1.ApplicationSetApplicationStatus{
						{
							Application: "app1",
							Message:     "Application is out of date with the current AppSet generation, setting status to Waiting.",
							Status:      "Waiting",
							Step:        "1",
						},
						{
							Application: "app2",
							Message:     "Application is out of date with the current AppSet generation, setting status to Waiting.",
							Status:      "Waiting",
							Step:        "1",
						},
						{
							Application: "app3",
							Message:     "Application is out of date with the current AppSet generation, setting status to Waiting.",
							Status:      "Waiting",
							Step:        "1",
						},
					},
				},
			},
			appSyncMap: map[string]bool{
				"app1": true,
				"app2": true,
				"app3": true,
			},
			appStepMap: map[string]int{
				"app1": 0,
				"app2": 0,
				"app3": 0,
			},
			expectedAppStatus: []v1alpha1.ApplicationSetApplicationStatus{
				{
					Application:        "app1",
					LastTransitionTime: nil,
					Message:            "Application moved to Pending status, watching for the Application resource to start Progressing.",
					Status:             "Pending",
					Step:               "1",
				},
				{
					Application:        "app2",
					LastTransitionTime: nil,
					Message:            "Application is out of date with the current AppSet generation, setting status to Waiting.",
					Status:             "Waiting",
					Step:               "1",
				},
				{
					Application:        "app3",
					LastTransitionTime: nil,
					Message:            "Application is out of date with the current AppSet generation, setting status to Waiting.",
					Status:             "Waiting",
					Step:               "1",
				},
			},
		},
		{
			name: "does not update any applications with maxUpdate set to 0",
			appSet: v1alpha1.ApplicationSet{
				ObjectMeta: metav1.ObjectMeta{
					Name:      "name",
					Namespace: "argocd",
				},
				Spec: v1alpha1.ApplicationSetSpec{
					Strategy: &v1alpha1.ApplicationSetStrategy{
						Type: "RollingSync",
						RollingSync: &v1alpha1.ApplicationSetRolloutStrategy{
							Steps: []v1alpha1.ApplicationSetRolloutStep{
								{
									MatchExpressions: []v1alpha1.ApplicationMatchExpression{},
									MaxUpdate: &intstr.IntOrString{
										Type:   intstr.Int,
										IntVal: 0,
									},
								},
								{
									MatchExpressions: []v1alpha1.ApplicationMatchExpression{},
								},
							},
						},
					},
				},
				Status: v1alpha1.ApplicationSetStatus{
					ApplicationStatus: []v1alpha1.ApplicationSetApplicationStatus{
						{
							Application: "app1",
							Message:     "Application is out of date with the current AppSet generation, setting status to Waiting.",
							Status:      "Waiting",
							Step:        "1",
						},
						{
							Application: "app2",
							Message:     "Application is out of date with the current AppSet generation, setting status to Waiting.",
							Status:      "Waiting",
							Step:        "1",
						},
						{
							Application: "app3",
							Message:     "Application is out of date with the current AppSet generation, setting status to Waiting.",
							Status:      "Waiting",
							Step:        "1",
						},
					},
				},
			},
			appSyncMap: map[string]bool{
				"app1": true,
				"app2": true,
				"app3": true,
			},
			appStepMap: map[string]int{
				"app1": 0,
				"app2": 0,
				"app3": 0,
			},
			expectedAppStatus: []v1alpha1.ApplicationSetApplicationStatus{
				{
					Application:        "app1",
					LastTransitionTime: nil,
					Message:            "Application is out of date with the current AppSet generation, setting status to Waiting.",
					Status:             "Waiting",
					Step:               "1",
				},
				{
					Application:        "app2",
					LastTransitionTime: nil,
					Message:            "Application is out of date with the current AppSet generation, setting status to Waiting.",
					Status:             "Waiting",
					Step:               "1",
				},
				{
					Application:        "app3",
					LastTransitionTime: nil,
					Message:            "Application is out of date with the current AppSet generation, setting status to Waiting.",
					Status:             "Waiting",
					Step:               "1",
				},
			},
		},
		{
			name: "updates all applications with maxUpdate set to 100%",
			appSet: v1alpha1.ApplicationSet{
				ObjectMeta: metav1.ObjectMeta{
					Name:      "name",
					Namespace: "argocd",
				},
				Spec: v1alpha1.ApplicationSetSpec{
					Strategy: &v1alpha1.ApplicationSetStrategy{
						Type: "RollingSync",
						RollingSync: &v1alpha1.ApplicationSetRolloutStrategy{
							Steps: []v1alpha1.ApplicationSetRolloutStep{
								{
									MatchExpressions: []v1alpha1.ApplicationMatchExpression{},
									MaxUpdate: &intstr.IntOrString{
										Type:   intstr.String,
										StrVal: "100%",
									},
								},
								{
									MatchExpressions: []v1alpha1.ApplicationMatchExpression{},
								},
							},
						},
					},
				},
				Status: v1alpha1.ApplicationSetStatus{
					ApplicationStatus: []v1alpha1.ApplicationSetApplicationStatus{
						{
							Application: "app1",
							Message:     "Application is out of date with the current AppSet generation, setting status to Waiting.",
							Status:      "Waiting",
							Step:        "1",
						},
						{
							Application: "app2",
							Message:     "Application is out of date with the current AppSet generation, setting status to Waiting.",
							Status:      "Waiting",
							Step:        "1",
						},
						{
							Application: "app3",
							Message:     "Application is out of date with the current AppSet generation, setting status to Waiting.",
							Status:      "Waiting",
							Step:        "1",
						},
					},
				},
			},
			appSyncMap: map[string]bool{
				"app1": true,
				"app2": true,
				"app3": true,
			},
			appStepMap: map[string]int{
				"app1": 0,
				"app2": 0,
				"app3": 0,
			},
			expectedAppStatus: []v1alpha1.ApplicationSetApplicationStatus{
				{
					Application:        "app1",
					LastTransitionTime: nil,
					Message:            "Application moved to Pending status, watching for the Application resource to start Progressing.",
					Status:             "Pending",
					Step:               "1",
				},
				{
					Application:        "app2",
					LastTransitionTime: nil,
					Message:            "Application moved to Pending status, watching for the Application resource to start Progressing.",
					Status:             "Pending",
					Step:               "1",
				},
				{
					Application:        "app3",
					LastTransitionTime: nil,
					Message:            "Application moved to Pending status, watching for the Application resource to start Progressing.",
					Status:             "Pending",
					Step:               "1",
				},
			},
		},
		{
			name: "updates at least 1 application with maxUpdate >0%",
			appSet: v1alpha1.ApplicationSet{
				ObjectMeta: metav1.ObjectMeta{
					Name:      "name",
					Namespace: "argocd",
				},
				Spec: v1alpha1.ApplicationSetSpec{
					Strategy: &v1alpha1.ApplicationSetStrategy{
						Type: "RollingSync",
						RollingSync: &v1alpha1.ApplicationSetRolloutStrategy{
							Steps: []v1alpha1.ApplicationSetRolloutStep{
								{
									MatchExpressions: []v1alpha1.ApplicationMatchExpression{},
									MaxUpdate: &intstr.IntOrString{
										Type:   intstr.String,
										StrVal: "1%",
									},
								},
								{
									MatchExpressions: []v1alpha1.ApplicationMatchExpression{},
								},
							},
						},
					},
				},
				Status: v1alpha1.ApplicationSetStatus{
					ApplicationStatus: []v1alpha1.ApplicationSetApplicationStatus{
						{
							Application: "app1",
							Message:     "Application is out of date with the current AppSet generation, setting status to Waiting.",
							Status:      "Waiting",
							Step:        "1",
						},
						{
							Application: "app2",
							Message:     "Application is out of date with the current AppSet generation, setting status to Waiting.",
							Status:      "Waiting",
							Step:        "1",
						},
						{
							Application: "app3",
							Message:     "Application is out of date with the current AppSet generation, setting status to Waiting.",
							Status:      "Waiting",
							Step:        "1",
						},
					},
				},
			},
			appSyncMap: map[string]bool{
				"app1": true,
				"app2": true,
				"app3": true,
			},
			appStepMap: map[string]int{
				"app1": 0,
				"app2": 0,
				"app3": 0,
			},
			expectedAppStatus: []v1alpha1.ApplicationSetApplicationStatus{
				{
					Application:        "app1",
					LastTransitionTime: nil,
					Message:            "Application moved to Pending status, watching for the Application resource to start Progressing.",
					Status:             "Pending",
					Step:               "1",
				},
				{
					Application:        "app2",
					LastTransitionTime: nil,
					Message:            "Application is out of date with the current AppSet generation, setting status to Waiting.",
					Status:             "Waiting",
					Step:               "1",
				},
				{
					Application:        "app3",
					LastTransitionTime: nil,
					Message:            "Application is out of date with the current AppSet generation, setting status to Waiting.",
					Status:             "Waiting",
					Step:               "1",
				},
			},
		},
	} {
		t.Run(cc.name, func(t *testing.T) {
			kubeclientset := kubefake.NewSimpleClientset([]runtime.Object{}...)

			client := fake.NewClientBuilder().WithScheme(scheme).WithObjects(&cc.appSet).WithStatusSubresource(&cc.appSet).Build()
			metrics := appsetmetrics.NewFakeAppsetMetrics()

			argodb := db.NewDB("argocd", settings.NewSettingsManager(t.Context(), kubeclientset, "argocd"), kubeclientset)

			r := ApplicationSetReconciler{
				Client:        client,
				Scheme:        scheme,
				Recorder:      record.NewFakeRecorder(1),
				Generators:    map[string]generators.Generator{},
				ArgoDB:        argodb,
				KubeClientset: kubeclientset,
				Metrics:       metrics,
			}

			appStatuses, err := r.updateApplicationSetApplicationStatusProgress(t.Context(), log.NewEntry(log.StandardLogger()), &cc.appSet, cc.appSyncMap, cc.appStepMap)

			// opt out of testing the LastTransitionTime is accurate
			for i := range appStatuses {
				appStatuses[i].LastTransitionTime = nil
			}

			require.NoError(t, err, "expected no errors, but errors occurred")
			assert.Equal(t, cc.expectedAppStatus, appStatuses, "expected appStatuses did not match actual")
		})
	}
}

func TestUpdateResourceStatus(t *testing.T) {
	scheme := runtime.NewScheme()
	err := v1alpha1.AddToScheme(scheme)
	require.NoError(t, err)

	for _, cc := range []struct {
		name              string
		appSet            v1alpha1.ApplicationSet
		apps              []v1alpha1.Application
		expectedResources []v1alpha1.ResourceStatus
	}{
		{
			name: "handles an empty application list",
			appSet: v1alpha1.ApplicationSet{
				ObjectMeta: metav1.ObjectMeta{
					Name:      "name",
					Namespace: "argocd",
				},
				Status: v1alpha1.ApplicationSetStatus{
					Resources: []v1alpha1.ResourceStatus{},
				},
			},
			apps:              []v1alpha1.Application{},
			expectedResources: nil,
		},
		{
			name: "adds status if no existing statuses",
			appSet: v1alpha1.ApplicationSet{
				ObjectMeta: metav1.ObjectMeta{
					Name:      "name",
					Namespace: "argocd",
				},
				Status: v1alpha1.ApplicationSetStatus{
					ApplicationStatus: []v1alpha1.ApplicationSetApplicationStatus{},
				},
			},
			apps: []v1alpha1.Application{
				{
					ObjectMeta: metav1.ObjectMeta{
						Name: "app1",
					},
					Status: v1alpha1.ApplicationStatus{
						Sync: v1alpha1.SyncStatus{
							Status: v1alpha1.SyncStatusCodeSynced,
						},
						Health: v1alpha1.AppHealthStatus{
							Status: health.HealthStatusHealthy,
						},
					},
				},
			},
			expectedResources: []v1alpha1.ResourceStatus{
				{
					Name:   "app1",
					Status: v1alpha1.SyncStatusCodeSynced,
					Health: &v1alpha1.HealthStatus{
						Status: health.HealthStatusHealthy,
					},
				},
			},
		},
		{
			name: "handles an applicationset with existing and up-to-date status",
			appSet: v1alpha1.ApplicationSet{
				ObjectMeta: metav1.ObjectMeta{
					Name:      "name",
					Namespace: "argocd",
				},
				Status: v1alpha1.ApplicationSetStatus{
					Resources: []v1alpha1.ResourceStatus{
						{
							Name:   "app1",
							Status: v1alpha1.SyncStatusCodeSynced,
							Health: &v1alpha1.HealthStatus{
								Status: health.HealthStatusHealthy,
							},
						},
					},
				},
			},
			apps: []v1alpha1.Application{
				{
					ObjectMeta: metav1.ObjectMeta{
						Name: "app1",
					},
					Status: v1alpha1.ApplicationStatus{
						Sync: v1alpha1.SyncStatus{
							Status: v1alpha1.SyncStatusCodeSynced,
						},
						Health: v1alpha1.AppHealthStatus{
							Status: health.HealthStatusHealthy,
						},
					},
				},
			},
			expectedResources: []v1alpha1.ResourceStatus{
				{
					Name:   "app1",
					Status: v1alpha1.SyncStatusCodeSynced,
					Health: &v1alpha1.HealthStatus{
						Status: health.HealthStatusHealthy,
					},
				},
			},
		},
		{
			name: "updates an applicationset with existing and out of date status",
			appSet: v1alpha1.ApplicationSet{
				ObjectMeta: metav1.ObjectMeta{
					Name:      "name",
					Namespace: "argocd",
				},
				Status: v1alpha1.ApplicationSetStatus{
					Resources: []v1alpha1.ResourceStatus{
						{
							Name:   "app1",
							Status: v1alpha1.SyncStatusCodeOutOfSync,
							Health: &v1alpha1.HealthStatus{
								Status:  health.HealthStatusProgressing,
								Message: "Progressing",
							},
						},
					},
				},
			},
			apps: []v1alpha1.Application{
				{
					ObjectMeta: metav1.ObjectMeta{
						Name: "app1",
					},
					Status: v1alpha1.ApplicationStatus{
						Sync: v1alpha1.SyncStatus{
							Status: v1alpha1.SyncStatusCodeSynced,
						},
						Health: v1alpha1.AppHealthStatus{
							Status: health.HealthStatusHealthy,
						},
					},
				},
			},
			expectedResources: []v1alpha1.ResourceStatus{
				{
					Name:   "app1",
					Status: v1alpha1.SyncStatusCodeSynced,
					Health: &v1alpha1.HealthStatus{
						Status: health.HealthStatusHealthy,
					},
				},
			},
		},
		{
			name: "deletes an applicationset status if the application no longer exists",
			appSet: v1alpha1.ApplicationSet{
				ObjectMeta: metav1.ObjectMeta{
					Name:      "name",
					Namespace: "argocd",
				},
				Status: v1alpha1.ApplicationSetStatus{
					Resources: []v1alpha1.ResourceStatus{
						{
							Name:   "app1",
							Status: v1alpha1.SyncStatusCodeSynced,
							Health: &v1alpha1.HealthStatus{
								Status:  health.HealthStatusHealthy,
								Message: "OK",
							},
						},
					},
				},
			},
			apps:              []v1alpha1.Application{},
			expectedResources: nil,
		},
	} {
		t.Run(cc.name, func(t *testing.T) {
			kubeclientset := kubefake.NewSimpleClientset([]runtime.Object{}...)

			client := fake.NewClientBuilder().WithScheme(scheme).WithStatusSubresource(&cc.appSet).WithObjects(&cc.appSet).Build()
			metrics := appsetmetrics.NewFakeAppsetMetrics()

			argodb := db.NewDB("argocd", settings.NewSettingsManager(t.Context(), kubeclientset, "argocd"), kubeclientset)

			r := ApplicationSetReconciler{
				Client:        client,
				Scheme:        scheme,
				Recorder:      record.NewFakeRecorder(1),
				Generators:    map[string]generators.Generator{},
				ArgoDB:        argodb,
				KubeClientset: kubeclientset,
				Metrics:       metrics,
			}

			err := r.updateResourcesStatus(t.Context(), log.NewEntry(log.StandardLogger()), &cc.appSet, cc.apps)

			require.NoError(t, err, "expected no errors, but errors occurred")
			assert.Equal(t, cc.expectedResources, cc.appSet.Status.Resources, "expected resources did not match actual")
		})
	}
}

func generateNAppResourceStatuses(n int) []v1alpha1.ResourceStatus {
	var r []v1alpha1.ResourceStatus
	for i := 0; i < n; i++ {
		r = append(r, v1alpha1.ResourceStatus{
			Name:   "app" + strconv.Itoa(i),
			Status: v1alpha1.SyncStatusCodeSynced,
			Health: &v1alpha1.HealthStatus{
				Status: health.HealthStatusHealthy,
			},
		},
		)
	}
	return r
}

func generateNHealthyApps(n int) []v1alpha1.Application {
	var r []v1alpha1.Application
	for i := 0; i < n; i++ {
		r = append(r, v1alpha1.Application{
			ObjectMeta: metav1.ObjectMeta{
				Name: "app" + strconv.Itoa(i),
			},
			Status: v1alpha1.ApplicationStatus{
				Sync: v1alpha1.SyncStatus{
					Status: v1alpha1.SyncStatusCodeSynced,
				},
				Health: v1alpha1.AppHealthStatus{
					Status: health.HealthStatusHealthy,
				},
			},
		})
	}
	return r
}

func TestResourceStatusAreOrdered(t *testing.T) {
	scheme := runtime.NewScheme()
	err := v1alpha1.AddToScheme(scheme)
	require.NoError(t, err)

	err = v1alpha1.AddToScheme(scheme)
	require.NoError(t, err)
	for _, cc := range []struct {
		name              string
		appSet            v1alpha1.ApplicationSet
		apps              []v1alpha1.Application
		expectedResources []v1alpha1.ResourceStatus
	}{
		{
			name: "Ensures AppSet is always ordered",
			appSet: v1alpha1.ApplicationSet{
				ObjectMeta: metav1.ObjectMeta{
					Name:      "name",
					Namespace: "argocd",
				},
				Status: v1alpha1.ApplicationSetStatus{
					Resources: []v1alpha1.ResourceStatus{},
				},
			},
			apps:              generateNHealthyApps(10),
			expectedResources: generateNAppResourceStatuses(10),
		},
	} {
		t.Run(cc.name, func(t *testing.T) {
			kubeclientset := kubefake.NewSimpleClientset([]runtime.Object{}...)

			client := fake.NewClientBuilder().WithScheme(scheme).WithStatusSubresource(&cc.appSet).WithObjects(&cc.appSet).Build()
			metrics := appsetmetrics.NewFakeAppsetMetrics()

			argodb := db.NewDB("argocd", settings.NewSettingsManager(t.Context(), kubeclientset, "argocd"), kubeclientset)

			r := ApplicationSetReconciler{
				Client:        client,
				Scheme:        scheme,
				Recorder:      record.NewFakeRecorder(1),
				Generators:    map[string]generators.Generator{},
				ArgoDB:        argodb,
				KubeClientset: kubeclientset,
				Metrics:       metrics,
			}

			err := r.updateResourcesStatus(t.Context(), log.NewEntry(log.StandardLogger()), &cc.appSet, cc.apps)
			require.NoError(t, err, "expected no errors, but errors occurred")

			err = r.updateResourcesStatus(t.Context(), log.NewEntry(log.StandardLogger()), &cc.appSet, cc.apps)
			require.NoError(t, err, "expected no errors, but errors occurred")

			err = r.updateResourcesStatus(t.Context(), log.NewEntry(log.StandardLogger()), &cc.appSet, cc.apps)
			require.NoError(t, err, "expected no errors, but errors occurred")

			assert.Equal(t, cc.expectedResources, cc.appSet.Status.Resources, "expected resources did not match actual")
		})
	}
}

func TestApplicationOwnsHandler(t *testing.T) {
	// progressive syncs do not affect create, delete, or generic
	ownsHandler := getApplicationOwnsHandler(true)
	assert.False(t, ownsHandler.CreateFunc(event.CreateEvent{}))
	assert.True(t, ownsHandler.DeleteFunc(event.DeleteEvent{}))
	assert.True(t, ownsHandler.GenericFunc(event.GenericEvent{}))
	ownsHandler = getApplicationOwnsHandler(false)
	assert.False(t, ownsHandler.CreateFunc(event.CreateEvent{}))
	assert.True(t, ownsHandler.DeleteFunc(event.DeleteEvent{}))
	assert.True(t, ownsHandler.GenericFunc(event.GenericEvent{}))

	now := metav1.Now()
	type args struct {
		e                      event.UpdateEvent
		enableProgressiveSyncs bool
	}
	tests := []struct {
		name string
		args args
		want bool
	}{
		{name: "SameApplicationReconciledAtDiff", args: args{e: event.UpdateEvent{
			ObjectOld: &v1alpha1.Application{Status: v1alpha1.ApplicationStatus{ReconciledAt: &now}},
			ObjectNew: &v1alpha1.Application{Status: v1alpha1.ApplicationStatus{ReconciledAt: &now}},
		}}, want: false},
		{name: "SameApplicationResourceVersionDiff", args: args{e: event.UpdateEvent{
			ObjectOld: &v1alpha1.Application{ObjectMeta: metav1.ObjectMeta{
				ResourceVersion: "foo",
			}},
			ObjectNew: &v1alpha1.Application{ObjectMeta: metav1.ObjectMeta{
				ResourceVersion: "bar",
			}},
		}}, want: false},
		{name: "ApplicationHealthStatusDiff", args: args{
			e: event.UpdateEvent{
				ObjectOld: &v1alpha1.Application{Status: v1alpha1.ApplicationStatus{
					Health: v1alpha1.AppHealthStatus{
						Status: "Unknown",
					},
				}},
				ObjectNew: &v1alpha1.Application{Status: v1alpha1.ApplicationStatus{
					Health: v1alpha1.AppHealthStatus{
						Status: "Healthy",
					},
				}},
			},
			enableProgressiveSyncs: true,
		}, want: true},
		{name: "ApplicationSyncStatusDiff", args: args{
			e: event.UpdateEvent{
				ObjectOld: &v1alpha1.Application{Status: v1alpha1.ApplicationStatus{
					Sync: v1alpha1.SyncStatus{
						Status: "OutOfSync",
					},
				}},
				ObjectNew: &v1alpha1.Application{Status: v1alpha1.ApplicationStatus{
					Sync: v1alpha1.SyncStatus{
						Status: "Synced",
					},
				}},
			},
			enableProgressiveSyncs: true,
		}, want: true},
		{name: "ApplicationOperationStateDiff", args: args{
			e: event.UpdateEvent{
				ObjectOld: &v1alpha1.Application{Status: v1alpha1.ApplicationStatus{
					OperationState: &v1alpha1.OperationState{
						Phase: "foo",
					},
				}},
				ObjectNew: &v1alpha1.Application{Status: v1alpha1.ApplicationStatus{
					OperationState: &v1alpha1.OperationState{
						Phase: "bar",
					},
				}},
			},
			enableProgressiveSyncs: true,
		}, want: true},
		{name: "ApplicationOperationStartedAtDiff", args: args{
			e: event.UpdateEvent{
				ObjectOld: &v1alpha1.Application{Status: v1alpha1.ApplicationStatus{
					OperationState: &v1alpha1.OperationState{
						StartedAt: now,
					},
				}},
				ObjectNew: &v1alpha1.Application{Status: v1alpha1.ApplicationStatus{
					OperationState: &v1alpha1.OperationState{
						StartedAt: metav1.NewTime(now.Add(time.Minute * 1)),
					},
				}},
			},
			enableProgressiveSyncs: true,
		}, want: true},
		{name: "SameApplicationGeneration", args: args{e: event.UpdateEvent{
			ObjectOld: &v1alpha1.Application{ObjectMeta: metav1.ObjectMeta{
				Generation: 1,
			}},
			ObjectNew: &v1alpha1.Application{ObjectMeta: metav1.ObjectMeta{
				Generation: 2,
			}},
		}}, want: false},
		{name: "DifferentApplicationSpec", args: args{e: event.UpdateEvent{
			ObjectOld: &v1alpha1.Application{Spec: v1alpha1.ApplicationSpec{Project: "default"}},
			ObjectNew: &v1alpha1.Application{Spec: v1alpha1.ApplicationSpec{Project: "not-default"}},
		}}, want: true},
		{name: "DifferentApplicationLabels", args: args{e: event.UpdateEvent{
			ObjectOld: &v1alpha1.Application{ObjectMeta: metav1.ObjectMeta{Labels: map[string]string{"foo": "bar"}}},
			ObjectNew: &v1alpha1.Application{ObjectMeta: metav1.ObjectMeta{Labels: map[string]string{"bar": "foo"}}},
		}}, want: true},
		{name: "DifferentApplicationLabelsNil", args: args{e: event.UpdateEvent{
			ObjectOld: &v1alpha1.Application{ObjectMeta: metav1.ObjectMeta{Labels: map[string]string{}}},
			ObjectNew: &v1alpha1.Application{ObjectMeta: metav1.ObjectMeta{Labels: nil}},
		}}, want: false},
		{name: "DifferentApplicationAnnotations", args: args{e: event.UpdateEvent{
			ObjectOld: &v1alpha1.Application{ObjectMeta: metav1.ObjectMeta{Annotations: map[string]string{"foo": "bar"}}},
			ObjectNew: &v1alpha1.Application{ObjectMeta: metav1.ObjectMeta{Annotations: map[string]string{"bar": "foo"}}},
		}}, want: true},
		{name: "DifferentApplicationAnnotationsNil", args: args{e: event.UpdateEvent{
			ObjectOld: &v1alpha1.Application{ObjectMeta: metav1.ObjectMeta{Annotations: map[string]string{}}},
			ObjectNew: &v1alpha1.Application{ObjectMeta: metav1.ObjectMeta{Annotations: nil}},
		}}, want: false},
		{name: "DifferentApplicationFinalizers", args: args{e: event.UpdateEvent{
			ObjectOld: &v1alpha1.Application{ObjectMeta: metav1.ObjectMeta{Finalizers: []string{"argo"}}},
			ObjectNew: &v1alpha1.Application{ObjectMeta: metav1.ObjectMeta{Finalizers: []string{"none"}}},
		}}, want: true},
		{name: "DifferentApplicationFinalizersNil", args: args{e: event.UpdateEvent{
			ObjectOld: &v1alpha1.Application{ObjectMeta: metav1.ObjectMeta{Finalizers: []string{}}},
			ObjectNew: &v1alpha1.Application{ObjectMeta: metav1.ObjectMeta{Finalizers: nil}},
		}}, want: false},
		{name: "ApplicationDestinationSame", args: args{
			e: event.UpdateEvent{
				ObjectOld: &v1alpha1.Application{
					Spec: v1alpha1.ApplicationSpec{
						Destination: v1alpha1.ApplicationDestination{
							Server:    "server",
							Namespace: "ns",
							Name:      "name",
						},
					},
				},
				ObjectNew: &v1alpha1.Application{
					Spec: v1alpha1.ApplicationSpec{
						Destination: v1alpha1.ApplicationDestination{
							Server:    "server",
							Namespace: "ns",
							Name:      "name",
						},
					},
				},
			},
			enableProgressiveSyncs: true,
		}, want: false},
		{name: "ApplicationDestinationDiff", args: args{
			e: event.UpdateEvent{
				ObjectOld: &v1alpha1.Application{
					Spec: v1alpha1.ApplicationSpec{
						Destination: v1alpha1.ApplicationDestination{
							Server:    "server",
							Namespace: "ns",
							Name:      "name",
						},
					},
				},
				ObjectNew: &v1alpha1.Application{
					Spec: v1alpha1.ApplicationSpec{
						Destination: v1alpha1.ApplicationDestination{
							Server:    "notSameServer",
							Namespace: "ns",
							Name:      "name",
						},
					},
				},
			},
			enableProgressiveSyncs: true,
		}, want: true},
		{name: "NotAnAppOld", args: args{e: event.UpdateEvent{
			ObjectOld: &v1alpha1.AppProject{},
			ObjectNew: &v1alpha1.Application{ObjectMeta: metav1.ObjectMeta{Labels: map[string]string{"bar": "foo"}}},
		}}, want: false},
		{name: "NotAnAppNew", args: args{e: event.UpdateEvent{
			ObjectOld: &v1alpha1.Application{ObjectMeta: metav1.ObjectMeta{Labels: map[string]string{"foo": "bar"}}},
			ObjectNew: &v1alpha1.AppProject{},
		}}, want: false},
	}
	for _, tt := range tests {
		t.Run(tt.name, func(t *testing.T) {
			ownsHandler = getApplicationOwnsHandler(tt.args.enableProgressiveSyncs)
			assert.Equalf(t, tt.want, ownsHandler.UpdateFunc(tt.args.e), "UpdateFunc(%v)", tt.args.e)
		})
	}
}

func TestMigrateStatus(t *testing.T) {
	scheme := runtime.NewScheme()
	err := v1alpha1.AddToScheme(scheme)
	require.NoError(t, err)

	err = v1alpha1.AddToScheme(scheme)
	require.NoError(t, err)

	for _, tc := range []struct {
		name           string
		appset         v1alpha1.ApplicationSet
		expectedStatus v1alpha1.ApplicationSetStatus
	}{
		{
			name: "status without applicationstatus target revisions set will default to empty list",
			appset: v1alpha1.ApplicationSet{
				ObjectMeta: metav1.ObjectMeta{
					Name:      "test",
					Namespace: "test",
				},
				Status: v1alpha1.ApplicationSetStatus{
					ApplicationStatus: []v1alpha1.ApplicationSetApplicationStatus{
						{},
					},
				},
			},
			expectedStatus: v1alpha1.ApplicationSetStatus{
				ApplicationStatus: []v1alpha1.ApplicationSetApplicationStatus{
					{
						TargetRevisions: []string{},
					},
				},
			},
		},
		{
			name: "status with applicationstatus target revisions set will do nothing",
			appset: v1alpha1.ApplicationSet{
				ObjectMeta: metav1.ObjectMeta{
					Name:      "test",
					Namespace: "test",
				},
				Status: v1alpha1.ApplicationSetStatus{
					ApplicationStatus: []v1alpha1.ApplicationSetApplicationStatus{
						{
							TargetRevisions: []string{"Current"},
						},
					},
				},
			},
			expectedStatus: v1alpha1.ApplicationSetStatus{
				ApplicationStatus: []v1alpha1.ApplicationSetApplicationStatus{
					{
						TargetRevisions: []string{"Current"},
					},
				},
			},
		},
	} {
		t.Run(tc.name, func(t *testing.T) {
			client := fake.NewClientBuilder().WithScheme(scheme).WithStatusSubresource(&tc.appset).WithObjects(&tc.appset).Build()
			r := ApplicationSetReconciler{
				Client: client,
			}

			err := r.migrateStatus(t.Context(), &tc.appset)
			require.NoError(t, err)
			assert.Equal(t, tc.expectedStatus, tc.appset.Status)
		})
	}
}

func TestApplicationSetOwnsHandlerUpdate(t *testing.T) {
	buildAppSet := func(annotations map[string]string) *v1alpha1.ApplicationSet {
		return &v1alpha1.ApplicationSet{
			ObjectMeta: metav1.ObjectMeta{
				Annotations: annotations,
			},
		}
	}

	tests := []struct {
		name                   string
		appSetOld              crtclient.Object
		appSetNew              crtclient.Object
		enableProgressiveSyncs bool
		want                   bool
	}{
		{
			name: "Different Spec",
			appSetOld: &v1alpha1.ApplicationSet{
				Spec: v1alpha1.ApplicationSetSpec{
					Generators: []v1alpha1.ApplicationSetGenerator{
						{List: &v1alpha1.ListGenerator{}},
					},
				},
			},
			appSetNew: &v1alpha1.ApplicationSet{
				Spec: v1alpha1.ApplicationSetSpec{
					Generators: []v1alpha1.ApplicationSetGenerator{
						{Git: &v1alpha1.GitGenerator{}},
					},
				},
			},
			enableProgressiveSyncs: false,
			want:                   true,
		},
		{
			name:                   "Different Annotations",
			appSetOld:              buildAppSet(map[string]string{"key1": "value1"}),
			appSetNew:              buildAppSet(map[string]string{"key1": "value2"}),
			enableProgressiveSyncs: false,
			want:                   true,
		},
		{
			name: "Different Labels",
			appSetOld: &v1alpha1.ApplicationSet{
				ObjectMeta: metav1.ObjectMeta{
					Labels: map[string]string{"key1": "value1"},
				},
			},
			appSetNew: &v1alpha1.ApplicationSet{
				ObjectMeta: metav1.ObjectMeta{
					Labels: map[string]string{"key1": "value2"},
				},
			},
			enableProgressiveSyncs: false,
			want:                   true,
		},
		{
			name: "Different Finalizers",
			appSetOld: &v1alpha1.ApplicationSet{
				ObjectMeta: metav1.ObjectMeta{
					Finalizers: []string{"finalizer1"},
				},
			},
			appSetNew: &v1alpha1.ApplicationSet{
				ObjectMeta: metav1.ObjectMeta{
					Finalizers: []string{"finalizer2"},
				},
			},
			enableProgressiveSyncs: false,
			want:                   true,
		},
		{
			name: "No Changes",
			appSetOld: &v1alpha1.ApplicationSet{
				Spec: v1alpha1.ApplicationSetSpec{
					Generators: []v1alpha1.ApplicationSetGenerator{
						{List: &v1alpha1.ListGenerator{}},
					},
				},
				ObjectMeta: metav1.ObjectMeta{
					Annotations: map[string]string{"key1": "value1"},
					Labels:      map[string]string{"key1": "value1"},
					Finalizers:  []string{"finalizer1"},
				},
			},
			appSetNew: &v1alpha1.ApplicationSet{
				Spec: v1alpha1.ApplicationSetSpec{
					Generators: []v1alpha1.ApplicationSetGenerator{
						{List: &v1alpha1.ListGenerator{}},
					},
				},
				ObjectMeta: metav1.ObjectMeta{
					Annotations: map[string]string{"key1": "value1"},
					Labels:      map[string]string{"key1": "value1"},
					Finalizers:  []string{"finalizer1"},
				},
			},
			enableProgressiveSyncs: false,
			want:                   false,
		},
		{
			name: "annotation removed",
			appSetOld: buildAppSet(map[string]string{
				argocommon.AnnotationApplicationSetRefresh: "true",
			}),
			appSetNew:              buildAppSet(map[string]string{}),
			enableProgressiveSyncs: false,
			want:                   false,
		},
		{
			name: "annotation not removed",
			appSetOld: buildAppSet(map[string]string{
				argocommon.AnnotationApplicationSetRefresh: "true",
			}),
			appSetNew: buildAppSet(map[string]string{
				argocommon.AnnotationApplicationSetRefresh: "true",
			}),
			enableProgressiveSyncs: false,
			want:                   false,
		},
		{
			name:      "annotation added",
			appSetOld: buildAppSet(map[string]string{}),
			appSetNew: buildAppSet(map[string]string{
				argocommon.AnnotationApplicationSetRefresh: "true",
			}),
			enableProgressiveSyncs: false,
			want:                   true,
		},
		{
			name:                   "old object is not an appset",
			appSetOld:              &v1alpha1.Application{},
			appSetNew:              buildAppSet(map[string]string{}),
			enableProgressiveSyncs: false,
			want:                   false,
		},
		{
			name:                   "new object is not an appset",
			appSetOld:              buildAppSet(map[string]string{}),
			appSetNew:              &v1alpha1.Application{},
			enableProgressiveSyncs: false,
			want:                   false,
		},
		{
			name:      "deletionTimestamp present when progressive sync enabled",
			appSetOld: buildAppSet(map[string]string{}),
			appSetNew: &v1alpha1.ApplicationSet{
				ObjectMeta: metav1.ObjectMeta{
					DeletionTimestamp: &metav1.Time{Time: time.Now()},
				},
			},
			enableProgressiveSyncs: true,
			want:                   true,
		},
		{
			name:      "deletionTimestamp present when progressive sync disabled",
			appSetOld: buildAppSet(map[string]string{}),
			appSetNew: &v1alpha1.ApplicationSet{
				ObjectMeta: metav1.ObjectMeta{
					DeletionTimestamp: &metav1.Time{Time: time.Now()},
				},
			},
			enableProgressiveSyncs: false,
			want:                   false,
		},
	}

	for _, tt := range tests {
		t.Run(tt.name, func(t *testing.T) {
			ownsHandler := getApplicationSetOwnsHandler(tt.enableProgressiveSyncs)
			requeue := ownsHandler.UpdateFunc(event.UpdateEvent{
				ObjectOld: tt.appSetOld,
				ObjectNew: tt.appSetNew,
			})
			assert.Equalf(t, tt.want, requeue, "ownsHandler.UpdateFunc(%v, %v, %t)", tt.appSetOld, tt.appSetNew, tt.enableProgressiveSyncs)
		})
	}
}

func TestApplicationSetOwnsHandlerGeneric(t *testing.T) {
	ownsHandler := getApplicationSetOwnsHandler(false)
	tests := []struct {
		name string
		obj  crtclient.Object
		want bool
	}{
		{
			name: "Object is ApplicationSet",
			obj:  &v1alpha1.ApplicationSet{},
			want: true,
		},
		{
			name: "Object is not ApplicationSet",
			obj:  &v1alpha1.Application{},
			want: false,
		},
	}

	for _, tt := range tests {
		t.Run(tt.name, func(t *testing.T) {
			requeue := ownsHandler.GenericFunc(event.GenericEvent{
				Object: tt.obj,
			})
			assert.Equalf(t, tt.want, requeue, "ownsHandler.GenericFunc(%v)", tt.obj)
		})
	}
}

func TestApplicationSetOwnsHandlerCreate(t *testing.T) {
	ownsHandler := getApplicationSetOwnsHandler(false)
	tests := []struct {
		name string
		obj  crtclient.Object
		want bool
	}{
		{
			name: "Object is ApplicationSet",
			obj:  &v1alpha1.ApplicationSet{},
			want: true,
		},
		{
			name: "Object is not ApplicationSet",
			obj:  &v1alpha1.Application{},
			want: false,
		},
	}

	for _, tt := range tests {
		t.Run(tt.name, func(t *testing.T) {
			requeue := ownsHandler.CreateFunc(event.CreateEvent{
				Object: tt.obj,
			})
			assert.Equalf(t, tt.want, requeue, "ownsHandler.CreateFunc(%v)", tt.obj)
		})
	}
}

func TestApplicationSetOwnsHandlerDelete(t *testing.T) {
	ownsHandler := getApplicationSetOwnsHandler(false)
	tests := []struct {
		name string
		obj  crtclient.Object
		want bool
	}{
		{
			name: "Object is ApplicationSet",
			obj:  &v1alpha1.ApplicationSet{},
			want: true,
		},
		{
			name: "Object is not ApplicationSet",
			obj:  &v1alpha1.Application{},
			want: false,
		},
	}

	for _, tt := range tests {
		t.Run(tt.name, func(t *testing.T) {
			requeue := ownsHandler.DeleteFunc(event.DeleteEvent{
				Object: tt.obj,
			})
			assert.Equalf(t, tt.want, requeue, "ownsHandler.DeleteFunc(%v)", tt.obj)
		})
	}
}

func TestShouldRequeueForApplicationSet(t *testing.T) {
	type args struct {
		appSetOld              *v1alpha1.ApplicationSet
		appSetNew              *v1alpha1.ApplicationSet
		enableProgressiveSyncs bool
	}
	tests := []struct {
		name string
		args args
		want bool
	}{
		{
			name: "NilAppSet",
			args: args{
				appSetNew:              &v1alpha1.ApplicationSet{},
				appSetOld:              nil,
				enableProgressiveSyncs: false,
			},
			want: false,
		},
		{
			name: "ApplicationSetApplicationStatusChanged",
			args: args{
				appSetOld: &v1alpha1.ApplicationSet{
					Status: v1alpha1.ApplicationSetStatus{
						ApplicationStatus: []v1alpha1.ApplicationSetApplicationStatus{
							{
								Application: "app1",
								Status:      "Healthy",
							},
						},
					},
				},
				appSetNew: &v1alpha1.ApplicationSet{
					Status: v1alpha1.ApplicationSetStatus{
						ApplicationStatus: []v1alpha1.ApplicationSetApplicationStatus{
							{
								Application: "app1",
								Status:      "Waiting",
							},
						},
					},
				},
				enableProgressiveSyncs: true,
			},
			want: true,
		},
	}
	for _, tt := range tests {
		t.Run(tt.name, func(t *testing.T) {
			assert.Equalf(t, tt.want, shouldRequeueForApplicationSet(tt.args.appSetOld, tt.args.appSetNew, tt.args.enableProgressiveSyncs), "shouldRequeueForApplicationSet(%v, %v)", tt.args.appSetOld, tt.args.appSetNew)
		})
	}
}

func TestIgnoreNotAllowedNamespaces(t *testing.T) {
	tests := []struct {
		name       string
		namespaces []string
		objectNS   string
		expected   bool
	}{
		{
			name:       "Namespace allowed",
			namespaces: []string{"allowed-namespace"},
			objectNS:   "allowed-namespace",
			expected:   true,
		},
		{
			name:       "Namespace not allowed",
			namespaces: []string{"allowed-namespace"},
			objectNS:   "not-allowed-namespace",
			expected:   false,
		},
		{
			name:       "Empty allowed namespaces",
			namespaces: []string{},
			objectNS:   "any-namespace",
			expected:   false,
		},
		{
			name:       "Multiple allowed namespaces",
			namespaces: []string{"allowed-namespace-1", "allowed-namespace-2"},
			objectNS:   "allowed-namespace-2",
			expected:   true,
		},
		{
			name:       "Namespace not in multiple allowed namespaces",
			namespaces: []string{"allowed-namespace-1", "allowed-namespace-2"},
			objectNS:   "not-allowed-namespace",
			expected:   false,
		},
		{
			name:       "Namespace matched by glob pattern",
			namespaces: []string{"allowed-namespace-*"},
			objectNS:   "allowed-namespace-1",
			expected:   true,
		},
		{
			name:       "Namespace matched by regex pattern",
			namespaces: []string{"/^allowed-namespace-[^-]+$/"},
			objectNS:   "allowed-namespace-1",
			expected:   true,
		},
	}

	for _, tt := range tests {
		t.Run(tt.name, func(t *testing.T) {
			predicate := ignoreNotAllowedNamespaces(tt.namespaces)
			object := &v1alpha1.ApplicationSet{
				ObjectMeta: metav1.ObjectMeta{
					Namespace: tt.objectNS,
				},
			}

			t.Run(tt.name+":Create", func(t *testing.T) {
				result := predicate.Create(event.CreateEvent{Object: object})
				assert.Equal(t, tt.expected, result)
			})

			t.Run(tt.name+":Update", func(t *testing.T) {
				result := predicate.Update(event.UpdateEvent{ObjectNew: object})
				assert.Equal(t, tt.expected, result)
			})

			t.Run(tt.name+":Delete", func(t *testing.T) {
				result := predicate.Delete(event.DeleteEvent{Object: object})
				assert.Equal(t, tt.expected, result)
			})

			t.Run(tt.name+":Generic", func(t *testing.T) {
				result := predicate.Generic(event.GenericEvent{Object: object})
				assert.Equal(t, tt.expected, result)
			})
		})
	}
}

func TestIsRollingSyncStrategy(t *testing.T) {
	tests := []struct {
		name     string
		appset   *v1alpha1.ApplicationSet
		expected bool
	}{
		{
			name: "RollingSync strategy is explicitly set",
			appset: &v1alpha1.ApplicationSet{
				Spec: v1alpha1.ApplicationSetSpec{
					Strategy: &v1alpha1.ApplicationSetStrategy{
						Type: "RollingSync",
						RollingSync: &v1alpha1.ApplicationSetRolloutStrategy{
							Steps: []v1alpha1.ApplicationSetRolloutStep{},
						},
					},
				},
			},
			expected: true,
		},
		{
			name: "AllAtOnce strategy is explicitly set",
			appset: &v1alpha1.ApplicationSet{
				Spec: v1alpha1.ApplicationSetSpec{
					Strategy: &v1alpha1.ApplicationSetStrategy{
						Type: "AllAtOnce",
					},
				},
			},
			expected: false,
		},
		{
			name: "Strategy is empty",
			appset: &v1alpha1.ApplicationSet{
				Spec: v1alpha1.ApplicationSetSpec{
					Strategy: &v1alpha1.ApplicationSetStrategy{},
				},
			},
			expected: false,
		},
		{
			name: "Strategy is nil",
			appset: &v1alpha1.ApplicationSet{
				Spec: v1alpha1.ApplicationSetSpec{
					Strategy: nil,
				},
			},
			expected: false,
		},
	}

	for _, tt := range tests {
		t.Run(tt.name, func(t *testing.T) {
			result := isRollingSyncStrategy(tt.appset)
			assert.Equal(t, tt.expected, result)
		})
	}
}

<<<<<<< HEAD
func TestIsRollingSyncDeletionReversed(t *testing.T) {
	tests := []struct {
		name     string
		appset   *v1alpha1.ApplicationSet
		expected bool
	}{
		{
			name: "Deletion Order on strategy is set as Reverse",
			appset: &v1alpha1.ApplicationSet{
				Spec: v1alpha1.ApplicationSetSpec{
					Strategy: &v1alpha1.ApplicationSetStrategy{
						Type: "RollingSync",
						RollingSync: &v1alpha1.ApplicationSetRolloutStrategy{
							Steps: []v1alpha1.ApplicationSetRolloutStep{
								{
									MatchExpressions: []v1alpha1.ApplicationMatchExpression{
										{
											Key:      "environment",
											Operator: "In",
											Values: []string{
												"dev",
											},
										},
									},
								},
								{
									MatchExpressions: []v1alpha1.ApplicationMatchExpression{
										{
											Key:      "environment",
											Operator: "In",
											Values: []string{
												"staging",
											},
										},
									},
								},
							},
						},
						DeletionOrder: "Reverse",
					},
				},
			},
			expected: true,
		},
		{
			name: "Deletion Order on strategy is set as AllAtOnce",
			appset: &v1alpha1.ApplicationSet{
				Spec: v1alpha1.ApplicationSetSpec{
					Strategy: &v1alpha1.ApplicationSetStrategy{
						Type: "RollingSync",
						RollingSync: &v1alpha1.ApplicationSetRolloutStrategy{
							Steps: []v1alpha1.ApplicationSetRolloutStep{},
						},
					},
				},
			},
			expected: false,
		},
		{
			name: "Deletion Order on strategy is set as Reverse but no steps in RollingSync",
			appset: &v1alpha1.ApplicationSet{
				Spec: v1alpha1.ApplicationSetSpec{
					Strategy: &v1alpha1.ApplicationSetStrategy{
						Type: "RollingSync",
						RollingSync: &v1alpha1.ApplicationSetRolloutStrategy{
							Steps: []v1alpha1.ApplicationSetRolloutStep{},
						},
					},
				},
			},
			expected: false,
		},
		{
			name: "Deletion Order on strategy is set as Reverse, but AllAtOnce is explicitly set",
			appset: &v1alpha1.ApplicationSet{
				Spec: v1alpha1.ApplicationSetSpec{
					Strategy: &v1alpha1.ApplicationSetStrategy{
						Type: "AllAtOnce",
						RollingSync: &v1alpha1.ApplicationSetRolloutStrategy{
							Steps: []v1alpha1.ApplicationSetRolloutStep{},
						},
					},
				},
			},
			expected: false,
		},
		{
			name: "Strategy is Nil",
			appset: &v1alpha1.ApplicationSet{
				Spec: v1alpha1.ApplicationSetSpec{
					Strategy: &v1alpha1.ApplicationSetStrategy{},
				},
			},
			expected: false,
		},
	}
	for _, tt := range tests {
		t.Run(tt.name, func(t *testing.T) {
			result := isRollingSyncDeletionReversed(tt.appset)
=======
func TestSyncApplication(t *testing.T) {
	tests := []struct {
		name     string
		input    v1alpha1.Application
		prune    bool
		expected v1alpha1.Application
	}{
		{
			name: "Default retry limit with no SyncPolicy",
			input: v1alpha1.Application{
				Spec: v1alpha1.ApplicationSpec{},
			},
			prune: false,
			expected: v1alpha1.Application{
				Spec: v1alpha1.ApplicationSpec{},
				Operation: &v1alpha1.Operation{
					InitiatedBy: v1alpha1.OperationInitiator{
						Username:  "applicationset-controller",
						Automated: true,
					},
					Info: []*v1alpha1.Info{
						{
							Name:  "Reason",
							Value: "ApplicationSet RollingSync triggered a sync of this Application resource.",
						},
					},
					Sync: &v1alpha1.SyncOperation{
						Prune: false,
					},
					Retry: v1alpha1.RetryStrategy{
						Limit: 5,
					},
				},
			},
		},
		{
			name: "Retry and SyncOptions from SyncPolicy are applied",
			input: v1alpha1.Application{
				Spec: v1alpha1.ApplicationSpec{
					SyncPolicy: &v1alpha1.SyncPolicy{
						Retry: &v1alpha1.RetryStrategy{
							Limit: 10,
						},
						SyncOptions: []string{"CreateNamespace=true"},
					},
				},
			},
			prune: true,
			expected: v1alpha1.Application{
				Spec: v1alpha1.ApplicationSpec{
					SyncPolicy: &v1alpha1.SyncPolicy{
						Retry: &v1alpha1.RetryStrategy{
							Limit: 10,
						},
						SyncOptions: []string{"CreateNamespace=true"},
					},
				},
				Operation: &v1alpha1.Operation{
					InitiatedBy: v1alpha1.OperationInitiator{
						Username:  "applicationset-controller",
						Automated: true,
					},
					Info: []*v1alpha1.Info{
						{
							Name:  "Reason",
							Value: "ApplicationSet RollingSync triggered a sync of this Application resource.",
						},
					},
					Sync: &v1alpha1.SyncOperation{
						SyncOptions: []string{"CreateNamespace=true"},
						Prune:       true,
					},
					Retry: v1alpha1.RetryStrategy{
						Limit: 10,
					},
				},
			},
		},
	}

	for _, tt := range tests {
		t.Run(tt.name, func(t *testing.T) {
			result := syncApplication(tt.input, tt.prune)
>>>>>>> df5ff1f7
			assert.Equal(t, tt.expected, result)
		})
	}
}<|MERGE_RESOLUTION|>--- conflicted
+++ resolved
@@ -7133,7 +7133,95 @@
 	}
 }
 
-<<<<<<< HEAD
+
+func TestSyncApplication(t *testing.T) {
+	tests := []struct {
+		name     string
+		input    v1alpha1.Application
+		prune    bool
+		expected v1alpha1.Application
+	}{
+		{
+			name: "Default retry limit with no SyncPolicy",
+			input: v1alpha1.Application{
+				Spec: v1alpha1.ApplicationSpec{},
+			},
+			prune: false,
+			expected: v1alpha1.Application{
+				Spec: v1alpha1.ApplicationSpec{},
+				Operation: &v1alpha1.Operation{
+					InitiatedBy: v1alpha1.OperationInitiator{
+						Username:  "applicationset-controller",
+						Automated: true,
+					},
+					Info: []*v1alpha1.Info{
+						{
+							Name:  "Reason",
+							Value: "ApplicationSet RollingSync triggered a sync of this Application resource.",
+						},
+					},
+					Sync: &v1alpha1.SyncOperation{
+						Prune: false,
+					},
+					Retry: v1alpha1.RetryStrategy{
+						Limit: 5,
+					},
+				},
+			},
+		},
+		{
+			name: "Retry and SyncOptions from SyncPolicy are applied",
+			input: v1alpha1.Application{
+				Spec: v1alpha1.ApplicationSpec{
+					SyncPolicy: &v1alpha1.SyncPolicy{
+						Retry: &v1alpha1.RetryStrategy{
+							Limit: 10,
+						},
+						SyncOptions: []string{"CreateNamespace=true"},
+					},
+				},
+			},
+			prune: true,
+			expected: v1alpha1.Application{
+				Spec: v1alpha1.ApplicationSpec{
+					SyncPolicy: &v1alpha1.SyncPolicy{
+						Retry: &v1alpha1.RetryStrategy{
+							Limit: 10,
+						},
+						SyncOptions: []string{"CreateNamespace=true"},
+					},
+				},
+				Operation: &v1alpha1.Operation{
+					InitiatedBy: v1alpha1.OperationInitiator{
+						Username:  "applicationset-controller",
+						Automated: true,
+					},
+					Info: []*v1alpha1.Info{
+						{
+							Name:  "Reason",
+							Value: "ApplicationSet RollingSync triggered a sync of this Application resource.",
+						},
+					},
+					Sync: &v1alpha1.SyncOperation{
+						SyncOptions: []string{"CreateNamespace=true"},
+						Prune:       true,
+					},
+					Retry: v1alpha1.RetryStrategy{
+						Limit: 10,
+					},
+				},
+			},
+		},
+	}
+
+	for _, tt := range tests {
+		t.Run(tt.name, func(t *testing.T) {
+			result := syncApplication(tt.input, tt.prune)
+			assert.Equal(t, tt.expected, result)
+		})
+	}
+}
+
 func TestIsRollingSyncDeletionReversed(t *testing.T) {
 	tests := []struct {
 		name     string
@@ -7233,92 +7321,6 @@
 	for _, tt := range tests {
 		t.Run(tt.name, func(t *testing.T) {
 			result := isRollingSyncDeletionReversed(tt.appset)
-=======
-func TestSyncApplication(t *testing.T) {
-	tests := []struct {
-		name     string
-		input    v1alpha1.Application
-		prune    bool
-		expected v1alpha1.Application
-	}{
-		{
-			name: "Default retry limit with no SyncPolicy",
-			input: v1alpha1.Application{
-				Spec: v1alpha1.ApplicationSpec{},
-			},
-			prune: false,
-			expected: v1alpha1.Application{
-				Spec: v1alpha1.ApplicationSpec{},
-				Operation: &v1alpha1.Operation{
-					InitiatedBy: v1alpha1.OperationInitiator{
-						Username:  "applicationset-controller",
-						Automated: true,
-					},
-					Info: []*v1alpha1.Info{
-						{
-							Name:  "Reason",
-							Value: "ApplicationSet RollingSync triggered a sync of this Application resource.",
-						},
-					},
-					Sync: &v1alpha1.SyncOperation{
-						Prune: false,
-					},
-					Retry: v1alpha1.RetryStrategy{
-						Limit: 5,
-					},
-				},
-			},
-		},
-		{
-			name: "Retry and SyncOptions from SyncPolicy are applied",
-			input: v1alpha1.Application{
-				Spec: v1alpha1.ApplicationSpec{
-					SyncPolicy: &v1alpha1.SyncPolicy{
-						Retry: &v1alpha1.RetryStrategy{
-							Limit: 10,
-						},
-						SyncOptions: []string{"CreateNamespace=true"},
-					},
-				},
-			},
-			prune: true,
-			expected: v1alpha1.Application{
-				Spec: v1alpha1.ApplicationSpec{
-					SyncPolicy: &v1alpha1.SyncPolicy{
-						Retry: &v1alpha1.RetryStrategy{
-							Limit: 10,
-						},
-						SyncOptions: []string{"CreateNamespace=true"},
-					},
-				},
-				Operation: &v1alpha1.Operation{
-					InitiatedBy: v1alpha1.OperationInitiator{
-						Username:  "applicationset-controller",
-						Automated: true,
-					},
-					Info: []*v1alpha1.Info{
-						{
-							Name:  "Reason",
-							Value: "ApplicationSet RollingSync triggered a sync of this Application resource.",
-						},
-					},
-					Sync: &v1alpha1.SyncOperation{
-						SyncOptions: []string{"CreateNamespace=true"},
-						Prune:       true,
-					},
-					Retry: v1alpha1.RetryStrategy{
-						Limit: 10,
-					},
-				},
-			},
-		},
-	}
-
-	for _, tt := range tests {
-		t.Run(tt.name, func(t *testing.T) {
-			result := syncApplication(tt.input, tt.prune)
->>>>>>> df5ff1f7
-			assert.Equal(t, tt.expected, result)
-		})
+    })
 	}
 }