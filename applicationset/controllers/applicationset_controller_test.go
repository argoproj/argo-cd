package controllers

import (
	"context"
	"encoding/json"
	"fmt"
	"strconv"
	"testing"
	"time"

	log "github.com/sirupsen/logrus"
	"github.com/stretchr/testify/assert"
	"github.com/stretchr/testify/mock"
	"github.com/stretchr/testify/require"
	corev1 "k8s.io/api/core/v1"
	apiextensionsv1 "k8s.io/apiextensions-apiserver/pkg/apis/apiextensions/v1"
	metav1 "k8s.io/apimachinery/pkg/apis/meta/v1"
	"k8s.io/apimachinery/pkg/runtime"
	"k8s.io/apimachinery/pkg/types"
	"k8s.io/apimachinery/pkg/util/intstr"
	kubefake "k8s.io/client-go/kubernetes/fake"
	"k8s.io/client-go/tools/record"
	ctrl "sigs.k8s.io/controller-runtime"
	crtclient "sigs.k8s.io/controller-runtime/pkg/client"
	"sigs.k8s.io/controller-runtime/pkg/client/fake"
	"sigs.k8s.io/controller-runtime/pkg/controller/controllerutil"
	"sigs.k8s.io/controller-runtime/pkg/event"

	"github.com/argoproj/gitops-engine/pkg/health"
	"github.com/argoproj/gitops-engine/pkg/sync/common"

	"github.com/argoproj/argo-cd/v2/applicationset/generators"
	"github.com/argoproj/argo-cd/v2/applicationset/generators/mocks"
	appsetmetrics "github.com/argoproj/argo-cd/v2/applicationset/metrics"
	"github.com/argoproj/argo-cd/v2/applicationset/utils"
	argocommon "github.com/argoproj/argo-cd/v2/common"
	"github.com/argoproj/argo-cd/v2/pkg/apis/application"
	"github.com/argoproj/argo-cd/v2/pkg/apis/application/v1alpha1"
	"github.com/argoproj/argo-cd/v2/util/db"
	"github.com/argoproj/argo-cd/v2/util/settings"
)

func TestCreateOrUpdateInCluster(t *testing.T) {
	scheme := runtime.NewScheme()
	err := v1alpha1.AddToScheme(scheme)
	require.NoError(t, err)

	for _, c := range []struct {
		// name is human-readable test name
		name string
		// appSet is the ApplicationSet we are generating resources for
		appSet v1alpha1.ApplicationSet
		// existingApps are the apps that already exist on the cluster
		existingApps []v1alpha1.Application
		// desiredApps are the generated apps to create/update
		desiredApps []v1alpha1.Application
		// expected is what we expect the cluster Applications to look like, after createOrUpdateInCluster
		expected []v1alpha1.Application
	}{
		{
			name: "Create an app that doesn't exist",
			appSet: v1alpha1.ApplicationSet{
				ObjectMeta: metav1.ObjectMeta{
					Name:      "name",
					Namespace: "namespace",
				},
			},
			existingApps: nil,
			desiredApps: []v1alpha1.Application{
				{
					ObjectMeta: metav1.ObjectMeta{
						Name:      "app1",
						Namespace: "namespace",
					},
					Spec: v1alpha1.ApplicationSpec{Project: "default"},
				},
			},
			expected: []v1alpha1.Application{
				{
					TypeMeta: metav1.TypeMeta{
						Kind:       application.ApplicationKind,
						APIVersion: "argoproj.io/v1alpha1",
					},
					ObjectMeta: metav1.ObjectMeta{
						Name:            "app1",
						Namespace:       "namespace",
						ResourceVersion: "1",
					},
					Spec: v1alpha1.ApplicationSpec{Project: "default"},
				},
			},
		},
		{
			name: "Update an existing app with a different project name",
			appSet: v1alpha1.ApplicationSet{
				ObjectMeta: metav1.ObjectMeta{
					Name:      "name",
					Namespace: "namespace",
				},
				Spec: v1alpha1.ApplicationSetSpec{
					Template: v1alpha1.ApplicationSetTemplate{
						Spec: v1alpha1.ApplicationSpec{
							Project: "project",
						},
					},
				},
			},
			existingApps: []v1alpha1.Application{
				{
					TypeMeta: metav1.TypeMeta{
						Kind:       application.ApplicationKind,
						APIVersion: "argoproj.io/v1alpha1",
					},
					ObjectMeta: metav1.ObjectMeta{
						Name:            "app1",
						Namespace:       "namespace",
						ResourceVersion: "2",
					},
					Spec: v1alpha1.ApplicationSpec{
						Project: "test",
					},
				},
			},
			desiredApps: []v1alpha1.Application{
				{
					ObjectMeta: metav1.ObjectMeta{
						Name:      "app1",
						Namespace: "namespace",
					},
					Spec: v1alpha1.ApplicationSpec{
						Project: "project",
					},
				},
			},
			expected: []v1alpha1.Application{
				{
					TypeMeta: metav1.TypeMeta{
						Kind:       application.ApplicationKind,
						APIVersion: "argoproj.io/v1alpha1",
					},
					ObjectMeta: metav1.ObjectMeta{
						Name:            "app1",
						Namespace:       "namespace",
						ResourceVersion: "3",
					},
					Spec: v1alpha1.ApplicationSpec{
						Project: "project",
					},
				},
			},
		},
		{
			name: "Create a new app and check it doesn't replace the existing app",
			appSet: v1alpha1.ApplicationSet{
				ObjectMeta: metav1.ObjectMeta{
					Name:      "name",
					Namespace: "namespace",
				},
				Spec: v1alpha1.ApplicationSetSpec{
					Template: v1alpha1.ApplicationSetTemplate{
						Spec: v1alpha1.ApplicationSpec{
							Project: "project",
						},
					},
				},
			},
			existingApps: []v1alpha1.Application{
				{
					TypeMeta: metav1.TypeMeta{
						Kind:       application.ApplicationKind,
						APIVersion: "argoproj.io/v1alpha1",
					},
					ObjectMeta: metav1.ObjectMeta{
						Name:            "app1",
						Namespace:       "namespace",
						ResourceVersion: "2",
					},
					Spec: v1alpha1.ApplicationSpec{
						Project: "test",
					},
				},
			},
			desiredApps: []v1alpha1.Application{
				{
					ObjectMeta: metav1.ObjectMeta{
						Name:      "app2",
						Namespace: "namespace",
					},
					Spec: v1alpha1.ApplicationSpec{
						Project: "project",
					},
				},
			},
			expected: []v1alpha1.Application{
				{
					TypeMeta: metav1.TypeMeta{
						Kind:       application.ApplicationKind,
						APIVersion: "argoproj.io/v1alpha1",
					},
					ObjectMeta: metav1.ObjectMeta{
						Name:            "app2",
						Namespace:       "namespace",
						ResourceVersion: "1",
					},
					Spec: v1alpha1.ApplicationSpec{
						Project: "project",
					},
				},
			},
		},
		{
			name: "Ensure that labels and annotations are added (via update) into an exiting application",
			appSet: v1alpha1.ApplicationSet{
				ObjectMeta: metav1.ObjectMeta{
					Name:      "name",
					Namespace: "namespace",
				},
				Spec: v1alpha1.ApplicationSetSpec{
					Template: v1alpha1.ApplicationSetTemplate{
						Spec: v1alpha1.ApplicationSpec{
							Project: "project",
						},
					},
				},
			},
			existingApps: []v1alpha1.Application{
				{
					TypeMeta: metav1.TypeMeta{
						Kind:       application.ApplicationKind,
						APIVersion: "argoproj.io/v1alpha1",
					},
					ObjectMeta: metav1.ObjectMeta{
						Name:            "app1",
						Namespace:       "namespace",
						ResourceVersion: "2",
					},
					Spec: v1alpha1.ApplicationSpec{
						Project: "project",
					},
				},
			},
			desiredApps: []v1alpha1.Application{
				{
					ObjectMeta: metav1.ObjectMeta{
						Name:        "app1",
						Namespace:   "namespace",
						Labels:      map[string]string{"label-key": "label-value"},
						Annotations: map[string]string{"annot-key": "annot-value"},
					},
					Spec: v1alpha1.ApplicationSpec{
						Project: "project",
					},
				},
			},
			expected: []v1alpha1.Application{
				{
					TypeMeta: metav1.TypeMeta{
						Kind:       application.ApplicationKind,
						APIVersion: "argoproj.io/v1alpha1",
					},
					ObjectMeta: metav1.ObjectMeta{
						Name:            "app1",
						Namespace:       "namespace",
						Labels:          map[string]string{"label-key": "label-value"},
						Annotations:     map[string]string{"annot-key": "annot-value"},
						ResourceVersion: "3",
					},
					Spec: v1alpha1.ApplicationSpec{
						Project: "project",
					},
				},
			},
		},
		{
			name: "Ensure that labels and annotations are removed from an existing app",
			appSet: v1alpha1.ApplicationSet{
				ObjectMeta: metav1.ObjectMeta{
					Name:      "name",
					Namespace: "namespace",
				},
				Spec: v1alpha1.ApplicationSetSpec{
					Template: v1alpha1.ApplicationSetTemplate{
						Spec: v1alpha1.ApplicationSpec{
							Project: "project",
						},
					},
				},
			},
			existingApps: []v1alpha1.Application{
				{
					TypeMeta: metav1.TypeMeta{
						Kind:       application.ApplicationKind,
						APIVersion: "argoproj.io/v1alpha1",
					},
					ObjectMeta: metav1.ObjectMeta{
						Name:            "app1",
						Namespace:       "namespace",
						ResourceVersion: "2",
						Labels:          map[string]string{"label-key": "label-value"},
						Annotations:     map[string]string{"annot-key": "annot-value"},
					},
					Spec: v1alpha1.ApplicationSpec{
						Project: "project",
					},
				},
			},
			desiredApps: []v1alpha1.Application{
				{
					ObjectMeta: metav1.ObjectMeta{
						Name:      "app1",
						Namespace: "namespace",
					},
					Spec: v1alpha1.ApplicationSpec{
						Project: "project",
					},
				},
			},
			expected: []v1alpha1.Application{
				{
					TypeMeta: metav1.TypeMeta{
						Kind:       application.ApplicationKind,
						APIVersion: "argoproj.io/v1alpha1",
					},
					ObjectMeta: metav1.ObjectMeta{
						Name:            "app1",
						Namespace:       "namespace",
						ResourceVersion: "3",
					},
					Spec: v1alpha1.ApplicationSpec{
						Project: "project",
					},
				},
			},
		},
		{
			name: "Ensure that status and operation fields are not overridden by an update, when removing labels/annotations",
			appSet: v1alpha1.ApplicationSet{
				ObjectMeta: metav1.ObjectMeta{
					Name:      "name",
					Namespace: "namespace",
				},
				Spec: v1alpha1.ApplicationSetSpec{
					Template: v1alpha1.ApplicationSetTemplate{
						Spec: v1alpha1.ApplicationSpec{
							Project: "project",
						},
					},
				},
			},
			existingApps: []v1alpha1.Application{
				{
					TypeMeta: metav1.TypeMeta{
						Kind:       application.ApplicationKind,
						APIVersion: "argoproj.io/v1alpha1",
					},
					ObjectMeta: metav1.ObjectMeta{
						Name:            "app1",
						Namespace:       "namespace",
						ResourceVersion: "2",
						Labels:          map[string]string{"label-key": "label-value"},
						Annotations:     map[string]string{"annot-key": "annot-value"},
					},
					Spec: v1alpha1.ApplicationSpec{
						Project: "project",
					},
					Status: v1alpha1.ApplicationStatus{
						Resources: []v1alpha1.ResourceStatus{{Name: "sample-name"}},
					},
					Operation: &v1alpha1.Operation{
						Sync: &v1alpha1.SyncOperation{Revision: "sample-revision"},
					},
				},
			},
			desiredApps: []v1alpha1.Application{
				{
					ObjectMeta: metav1.ObjectMeta{
						Name:      "app1",
						Namespace: "namespace",
					},
					Spec: v1alpha1.ApplicationSpec{
						Project: "project",
					},
				},
			},
			expected: []v1alpha1.Application{
				{
					TypeMeta: metav1.TypeMeta{
						Kind:       application.ApplicationKind,
						APIVersion: "argoproj.io/v1alpha1",
					},
					ObjectMeta: metav1.ObjectMeta{
						Name:            "app1",
						Namespace:       "namespace",
						ResourceVersion: "3",
					},
					Spec: v1alpha1.ApplicationSpec{
						Project: "project",
					},
					Status: v1alpha1.ApplicationStatus{
						Resources: []v1alpha1.ResourceStatus{{Name: "sample-name"}},
					},
					Operation: &v1alpha1.Operation{
						Sync: &v1alpha1.SyncOperation{Revision: "sample-revision"},
					},
				},
			},
		},
		{
			name: "Ensure that status and operation fields are not overridden by an update, when removing labels/annotations and adding other fields",
			appSet: v1alpha1.ApplicationSet{
				ObjectMeta: metav1.ObjectMeta{
					Name:      "name",
					Namespace: "namespace",
				},
				Spec: v1alpha1.ApplicationSetSpec{
					Template: v1alpha1.ApplicationSetTemplate{
						Spec: v1alpha1.ApplicationSpec{
							Project:     "project",
							Source:      &v1alpha1.ApplicationSource{Path: "path", TargetRevision: "revision", RepoURL: "repoURL"},
							Destination: v1alpha1.ApplicationDestination{Server: "server", Namespace: "namespace"},
						},
					},
				},
			},
			existingApps: []v1alpha1.Application{
				{
					TypeMeta: metav1.TypeMeta{
						Kind:       application.ApplicationKind,
						APIVersion: "argoproj.io/v1alpha1",
					},
					ObjectMeta: metav1.ObjectMeta{
						Name:            "app1",
						Namespace:       "namespace",
						ResourceVersion: "2",
					},
					Spec: v1alpha1.ApplicationSpec{
						Project: "project",
					},
					Status: v1alpha1.ApplicationStatus{
						Resources: []v1alpha1.ResourceStatus{{Name: "sample-name"}},
					},
					Operation: &v1alpha1.Operation{
						Sync: &v1alpha1.SyncOperation{Revision: "sample-revision"},
					},
				},
			},
			desiredApps: []v1alpha1.Application{
				{
					ObjectMeta: metav1.ObjectMeta{
						Name:        "app1",
						Namespace:   "namespace",
						Labels:      map[string]string{"label-key": "label-value"},
						Annotations: map[string]string{"annot-key": "annot-value"},
					},
					Spec: v1alpha1.ApplicationSpec{
						Project:     "project",
						Source:      &v1alpha1.ApplicationSource{Path: "path", TargetRevision: "revision", RepoURL: "repoURL"},
						Destination: v1alpha1.ApplicationDestination{Server: "server", Namespace: "namespace"},
					},
				},
			},
			expected: []v1alpha1.Application{
				{
					TypeMeta: metav1.TypeMeta{
						Kind:       application.ApplicationKind,
						APIVersion: "argoproj.io/v1alpha1",
					},
					ObjectMeta: metav1.ObjectMeta{
						Name:            "app1",
						Namespace:       "namespace",
						Labels:          map[string]string{"label-key": "label-value"},
						Annotations:     map[string]string{"annot-key": "annot-value"},
						ResourceVersion: "3",
					},
					Spec: v1alpha1.ApplicationSpec{
						Project:     "project",
						Source:      &v1alpha1.ApplicationSource{Path: "path", TargetRevision: "revision", RepoURL: "repoURL"},
						Destination: v1alpha1.ApplicationDestination{Server: "server", Namespace: "namespace"},
					},
					Status: v1alpha1.ApplicationStatus{
						Resources: []v1alpha1.ResourceStatus{{Name: "sample-name"}},
					},
					Operation: &v1alpha1.Operation{
						Sync: &v1alpha1.SyncOperation{Revision: "sample-revision"},
					},
				},
			},
		},
		{
			name: "Ensure that argocd notifications state and refresh annotation is preserved from an existing app",
			appSet: v1alpha1.ApplicationSet{
				ObjectMeta: metav1.ObjectMeta{
					Name:      "name",
					Namespace: "namespace",
				},
				Spec: v1alpha1.ApplicationSetSpec{
					Template: v1alpha1.ApplicationSetTemplate{
						Spec: v1alpha1.ApplicationSpec{
							Project: "project",
						},
					},
				},
			},
			existingApps: []v1alpha1.Application{
				{
					TypeMeta: metav1.TypeMeta{
						Kind:       application.ApplicationKind,
						APIVersion: "argoproj.io/v1alpha1",
					},
					ObjectMeta: metav1.ObjectMeta{
						Name:            "app1",
						Namespace:       "namespace",
						ResourceVersion: "2",
						Labels:          map[string]string{"label-key": "label-value"},
						Annotations: map[string]string{
							"annot-key":                   "annot-value",
							NotifiedAnnotationKey:         `{"b620d4600c771a6f4cxxxxxxx:on-deployed:[0].y7b5sbwa2Q329JYHxxxxxx-fBs:slack:slack-test":1617144614}`,
							v1alpha1.AnnotationKeyRefresh: string(v1alpha1.RefreshTypeNormal),
						},
					},
					Spec: v1alpha1.ApplicationSpec{
						Project: "project",
					},
				},
			},
			desiredApps: []v1alpha1.Application{
				{
					ObjectMeta: metav1.ObjectMeta{
						Name:      "app1",
						Namespace: "namespace",
					},
					Spec: v1alpha1.ApplicationSpec{
						Project: "project",
					},
				},
			},
			expected: []v1alpha1.Application{
				{
					TypeMeta: metav1.TypeMeta{
						Kind:       application.ApplicationKind,
						APIVersion: "argoproj.io/v1alpha1",
					},
					ObjectMeta: metav1.ObjectMeta{
						Name:            "app1",
						Namespace:       "namespace",
						ResourceVersion: "3",
						Annotations: map[string]string{
							NotifiedAnnotationKey:         `{"b620d4600c771a6f4cxxxxxxx:on-deployed:[0].y7b5sbwa2Q329JYHxxxxxx-fBs:slack:slack-test":1617144614}`,
							v1alpha1.AnnotationKeyRefresh: string(v1alpha1.RefreshTypeNormal),
						},
					},
					Spec: v1alpha1.ApplicationSpec{
						Project: "project",
					},
				},
			},
		},
		{
			name: "Ensure that configured preserved annotations are preserved from an existing app",
			appSet: v1alpha1.ApplicationSet{
				ObjectMeta: metav1.ObjectMeta{
					Name:      "name",
					Namespace: "namespace",
				},
				Spec: v1alpha1.ApplicationSetSpec{
					Template: v1alpha1.ApplicationSetTemplate{
						Spec: v1alpha1.ApplicationSpec{
							Project: "project",
						},
					},
					PreservedFields: &v1alpha1.ApplicationPreservedFields{
						Annotations: []string{"preserved-annot-key"},
					},
				},
			},
			existingApps: []v1alpha1.Application{
				{
					TypeMeta: metav1.TypeMeta{
						Kind:       "Application",
						APIVersion: "argoproj.io/v1alpha1",
					},
					ObjectMeta: metav1.ObjectMeta{
						Name:            "app1",
						Namespace:       "namespace",
						ResourceVersion: "2",
						Annotations: map[string]string{
							"annot-key":           "annot-value",
							"preserved-annot-key": "preserved-annot-value",
						},
					},
					Spec: v1alpha1.ApplicationSpec{
						Project: "project",
					},
				},
			},
			desiredApps: []v1alpha1.Application{
				{
					ObjectMeta: metav1.ObjectMeta{
						Name:      "app1",
						Namespace: "namespace",
					},
					Spec: v1alpha1.ApplicationSpec{
						Project: "project",
					},
				},
			},
			expected: []v1alpha1.Application{
				{
					TypeMeta: metav1.TypeMeta{
						Kind:       "Application",
						APIVersion: "argoproj.io/v1alpha1",
					},
					ObjectMeta: metav1.ObjectMeta{
						Name:            "app1",
						Namespace:       "namespace",
						ResourceVersion: "3",
						Annotations: map[string]string{
							"preserved-annot-key": "preserved-annot-value",
						},
					},
					Spec: v1alpha1.ApplicationSpec{
						Project: "project",
					},
				},
			},
		},
		{
			name: "Ensure that the app spec is normalized before applying",
			appSet: v1alpha1.ApplicationSet{
				ObjectMeta: metav1.ObjectMeta{
					Name:      "name",
					Namespace: "namespace",
				},
				Spec: v1alpha1.ApplicationSetSpec{
					Template: v1alpha1.ApplicationSetTemplate{
						Spec: v1alpha1.ApplicationSpec{
							Project: "project",
							Source: &v1alpha1.ApplicationSource{
								Directory: &v1alpha1.ApplicationSourceDirectory{
									Jsonnet: v1alpha1.ApplicationSourceJsonnet{},
								},
							},
						},
					},
				},
			},
			desiredApps: []v1alpha1.Application{
				{
					ObjectMeta: metav1.ObjectMeta{
						Name:      "app1",
						Namespace: "namespace",
					},
					Spec: v1alpha1.ApplicationSpec{
						Project: "project",
						Source: &v1alpha1.ApplicationSource{
							Directory: &v1alpha1.ApplicationSourceDirectory{
								Jsonnet: v1alpha1.ApplicationSourceJsonnet{},
							},
						},
					},
				},
			},
			expected: []v1alpha1.Application{
				{
					TypeMeta: metav1.TypeMeta{
						Kind:       "Application",
						APIVersion: "argoproj.io/v1alpha1",
					},
					ObjectMeta: metav1.ObjectMeta{
						Name:            "app1",
						Namespace:       "namespace",
						ResourceVersion: "1",
					},
					Spec: v1alpha1.ApplicationSpec{
						Project: "project",
						Source:  &v1alpha1.ApplicationSource{
							// Directory and jsonnet block are removed
						},
					},
				},
			},
		},
		{
			// For this use case: https://github.com/argoproj/argo-cd/issues/9101#issuecomment-1191138278
			name: "Ensure that ignored targetRevision difference doesn't cause an update, even if another field changes",
			appSet: v1alpha1.ApplicationSet{
				ObjectMeta: metav1.ObjectMeta{
					Name:      "name",
					Namespace: "namespace",
				},
				Spec: v1alpha1.ApplicationSetSpec{
					IgnoreApplicationDifferences: v1alpha1.ApplicationSetIgnoreDifferences{
						{JQPathExpressions: []string{".spec.source.targetRevision"}},
					},
					Template: v1alpha1.ApplicationSetTemplate{
						Spec: v1alpha1.ApplicationSpec{
							Project: "project",
							Source: &v1alpha1.ApplicationSource{
								RepoURL:        "https://git.example.com/test-org/test-repo.git",
								TargetRevision: "foo",
							},
						},
					},
				},
			},
			existingApps: []v1alpha1.Application{
				{
					TypeMeta: metav1.TypeMeta{
						Kind:       "Application",
						APIVersion: "argoproj.io/v1alpha1",
					},
					ObjectMeta: metav1.ObjectMeta{
						Name:            "app1",
						Namespace:       "namespace",
						ResourceVersion: "2",
					},
					Spec: v1alpha1.ApplicationSpec{
						Project: "project",
						Source: &v1alpha1.ApplicationSource{
							RepoURL:        "https://git.example.com/test-org/test-repo.git",
							TargetRevision: "bar",
						},
					},
				},
			},
			desiredApps: []v1alpha1.Application{
				{
					ObjectMeta: metav1.ObjectMeta{
						Name:      "app1",
						Namespace: "namespace",
					},
					Spec: v1alpha1.ApplicationSpec{
						Project: "project",
						Source: &v1alpha1.ApplicationSource{
							RepoURL: "https://git.example.com/test-org/test-repo.git",
							// The targetRevision is ignored, so this should not be updated.
							TargetRevision: "foo",
							// This should be updated.
							Helm: &v1alpha1.ApplicationSourceHelm{
								Parameters: []v1alpha1.HelmParameter{
									{Name: "hi", Value: "there"},
								},
							},
						},
					},
				},
			},
			expected: []v1alpha1.Application{
				{
					TypeMeta: metav1.TypeMeta{
						Kind:       "Application",
						APIVersion: "argoproj.io/v1alpha1",
					},
					ObjectMeta: metav1.ObjectMeta{
						Name:            "app1",
						Namespace:       "namespace",
						ResourceVersion: "3",
					},
					Spec: v1alpha1.ApplicationSpec{
						Project: "project",
						Source: &v1alpha1.ApplicationSource{
							RepoURL: "https://git.example.com/test-org/test-repo.git",
							// This is the existing value from the cluster, which should not be updated because the field is ignored.
							TargetRevision: "bar",
							// This was missing on the cluster, so it should be added.
							Helm: &v1alpha1.ApplicationSourceHelm{
								Parameters: []v1alpha1.HelmParameter{
									{Name: "hi", Value: "there"},
								},
							},
						},
					},
				},
			},
		},
		{
			// For this use case: https://github.com/argoproj/argo-cd/pull/14743#issuecomment-1761954799
			name: "ignore parameters added to a multi-source app in the cluster",
			appSet: v1alpha1.ApplicationSet{
				ObjectMeta: metav1.ObjectMeta{
					Name:      "name",
					Namespace: "namespace",
				},
				Spec: v1alpha1.ApplicationSetSpec{
					IgnoreApplicationDifferences: v1alpha1.ApplicationSetIgnoreDifferences{
						{JQPathExpressions: []string{`.spec.sources[] | select(.repoURL | contains("test-repo")).helm.parameters`}},
					},
					Template: v1alpha1.ApplicationSetTemplate{
						Spec: v1alpha1.ApplicationSpec{
							Project: "project",
							Sources: []v1alpha1.ApplicationSource{
								{
									RepoURL: "https://git.example.com/test-org/test-repo.git",
									Helm: &v1alpha1.ApplicationSourceHelm{
										Values: "foo: bar",
									},
								},
							},
						},
					},
				},
			},
			existingApps: []v1alpha1.Application{
				{
					TypeMeta: metav1.TypeMeta{
						Kind:       "Application",
						APIVersion: "argoproj.io/v1alpha1",
					},
					ObjectMeta: metav1.ObjectMeta{
						Name:            "app1",
						Namespace:       "namespace",
						ResourceVersion: "2",
					},
					Spec: v1alpha1.ApplicationSpec{
						Project: "project",
						Sources: []v1alpha1.ApplicationSource{
							{
								RepoURL: "https://git.example.com/test-org/test-repo.git",
								Helm: &v1alpha1.ApplicationSourceHelm{
									Values: "foo: bar",
									Parameters: []v1alpha1.HelmParameter{
										{Name: "hi", Value: "there"},
									},
								},
							},
						},
					},
				},
			},
			desiredApps: []v1alpha1.Application{
				{
					ObjectMeta: metav1.ObjectMeta{
						Name:      "app1",
						Namespace: "namespace",
					},
					Spec: v1alpha1.ApplicationSpec{
						Project: "project",
						Sources: []v1alpha1.ApplicationSource{
							{
								RepoURL: "https://git.example.com/test-org/test-repo.git",
								Helm: &v1alpha1.ApplicationSourceHelm{
									Values: "foo: bar",
								},
							},
						},
					},
				},
			},
			expected: []v1alpha1.Application{
				{
					TypeMeta: metav1.TypeMeta{
						Kind:       "Application",
						APIVersion: "argoproj.io/v1alpha1",
					},
					ObjectMeta: metav1.ObjectMeta{
						Name:      "app1",
						Namespace: "namespace",
						// This should not be updated, because reconciliation shouldn't modify the App.
						ResourceVersion: "2",
					},
					Spec: v1alpha1.ApplicationSpec{
						Project: "project",
						Sources: []v1alpha1.ApplicationSource{
							{
								RepoURL: "https://git.example.com/test-org/test-repo.git",
								Helm: &v1alpha1.ApplicationSourceHelm{
									Values: "foo: bar",
									Parameters: []v1alpha1.HelmParameter{
										// This existed only in the cluster, but it shouldn't be removed, because the field is ignored.
										{Name: "hi", Value: "there"},
									},
								},
							},
						},
					},
				},
			},
		},
		{
			name: "Demonstrate limitation of MergePatch", // Maybe we can fix this in Argo CD 3.0: https://github.com/argoproj/argo-cd/issues/15975
			appSet: v1alpha1.ApplicationSet{
				ObjectMeta: metav1.ObjectMeta{
					Name:      "name",
					Namespace: "namespace",
				},
				Spec: v1alpha1.ApplicationSetSpec{
					IgnoreApplicationDifferences: v1alpha1.ApplicationSetIgnoreDifferences{
						{JQPathExpressions: []string{`.spec.sources[] | select(.repoURL | contains("test-repo")).helm.parameters`}},
					},
					Template: v1alpha1.ApplicationSetTemplate{
						Spec: v1alpha1.ApplicationSpec{
							Project: "project",
							Sources: []v1alpha1.ApplicationSource{
								{
									RepoURL: "https://git.example.com/test-org/test-repo.git",
									Helm: &v1alpha1.ApplicationSourceHelm{
										Values: "new: values",
									},
								},
							},
						},
					},
				},
			},
			existingApps: []v1alpha1.Application{
				{
					TypeMeta: metav1.TypeMeta{
						Kind:       "Application",
						APIVersion: "argoproj.io/v1alpha1",
					},
					ObjectMeta: metav1.ObjectMeta{
						Name:            "app1",
						Namespace:       "namespace",
						ResourceVersion: "2",
					},
					Spec: v1alpha1.ApplicationSpec{
						Project: "project",
						Sources: []v1alpha1.ApplicationSource{
							{
								RepoURL: "https://git.example.com/test-org/test-repo.git",
								Helm: &v1alpha1.ApplicationSourceHelm{
									Values: "foo: bar",
									Parameters: []v1alpha1.HelmParameter{
										{Name: "hi", Value: "there"},
									},
								},
							},
						},
					},
				},
			},
			desiredApps: []v1alpha1.Application{
				{
					ObjectMeta: metav1.ObjectMeta{
						Name:      "app1",
						Namespace: "namespace",
					},
					Spec: v1alpha1.ApplicationSpec{
						Project: "project",
						Sources: []v1alpha1.ApplicationSource{
							{
								RepoURL: "https://git.example.com/test-org/test-repo.git",
								Helm: &v1alpha1.ApplicationSourceHelm{
									Values: "new: values",
								},
							},
						},
					},
				},
			},
			expected: []v1alpha1.Application{
				{
					TypeMeta: metav1.TypeMeta{
						Kind:       "Application",
						APIVersion: "argoproj.io/v1alpha1",
					},
					ObjectMeta: metav1.ObjectMeta{
						Name:            "app1",
						Namespace:       "namespace",
						ResourceVersion: "3",
					},
					Spec: v1alpha1.ApplicationSpec{
						Project: "project",
						Sources: []v1alpha1.ApplicationSource{
							{
								RepoURL: "https://git.example.com/test-org/test-repo.git",
								Helm: &v1alpha1.ApplicationSourceHelm{
									Values: "new: values",
									// The Parameters field got blown away, because the values field changed. MergePatch
									// doesn't merge list items, it replaces the whole list if an item changes.
									// If we eventually add a `name` field to Sources, we can use StrategicMergePatch.
								},
							},
						},
					},
				},
			},
		},
		{
			name: "Ensure that argocd post-delete finalizers are preserved from an existing app",
			appSet: v1alpha1.ApplicationSet{
				ObjectMeta: metav1.ObjectMeta{
					Name:      "name",
					Namespace: "namespace",
				},
				Spec: v1alpha1.ApplicationSetSpec{
					Template: v1alpha1.ApplicationSetTemplate{
						Spec: v1alpha1.ApplicationSpec{
							Project: "project",
						},
					},
				},
			},
			existingApps: []v1alpha1.Application{
				{
					TypeMeta: metav1.TypeMeta{
						Kind:       application.ApplicationKind,
						APIVersion: "argoproj.io/v1alpha1",
					},
					ObjectMeta: metav1.ObjectMeta{
						Name:            "app1",
						Namespace:       "namespace",
						ResourceVersion: "2",
						Finalizers: []string{
							v1alpha1.PostDeleteFinalizerName,
							v1alpha1.PostDeleteFinalizerName + "/mystage",
						},
					},
					Spec: v1alpha1.ApplicationSpec{
						Project: "project",
					},
				},
			},
			desiredApps: []v1alpha1.Application{
				{
					ObjectMeta: metav1.ObjectMeta{
						Name:      "app1",
						Namespace: "namespace",
					},
					Spec: v1alpha1.ApplicationSpec{
						Project: "project",
					},
				},
			},
			expected: []v1alpha1.Application{
				{
					TypeMeta: metav1.TypeMeta{
						Kind:       application.ApplicationKind,
						APIVersion: "argoproj.io/v1alpha1",
					},
					ObjectMeta: metav1.ObjectMeta{
						Name:            "app1",
						Namespace:       "namespace",
						ResourceVersion: "2",
						Finalizers: []string{
							v1alpha1.PostDeleteFinalizerName,
							v1alpha1.PostDeleteFinalizerName + "/mystage",
						},
					},
					Spec: v1alpha1.ApplicationSpec{
						Project: "project",
					},
				},
			},
		},
	} {
		t.Run(c.name, func(t *testing.T) {
			initObjs := []crtclient.Object{&c.appSet}

			for _, a := range c.existingApps {
				err = controllerutil.SetControllerReference(&c.appSet, &a, scheme)
				require.NoError(t, err)
				initObjs = append(initObjs, &a)
			}

			client := fake.NewClientBuilder().WithScheme(scheme).WithObjects(initObjs...).WithIndex(&v1alpha1.Application{}, ".metadata.controller", appControllerIndexer).Build()
			metrics := appsetmetrics.NewFakeAppsetMetrics(client)

			r := ApplicationSetReconciler{
				Client:   client,
				Scheme:   scheme,
				Recorder: record.NewFakeRecorder(len(initObjs) + len(c.expected)),
				Metrics:  metrics,
			}

			err = r.createOrUpdateInCluster(context.TODO(), log.NewEntry(log.StandardLogger()), c.appSet, c.desiredApps)
			require.NoError(t, err)

			for _, obj := range c.expected {
				got := &v1alpha1.Application{}
				_ = client.Get(context.Background(), crtclient.ObjectKey{
					Namespace: obj.Namespace,
					Name:      obj.Name,
				}, got)

				err = controllerutil.SetControllerReference(&c.appSet, &obj, r.Scheme)
				assert.Equal(t, obj, *got)
			}
		})
	}
}

func TestRemoveFinalizerOnInvalidDestination_FinalizerTypes(t *testing.T) {
	scheme := runtime.NewScheme()
	err := v1alpha1.AddToScheme(scheme)
	require.NoError(t, err)

	for _, c := range []struct {
		// name is human-readable test name
		name               string
		existingFinalizers []string
		expectedFinalizers []string
	}{
		{
			name:               "no finalizers",
			existingFinalizers: []string{},
			expectedFinalizers: nil,
		},
		{
			name:               "contains only argo finalizer",
			existingFinalizers: []string{v1alpha1.ResourcesFinalizerName},
			expectedFinalizers: nil,
		},
		{
			name:               "contains only non-argo finalizer",
			existingFinalizers: []string{"non-argo-finalizer"},
			expectedFinalizers: []string{"non-argo-finalizer"},
		},
		{
			name:               "contains both argo and non-argo finalizer",
			existingFinalizers: []string{"non-argo-finalizer", v1alpha1.ResourcesFinalizerName},
			expectedFinalizers: []string{"non-argo-finalizer"},
		},
	} {
		t.Run(c.name, func(t *testing.T) {
			appSet := v1alpha1.ApplicationSet{
				ObjectMeta: metav1.ObjectMeta{
					Name:      "name",
					Namespace: "namespace",
				},
				Spec: v1alpha1.ApplicationSetSpec{
					Template: v1alpha1.ApplicationSetTemplate{
						Spec: v1alpha1.ApplicationSpec{
							Project: "project",
						},
					},
				},
			}

			app := v1alpha1.Application{
				ObjectMeta: metav1.ObjectMeta{
					Name:       "app1",
					Finalizers: c.existingFinalizers,
				},
				Spec: v1alpha1.ApplicationSpec{
					Project: "project",
					Source:  &v1alpha1.ApplicationSource{Path: "path", TargetRevision: "revision", RepoURL: "repoURL"},
					// Destination is always invalid, for this test:
					Destination: v1alpha1.ApplicationDestination{Name: "my-cluster", Namespace: "namespace"},
				},
			}

			initObjs := []crtclient.Object{&app, &appSet}

			client := fake.NewClientBuilder().WithScheme(scheme).WithObjects(initObjs...).WithIndex(&v1alpha1.Application{}, ".metadata.controller", appControllerIndexer).Build()
			secret := &corev1.Secret{
				ObjectMeta: metav1.ObjectMeta{
					Name:      "my-secret",
					Namespace: "namespace",
					Labels: map[string]string{
						argocommon.LabelKeySecretType: argocommon.LabelValueSecretTypeCluster,
					},
				},
				Data: map[string][]byte{
					// Since this test requires the cluster to be an invalid destination, we
					// always return a cluster named 'my-cluster2' (different from app 'my-cluster', above)
					"name":   []byte("mycluster2"),
					"server": []byte("https://kubernetes.default.svc"),
					"config": []byte("{\"username\":\"foo\",\"password\":\"foo\"}"),
				},
			}

			objects := append([]runtime.Object{}, secret)
			kubeclientset := kubefake.NewSimpleClientset(objects...)
			metrics := appsetmetrics.NewFakeAppsetMetrics(client)

			argodb := db.NewDB("argocd", settings.NewSettingsManager(context.TODO(), kubeclientset, "argocd"), kubeclientset)

			r := ApplicationSetReconciler{
				Client:        client,
				Scheme:        scheme,
				Recorder:      record.NewFakeRecorder(10),
				KubeClientset: kubeclientset,
				Metrics:       metrics,
				ArgoDB:        argodb,
			}
			clusterList, err := utils.ListClusters(context.Background(), kubeclientset, "namespace")
			require.NoError(t, err)

			appLog := log.WithFields(log.Fields{"app": app.Name, "appSet": ""})

			appInputParam := app.DeepCopy()

			err = r.removeFinalizerOnInvalidDestination(context.Background(), appSet, appInputParam, clusterList, appLog)
			require.NoError(t, err)

			retrievedApp := v1alpha1.Application{}
			err = client.Get(context.Background(), crtclient.ObjectKeyFromObject(&app), &retrievedApp)
			require.NoError(t, err)

			// App on the cluster should have the expected finalizers
			assert.ElementsMatch(t, c.expectedFinalizers, retrievedApp.Finalizers)

			// App object passed in as a parameter should have the expected finaliers
			assert.ElementsMatch(t, c.expectedFinalizers, appInputParam.Finalizers)

			bytes, _ := json.MarshalIndent(retrievedApp, "", "  ")
			t.Log("Contents of app after call:", string(bytes))
		})
	}
}

func TestRemoveFinalizerOnInvalidDestination_DestinationTypes(t *testing.T) {
	scheme := runtime.NewScheme()
	err := v1alpha1.AddToScheme(scheme)
	require.NoError(t, err)

	for _, c := range []struct {
		// name is human-readable test name
		name                   string
		destinationField       v1alpha1.ApplicationDestination
		expectFinalizerRemoved bool
	}{
		{
			name: "invalid cluster: empty destination",
			destinationField: v1alpha1.ApplicationDestination{
				Namespace: "namespace",
			},
			expectFinalizerRemoved: true,
		},
		{
			name: "invalid cluster: invalid server url",
			destinationField: v1alpha1.ApplicationDestination{
				Namespace: "namespace",
				Server:    "https://1.2.3.4",
			},
			expectFinalizerRemoved: true,
		},
		{
			name: "invalid cluster: invalid cluster name",
			destinationField: v1alpha1.ApplicationDestination{
				Namespace: "namespace",
				Name:      "invalid-cluster",
			},
			expectFinalizerRemoved: true,
		},
		{
			name: "invalid cluster by both valid",
			destinationField: v1alpha1.ApplicationDestination{
				Namespace: "namespace",
				Name:      "mycluster2",
				Server:    "https://kubernetes.default.svc",
			},
			expectFinalizerRemoved: true,
		},
		{
			name: "invalid cluster by both invalid",
			destinationField: v1alpha1.ApplicationDestination{
				Namespace: "namespace",
				Name:      "mycluster3",
				Server:    "https://4.5.6.7",
			},
			expectFinalizerRemoved: true,
		},
		{
			name: "valid cluster by name",
			destinationField: v1alpha1.ApplicationDestination{
				Namespace: "namespace",
				Name:      "mycluster2",
			},
			expectFinalizerRemoved: false,
		},
		{
			name: "valid cluster by server",
			destinationField: v1alpha1.ApplicationDestination{
				Namespace: "namespace",
				Server:    "https://kubernetes.default.svc",
			},
			expectFinalizerRemoved: false,
		},
	} {
		t.Run(c.name, func(t *testing.T) {
			appSet := v1alpha1.ApplicationSet{
				ObjectMeta: metav1.ObjectMeta{
					Name:      "name",
					Namespace: "namespace",
				},
				Spec: v1alpha1.ApplicationSetSpec{
					Template: v1alpha1.ApplicationSetTemplate{
						Spec: v1alpha1.ApplicationSpec{
							Project: "project",
						},
					},
				},
			}

			app := v1alpha1.Application{
				ObjectMeta: metav1.ObjectMeta{
					Name:       "app1",
					Finalizers: []string{v1alpha1.ResourcesFinalizerName},
				},
				Spec: v1alpha1.ApplicationSpec{
					Project:     "project",
					Source:      &v1alpha1.ApplicationSource{Path: "path", TargetRevision: "revision", RepoURL: "repoURL"},
					Destination: c.destinationField,
				},
			}

			initObjs := []crtclient.Object{&app, &appSet}

			client := fake.NewClientBuilder().WithScheme(scheme).WithObjects(initObjs...).WithIndex(&v1alpha1.Application{}, ".metadata.controller", appControllerIndexer).Build()
			secret := &corev1.Secret{
				ObjectMeta: metav1.ObjectMeta{
					Name:      "my-secret",
					Namespace: "argocd",
					Labels: map[string]string{
						argocommon.LabelKeySecretType: argocommon.LabelValueSecretTypeCluster,
					},
				},
				Data: map[string][]byte{
					// Since this test requires the cluster to be an invalid destination, we
					// always return a cluster named 'my-cluster2' (different from app 'my-cluster', above)
					"name":   []byte("mycluster2"),
					"server": []byte("https://kubernetes.default.svc"),
					"config": []byte("{\"username\":\"foo\",\"password\":\"foo\"}"),
				},
			}

			objects := append([]runtime.Object{}, secret)
			kubeclientset := kubefake.NewSimpleClientset(objects...)
			metrics := appsetmetrics.NewFakeAppsetMetrics(client)

			argodb := db.NewDB("argocd", settings.NewSettingsManager(context.TODO(), kubeclientset, "argocd"), kubeclientset)

			r := ApplicationSetReconciler{
				Client:        client,
				Scheme:        scheme,
				Recorder:      record.NewFakeRecorder(10),
				KubeClientset: kubeclientset,
				Metrics:       metrics,
				ArgoDB:        argodb,
			}

			clusterList, err := utils.ListClusters(context.Background(), kubeclientset, "argocd")
			require.NoError(t, err)

			appLog := log.WithFields(log.Fields{"app": app.Name, "appSet": ""})

			appInputParam := app.DeepCopy()

			err = r.removeFinalizerOnInvalidDestination(context.Background(), appSet, appInputParam, clusterList, appLog)
			require.NoError(t, err)

			retrievedApp := v1alpha1.Application{}
			err = client.Get(context.Background(), crtclient.ObjectKeyFromObject(&app), &retrievedApp)
			require.NoError(t, err)

			finalizerRemoved := len(retrievedApp.Finalizers) == 0

			assert.Equal(t, c.expectFinalizerRemoved, finalizerRemoved)

			bytes, _ := json.MarshalIndent(retrievedApp, "", "  ")
			t.Log("Contents of app after call:", string(bytes))
		})
	}
}

func TestRemoveOwnerReferencesOnDeleteAppSet(t *testing.T) {
	scheme := runtime.NewScheme()
	err := v1alpha1.AddToScheme(scheme)
	require.NoError(t, err)

	for _, c := range []struct {
		// name is human-readable test name
		name string
	}{
		{
			name: "ownerReferences cleared",
		},
	} {
		t.Run(c.name, func(t *testing.T) {
			appSet := v1alpha1.ApplicationSet{
				ObjectMeta: metav1.ObjectMeta{
					Name:       "name",
					Namespace:  "namespace",
					Finalizers: []string{v1alpha1.ResourcesFinalizerName},
				},
				Spec: v1alpha1.ApplicationSetSpec{
					Template: v1alpha1.ApplicationSetTemplate{
						Spec: v1alpha1.ApplicationSpec{
							Project: "project",
						},
					},
				},
			}

			app := v1alpha1.Application{
				ObjectMeta: metav1.ObjectMeta{
					Name:      "app1",
					Namespace: "namespace",
				},
				Spec: v1alpha1.ApplicationSpec{
					Project: "project",
					Source:  &v1alpha1.ApplicationSource{Path: "path", TargetRevision: "revision", RepoURL: "repoURL"},
					Destination: v1alpha1.ApplicationDestination{
						Namespace: "namespace",
						Server:    "https://kubernetes.default.svc",
					},
				},
			}

			err := controllerutil.SetControllerReference(&appSet, &app, scheme)
			require.NoError(t, err)

			initObjs := []crtclient.Object{&app, &appSet}

			client := fake.NewClientBuilder().WithScheme(scheme).WithObjects(initObjs...).WithIndex(&v1alpha1.Application{}, ".metadata.controller", appControllerIndexer).Build()
			metrics := appsetmetrics.NewFakeAppsetMetrics(client)

			r := ApplicationSetReconciler{
				Client:        client,
				Scheme:        scheme,
				Recorder:      record.NewFakeRecorder(10),
				KubeClientset: nil,
				Metrics:       metrics,
			}

			err = r.removeOwnerReferencesOnDeleteAppSet(context.Background(), appSet)
			require.NoError(t, err)

			retrievedApp := v1alpha1.Application{}
			err = client.Get(context.Background(), crtclient.ObjectKeyFromObject(&app), &retrievedApp)
			require.NoError(t, err)

			ownerReferencesRemoved := len(retrievedApp.OwnerReferences) == 0
			assert.True(t, ownerReferencesRemoved)
		})
	}
}

func TestCreateApplications(t *testing.T) {
	scheme := runtime.NewScheme()
	err := v1alpha1.AddToScheme(scheme)
	require.NoError(t, err)

	testCases := []struct {
		name       string
		appSet     v1alpha1.ApplicationSet
		existsApps []v1alpha1.Application
		apps       []v1alpha1.Application
		expected   []v1alpha1.Application
	}{
		{
			name: "no existing apps",
			appSet: v1alpha1.ApplicationSet{
				ObjectMeta: metav1.ObjectMeta{
					Name:      "name",
					Namespace: "namespace",
				},
			},
			existsApps: nil,
			apps: []v1alpha1.Application{
				{
					ObjectMeta: metav1.ObjectMeta{
						Name:      "app1",
						Namespace: "namespace",
					},
				},
			},
			expected: []v1alpha1.Application{
				{
					TypeMeta: metav1.TypeMeta{
						Kind:       application.ApplicationKind,
						APIVersion: "argoproj.io/v1alpha1",
					},
					ObjectMeta: metav1.ObjectMeta{
						Name:            "app1",
						Namespace:       "namespace",
						ResourceVersion: "1",
					},
					Spec: v1alpha1.ApplicationSpec{
						Project: "default",
					},
				},
			},
		},
		{
			name: "existing apps",
			appSet: v1alpha1.ApplicationSet{
				ObjectMeta: metav1.ObjectMeta{
					Name:      "name",
					Namespace: "namespace",
				},
				Spec: v1alpha1.ApplicationSetSpec{
					Template: v1alpha1.ApplicationSetTemplate{
						Spec: v1alpha1.ApplicationSpec{
							Project: "project",
						},
					},
				},
			},
			existsApps: []v1alpha1.Application{
				{
					TypeMeta: metav1.TypeMeta{
						Kind:       application.ApplicationKind,
						APIVersion: "argoproj.io/v1alpha1",
					},
					ObjectMeta: metav1.ObjectMeta{
						Name:            "app1",
						Namespace:       "namespace",
						ResourceVersion: "2",
					},
					Spec: v1alpha1.ApplicationSpec{
						Project: "test",
					},
				},
			},
			apps: []v1alpha1.Application{
				{
					ObjectMeta: metav1.ObjectMeta{
						Name:      "app1",
						Namespace: "namespace",
					},
					Spec: v1alpha1.ApplicationSpec{
						Project: "project",
					},
				},
			},
			expected: []v1alpha1.Application{
				{
					TypeMeta: metav1.TypeMeta{
						Kind:       application.ApplicationKind,
						APIVersion: "argoproj.io/v1alpha1",
					},
					ObjectMeta: metav1.ObjectMeta{
						Name:            "app1",
						Namespace:       "namespace",
						ResourceVersion: "2",
					},
					Spec: v1alpha1.ApplicationSpec{
						Project: "test",
					},
				},
			},
		},
		{
			name: "existing apps with different project",
			appSet: v1alpha1.ApplicationSet{
				ObjectMeta: metav1.ObjectMeta{
					Name:      "name",
					Namespace: "namespace",
				},
				Spec: v1alpha1.ApplicationSetSpec{
					Template: v1alpha1.ApplicationSetTemplate{
						Spec: v1alpha1.ApplicationSpec{
							Project: "project",
						},
					},
				},
			},
			existsApps: []v1alpha1.Application{
				{
					TypeMeta: metav1.TypeMeta{
						Kind:       application.ApplicationKind,
						APIVersion: "argoproj.io/v1alpha1",
					},
					ObjectMeta: metav1.ObjectMeta{
						Name:            "app1",
						Namespace:       "namespace",
						ResourceVersion: "2",
					},
					Spec: v1alpha1.ApplicationSpec{
						Project: "test",
					},
				},
			},
			apps: []v1alpha1.Application{
				{
					ObjectMeta: metav1.ObjectMeta{
						Name:      "app2",
						Namespace: "namespace",
					},
					Spec: v1alpha1.ApplicationSpec{
						Project: "project",
					},
				},
			},
			expected: []v1alpha1.Application{
				{
					TypeMeta: metav1.TypeMeta{
						Kind:       application.ApplicationKind,
						APIVersion: "argoproj.io/v1alpha1",
					},
					ObjectMeta: metav1.ObjectMeta{
						Name:            "app2",
						Namespace:       "namespace",
						ResourceVersion: "1",
					},
					Spec: v1alpha1.ApplicationSpec{
						Project: "project",
					},
				},
			},
		},
	}

	for _, c := range testCases {
		t.Run(c.name, func(t *testing.T) {
			initObjs := []crtclient.Object{&c.appSet}
			for _, a := range c.existsApps {
				err = controllerutil.SetControllerReference(&c.appSet, &a, scheme)
				require.NoError(t, err)
				initObjs = append(initObjs, &a)
			}

			client := fake.NewClientBuilder().WithScheme(scheme).WithObjects(initObjs...).WithIndex(&v1alpha1.Application{}, ".metadata.controller", appControllerIndexer).Build()
			metrics := appsetmetrics.NewFakeAppsetMetrics(client)

			r := ApplicationSetReconciler{
				Client:   client,
				Scheme:   scheme,
				Recorder: record.NewFakeRecorder(len(initObjs) + len(c.expected)),
				Metrics:  metrics,
			}

			err = r.createInCluster(context.TODO(), log.NewEntry(log.StandardLogger()), c.appSet, c.apps)
			require.NoError(t, err)

			for _, obj := range c.expected {
				got := &v1alpha1.Application{}
				_ = client.Get(context.Background(), crtclient.ObjectKey{
					Namespace: obj.Namespace,
					Name:      obj.Name,
				}, got)

				err = controllerutil.SetControllerReference(&c.appSet, &obj, r.Scheme)
				require.NoError(t, err)

				assert.Equal(t, obj, *got)
			}
		})
	}
}

func TestDeleteInCluster(t *testing.T) {
	scheme := runtime.NewScheme()
	err := v1alpha1.AddToScheme(scheme)
	require.NoError(t, err)

	for _, c := range []struct {
		// appSet is the application set on which the delete function is called
		appSet v1alpha1.ApplicationSet
		// existingApps is the current state of Applications on the cluster
		existingApps []v1alpha1.Application
		// desireApps is the apps generated by the generator that we wish to keep alive
		desiredApps []v1alpha1.Application
		// expected is the list of applications that we expect to exist after calling delete
		expected []v1alpha1.Application
		// notExpected is the list of applications that we expect not to exist after calling delete
		notExpected []v1alpha1.Application
	}{
		{
			appSet: v1alpha1.ApplicationSet{
				ObjectMeta: metav1.ObjectMeta{
					Name:      "name",
					Namespace: "namespace",
				},
				Spec: v1alpha1.ApplicationSetSpec{
					Template: v1alpha1.ApplicationSetTemplate{
						Spec: v1alpha1.ApplicationSpec{
							Project: "project",
						},
					},
				},
			},
			existingApps: []v1alpha1.Application{
				{
					TypeMeta: metav1.TypeMeta{
						Kind:       application.ApplicationKind,
						APIVersion: "argoproj.io/v1alpha1",
					},
					ObjectMeta: metav1.ObjectMeta{
						Name:            "delete",
						Namespace:       "namespace",
						ResourceVersion: "2",
					},
					Spec: v1alpha1.ApplicationSpec{
						Project: "project",
					},
				},
				{
					TypeMeta: metav1.TypeMeta{
						Kind:       application.ApplicationKind,
						APIVersion: "argoproj.io/v1alpha1",
					},
					ObjectMeta: metav1.ObjectMeta{
						Name:            "keep",
						Namespace:       "namespace",
						ResourceVersion: "2",
					},
					Spec: v1alpha1.ApplicationSpec{
						Project: "project",
					},
				},
			},
			desiredApps: []v1alpha1.Application{
				{
					ObjectMeta: metav1.ObjectMeta{
						Name: "keep",
					},
					Spec: v1alpha1.ApplicationSpec{
						Project: "project",
					},
				},
			},
			expected: []v1alpha1.Application{
				{
					TypeMeta: metav1.TypeMeta{
						Kind:       application.ApplicationKind,
						APIVersion: "argoproj.io/v1alpha1",
					},
					ObjectMeta: metav1.ObjectMeta{
						Name:            "keep",
						Namespace:       "namespace",
						ResourceVersion: "2",
					},
					Spec: v1alpha1.ApplicationSpec{
						Project: "project",
					},
				},
			},
			notExpected: []v1alpha1.Application{
				{
					TypeMeta: metav1.TypeMeta{
						Kind:       application.ApplicationKind,
						APIVersion: "argoproj.io/v1alpha1",
					},
					ObjectMeta: metav1.ObjectMeta{
						Name:            "delete",
						Namespace:       "namespace",
						ResourceVersion: "1",
					},
					Spec: v1alpha1.ApplicationSpec{
						Project: "project",
					},
				},
			},
		},
	} {
		initObjs := []crtclient.Object{&c.appSet}
		for _, a := range c.existingApps {
			temp := a
			err = controllerutil.SetControllerReference(&c.appSet, &temp, scheme)
			require.NoError(t, err)
			initObjs = append(initObjs, &temp)
		}

		client := fake.NewClientBuilder().WithScheme(scheme).WithObjects(initObjs...).WithIndex(&v1alpha1.Application{}, ".metadata.controller", appControllerIndexer).Build()
		metrics := appsetmetrics.NewFakeAppsetMetrics(client)

		r := ApplicationSetReconciler{
			Client:        client,
			Scheme:        scheme,
			Recorder:      record.NewFakeRecorder(len(initObjs) + len(c.expected)),
			KubeClientset: kubefake.NewSimpleClientset(),
			Metrics:       metrics,
		}

		err = r.deleteInCluster(context.TODO(), log.NewEntry(log.StandardLogger()), c.appSet, c.desiredApps)
		require.NoError(t, err)

		// For each of the expected objects, verify they exist on the cluster
		for _, obj := range c.expected {
			got := &v1alpha1.Application{}
			_ = client.Get(context.Background(), crtclient.ObjectKey{
				Namespace: obj.Namespace,
				Name:      obj.Name,
			}, got)

			err = controllerutil.SetControllerReference(&c.appSet, &obj, r.Scheme)
			require.NoError(t, err)

			assert.Equal(t, obj, *got)
		}

		// Verify each of the unexpected objs cannot be found
		for _, obj := range c.notExpected {
			got := &v1alpha1.Application{}
			err := client.Get(context.Background(), crtclient.ObjectKey{
				Namespace: obj.Namespace,
				Name:      obj.Name,
			}, got)

			assert.EqualError(t, err, fmt.Sprintf("applications.argoproj.io %q not found", obj.Name))
		}
	}
}

func TestGetMinRequeueAfter(t *testing.T) {
	scheme := runtime.NewScheme()
	err := v1alpha1.AddToScheme(scheme)
	require.NoError(t, err)

	client := fake.NewClientBuilder().WithScheme(scheme).Build()
	metrics := appsetmetrics.NewFakeAppsetMetrics(client)

	generator := v1alpha1.ApplicationSetGenerator{
		List:     &v1alpha1.ListGenerator{},
		Git:      &v1alpha1.GitGenerator{},
		Clusters: &v1alpha1.ClusterGenerator{},
	}

	generatorMock0 := mocks.Generator{}
	generatorMock0.On("GetRequeueAfter", &generator).
		Return(generators.NoRequeueAfter)

	generatorMock1 := mocks.Generator{}
	generatorMock1.On("GetRequeueAfter", &generator).
		Return(time.Duration(1) * time.Second)

	generatorMock10 := mocks.Generator{}
	generatorMock10.On("GetRequeueAfter", &generator).
		Return(time.Duration(10) * time.Second)

	r := ApplicationSetReconciler{
		Client:   client,
		Scheme:   scheme,
		Recorder: record.NewFakeRecorder(0),
		Metrics:  metrics,
		Generators: map[string]generators.Generator{
			"List":     &generatorMock10,
			"Git":      &generatorMock1,
			"Clusters": &generatorMock1,
		},
	}

	got := r.getMinRequeueAfter(&v1alpha1.ApplicationSet{
		Spec: v1alpha1.ApplicationSetSpec{
			Generators: []v1alpha1.ApplicationSetGenerator{generator},
		},
	})

	assert.Equal(t, time.Duration(1)*time.Second, got)
}

func TestRequeueGeneratorFails(t *testing.T) {
	scheme := runtime.NewScheme()
	err := v1alpha1.AddToScheme(scheme)
	require.NoError(t, err)
	err = v1alpha1.AddToScheme(scheme)
	require.NoError(t, err)

	appSet := v1alpha1.ApplicationSet{
		ObjectMeta: metav1.ObjectMeta{
			Name:      "name",
			Namespace: "argocd",
		},
		Spec: v1alpha1.ApplicationSetSpec{
			Generators: []v1alpha1.ApplicationSetGenerator{{
				PullRequest: &v1alpha1.PullRequestGenerator{},
			}},
		},
	}
	client := fake.NewClientBuilder().WithScheme(scheme).WithObjects(&appSet).Build()

	generator := v1alpha1.ApplicationSetGenerator{
		PullRequest: &v1alpha1.PullRequestGenerator{},
	}

	generatorMock := mocks.Generator{}
	generatorMock.On("GetTemplate", &generator).
		Return(&v1alpha1.ApplicationSetTemplate{})
	generatorMock.On("GenerateParams", &generator, mock.AnythingOfType("*v1alpha1.ApplicationSet"), mock.Anything).
		Return([]map[string]interface{}{}, fmt.Errorf("Simulated error generating params that could be related to an external service/API call"))

	metrics := appsetmetrics.NewFakeAppsetMetrics(client)

	r := ApplicationSetReconciler{
		Client:   client,
		Scheme:   scheme,
		Recorder: record.NewFakeRecorder(0),
		Generators: map[string]generators.Generator{
			"PullRequest": &generatorMock,
		},
		Metrics: metrics,
	}

	req := ctrl.Request{
		NamespacedName: types.NamespacedName{
			Namespace: "argocd",
			Name:      "name",
		},
	}

	res, err := r.Reconcile(context.Background(), req)
	require.Error(t, err)
	assert.Equal(t, ReconcileRequeueOnValidationError, res.RequeueAfter)
}

func TestValidateGeneratedApplications(t *testing.T) {
	t.Parallel()

	scheme := runtime.NewScheme()
	err := v1alpha1.AddToScheme(scheme)
	require.NoError(t, err)

	// Valid project
	myProject := &v1alpha1.AppProject{
		ObjectMeta: metav1.ObjectMeta{Name: "default", Namespace: "namespace"},
		Spec: v1alpha1.AppProjectSpec{
			SourceRepos: []string{"*"},
			Destinations: []v1alpha1.ApplicationDestination{
				{
					Namespace: "*",
					Server:    "*",
				},
			},
			ClusterResourceWhitelist: []metav1.GroupKind{
				{
					Group: "*",
					Kind:  "*",
				},
			},
		},
	}

	client := fake.NewClientBuilder().WithScheme(scheme).WithObjects(myProject).Build()
	metrics := appsetmetrics.NewFakeAppsetMetrics(client)

	// Test a subset of the validations that 'validateGeneratedApplications' performs
	for _, cc := range []struct {
		name             string
		apps             []v1alpha1.Application
		validationErrors map[int]error
	}{
		{
			name: "valid app should return true",
			apps: []v1alpha1.Application{
				{
					TypeMeta:   metav1.TypeMeta{},
					ObjectMeta: metav1.ObjectMeta{},
					Spec: v1alpha1.ApplicationSpec{
						Project: "default",
						Source: &v1alpha1.ApplicationSource{
							RepoURL:        "https://url",
							Path:           "/",
							TargetRevision: "HEAD",
						},
						Destination: v1alpha1.ApplicationDestination{
							Namespace: "namespace",
							Name:      "my-cluster",
						},
					},
				},
			},
			validationErrors: map[int]error{},
		},
		{
			name: "can't have both name and server defined",
			apps: []v1alpha1.Application{
				{
					TypeMeta:   metav1.TypeMeta{},
					ObjectMeta: metav1.ObjectMeta{},
					Spec: v1alpha1.ApplicationSpec{
						Project: "default",
						Source: &v1alpha1.ApplicationSource{
							RepoURL:        "https://url",
							Path:           "/",
							TargetRevision: "HEAD",
						},
						Destination: v1alpha1.ApplicationDestination{
							Namespace: "namespace",
							Server:    "my-server",
							Name:      "my-cluster",
						},
					},
				},
			},
<<<<<<< HEAD
			expectedErrors:   []string{"application destination spec is invalid: application destination can't have both name and server defined: my-cluster my-server"},
=======
>>>>>>> 8841b0dd
			validationErrors: map[int]error{0: fmt.Errorf("application destination spec is invalid: application destination can't have both name and server defined: my-cluster my-server")},
		},
		{
			name: "project mismatch should return error",
			apps: []v1alpha1.Application{
				{
					TypeMeta:   metav1.TypeMeta{},
					ObjectMeta: metav1.ObjectMeta{},
					Spec: v1alpha1.ApplicationSpec{
						Project: "DOES-NOT-EXIST",
						Source: &v1alpha1.ApplicationSource{
							RepoURL:        "https://url",
							Path:           "/",
							TargetRevision: "HEAD",
						},
						Destination: v1alpha1.ApplicationDestination{
							Namespace: "namespace",
							Name:      "my-cluster",
						},
					},
				},
			},
			validationErrors: map[int]error{0: fmt.Errorf("application references project DOES-NOT-EXIST which does not exist")},
		},
		{
			name: "valid app should return true",
			apps: []v1alpha1.Application{
				{
					TypeMeta:   metav1.TypeMeta{},
					ObjectMeta: metav1.ObjectMeta{},
					Spec: v1alpha1.ApplicationSpec{
						Project: "default",
						Source: &v1alpha1.ApplicationSource{
							RepoURL:        "https://url",
							Path:           "/",
							TargetRevision: "HEAD",
						},
						Destination: v1alpha1.ApplicationDestination{
							Namespace: "namespace",
							Name:      "my-cluster",
						},
					},
				},
			},
			validationErrors: map[int]error{},
		},
		{
			name: "cluster should match",
			apps: []v1alpha1.Application{
				{
					TypeMeta:   metav1.TypeMeta{},
					ObjectMeta: metav1.ObjectMeta{},
					Spec: v1alpha1.ApplicationSpec{
						Project: "default",
						Source: &v1alpha1.ApplicationSource{
							RepoURL:        "https://url",
							Path:           "/",
							TargetRevision: "HEAD",
						},
						Destination: v1alpha1.ApplicationDestination{
							Namespace: "namespace",
							Name:      "nonexistent-cluster",
						},
					},
				},
			},
<<<<<<< HEAD
			expectedErrors:   []string{"application destination spec is invalid: there are no clusters with this name: nonexistent-cluster"},
			validationErrors: map[int]error{0: fmt.Errorf("application destination spec is invalid: there are no clusters with this name: nonexistent-cluster")},
=======
			validationErrors: map[int]error{0: fmt.Errorf("application destination spec is invalid: unable to find destination server: there are no clusters with this name: nonexistent-cluster")},
>>>>>>> 8841b0dd
		},
	} {
		t.Run(cc.name, func(t *testing.T) {
			t.Parallel()

			secret := &corev1.Secret{
				ObjectMeta: metav1.ObjectMeta{
					Name:      "my-secret",
					Namespace: "argocd",
					Labels: map[string]string{
						argocommon.LabelKeySecretType: argocommon.LabelValueSecretTypeCluster,
					},
				},
				Data: map[string][]byte{
					"name":   []byte("my-cluster"),
					"server": []byte("https://kubernetes.default.svc"),
					"config": []byte("{\"username\":\"foo\",\"password\":\"foo\"}"),
				},
			}

			objects := append([]runtime.Object{}, secret)
			kubeclientset := kubefake.NewSimpleClientset(objects...)

			argodb := db.NewDB("argocd", settings.NewSettingsManager(context.TODO(), kubeclientset, "argocd"), kubeclientset)

			r := ApplicationSetReconciler{
				Client:          client,
				Scheme:          scheme,
				Recorder:        record.NewFakeRecorder(1),
				Generators:      map[string]generators.Generator{},
				ArgoDB:          argodb,
				ArgoCDNamespace: "namespace",
				KubeClientset:   kubeclientset,
				Metrics:         metrics,
			}

			appSetInfo := v1alpha1.ApplicationSet{}
			validationErrors, _ := r.validateGeneratedApplications(context.TODO(), cc.apps, appSetInfo)
<<<<<<< HEAD
			var errorMessages []string
			for _, v := range validationErrors {
				errorMessages = append(errorMessages, v.Error())
			}

			if len(errorMessages) == 0 {
				assert.Empty(t, cc.expectedErrors, "Expected errors but none were seen")
			} else {
				assert.Equal(t, cc.expectedErrors, errorMessages)
				assert.Equal(t, cc.validationErrors, validationErrors)
			}
=======
			assert.Equal(t, cc.validationErrors, validationErrors)
>>>>>>> 8841b0dd
		})
	}
}

func TestReconcilerValidationProjectErrorBehaviour(t *testing.T) {
	scheme := runtime.NewScheme()
	err := v1alpha1.AddToScheme(scheme)
	require.NoError(t, err)

	project := v1alpha1.AppProject{
		ObjectMeta: metav1.ObjectMeta{Name: "good-project", Namespace: "argocd"},
	}
	appSet := v1alpha1.ApplicationSet{
		ObjectMeta: metav1.ObjectMeta{
			Name:      "name",
			Namespace: "argocd",
		},
		Spec: v1alpha1.ApplicationSetSpec{
			GoTemplate: true,
			Generators: []v1alpha1.ApplicationSetGenerator{
				{
					List: &v1alpha1.ListGenerator{
						Elements: []apiextensionsv1.JSON{{
							Raw: []byte(`{"project": "good-project"}`),
						}, {
							Raw: []byte(`{"project": "bad-project"}`),
						}},
					},
				},
			},
			Template: v1alpha1.ApplicationSetTemplate{
				ApplicationSetTemplateMeta: v1alpha1.ApplicationSetTemplateMeta{
					Name:      "{{.project}}",
					Namespace: "argocd",
				},
				Spec: v1alpha1.ApplicationSpec{
					Source:      &v1alpha1.ApplicationSource{RepoURL: "https://github.com/argoproj/argocd-example-apps", Path: "guestbook"},
					Project:     "{{.project}}",
					Destination: v1alpha1.ApplicationDestination{Server: "https://kubernetes.default.svc"},
				},
			},
		},
	}

	kubeclientset := kubefake.NewSimpleClientset()

	client := fake.NewClientBuilder().WithScheme(scheme).WithObjects(&appSet, &project).WithStatusSubresource(&appSet).WithIndex(&v1alpha1.Application{}, ".metadata.controller", appControllerIndexer).Build()
	metrics := appsetmetrics.NewFakeAppsetMetrics(client)

	argodb := db.NewDB("argocd", settings.NewSettingsManager(context.TODO(), kubeclientset, "argocd"), kubeclientset)

	r := ApplicationSetReconciler{
		Client:   client,
		Scheme:   scheme,
		Renderer: &utils.Render{},
		Recorder: record.NewFakeRecorder(1),
		Generators: map[string]generators.Generator{
			"List": generators.NewListGenerator(),
		},
		ArgoDB:          argodb,
		KubeClientset:   kubeclientset,
		Policy:          v1alpha1.ApplicationsSyncPolicySync,
		ArgoCDNamespace: "argocd",
		Metrics:         metrics,
	}

	req := ctrl.Request{
		NamespacedName: types.NamespacedName{
			Namespace: "argocd",
			Name:      "name",
		},
	}

	// Verify that on validation error, no error is returned, but the object is requeued
	res, err := r.Reconcile(context.Background(), req)
	require.NoError(t, err)
	assert.Equal(t, ReconcileRequeueOnValidationError, res.RequeueAfter)

	var app v1alpha1.Application

	// make sure good app got created
	err = r.Client.Get(context.TODO(), crtclient.ObjectKey{Namespace: "argocd", Name: "good-project"}, &app)
	require.NoError(t, err)
	assert.Equal(t, "good-project", app.Name)

	// make sure bad app was not created
	err = r.Client.Get(context.TODO(), crtclient.ObjectKey{Namespace: "argocd", Name: "bad-project"}, &app)
	require.Error(t, err)
}

func TestSetApplicationSetStatusCondition(t *testing.T) {
	scheme := runtime.NewScheme()
	err := v1alpha1.AddToScheme(scheme)
	require.NoError(t, err)

	testCases := []struct {
		appset     v1alpha1.ApplicationSet
		conditions []v1alpha1.ApplicationSetCondition
		testfunc   func(t *testing.T, appset v1alpha1.ApplicationSet)
	}{
		{
			appset: v1alpha1.ApplicationSet{
				ObjectMeta: metav1.ObjectMeta{
					Name:      "name",
					Namespace: "argocd",
				},
				Spec: v1alpha1.ApplicationSetSpec{
					Generators: []v1alpha1.ApplicationSetGenerator{
						{List: &v1alpha1.ListGenerator{
							Elements: []apiextensionsv1.JSON{{
								Raw: []byte(`{"cluster": "my-cluster","url": "https://kubernetes.default.svc"}`),
							}},
						}},
					},
					Template: v1alpha1.ApplicationSetTemplate{},
				},
			},
			conditions: []v1alpha1.ApplicationSetCondition{
				{
					Type:    v1alpha1.ApplicationSetConditionResourcesUpToDate,
					Message: "All applications have been generated successfully",
					Reason:  v1alpha1.ApplicationSetReasonApplicationSetUpToDate,
					Status:  v1alpha1.ApplicationSetConditionStatusTrue,
				},
			},
			testfunc: func(t *testing.T, appset v1alpha1.ApplicationSet) {
				t.Helper()
				assert.Len(t, appset.Status.Conditions, 3)
			},
		},
		{
			appset: v1alpha1.ApplicationSet{
				ObjectMeta: metav1.ObjectMeta{
					Name:      "name",
					Namespace: "argocd",
				},
				Spec: v1alpha1.ApplicationSetSpec{
					Generators: []v1alpha1.ApplicationSetGenerator{
						{List: &v1alpha1.ListGenerator{
							Elements: []apiextensionsv1.JSON{{
								Raw: []byte(`{"cluster": "my-cluster","url": "https://kubernetes.default.svc"}`),
							}},
						}},
					},
					Template: v1alpha1.ApplicationSetTemplate{},
				},
			},
			conditions: []v1alpha1.ApplicationSetCondition{
				{
					Type:    v1alpha1.ApplicationSetConditionResourcesUpToDate,
					Message: "All applications have been generated successfully",
					Reason:  v1alpha1.ApplicationSetReasonApplicationSetUpToDate,
					Status:  v1alpha1.ApplicationSetConditionStatusTrue,
				},
				{
					Type:    v1alpha1.ApplicationSetConditionRolloutProgressing,
					Message: "ApplicationSet Rollout Rollout started",
					Reason:  v1alpha1.ApplicationSetReasonApplicationSetUpToDate,
					Status:  v1alpha1.ApplicationSetConditionStatusTrue,
				},
			},
			testfunc: func(t *testing.T, appset v1alpha1.ApplicationSet) {
				t.Helper()
				assert.Len(t, appset.Status.Conditions, 3)

				isProgressingCondition := false

				for _, condition := range appset.Status.Conditions {
					if condition.Type == v1alpha1.ApplicationSetConditionRolloutProgressing {
						isProgressingCondition = true
						break
					}
				}

				assert.False(t, isProgressingCondition, "no RolloutProgressing should be set for applicationsets that don't have rolling strategy")
			},
		},
		{
			appset: v1alpha1.ApplicationSet{
				ObjectMeta: metav1.ObjectMeta{
					Name:      "name",
					Namespace: "argocd",
				},
				Spec: v1alpha1.ApplicationSetSpec{
					Generators: []v1alpha1.ApplicationSetGenerator{
						{List: &v1alpha1.ListGenerator{
							Elements: []apiextensionsv1.JSON{{
								Raw: []byte(`{"cluster": "my-cluster","url": "https://kubernetes.default.svc"}`),
							}},
						}},
					},
					Template: v1alpha1.ApplicationSetTemplate{},
					Strategy: &v1alpha1.ApplicationSetStrategy{
						Type: "RollingSync",
						RollingSync: &v1alpha1.ApplicationSetRolloutStrategy{
							Steps: []v1alpha1.ApplicationSetRolloutStep{
								{
									MatchExpressions: []v1alpha1.ApplicationMatchExpression{
										{
											Key:      "test",
											Operator: "In",
											Values:   []string{"test"},
										},
									},
								},
							},
						},
					},
				},
			},
			conditions: []v1alpha1.ApplicationSetCondition{
				{
					Type:    v1alpha1.ApplicationSetConditionResourcesUpToDate,
					Message: "All applications have been generated successfully",
					Reason:  v1alpha1.ApplicationSetReasonApplicationSetUpToDate,
					Status:  v1alpha1.ApplicationSetConditionStatusTrue,
				},
				{
					Type:    v1alpha1.ApplicationSetConditionRolloutProgressing,
					Message: "ApplicationSet Rollout Rollout started",
					Reason:  v1alpha1.ApplicationSetReasonApplicationSetUpToDate,
					Status:  v1alpha1.ApplicationSetConditionStatusTrue,
				},
			},
			testfunc: func(t *testing.T, appset v1alpha1.ApplicationSet) {
				t.Helper()
				assert.Len(t, appset.Status.Conditions, 4)

				isProgressingCondition := false

				for _, condition := range appset.Status.Conditions {
					if condition.Type == v1alpha1.ApplicationSetConditionRolloutProgressing {
						isProgressingCondition = true
						break
					}
				}

				assert.True(t, isProgressingCondition, "RolloutProgressing should be set for rollout strategy appset")
			},
		},
	}

	kubeclientset := kubefake.NewSimpleClientset([]runtime.Object{}...)

	for _, testCase := range testCases {
		client := fake.NewClientBuilder().WithScheme(scheme).WithObjects(&testCase.appset).WithIndex(&v1alpha1.Application{}, ".metadata.controller", appControllerIndexer).WithStatusSubresource(&testCase.appset).Build()
		metrics := appsetmetrics.NewFakeAppsetMetrics(client)

		argodb := db.NewDB("argocd", settings.NewSettingsManager(context.TODO(), kubeclientset, "argocd"), kubeclientset)

		r := ApplicationSetReconciler{
			Client:   client,
			Scheme:   scheme,
			Renderer: &utils.Render{},
			Recorder: record.NewFakeRecorder(1),
			Generators: map[string]generators.Generator{
				"List": generators.NewListGenerator(),
			},
			ArgoDB:        argodb,
			KubeClientset: kubeclientset,
			Metrics:       metrics,
		}

		for _, condition := range testCase.conditions {
			err = r.setApplicationSetStatusCondition(context.TODO(), &testCase.appset, condition, true)
			require.NoError(t, err)
		}

		testCase.testfunc(t, testCase.appset)
	}
}

func applicationsUpdateSyncPolicyTest(t *testing.T, applicationsSyncPolicy v1alpha1.ApplicationsSyncPolicy, recordBuffer int, allowPolicyOverride bool) v1alpha1.Application {
	t.Helper()
	scheme := runtime.NewScheme()
	err := v1alpha1.AddToScheme(scheme)
	require.NoError(t, err)

	defaultProject := v1alpha1.AppProject{
		ObjectMeta: metav1.ObjectMeta{Name: "default", Namespace: "argocd"},
		Spec:       v1alpha1.AppProjectSpec{SourceRepos: []string{"*"}, Destinations: []v1alpha1.ApplicationDestination{{Namespace: "*", Server: "https://good-cluster"}}},
	}
	appSet := v1alpha1.ApplicationSet{
		ObjectMeta: metav1.ObjectMeta{
			Name:      "name",
			Namespace: "argocd",
		},
		Spec: v1alpha1.ApplicationSetSpec{
			Generators: []v1alpha1.ApplicationSetGenerator{
				{
					List: &v1alpha1.ListGenerator{
						Elements: []apiextensionsv1.JSON{{
							Raw: []byte(`{"cluster": "good-cluster","url": "https://good-cluster"}`),
						}},
					},
				},
			},
			SyncPolicy: &v1alpha1.ApplicationSetSyncPolicy{
				ApplicationsSync: &applicationsSyncPolicy,
			},
			Template: v1alpha1.ApplicationSetTemplate{
				ApplicationSetTemplateMeta: v1alpha1.ApplicationSetTemplateMeta{
					Name:      "{{cluster}}",
					Namespace: "argocd",
				},
				Spec: v1alpha1.ApplicationSpec{
					Source:      &v1alpha1.ApplicationSource{RepoURL: "https://github.com/argoproj/argocd-example-apps", Path: "guestbook"},
					Project:     "default",
					Destination: v1alpha1.ApplicationDestination{Server: "{{url}}"},
				},
			},
		},
	}

	secret := &corev1.Secret{
		ObjectMeta: metav1.ObjectMeta{
			Name:      "my-cluster",
			Namespace: "argocd",
			Labels: map[string]string{
				argocommon.LabelKeySecretType: argocommon.LabelValueSecretTypeCluster,
			},
		},
		Data: map[string][]byte{
			// Since this test requires the cluster to be an invalid destination, we
			// always return a cluster named 'my-cluster2' (different from app 'my-cluster', above)
			"name":   []byte("good-cluster"),
			"server": []byte("https://good-cluster"),
			"config": []byte("{\"username\":\"foo\",\"password\":\"foo\"}"),
		},
	}

	objects := append([]runtime.Object{}, secret)
	kubeclientset := kubefake.NewSimpleClientset(objects...)

	client := fake.NewClientBuilder().WithScheme(scheme).WithObjects(&appSet, &defaultProject).WithStatusSubresource(&appSet).WithIndex(&v1alpha1.Application{}, ".metadata.controller", appControllerIndexer).Build()
	metrics := appsetmetrics.NewFakeAppsetMetrics(client)

	argodb := db.NewDB("argocd", settings.NewSettingsManager(context.TODO(), kubeclientset, "argocd"), kubeclientset)

	r := ApplicationSetReconciler{
		Client:   client,
		Scheme:   scheme,
		Renderer: &utils.Render{},
		Recorder: record.NewFakeRecorder(recordBuffer),
		Generators: map[string]generators.Generator{
			"List": generators.NewListGenerator(),
		},
		ArgoDB:               argodb,
		ArgoCDNamespace:      "argocd",
		KubeClientset:        kubeclientset,
		Policy:               v1alpha1.ApplicationsSyncPolicySync,
		EnablePolicyOverride: allowPolicyOverride,
		Metrics:              metrics,
	}

	req := ctrl.Request{
		NamespacedName: types.NamespacedName{
			Namespace: "argocd",
			Name:      "name",
		},
	}

	// Verify that on validation error, no error is returned, but the object is requeued
	resCreate, err := r.Reconcile(context.Background(), req)
	require.NoErrorf(t, err, "Reconcile failed with error: %v", err)
	assert.Equal(t, time.Duration(0), resCreate.RequeueAfter)

	var app v1alpha1.Application

	// make sure good app got created
	err = r.Client.Get(context.TODO(), crtclient.ObjectKey{Namespace: "argocd", Name: "good-cluster"}, &app)
	require.NoError(t, err)
	assert.Equal(t, "good-cluster", app.Name)

	// Update resource
	var retrievedApplicationSet v1alpha1.ApplicationSet
	err = r.Client.Get(context.TODO(), crtclient.ObjectKey{Namespace: "argocd", Name: "name"}, &retrievedApplicationSet)
	require.NoError(t, err)

	retrievedApplicationSet.Spec.Template.Annotations = map[string]string{"annotation-key": "annotation-value"}
	retrievedApplicationSet.Spec.Template.Labels = map[string]string{"label-key": "label-value"}

	retrievedApplicationSet.Spec.Template.Spec.Source.Helm = &v1alpha1.ApplicationSourceHelm{
		Values: "global.test: test",
	}

	err = r.Client.Update(context.TODO(), &retrievedApplicationSet)
	require.NoError(t, err)

	resUpdate, err := r.Reconcile(context.Background(), req)
	require.NoError(t, err)

	err = r.Client.Get(context.TODO(), crtclient.ObjectKey{Namespace: "argocd", Name: "good-cluster"}, &app)
	require.NoError(t, err)
	assert.Equal(t, time.Duration(0), resUpdate.RequeueAfter)
	assert.Equal(t, "good-cluster", app.Name)

	return app
}

func TestUpdateNotPerformedWithSyncPolicyCreateOnly(t *testing.T) {
	applicationsSyncPolicy := v1alpha1.ApplicationsSyncPolicyCreateOnly

	app := applicationsUpdateSyncPolicyTest(t, applicationsSyncPolicy, 1, true)

	assert.Nil(t, app.Spec.Source.Helm)
	assert.Nil(t, app.ObjectMeta.Annotations)
}

func TestUpdateNotPerformedWithSyncPolicyCreateDelete(t *testing.T) {
	applicationsSyncPolicy := v1alpha1.ApplicationsSyncPolicyCreateDelete

	app := applicationsUpdateSyncPolicyTest(t, applicationsSyncPolicy, 1, true)

	assert.Nil(t, app.Spec.Source.Helm)
	assert.Nil(t, app.ObjectMeta.Annotations)
}

func TestUpdatePerformedWithSyncPolicyCreateUpdate(t *testing.T) {
	applicationsSyncPolicy := v1alpha1.ApplicationsSyncPolicyCreateUpdate

	app := applicationsUpdateSyncPolicyTest(t, applicationsSyncPolicy, 2, true)

	assert.Equal(t, "global.test: test", app.Spec.Source.Helm.Values)
	assert.Equal(t, map[string]string{"annotation-key": "annotation-value"}, app.ObjectMeta.Annotations)
	assert.Equal(t, map[string]string{"label-key": "label-value"}, app.ObjectMeta.Labels)
}

func TestUpdatePerformedWithSyncPolicySync(t *testing.T) {
	applicationsSyncPolicy := v1alpha1.ApplicationsSyncPolicySync

	app := applicationsUpdateSyncPolicyTest(t, applicationsSyncPolicy, 2, true)

	assert.Equal(t, "global.test: test", app.Spec.Source.Helm.Values)
	assert.Equal(t, map[string]string{"annotation-key": "annotation-value"}, app.ObjectMeta.Annotations)
	assert.Equal(t, map[string]string{"label-key": "label-value"}, app.ObjectMeta.Labels)
}

func TestUpdatePerformedWithSyncPolicyCreateOnlyAndAllowPolicyOverrideFalse(t *testing.T) {
	applicationsSyncPolicy := v1alpha1.ApplicationsSyncPolicyCreateOnly

	app := applicationsUpdateSyncPolicyTest(t, applicationsSyncPolicy, 2, false)

	assert.Equal(t, "global.test: test", app.Spec.Source.Helm.Values)
	assert.Equal(t, map[string]string{"annotation-key": "annotation-value"}, app.ObjectMeta.Annotations)
	assert.Equal(t, map[string]string{"label-key": "label-value"}, app.ObjectMeta.Labels)
}

func applicationsDeleteSyncPolicyTest(t *testing.T, applicationsSyncPolicy v1alpha1.ApplicationsSyncPolicy, recordBuffer int, allowPolicyOverride bool) v1alpha1.ApplicationList {
	t.Helper()
	scheme := runtime.NewScheme()
	err := v1alpha1.AddToScheme(scheme)
	require.NoError(t, err)

	defaultProject := v1alpha1.AppProject{
		ObjectMeta: metav1.ObjectMeta{Name: "default", Namespace: "argocd"},
		Spec:       v1alpha1.AppProjectSpec{SourceRepos: []string{"*"}, Destinations: []v1alpha1.ApplicationDestination{{Namespace: "*", Server: "https://good-cluster"}}},
	}
	appSet := v1alpha1.ApplicationSet{
		ObjectMeta: metav1.ObjectMeta{
			Name:      "name",
			Namespace: "argocd",
		},
		Spec: v1alpha1.ApplicationSetSpec{
			Generators: []v1alpha1.ApplicationSetGenerator{
				{
					List: &v1alpha1.ListGenerator{
						Elements: []apiextensionsv1.JSON{{
							Raw: []byte(`{"cluster": "good-cluster","url": "https://good-cluster"}`),
						}},
					},
				},
			},
			SyncPolicy: &v1alpha1.ApplicationSetSyncPolicy{
				ApplicationsSync: &applicationsSyncPolicy,
			},
			Template: v1alpha1.ApplicationSetTemplate{
				ApplicationSetTemplateMeta: v1alpha1.ApplicationSetTemplateMeta{
					Name:      "{{cluster}}",
					Namespace: "argocd",
				},
				Spec: v1alpha1.ApplicationSpec{
					Source:      &v1alpha1.ApplicationSource{RepoURL: "https://github.com/argoproj/argocd-example-apps", Path: "guestbook"},
					Project:     "default",
					Destination: v1alpha1.ApplicationDestination{Server: "{{url}}"},
				},
			},
		},
	}

	secret := &corev1.Secret{
		ObjectMeta: metav1.ObjectMeta{
			Name:      "my-cluster",
			Namespace: "argocd",
			Labels: map[string]string{
				argocommon.LabelKeySecretType: argocommon.LabelValueSecretTypeCluster,
			},
		},
		Data: map[string][]byte{
			// Since this test requires the cluster to be an invalid destination, we
			// always return a cluster named 'my-cluster2' (different from app 'my-cluster', above)
			"name":   []byte("good-cluster"),
			"server": []byte("https://good-cluster"),
			"config": []byte("{\"username\":\"foo\",\"password\":\"foo\"}"),
		},
	}

	objects := append([]runtime.Object{}, secret)
	kubeclientset := kubefake.NewSimpleClientset(objects...)

	client := fake.NewClientBuilder().WithScheme(scheme).WithObjects(&appSet, &defaultProject).WithStatusSubresource(&appSet).WithIndex(&v1alpha1.Application{}, ".metadata.controller", appControllerIndexer).Build()
	metrics := appsetmetrics.NewFakeAppsetMetrics(client)

	argodb := db.NewDB("argocd", settings.NewSettingsManager(context.TODO(), kubeclientset, "argocd"), kubeclientset)

	r := ApplicationSetReconciler{
		Client:   client,
		Scheme:   scheme,
		Renderer: &utils.Render{},
		Recorder: record.NewFakeRecorder(recordBuffer),
		Generators: map[string]generators.Generator{
			"List": generators.NewListGenerator(),
		},
		ArgoDB:               argodb,
		ArgoCDNamespace:      "argocd",
		KubeClientset:        kubeclientset,
		Policy:               v1alpha1.ApplicationsSyncPolicySync,
		EnablePolicyOverride: allowPolicyOverride,
		Metrics:              metrics,
	}

	req := ctrl.Request{
		NamespacedName: types.NamespacedName{
			Namespace: "argocd",
			Name:      "name",
		},
	}

	// Verify that on validation error, no error is returned, but the object is requeued
	resCreate, err := r.Reconcile(context.Background(), req)
	require.NoError(t, err)
	assert.Equal(t, time.Duration(0), resCreate.RequeueAfter)

	var app v1alpha1.Application

	// make sure good app got created
	err = r.Client.Get(context.TODO(), crtclient.ObjectKey{Namespace: "argocd", Name: "good-cluster"}, &app)
	require.NoError(t, err)
	assert.Equal(t, "good-cluster", app.Name)

	// Update resource
	var retrievedApplicationSet v1alpha1.ApplicationSet
	err = r.Client.Get(context.TODO(), crtclient.ObjectKey{Namespace: "argocd", Name: "name"}, &retrievedApplicationSet)
	require.NoError(t, err)
	retrievedApplicationSet.Spec.Generators = []v1alpha1.ApplicationSetGenerator{
		{
			List: &v1alpha1.ListGenerator{
				Elements: []apiextensionsv1.JSON{},
			},
		},
	}

	err = r.Client.Update(context.TODO(), &retrievedApplicationSet)
	require.NoError(t, err)

	resUpdate, err := r.Reconcile(context.Background(), req)
	require.NoError(t, err)

	var apps v1alpha1.ApplicationList

	err = r.Client.List(context.TODO(), &apps)
	require.NoError(t, err)
	assert.Equal(t, time.Duration(0), resUpdate.RequeueAfter)

	return apps
}

func TestDeleteNotPerformedWithSyncPolicyCreateOnly(t *testing.T) {
	applicationsSyncPolicy := v1alpha1.ApplicationsSyncPolicyCreateOnly

	apps := applicationsDeleteSyncPolicyTest(t, applicationsSyncPolicy, 1, true)

	assert.Equal(t, "good-cluster", apps.Items[0].Name)
}

func TestDeleteNotPerformedWithSyncPolicyCreateUpdate(t *testing.T) {
	applicationsSyncPolicy := v1alpha1.ApplicationsSyncPolicyCreateUpdate

	apps := applicationsDeleteSyncPolicyTest(t, applicationsSyncPolicy, 2, true)

	assert.Equal(t, "good-cluster", apps.Items[0].Name)
}

func TestDeletePerformedWithSyncPolicyCreateDelete(t *testing.T) {
	applicationsSyncPolicy := v1alpha1.ApplicationsSyncPolicyCreateDelete

	apps := applicationsDeleteSyncPolicyTest(t, applicationsSyncPolicy, 3, true)

	assert.NotNil(t, apps.Items[0].DeletionTimestamp)
}

func TestDeletePerformedWithSyncPolicySync(t *testing.T) {
	applicationsSyncPolicy := v1alpha1.ApplicationsSyncPolicySync

	apps := applicationsDeleteSyncPolicyTest(t, applicationsSyncPolicy, 3, true)

	assert.NotNil(t, apps.Items[0].DeletionTimestamp)
}

func TestDeletePerformedWithSyncPolicyCreateOnlyAndAllowPolicyOverrideFalse(t *testing.T) {
	applicationsSyncPolicy := v1alpha1.ApplicationsSyncPolicyCreateOnly

	apps := applicationsDeleteSyncPolicyTest(t, applicationsSyncPolicy, 3, false)

	assert.NotNil(t, apps.Items[0].DeletionTimestamp)
}

func TestPolicies(t *testing.T) {
	scheme := runtime.NewScheme()
	err := v1alpha1.AddToScheme(scheme)
	require.NoError(t, err)

	defaultProject := v1alpha1.AppProject{
		ObjectMeta: metav1.ObjectMeta{Name: "default", Namespace: "argocd"},
		Spec:       v1alpha1.AppProjectSpec{SourceRepos: []string{"*"}, Destinations: []v1alpha1.ApplicationDestination{{Namespace: "*", Server: "https://kubernetes.default.svc"}}},
	}

	kubeclientset := kubefake.NewSimpleClientset()

	for _, c := range []struct {
		name          string
		policyName    string
		allowedUpdate bool
		allowedDelete bool
	}{
		{
			name:          "Apps are allowed to update and delete",
			policyName:    "sync",
			allowedUpdate: true,
			allowedDelete: true,
		},
		{
			name:          "Apps are not allowed to update and delete",
			policyName:    "create-only",
			allowedUpdate: false,
			allowedDelete: false,
		},
		{
			name:          "Apps are allowed to update, not allowed to delete",
			policyName:    "create-update",
			allowedUpdate: true,
			allowedDelete: false,
		},
		{
			name:          "Apps are allowed to delete, not allowed to update",
			policyName:    "create-delete",
			allowedUpdate: false,
			allowedDelete: true,
		},
	} {
		t.Run(c.name, func(t *testing.T) {
			policy := utils.Policies[c.policyName]
			assert.NotNil(t, policy)

			appSet := v1alpha1.ApplicationSet{
				ObjectMeta: metav1.ObjectMeta{
					Name:      "name",
					Namespace: "argocd",
				},
				Spec: v1alpha1.ApplicationSetSpec{
					GoTemplate: true,
					Generators: []v1alpha1.ApplicationSetGenerator{
						{
							List: &v1alpha1.ListGenerator{
								Elements: []apiextensionsv1.JSON{
									{
										Raw: []byte(`{"name": "my-app"}`),
									},
								},
							},
						},
					},
					Template: v1alpha1.ApplicationSetTemplate{
						ApplicationSetTemplateMeta: v1alpha1.ApplicationSetTemplateMeta{
							Name:      "{{.name}}",
							Namespace: "argocd",
							Annotations: map[string]string{
								"key": "value",
							},
						},
						Spec: v1alpha1.ApplicationSpec{
							Source:      &v1alpha1.ApplicationSource{RepoURL: "https://github.com/argoproj/argocd-example-apps", Path: "guestbook"},
							Project:     "default",
							Destination: v1alpha1.ApplicationDestination{Server: "https://kubernetes.default.svc"},
						},
					},
				},
			}

			client := fake.NewClientBuilder().WithScheme(scheme).WithObjects(&appSet, &defaultProject).WithStatusSubresource(&appSet).WithIndex(&v1alpha1.Application{}, ".metadata.controller", appControllerIndexer).Build()
			metrics := appsetmetrics.NewFakeAppsetMetrics(client)

			argodb := db.NewDB("argocd", settings.NewSettingsManager(context.TODO(), kubeclientset, "argocd"), kubeclientset)

			r := ApplicationSetReconciler{
				Client:   client,
				Scheme:   scheme,
				Renderer: &utils.Render{},
				Recorder: record.NewFakeRecorder(10),
				Generators: map[string]generators.Generator{
					"List": generators.NewListGenerator(),
				},
				ArgoDB:          argodb,
				ArgoCDNamespace: "argocd",
				KubeClientset:   kubeclientset,
				Policy:          policy,
				Metrics:         metrics,
			}

			req := ctrl.Request{
				NamespacedName: types.NamespacedName{
					Namespace: "argocd",
					Name:      "name",
				},
			}

			// Check if Application is created
			res, err := r.Reconcile(context.Background(), req)
			require.NoError(t, err)
			assert.Equal(t, time.Duration(0), res.RequeueAfter)

			var app v1alpha1.Application
			err = r.Client.Get(context.TODO(), crtclient.ObjectKey{Namespace: "argocd", Name: "my-app"}, &app)
			require.NoError(t, err)
			assert.Equal(t, "value", app.Annotations["key"])

			// Check if Application is updated
			app.Annotations["key"] = "edited"
			err = r.Client.Update(context.TODO(), &app)
			require.NoError(t, err)

			res, err = r.Reconcile(context.Background(), req)
			require.NoError(t, err)
			assert.Equal(t, time.Duration(0), res.RequeueAfter)

			err = r.Client.Get(context.TODO(), crtclient.ObjectKey{Namespace: "argocd", Name: "my-app"}, &app)
			require.NoError(t, err)

			if c.allowedUpdate {
				assert.Equal(t, "value", app.Annotations["key"])
			} else {
				assert.Equal(t, "edited", app.Annotations["key"])
			}

			// Check if Application is deleted
			err = r.Client.Get(context.TODO(), crtclient.ObjectKey{Namespace: "argocd", Name: "name"}, &appSet)
			require.NoError(t, err)
			appSet.Spec.Generators[0] = v1alpha1.ApplicationSetGenerator{
				List: &v1alpha1.ListGenerator{
					Elements: []apiextensionsv1.JSON{},
				},
			}
			err = r.Client.Update(context.TODO(), &appSet)
			require.NoError(t, err)

			res, err = r.Reconcile(context.Background(), req)
			require.NoError(t, err)
			assert.Equal(t, time.Duration(0), res.RequeueAfter)

			err = r.Client.Get(context.TODO(), crtclient.ObjectKey{Namespace: "argocd", Name: "my-app"}, &app)
			require.NoError(t, err)
			if c.allowedDelete {
				assert.NotNil(t, app.DeletionTimestamp)
			} else {
				assert.Nil(t, app.DeletionTimestamp)
			}
		})
	}
}

func TestSetApplicationSetApplicationStatus(t *testing.T) {
	scheme := runtime.NewScheme()
	err := v1alpha1.AddToScheme(scheme)
	require.NoError(t, err)

	kubeclientset := kubefake.NewSimpleClientset([]runtime.Object{}...)

	for _, cc := range []struct {
		name                string
		appSet              v1alpha1.ApplicationSet
		appStatuses         []v1alpha1.ApplicationSetApplicationStatus
		expectedAppStatuses []v1alpha1.ApplicationSetApplicationStatus
	}{
		{
			name: "sets a single appstatus",
			appSet: v1alpha1.ApplicationSet{
				ObjectMeta: metav1.ObjectMeta{
					Name:      "name",
					Namespace: "argocd",
				},
				Spec: v1alpha1.ApplicationSetSpec{
					Generators: []v1alpha1.ApplicationSetGenerator{
						{List: &v1alpha1.ListGenerator{
							Elements: []apiextensionsv1.JSON{{
								Raw: []byte(`{"cluster": "my-cluster","url": "https://kubernetes.default.svc"}`),
							}},
						}},
					},
					Template: v1alpha1.ApplicationSetTemplate{},
				},
			},
			appStatuses: []v1alpha1.ApplicationSetApplicationStatus{
				{
					Application: "app1",
					Message:     "testing SetApplicationSetApplicationStatus to Healthy",
					Status:      "Healthy",
				},
			},
			expectedAppStatuses: []v1alpha1.ApplicationSetApplicationStatus{
				{
					Application: "app1",
					Message:     "testing SetApplicationSetApplicationStatus to Healthy",
					Status:      "Healthy",
				},
			},
		},
		{
			name: "removes an appstatus",
			appSet: v1alpha1.ApplicationSet{
				ObjectMeta: metav1.ObjectMeta{
					Name:      "name",
					Namespace: "argocd",
				},
				Spec: v1alpha1.ApplicationSetSpec{
					Generators: []v1alpha1.ApplicationSetGenerator{
						{List: &v1alpha1.ListGenerator{
							Elements: []apiextensionsv1.JSON{{
								Raw: []byte(`{"cluster": "my-cluster","url": "https://kubernetes.default.svc"}`),
							}},
						}},
					},
					Template: v1alpha1.ApplicationSetTemplate{},
				},
				Status: v1alpha1.ApplicationSetStatus{
					ApplicationStatus: []v1alpha1.ApplicationSetApplicationStatus{
						{
							Application: "app1",
							Message:     "testing SetApplicationSetApplicationStatus to Healthy",
							Status:      "Healthy",
						},
					},
				},
			},
			appStatuses:         []v1alpha1.ApplicationSetApplicationStatus{},
			expectedAppStatuses: nil,
		},
	} {
		t.Run(cc.name, func(t *testing.T) {
			client := fake.NewClientBuilder().WithScheme(scheme).WithObjects(&cc.appSet).WithStatusSubresource(&cc.appSet).Build()
			metrics := appsetmetrics.NewFakeAppsetMetrics(client)

			argodb := db.NewDB("argocd", settings.NewSettingsManager(context.TODO(), kubeclientset, "argocd"), kubeclientset)

			r := ApplicationSetReconciler{
				Client:   client,
				Scheme:   scheme,
				Renderer: &utils.Render{},
				Recorder: record.NewFakeRecorder(1),
				Generators: map[string]generators.Generator{
					"List": generators.NewListGenerator(),
				},
				ArgoDB:        argodb,
				KubeClientset: kubeclientset,
				Metrics:       metrics,
			}

			err = r.setAppSetApplicationStatus(context.TODO(), log.NewEntry(log.StandardLogger()), &cc.appSet, cc.appStatuses)
			require.NoError(t, err)

			assert.Equal(t, cc.expectedAppStatuses, cc.appSet.Status.ApplicationStatus)
		})
	}
}

func TestBuildAppDependencyList(t *testing.T) {
	scheme := runtime.NewScheme()
	err := v1alpha1.AddToScheme(scheme)
	require.NoError(t, err)

	client := fake.NewClientBuilder().WithScheme(scheme).Build()
	metrics := appsetmetrics.NewFakeAppsetMetrics(client)

	for _, cc := range []struct {
		name            string
		appSet          v1alpha1.ApplicationSet
		apps            []v1alpha1.Application
		expectedList    [][]string
		expectedStepMap map[string]int
	}{
		{
			name: "handles an empty set of applications and no strategy",
			appSet: v1alpha1.ApplicationSet{
				ObjectMeta: metav1.ObjectMeta{
					Name:      "name",
					Namespace: "argocd",
				},
				Spec: v1alpha1.ApplicationSetSpec{},
			},
			apps:            []v1alpha1.Application{},
			expectedList:    [][]string{},
			expectedStepMap: map[string]int{},
		},
		{
			name: "handles an empty set of applications and ignores AllAtOnce strategy",
			appSet: v1alpha1.ApplicationSet{
				ObjectMeta: metav1.ObjectMeta{
					Name:      "name",
					Namespace: "argocd",
				},
				Spec: v1alpha1.ApplicationSetSpec{
					Strategy: &v1alpha1.ApplicationSetStrategy{
						Type: "AllAtOnce",
					},
				},
			},
			apps:            []v1alpha1.Application{},
			expectedList:    [][]string{},
			expectedStepMap: map[string]int{},
		},
		{
			name: "handles an empty set of applications with good 'In' selectors",
			appSet: v1alpha1.ApplicationSet{
				ObjectMeta: metav1.ObjectMeta{
					Name:      "name",
					Namespace: "argocd",
				},
				Spec: v1alpha1.ApplicationSetSpec{
					Strategy: &v1alpha1.ApplicationSetStrategy{
						Type: "RollingSync",
						RollingSync: &v1alpha1.ApplicationSetRolloutStrategy{
							Steps: []v1alpha1.ApplicationSetRolloutStep{
								{
									MatchExpressions: []v1alpha1.ApplicationMatchExpression{
										{
											Key:      "env",
											Operator: "In",
											Values: []string{
												"dev",
											},
										},
									},
								},
							},
						},
					},
				},
			},
			apps: []v1alpha1.Application{},
			expectedList: [][]string{
				{},
			},
			expectedStepMap: map[string]int{},
		},
		{
			name: "handles selecting 1 application with 1 'In' selector",
			appSet: v1alpha1.ApplicationSet{
				ObjectMeta: metav1.ObjectMeta{
					Name:      "name",
					Namespace: "argocd",
				},
				Spec: v1alpha1.ApplicationSetSpec{
					Strategy: &v1alpha1.ApplicationSetStrategy{
						Type: "RollingSync",
						RollingSync: &v1alpha1.ApplicationSetRolloutStrategy{
							Steps: []v1alpha1.ApplicationSetRolloutStep{
								{
									MatchExpressions: []v1alpha1.ApplicationMatchExpression{
										{
											Key:      "env",
											Operator: "In",
											Values: []string{
												"dev",
											},
										},
									},
								},
							},
						},
					},
				},
			},
			apps: []v1alpha1.Application{
				{
					ObjectMeta: metav1.ObjectMeta{
						Name: "app-dev",
						Labels: map[string]string{
							"env": "dev",
						},
					},
				},
			},
			expectedList: [][]string{
				{"app-dev"},
			},
			expectedStepMap: map[string]int{
				"app-dev": 0,
			},
		},
		{
			name: "handles 'In' selectors that select no applications",
			appSet: v1alpha1.ApplicationSet{
				ObjectMeta: metav1.ObjectMeta{
					Name:      "name",
					Namespace: "argocd",
				},
				Spec: v1alpha1.ApplicationSetSpec{
					Strategy: &v1alpha1.ApplicationSetStrategy{
						Type: "RollingSync",
						RollingSync: &v1alpha1.ApplicationSetRolloutStrategy{
							Steps: []v1alpha1.ApplicationSetRolloutStep{
								{
									MatchExpressions: []v1alpha1.ApplicationMatchExpression{
										{
											Key:      "env",
											Operator: "In",
											Values: []string{
												"dev",
											},
										},
									},
								},
								{
									MatchExpressions: []v1alpha1.ApplicationMatchExpression{
										{
											Key:      "env",
											Operator: "In",
											Values: []string{
												"qa",
											},
										},
									},
								},
								{
									MatchExpressions: []v1alpha1.ApplicationMatchExpression{
										{
											Key:      "env",
											Operator: "In",
											Values: []string{
												"prod",
											},
										},
									},
								},
							},
						},
					},
				},
			},
			apps: []v1alpha1.Application{
				{
					ObjectMeta: metav1.ObjectMeta{
						Name: "app-qa",
						Labels: map[string]string{
							"env": "qa",
						},
					},
				},
				{
					ObjectMeta: metav1.ObjectMeta{
						Name: "app-prod",
						Labels: map[string]string{
							"env": "prod",
						},
					},
				},
			},
			expectedList: [][]string{
				{},
				{"app-qa"},
				{"app-prod"},
			},
			expectedStepMap: map[string]int{
				"app-qa":   1,
				"app-prod": 2,
			},
		},
		{
			name: "multiple 'In' selectors in the same matchExpression only select Applications that match all selectors",
			appSet: v1alpha1.ApplicationSet{
				ObjectMeta: metav1.ObjectMeta{
					Name:      "name",
					Namespace: "argocd",
				},
				Spec: v1alpha1.ApplicationSetSpec{
					Strategy: &v1alpha1.ApplicationSetStrategy{
						Type: "RollingSync",
						RollingSync: &v1alpha1.ApplicationSetRolloutStrategy{
							Steps: []v1alpha1.ApplicationSetRolloutStep{
								{
									MatchExpressions: []v1alpha1.ApplicationMatchExpression{
										{
											Key:      "region",
											Operator: "In",
											Values: []string{
												"us-east-2",
											},
										},
										{
											Key:      "env",
											Operator: "In",
											Values: []string{
												"qa",
											},
										},
									},
								},
							},
						},
					},
				},
			},
			apps: []v1alpha1.Application{
				{
					ObjectMeta: metav1.ObjectMeta{
						Name: "app-qa1",
						Labels: map[string]string{
							"env": "qa",
						},
					},
				},
				{
					ObjectMeta: metav1.ObjectMeta{
						Name: "app-qa2",
						Labels: map[string]string{
							"env":    "qa",
							"region": "us-east-2",
						},
					},
				},
			},
			expectedList: [][]string{
				{"app-qa2"},
			},
			expectedStepMap: map[string]int{
				"app-qa2": 0,
			},
		},
		{
			name: "multiple values in the same 'In' matchExpression can match on any value",
			appSet: v1alpha1.ApplicationSet{
				ObjectMeta: metav1.ObjectMeta{
					Name:      "name",
					Namespace: "argocd",
				},
				Spec: v1alpha1.ApplicationSetSpec{
					Strategy: &v1alpha1.ApplicationSetStrategy{
						Type: "RollingSync",
						RollingSync: &v1alpha1.ApplicationSetRolloutStrategy{
							Steps: []v1alpha1.ApplicationSetRolloutStep{
								{
									MatchExpressions: []v1alpha1.ApplicationMatchExpression{
										{
											Key:      "env",
											Operator: "In",
											Values: []string{
												"qa",
												"prod",
											},
										},
									},
								},
							},
						},
					},
				},
			},
			apps: []v1alpha1.Application{
				{
					ObjectMeta: metav1.ObjectMeta{
						Name: "app-dev",
						Labels: map[string]string{
							"env": "dev",
						},
					},
				},
				{
					ObjectMeta: metav1.ObjectMeta{
						Name: "app-qa",
						Labels: map[string]string{
							"env": "qa",
						},
					},
				},
				{
					ObjectMeta: metav1.ObjectMeta{
						Name: "app-prod",
						Labels: map[string]string{
							"env":    "prod",
							"region": "us-east-2",
						},
					},
				},
			},
			expectedList: [][]string{
				{"app-qa", "app-prod"},
			},
			expectedStepMap: map[string]int{
				"app-qa":   0,
				"app-prod": 0,
			},
		},
		{
			name: "handles an empty set of applications with good 'NotIn' selectors",
			appSet: v1alpha1.ApplicationSet{
				ObjectMeta: metav1.ObjectMeta{
					Name:      "name",
					Namespace: "argocd",
				},
				Spec: v1alpha1.ApplicationSetSpec{
					Strategy: &v1alpha1.ApplicationSetStrategy{
						Type: "RollingSync",
						RollingSync: &v1alpha1.ApplicationSetRolloutStrategy{
							Steps: []v1alpha1.ApplicationSetRolloutStep{
								{
									MatchExpressions: []v1alpha1.ApplicationMatchExpression{
										{
											Key:      "env",
											Operator: "In",
											Values: []string{
												"dev",
											},
										},
									},
								},
							},
						},
					},
				},
			},
			apps: []v1alpha1.Application{},
			expectedList: [][]string{
				{},
			},
			expectedStepMap: map[string]int{},
		},
		{
			name: "selects 1 application with 1 'NotIn' selector",
			appSet: v1alpha1.ApplicationSet{
				ObjectMeta: metav1.ObjectMeta{
					Name:      "name",
					Namespace: "argocd",
				},
				Spec: v1alpha1.ApplicationSetSpec{
					Strategy: &v1alpha1.ApplicationSetStrategy{
						Type: "RollingSync",
						RollingSync: &v1alpha1.ApplicationSetRolloutStrategy{
							Steps: []v1alpha1.ApplicationSetRolloutStep{
								{
									MatchExpressions: []v1alpha1.ApplicationMatchExpression{
										{
											Key:      "env",
											Operator: "NotIn",
											Values: []string{
												"qa",
											},
										},
									},
								},
							},
						},
					},
				},
			},
			apps: []v1alpha1.Application{
				{
					ObjectMeta: metav1.ObjectMeta{
						Name: "app-dev",
						Labels: map[string]string{
							"env": "dev",
						},
					},
				},
			},
			expectedList: [][]string{
				{"app-dev"},
			},
			expectedStepMap: map[string]int{
				"app-dev": 0,
			},
		},
		{
			name: "'NotIn' selectors that select no applications",
			appSet: v1alpha1.ApplicationSet{
				ObjectMeta: metav1.ObjectMeta{
					Name:      "name",
					Namespace: "argocd",
				},
				Spec: v1alpha1.ApplicationSetSpec{
					Strategy: &v1alpha1.ApplicationSetStrategy{
						Type: "RollingSync",
						RollingSync: &v1alpha1.ApplicationSetRolloutStrategy{
							Steps: []v1alpha1.ApplicationSetRolloutStep{
								{
									MatchExpressions: []v1alpha1.ApplicationMatchExpression{
										{
											Key:      "env",
											Operator: "NotIn",
											Values: []string{
												"dev",
											},
										},
									},
								},
							},
						},
					},
				},
			},
			apps: []v1alpha1.Application{
				{
					ObjectMeta: metav1.ObjectMeta{
						Name: "app-qa",
						Labels: map[string]string{
							"env": "qa",
						},
					},
				},
				{
					ObjectMeta: metav1.ObjectMeta{
						Name: "app-prod",
						Labels: map[string]string{
							"env": "prod",
						},
					},
				},
			},
			expectedList: [][]string{
				{"app-qa", "app-prod"},
			},
			expectedStepMap: map[string]int{
				"app-qa":   0,
				"app-prod": 0,
			},
		},
		{
			name: "multiple 'NotIn' selectors remove Applications with mising labels on any match",
			appSet: v1alpha1.ApplicationSet{
				ObjectMeta: metav1.ObjectMeta{
					Name:      "name",
					Namespace: "argocd",
				},
				Spec: v1alpha1.ApplicationSetSpec{
					Strategy: &v1alpha1.ApplicationSetStrategy{
						Type: "RollingSync",
						RollingSync: &v1alpha1.ApplicationSetRolloutStrategy{
							Steps: []v1alpha1.ApplicationSetRolloutStep{
								{
									MatchExpressions: []v1alpha1.ApplicationMatchExpression{
										{
											Key:      "region",
											Operator: "NotIn",
											Values: []string{
												"us-east-2",
											},
										},
										{
											Key:      "env",
											Operator: "NotIn",
											Values: []string{
												"qa",
											},
										},
									},
								},
							},
						},
					},
				},
			},
			apps: []v1alpha1.Application{
				{
					ObjectMeta: metav1.ObjectMeta{
						Name: "app-qa1",
						Labels: map[string]string{
							"env": "qa",
						},
					},
				},
				{
					ObjectMeta: metav1.ObjectMeta{
						Name: "app-qa2",
						Labels: map[string]string{
							"env":    "qa",
							"region": "us-east-2",
						},
					},
				},
			},
			expectedList: [][]string{
				{},
			},
			expectedStepMap: map[string]int{},
		},
		{
			name: "multiple 'NotIn' selectors filter all matching Applications",
			appSet: v1alpha1.ApplicationSet{
				ObjectMeta: metav1.ObjectMeta{
					Name:      "name",
					Namespace: "argocd",
				},
				Spec: v1alpha1.ApplicationSetSpec{
					Strategy: &v1alpha1.ApplicationSetStrategy{
						Type: "RollingSync",
						RollingSync: &v1alpha1.ApplicationSetRolloutStrategy{
							Steps: []v1alpha1.ApplicationSetRolloutStep{
								{
									MatchExpressions: []v1alpha1.ApplicationMatchExpression{
										{
											Key:      "region",
											Operator: "NotIn",
											Values: []string{
												"us-east-2",
											},
										},
										{
											Key:      "env",
											Operator: "NotIn",
											Values: []string{
												"qa",
											},
										},
									},
								},
							},
						},
					},
				},
			},
			apps: []v1alpha1.Application{
				{
					ObjectMeta: metav1.ObjectMeta{
						Name: "app-qa1",
						Labels: map[string]string{
							"env":    "qa",
							"region": "us-east-1",
						},
					},
				},
				{
					ObjectMeta: metav1.ObjectMeta{
						Name: "app-qa2",
						Labels: map[string]string{
							"env":    "qa",
							"region": "us-east-2",
						},
					},
				},
				{
					ObjectMeta: metav1.ObjectMeta{
						Name: "app-prod1",
						Labels: map[string]string{
							"env":    "prod",
							"region": "us-east-1",
						},
					},
				},
				{
					ObjectMeta: metav1.ObjectMeta{
						Name: "app-prod2",
						Labels: map[string]string{
							"env":    "prod",
							"region": "us-east-2",
						},
					},
				},
			},
			expectedList: [][]string{
				{"app-prod1"},
			},
			expectedStepMap: map[string]int{
				"app-prod1": 0,
			},
		},
		{
			name: "multiple values in the same 'NotIn' matchExpression exclude a match from any value",
			appSet: v1alpha1.ApplicationSet{
				ObjectMeta: metav1.ObjectMeta{
					Name:      "name",
					Namespace: "argocd",
				},
				Spec: v1alpha1.ApplicationSetSpec{
					Strategy: &v1alpha1.ApplicationSetStrategy{
						Type: "RollingSync",
						RollingSync: &v1alpha1.ApplicationSetRolloutStrategy{
							Steps: []v1alpha1.ApplicationSetRolloutStep{
								{
									MatchExpressions: []v1alpha1.ApplicationMatchExpression{
										{
											Key:      "env",
											Operator: "NotIn",
											Values: []string{
												"qa",
												"prod",
											},
										},
									},
								},
							},
						},
					},
				},
			},
			apps: []v1alpha1.Application{
				{
					ObjectMeta: metav1.ObjectMeta{
						Name: "app-dev",
						Labels: map[string]string{
							"env": "dev",
						},
					},
				},
				{
					ObjectMeta: metav1.ObjectMeta{
						Name: "app-qa",
						Labels: map[string]string{
							"env": "qa",
						},
					},
				},
				{
					ObjectMeta: metav1.ObjectMeta{
						Name: "app-prod",
						Labels: map[string]string{
							"env":    "prod",
							"region": "us-east-2",
						},
					},
				},
			},
			expectedList: [][]string{
				{"app-dev"},
			},
			expectedStepMap: map[string]int{
				"app-dev": 0,
			},
		},
		{
			name: "in a mix of 'In' and 'NotIn' selectors, 'NotIn' takes precedence",
			appSet: v1alpha1.ApplicationSet{
				ObjectMeta: metav1.ObjectMeta{
					Name:      "name",
					Namespace: "argocd",
				},
				Spec: v1alpha1.ApplicationSetSpec{
					Strategy: &v1alpha1.ApplicationSetStrategy{
						Type: "RollingSync",
						RollingSync: &v1alpha1.ApplicationSetRolloutStrategy{
							Steps: []v1alpha1.ApplicationSetRolloutStep{
								{
									MatchExpressions: []v1alpha1.ApplicationMatchExpression{
										{
											Key:      "env",
											Operator: "In",
											Values: []string{
												"qa",
												"prod",
											},
										},
										{
											Key:      "region",
											Operator: "NotIn",
											Values: []string{
												"us-west-2",
											},
										},
									},
								},
							},
						},
					},
				},
			},
			apps: []v1alpha1.Application{
				{
					ObjectMeta: metav1.ObjectMeta{
						Name: "app-dev",
						Labels: map[string]string{
							"env": "dev",
						},
					},
				},
				{
					ObjectMeta: metav1.ObjectMeta{
						Name: "app-qa1",
						Labels: map[string]string{
							"env":    "qa",
							"region": "us-west-2",
						},
					},
				},
				{
					ObjectMeta: metav1.ObjectMeta{
						Name: "app-qa2",
						Labels: map[string]string{
							"env":    "qa",
							"region": "us-east-2",
						},
					},
				},
			},
			expectedList: [][]string{
				{"app-qa2"},
			},
			expectedStepMap: map[string]int{
				"app-qa2": 0,
			},
		},
	} {
		t.Run(cc.name, func(t *testing.T) {
			kubeclientset := kubefake.NewSimpleClientset([]runtime.Object{}...)

			argodb := db.NewDB("argocd", settings.NewSettingsManager(context.TODO(), kubeclientset, "argocd"), kubeclientset)

			r := ApplicationSetReconciler{
				Client:        client,
				Scheme:        scheme,
				Recorder:      record.NewFakeRecorder(1),
				Generators:    map[string]generators.Generator{},
				ArgoDB:        argodb,
				KubeClientset: kubeclientset,
				Metrics:       metrics,
			}

			appDependencyList, appStepMap := r.buildAppDependencyList(log.NewEntry(log.StandardLogger()), cc.appSet, cc.apps)
			assert.Equal(t, cc.expectedList, appDependencyList, "expected appDependencyList did not match actual")
			assert.Equal(t, cc.expectedStepMap, appStepMap, "expected appStepMap did not match actual")
		})
	}
}

func TestBuildAppSyncMap(t *testing.T) {
	scheme := runtime.NewScheme()
	err := v1alpha1.AddToScheme(scheme)
	require.NoError(t, err)

	client := fake.NewClientBuilder().WithScheme(scheme).Build()
	metrics := appsetmetrics.NewFakeAppsetMetrics(client)

	for _, cc := range []struct {
		name              string
		appSet            v1alpha1.ApplicationSet
		appMap            map[string]v1alpha1.Application
		appDependencyList [][]string
		expectedMap       map[string]bool
	}{
		{
			name: "handles an empty app dependency list",
			appSet: v1alpha1.ApplicationSet{
				ObjectMeta: metav1.ObjectMeta{
					Name:      "name",
					Namespace: "argocd",
				},
				Spec: v1alpha1.ApplicationSetSpec{
					Strategy: &v1alpha1.ApplicationSetStrategy{
						Type: "RollingSync",
						RollingSync: &v1alpha1.ApplicationSetRolloutStrategy{
							Steps: []v1alpha1.ApplicationSetRolloutStep{
								{
									MatchExpressions: []v1alpha1.ApplicationMatchExpression{},
								},
								{
									MatchExpressions: []v1alpha1.ApplicationMatchExpression{},
								},
							},
						},
					},
				},
			},
			appDependencyList: [][]string{},
			expectedMap:       map[string]bool{},
		},
		{
			name: "handles two applications with no statuses",
			appSet: v1alpha1.ApplicationSet{
				ObjectMeta: metav1.ObjectMeta{
					Name:      "name",
					Namespace: "argocd",
				},
				Spec: v1alpha1.ApplicationSetSpec{
					Strategy: &v1alpha1.ApplicationSetStrategy{
						Type: "RollingSync",
						RollingSync: &v1alpha1.ApplicationSetRolloutStrategy{
							Steps: []v1alpha1.ApplicationSetRolloutStep{
								{
									MatchExpressions: []v1alpha1.ApplicationMatchExpression{},
								},
								{
									MatchExpressions: []v1alpha1.ApplicationMatchExpression{},
								},
							},
						},
					},
				},
			},
			appDependencyList: [][]string{
				{"app1"},
				{"app2"},
			},
			expectedMap: map[string]bool{
				"app1": true,
				"app2": false,
			},
		},
		{
			name: "handles applications after an empty selection",
			appSet: v1alpha1.ApplicationSet{
				ObjectMeta: metav1.ObjectMeta{
					Name:      "name",
					Namespace: "argocd",
				},
				Spec: v1alpha1.ApplicationSetSpec{
					Strategy: &v1alpha1.ApplicationSetStrategy{
						Type: "RollingSync",
						RollingSync: &v1alpha1.ApplicationSetRolloutStrategy{
							Steps: []v1alpha1.ApplicationSetRolloutStep{
								{
									MatchExpressions: []v1alpha1.ApplicationMatchExpression{},
								},
								{
									MatchExpressions: []v1alpha1.ApplicationMatchExpression{},
								},
							},
						},
					},
				},
			},
			appDependencyList: [][]string{
				{},
				{"app1", "app2"},
			},
			expectedMap: map[string]bool{
				"app1": true,
				"app2": true,
			},
		},
		{
			name: "handles RollingSync applications that are healthy and have no changes",
			appSet: v1alpha1.ApplicationSet{
				ObjectMeta: metav1.ObjectMeta{
					Name:      "name",
					Namespace: "argocd",
				},
				Spec: v1alpha1.ApplicationSetSpec{
					Strategy: &v1alpha1.ApplicationSetStrategy{
						Type: "RollingSync",
						RollingSync: &v1alpha1.ApplicationSetRolloutStrategy{
							Steps: []v1alpha1.ApplicationSetRolloutStep{
								{
									MatchExpressions: []v1alpha1.ApplicationMatchExpression{},
								},
								{
									MatchExpressions: []v1alpha1.ApplicationMatchExpression{},
								},
							},
						},
					},
				},
				Status: v1alpha1.ApplicationSetStatus{
					ApplicationStatus: []v1alpha1.ApplicationSetApplicationStatus{
						{
							Application: "app1",
							Status:      "Healthy",
						},
						{
							Application: "app2",
							Status:      "Healthy",
						},
					},
				},
			},
			appMap: map[string]v1alpha1.Application{
				"app1": {
					ObjectMeta: metav1.ObjectMeta{
						Name: "app1",
					},
					Status: v1alpha1.ApplicationStatus{
						Health: v1alpha1.HealthStatus{
							Status: health.HealthStatusHealthy,
						},
						OperationState: &v1alpha1.OperationState{
							Phase: common.OperationSucceeded,
						},
						Sync: v1alpha1.SyncStatus{
							Status: v1alpha1.SyncStatusCodeSynced,
						},
					},
				},
				"app2": {
					ObjectMeta: metav1.ObjectMeta{
						Name: "app2",
					},
					Status: v1alpha1.ApplicationStatus{
						Health: v1alpha1.HealthStatus{
							Status: health.HealthStatusHealthy,
						},
						OperationState: &v1alpha1.OperationState{
							Phase: common.OperationSucceeded,
						},
						Sync: v1alpha1.SyncStatus{
							Status: v1alpha1.SyncStatusCodeSynced,
						},
					},
				},
			},
			appDependencyList: [][]string{
				{"app1"},
				{"app2"},
			},
			expectedMap: map[string]bool{
				"app1": true,
				"app2": true,
			},
		},
		{
			name: "blocks RollingSync applications that are healthy and have no changes, but are still pending",
			appSet: v1alpha1.ApplicationSet{
				ObjectMeta: metav1.ObjectMeta{
					Name:      "name",
					Namespace: "argocd",
				},
				Spec: v1alpha1.ApplicationSetSpec{
					Strategy: &v1alpha1.ApplicationSetStrategy{
						Type: "RollingSync",
						RollingSync: &v1alpha1.ApplicationSetRolloutStrategy{
							Steps: []v1alpha1.ApplicationSetRolloutStep{
								{
									MatchExpressions: []v1alpha1.ApplicationMatchExpression{},
								},
								{
									MatchExpressions: []v1alpha1.ApplicationMatchExpression{},
								},
							},
						},
					},
				},
				Status: v1alpha1.ApplicationSetStatus{
					ApplicationStatus: []v1alpha1.ApplicationSetApplicationStatus{
						{
							Application: "app1",
							Status:      "Pending",
						},
						{
							Application: "app2",
							Status:      "Healthy",
						},
					},
				},
			},
			appMap: map[string]v1alpha1.Application{
				"app1": {
					ObjectMeta: metav1.ObjectMeta{
						Name: "app1",
					},
					Status: v1alpha1.ApplicationStatus{
						Health: v1alpha1.HealthStatus{
							Status: health.HealthStatusHealthy,
						},
						OperationState: &v1alpha1.OperationState{
							Phase: common.OperationSucceeded,
						},
						Sync: v1alpha1.SyncStatus{
							Status: v1alpha1.SyncStatusCodeSynced,
						},
					},
				},
				"app2": {
					ObjectMeta: metav1.ObjectMeta{
						Name: "app2",
					},
					Status: v1alpha1.ApplicationStatus{
						Health: v1alpha1.HealthStatus{
							Status: health.HealthStatusHealthy,
						},
						OperationState: &v1alpha1.OperationState{
							Phase: common.OperationSucceeded,
						},
						Sync: v1alpha1.SyncStatus{
							Status: v1alpha1.SyncStatusCodeSynced,
						},
					},
				},
			},
			appDependencyList: [][]string{
				{"app1"},
				{"app2"},
			},
			expectedMap: map[string]bool{
				"app1": true,
				"app2": false,
			},
		},
		{
			name: "handles RollingSync applications that are up to date and healthy, but still syncing",
			appSet: v1alpha1.ApplicationSet{
				ObjectMeta: metav1.ObjectMeta{
					Name:      "name",
					Namespace: "argocd",
				},
				Spec: v1alpha1.ApplicationSetSpec{
					Strategy: &v1alpha1.ApplicationSetStrategy{
						Type: "RollingSync",
						RollingSync: &v1alpha1.ApplicationSetRolloutStrategy{
							Steps: []v1alpha1.ApplicationSetRolloutStep{
								{
									MatchExpressions: []v1alpha1.ApplicationMatchExpression{},
								},
								{
									MatchExpressions: []v1alpha1.ApplicationMatchExpression{},
								},
							},
						},
					},
				},
				Status: v1alpha1.ApplicationSetStatus{
					ApplicationStatus: []v1alpha1.ApplicationSetApplicationStatus{
						{
							Application: "app1",
							Status:      "Progressing",
						},
						{
							Application: "app2",
							Status:      "Progressing",
						},
					},
				},
			},
			appMap: map[string]v1alpha1.Application{
				"app1": {
					ObjectMeta: metav1.ObjectMeta{
						Name: "app1",
					},
					Status: v1alpha1.ApplicationStatus{
						Health: v1alpha1.HealthStatus{
							Status: health.HealthStatusHealthy,
						},
						OperationState: &v1alpha1.OperationState{
							Phase: common.OperationRunning,
						},
						Sync: v1alpha1.SyncStatus{
							Status: v1alpha1.SyncStatusCodeSynced,
						},
					},
				},
				"app2": {
					ObjectMeta: metav1.ObjectMeta{
						Name: "app2",
					},
					Status: v1alpha1.ApplicationStatus{
						Health: v1alpha1.HealthStatus{
							Status: health.HealthStatusHealthy,
						},
						OperationState: &v1alpha1.OperationState{
							Phase: common.OperationRunning,
						},
						Sync: v1alpha1.SyncStatus{
							Status: v1alpha1.SyncStatusCodeSynced,
						},
					},
				},
			},
			appDependencyList: [][]string{
				{"app1"},
				{"app2"},
			},
			expectedMap: map[string]bool{
				"app1": true,
				"app2": false,
			},
		},
		{
			name: "handles RollingSync applications that are up to date and synced, but degraded",
			appSet: v1alpha1.ApplicationSet{
				ObjectMeta: metav1.ObjectMeta{
					Name:      "name",
					Namespace: "argocd",
				},
				Spec: v1alpha1.ApplicationSetSpec{
					Strategy: &v1alpha1.ApplicationSetStrategy{
						Type: "RollingSync",
						RollingSync: &v1alpha1.ApplicationSetRolloutStrategy{
							Steps: []v1alpha1.ApplicationSetRolloutStep{
								{
									MatchExpressions: []v1alpha1.ApplicationMatchExpression{},
								},
								{
									MatchExpressions: []v1alpha1.ApplicationMatchExpression{},
								},
							},
						},
					},
				},
				Status: v1alpha1.ApplicationSetStatus{
					ApplicationStatus: []v1alpha1.ApplicationSetApplicationStatus{
						{
							Application: "app1",
							Status:      "Progressing",
						},
						{
							Application: "app2",
							Status:      "Progressing",
						},
					},
				},
			},
			appMap: map[string]v1alpha1.Application{
				"app1": {
					ObjectMeta: metav1.ObjectMeta{
						Name: "app1",
					},
					Status: v1alpha1.ApplicationStatus{
						Health: v1alpha1.HealthStatus{
							Status: health.HealthStatusDegraded,
						},
						OperationState: &v1alpha1.OperationState{
							Phase: common.OperationRunning,
						},
						Sync: v1alpha1.SyncStatus{
							Status: v1alpha1.SyncStatusCodeSynced,
						},
					},
				},
				"app2": {
					ObjectMeta: metav1.ObjectMeta{
						Name: "app2",
					},
					Status: v1alpha1.ApplicationStatus{
						Health: v1alpha1.HealthStatus{
							Status: health.HealthStatusDegraded,
						},
						OperationState: &v1alpha1.OperationState{
							Phase: common.OperationRunning,
						},
						Sync: v1alpha1.SyncStatus{
							Status: v1alpha1.SyncStatusCodeSynced,
						},
					},
				},
			},
			appDependencyList: [][]string{
				{"app1"},
				{"app2"},
			},
			expectedMap: map[string]bool{
				"app1": true,
				"app2": false,
			},
		},
		{
			name: "handles RollingSync applications that are OutOfSync and healthy",
			appSet: v1alpha1.ApplicationSet{
				ObjectMeta: metav1.ObjectMeta{
					Name:      "name",
					Namespace: "argocd",
				},
				Spec: v1alpha1.ApplicationSetSpec{
					Strategy: &v1alpha1.ApplicationSetStrategy{
						Type: "RollingSync",
						RollingSync: &v1alpha1.ApplicationSetRolloutStrategy{
							Steps: []v1alpha1.ApplicationSetRolloutStep{
								{
									MatchExpressions: []v1alpha1.ApplicationMatchExpression{},
								},
								{
									MatchExpressions: []v1alpha1.ApplicationMatchExpression{},
								},
							},
						},
					},
				},
				Status: v1alpha1.ApplicationSetStatus{
					ApplicationStatus: []v1alpha1.ApplicationSetApplicationStatus{
						{
							Application: "app1",
							Status:      "Healthy",
						},
						{
							Application: "app2",
							Status:      "Healthy",
						},
					},
				},
			},
			appDependencyList: [][]string{
				{"app1"},
				{"app2"},
			},
			appMap: map[string]v1alpha1.Application{
				"app1": {
					ObjectMeta: metav1.ObjectMeta{
						Name: "app1",
					},
					Status: v1alpha1.ApplicationStatus{
						Health: v1alpha1.HealthStatus{
							Status: health.HealthStatusHealthy,
						},
						OperationState: &v1alpha1.OperationState{
							Phase: common.OperationSucceeded,
						},
						Sync: v1alpha1.SyncStatus{
							Status: v1alpha1.SyncStatusCodeOutOfSync,
						},
					},
				},
				"app2": {
					ObjectMeta: metav1.ObjectMeta{
						Name: "app2",
					},
					Status: v1alpha1.ApplicationStatus{
						Health: v1alpha1.HealthStatus{
							Status: health.HealthStatusHealthy,
						},
						OperationState: &v1alpha1.OperationState{
							Phase: common.OperationSucceeded,
						},
						Sync: v1alpha1.SyncStatus{
							Status: v1alpha1.SyncStatusCodeOutOfSync,
						},
					},
				},
			},
			expectedMap: map[string]bool{
				"app1": true,
				"app2": false,
			},
		},
		{
			name: "handles a lot of applications",
			appSet: v1alpha1.ApplicationSet{
				ObjectMeta: metav1.ObjectMeta{
					Name:      "name",
					Namespace: "argocd",
				},
				Spec: v1alpha1.ApplicationSetSpec{
					Strategy: &v1alpha1.ApplicationSetStrategy{
						Type: "RollingSync",
						RollingSync: &v1alpha1.ApplicationSetRolloutStrategy{
							Steps: []v1alpha1.ApplicationSetRolloutStep{
								{
									MatchExpressions: []v1alpha1.ApplicationMatchExpression{},
								},
								{
									MatchExpressions: []v1alpha1.ApplicationMatchExpression{},
								},
							},
						},
					},
				},
				Status: v1alpha1.ApplicationSetStatus{
					ApplicationStatus: []v1alpha1.ApplicationSetApplicationStatus{
						{
							Application: "app1",
							Status:      "Healthy",
						},
						{
							Application: "app2",
							Status:      "Healthy",
						},
						{
							Application: "app3",
							Status:      "Healthy",
						},
						{
							Application: "app4",
							Status:      "Healthy",
						},
						{
							Application: "app5",
							Status:      "Healthy",
						},
						{
							Application: "app7",
							Status:      "Healthy",
						},
					},
				},
			},
			appMap: map[string]v1alpha1.Application{
				"app1": {
					ObjectMeta: metav1.ObjectMeta{
						Name: "app1",
					},
					Status: v1alpha1.ApplicationStatus{
						Health: v1alpha1.HealthStatus{
							Status: health.HealthStatusHealthy,
						},
						OperationState: &v1alpha1.OperationState{
							Phase: common.OperationSucceeded,
						},
						Sync: v1alpha1.SyncStatus{
							Status: v1alpha1.SyncStatusCodeSynced,
						},
					},
				},
				"app2": {
					ObjectMeta: metav1.ObjectMeta{
						Name: "app2",
					},
					Status: v1alpha1.ApplicationStatus{
						Health: v1alpha1.HealthStatus{
							Status: health.HealthStatusHealthy,
						},
						OperationState: &v1alpha1.OperationState{
							Phase: common.OperationSucceeded,
						},
						Sync: v1alpha1.SyncStatus{
							Status: v1alpha1.SyncStatusCodeSynced,
						},
					},
				},
				"app3": {
					ObjectMeta: metav1.ObjectMeta{
						Name: "app3",
					},
					Status: v1alpha1.ApplicationStatus{
						Health: v1alpha1.HealthStatus{
							Status: health.HealthStatusHealthy,
						},
						OperationState: &v1alpha1.OperationState{
							Phase: common.OperationSucceeded,
						},
						Sync: v1alpha1.SyncStatus{
							Status: v1alpha1.SyncStatusCodeSynced,
						},
					},
				},
				"app5": {
					ObjectMeta: metav1.ObjectMeta{
						Name: "app5",
					},
					Status: v1alpha1.ApplicationStatus{
						Health: v1alpha1.HealthStatus{
							Status: health.HealthStatusHealthy,
						},
						OperationState: &v1alpha1.OperationState{
							Phase: common.OperationSucceeded,
						},
						Sync: v1alpha1.SyncStatus{
							Status: v1alpha1.SyncStatusCodeSynced,
						},
					},
				},
				"app6": {
					ObjectMeta: metav1.ObjectMeta{
						Name: "app6",
					},
					Status: v1alpha1.ApplicationStatus{
						Health: v1alpha1.HealthStatus{
							Status: health.HealthStatusDegraded,
						},
						OperationState: &v1alpha1.OperationState{
							Phase: common.OperationSucceeded,
						},
						Sync: v1alpha1.SyncStatus{
							Status: v1alpha1.SyncStatusCodeSynced,
						},
					},
				},
			},
			appDependencyList: [][]string{
				{"app1", "app2", "app3"},
				{"app4", "app5", "app6"},
				{"app7", "app8", "app9"},
			},
			expectedMap: map[string]bool{
				"app1": true,
				"app2": true,
				"app3": true,
				"app4": true,
				"app5": true,
				"app6": true,
				"app7": false,
				"app8": false,
				"app9": false,
			},
		},
	} {
		t.Run(cc.name, func(t *testing.T) {
			kubeclientset := kubefake.NewSimpleClientset([]runtime.Object{}...)

			argodb := db.NewDB("argocd", settings.NewSettingsManager(context.TODO(), kubeclientset, "argocd"), kubeclientset)

			r := ApplicationSetReconciler{
				Client:        client,
				Scheme:        scheme,
				Recorder:      record.NewFakeRecorder(1),
				Generators:    map[string]generators.Generator{},
				ArgoDB:        argodb,
				KubeClientset: kubeclientset,
				Metrics:       metrics,
			}

			appSyncMap := r.buildAppSyncMap(cc.appSet, cc.appDependencyList, cc.appMap)
			assert.Equal(t, cc.expectedMap, appSyncMap, "expected appSyncMap did not match actual")
		})
	}
}

func TestUpdateApplicationSetApplicationStatus(t *testing.T) {
	scheme := runtime.NewScheme()
	err := v1alpha1.AddToScheme(scheme)
	require.NoError(t, err)

	for _, cc := range []struct {
		name              string
		appSet            v1alpha1.ApplicationSet
		apps              []v1alpha1.Application
		appStepMap        map[string]int
		expectedAppStatus []v1alpha1.ApplicationSetApplicationStatus
	}{
		{
			name: "handles a nil list of statuses and no applications",
			appSet: v1alpha1.ApplicationSet{
				ObjectMeta: metav1.ObjectMeta{
					Name:      "name",
					Namespace: "argocd",
				},
				Spec: v1alpha1.ApplicationSetSpec{
					Strategy: &v1alpha1.ApplicationSetStrategy{
						Type: "RollingSync",
						RollingSync: &v1alpha1.ApplicationSetRolloutStrategy{
							Steps: []v1alpha1.ApplicationSetRolloutStep{
								{
									MatchExpressions: []v1alpha1.ApplicationMatchExpression{},
								},
								{
									MatchExpressions: []v1alpha1.ApplicationMatchExpression{},
								},
							},
						},
					},
				},
			},
			apps:              []v1alpha1.Application{},
			expectedAppStatus: []v1alpha1.ApplicationSetApplicationStatus{},
		},
		{
			name: "handles a nil list of statuses with a healthy application",
			appSet: v1alpha1.ApplicationSet{
				ObjectMeta: metav1.ObjectMeta{
					Name:      "name",
					Namespace: "argocd",
				},
				Spec: v1alpha1.ApplicationSetSpec{
					Strategy: &v1alpha1.ApplicationSetStrategy{
						Type: "RollingSync",
						RollingSync: &v1alpha1.ApplicationSetRolloutStrategy{
							Steps: []v1alpha1.ApplicationSetRolloutStep{
								{
									MatchExpressions: []v1alpha1.ApplicationMatchExpression{},
								},
								{
									MatchExpressions: []v1alpha1.ApplicationMatchExpression{},
								},
							},
						},
					},
				},
			},
			apps: []v1alpha1.Application{
				{
					ObjectMeta: metav1.ObjectMeta{
						Name: "app1",
					},
					Status: v1alpha1.ApplicationStatus{
						Health: v1alpha1.HealthStatus{
							Status: health.HealthStatusHealthy,
						},
						OperationState: &v1alpha1.OperationState{
							Phase: common.OperationSucceeded,
						},
						Sync: v1alpha1.SyncStatus{
							Status: v1alpha1.SyncStatusCodeSynced,
						},
					},
				},
			},
			appStepMap: map[string]int{
				"app1": 0,
			},
			expectedAppStatus: []v1alpha1.ApplicationSetApplicationStatus{
				{
					Application:     "app1",
					Message:         "Application resource is already Healthy, updating status from Waiting to Healthy.",
					Status:          "Healthy",
					Step:            "1",
					TargetRevisions: []string{},
				},
			},
		},
		{
			name: "handles an empty list of statuses with a healthy application",
			appSet: v1alpha1.ApplicationSet{
				ObjectMeta: metav1.ObjectMeta{
					Name:      "name",
					Namespace: "argocd",
				},
				Spec: v1alpha1.ApplicationSetSpec{
					Strategy: &v1alpha1.ApplicationSetStrategy{
						Type: "RollingSync",
						RollingSync: &v1alpha1.ApplicationSetRolloutStrategy{
							Steps: []v1alpha1.ApplicationSetRolloutStep{
								{
									MatchExpressions: []v1alpha1.ApplicationMatchExpression{},
								},
								{
									MatchExpressions: []v1alpha1.ApplicationMatchExpression{},
								},
							},
						},
					},
				},
				Status: v1alpha1.ApplicationSetStatus{},
			},
			apps: []v1alpha1.Application{
				{
					ObjectMeta: metav1.ObjectMeta{
						Name: "app1",
					},
					Status: v1alpha1.ApplicationStatus{
						Health: v1alpha1.HealthStatus{
							Status: health.HealthStatusHealthy,
						},
						OperationState: &v1alpha1.OperationState{
							Phase: common.OperationSucceeded,
						},
						Sync: v1alpha1.SyncStatus{
							Status: v1alpha1.SyncStatusCodeSynced,
						},
					},
				},
			},
			appStepMap: map[string]int{
				"app1": 0,
			},
			expectedAppStatus: []v1alpha1.ApplicationSetApplicationStatus{
				{
					Application:     "app1",
					Message:         "Application resource is already Healthy, updating status from Waiting to Healthy.",
					Status:          "Healthy",
					Step:            "1",
					TargetRevisions: []string{},
				},
			},
		},
		{
			name: "handles an outdated list of statuses with a healthy application, setting required variables",
			appSet: v1alpha1.ApplicationSet{
				ObjectMeta: metav1.ObjectMeta{
					Name:      "name",
					Namespace: "argocd",
				},
				Spec: v1alpha1.ApplicationSetSpec{
					Strategy: &v1alpha1.ApplicationSetStrategy{
						Type: "RollingSync",
						RollingSync: &v1alpha1.ApplicationSetRolloutStrategy{
							Steps: []v1alpha1.ApplicationSetRolloutStep{
								{
									MatchExpressions: []v1alpha1.ApplicationMatchExpression{},
								},
								{
									MatchExpressions: []v1alpha1.ApplicationMatchExpression{},
								},
							},
						},
					},
				},
				Status: v1alpha1.ApplicationSetStatus{
					ApplicationStatus: []v1alpha1.ApplicationSetApplicationStatus{
						{
							Application: "app1",
							Message:     "Application resource is already Healthy, updating status from Waiting to Healthy.",
							Status:      "Healthy",
							Step:        "1",
						},
					},
				},
			},
			apps: []v1alpha1.Application{
				{
					ObjectMeta: metav1.ObjectMeta{
						Name: "app1",
					},
					Status: v1alpha1.ApplicationStatus{
						Health: v1alpha1.HealthStatus{
							Status: health.HealthStatusHealthy,
						},
						OperationState: &v1alpha1.OperationState{
							Phase: common.OperationSucceeded,
						},
						Sync: v1alpha1.SyncStatus{
							Status: v1alpha1.SyncStatusCodeSynced,
						},
					},
				},
			},
			appStepMap: map[string]int{
				"app1": 0,
			},
			expectedAppStatus: []v1alpha1.ApplicationSetApplicationStatus{
				{
					Application:     "app1",
					Message:         "Application resource is already Healthy, updating status from Waiting to Healthy.",
					Status:          "Healthy",
					Step:            "1",
					TargetRevisions: []string{},
				},
			},
		},
		{
			name: "progresses an OutOfSync RollingSync application to waiting",
			appSet: v1alpha1.ApplicationSet{
				ObjectMeta: metav1.ObjectMeta{
					Name:      "name",
					Namespace: "argocd",
				},
				Spec: v1alpha1.ApplicationSetSpec{
					Strategy: &v1alpha1.ApplicationSetStrategy{
						Type: "RollingSync",
						RollingSync: &v1alpha1.ApplicationSetRolloutStrategy{
							Steps: []v1alpha1.ApplicationSetRolloutStep{
								{
									MatchExpressions: []v1alpha1.ApplicationMatchExpression{},
								},
								{
									MatchExpressions: []v1alpha1.ApplicationMatchExpression{},
								},
							},
						},
					},
				},
				Status: v1alpha1.ApplicationSetStatus{
					ApplicationStatus: []v1alpha1.ApplicationSetApplicationStatus{
						{
							Application:     "app1",
							Message:         "",
							Status:          "Healthy",
							Step:            "1",
							TargetRevisions: []string{"Previous"},
						},
						{
							Application:     "app2-multisource",
							Message:         "",
							Status:          "Healthy",
							Step:            "1",
							TargetRevisions: []string{"Previous", "OtherPrevious"},
						},
					},
				},
			},
			apps: []v1alpha1.Application{
				{
					ObjectMeta: metav1.ObjectMeta{
						Name: "app1",
					},
					Status: v1alpha1.ApplicationStatus{
						Sync: v1alpha1.SyncStatus{
							Status:   v1alpha1.SyncStatusCodeOutOfSync,
							Revision: "Next",
						},
					},
				},
				{
					ObjectMeta: metav1.ObjectMeta{
						Name: "app2-multisource",
					},
					Status: v1alpha1.ApplicationStatus{
						Sync: v1alpha1.SyncStatus{
							Status:    v1alpha1.SyncStatusCodeOutOfSync,
							Revisions: []string{"Next", "OtherNext"},
						},
					},
				},
			},
			appStepMap: map[string]int{
				"app1":             0,
				"app2-multisource": 0,
			},
			expectedAppStatus: []v1alpha1.ApplicationSetApplicationStatus{
				{
					Application:     "app1",
					Message:         "Application has pending changes, setting status to Waiting.",
					Status:          "Waiting",
					Step:            "1",
					TargetRevisions: []string{"Next"},
				},
				{
					Application:     "app2-multisource",
					Message:         "Application has pending changes, setting status to Waiting.",
					Status:          "Waiting",
					Step:            "1",
					TargetRevisions: []string{"Next", "OtherNext"},
				},
			},
		},
		{
			name: "progresses a pending progressing application to progressing",
			appSet: v1alpha1.ApplicationSet{
				ObjectMeta: metav1.ObjectMeta{
					Name:      "name",
					Namespace: "argocd",
				},
				Spec: v1alpha1.ApplicationSetSpec{
					Strategy: &v1alpha1.ApplicationSetStrategy{
						Type: "RollingSync",
						RollingSync: &v1alpha1.ApplicationSetRolloutStrategy{
							Steps: []v1alpha1.ApplicationSetRolloutStep{
								{
									MatchExpressions: []v1alpha1.ApplicationMatchExpression{},
								},
								{
									MatchExpressions: []v1alpha1.ApplicationMatchExpression{},
								},
							},
						},
					},
				},
				Status: v1alpha1.ApplicationSetStatus{
					ApplicationStatus: []v1alpha1.ApplicationSetApplicationStatus{
						{
							Application:     "app1",
							Message:         "",
							Status:          "Pending",
							Step:            "1",
							TargetRevisions: []string{"Next"},
						},
					},
				},
			},
			apps: []v1alpha1.Application{
				{
					ObjectMeta: metav1.ObjectMeta{
						Name: "app1",
					},
					Status: v1alpha1.ApplicationStatus{
						Health: v1alpha1.HealthStatus{
							Status: health.HealthStatusProgressing,
						},
					},
				},
			},
			appStepMap: map[string]int{
				"app1": 0,
			},
			expectedAppStatus: []v1alpha1.ApplicationSetApplicationStatus{
				{
					Application:     "app1",
					Message:         "Application resource became Progressing, updating status from Pending to Progressing.",
					Status:          "Progressing",
					Step:            "1",
					TargetRevisions: []string{"Next"},
				},
			},
		},
		{
			name: "progresses a pending synced application to progressing",
			appSet: v1alpha1.ApplicationSet{
				ObjectMeta: metav1.ObjectMeta{
					Name:      "name",
					Namespace: "argocd",
				},
				Spec: v1alpha1.ApplicationSetSpec{
					Strategy: &v1alpha1.ApplicationSetStrategy{
						Type: "RollingSync",
						RollingSync: &v1alpha1.ApplicationSetRolloutStrategy{
							Steps: []v1alpha1.ApplicationSetRolloutStep{
								{
									MatchExpressions: []v1alpha1.ApplicationMatchExpression{},
								},
								{
									MatchExpressions: []v1alpha1.ApplicationMatchExpression{},
								},
							},
						},
					},
				},
				Status: v1alpha1.ApplicationSetStatus{
					ApplicationStatus: []v1alpha1.ApplicationSetApplicationStatus{
						{
							Application:     "app1",
							Message:         "",
							Status:          "Pending",
							Step:            "1",
							TargetRevisions: []string{"Current"},
						},
					},
				},
			},
			apps: []v1alpha1.Application{
				{
					ObjectMeta: metav1.ObjectMeta{
						Name: "app1",
					},
					Status: v1alpha1.ApplicationStatus{
						Health: v1alpha1.HealthStatus{
							Status: health.HealthStatusHealthy,
						},
						OperationState: &v1alpha1.OperationState{
							Phase: common.OperationRunning,
						},
						Sync: v1alpha1.SyncStatus{
							Status: v1alpha1.SyncStatusCodeSynced,
						},
					},
				},
			},
			appStepMap: map[string]int{
				"app1": 0,
			},
			expectedAppStatus: []v1alpha1.ApplicationSetApplicationStatus{
				{
					Application:     "app1",
					Message:         "Application resource became Progressing, updating status from Pending to Progressing.",
					Status:          "Progressing",
					Step:            "1",
					TargetRevisions: []string{"Current"},
				},
			},
		},
		{
			name: "progresses a progressing application to healthy",
			appSet: v1alpha1.ApplicationSet{
				ObjectMeta: metav1.ObjectMeta{
					Name:      "name",
					Namespace: "argocd",
				},
				Spec: v1alpha1.ApplicationSetSpec{
					Strategy: &v1alpha1.ApplicationSetStrategy{
						Type: "RollingSync",
						RollingSync: &v1alpha1.ApplicationSetRolloutStrategy{
							Steps: []v1alpha1.ApplicationSetRolloutStep{
								{
									MatchExpressions: []v1alpha1.ApplicationMatchExpression{},
								},
								{
									MatchExpressions: []v1alpha1.ApplicationMatchExpression{},
								},
							},
						},
					},
				},
				Status: v1alpha1.ApplicationSetStatus{
					ApplicationStatus: []v1alpha1.ApplicationSetApplicationStatus{
						{
							Application:     "app1",
							Message:         "",
							Status:          "Progressing",
							Step:            "1",
							TargetRevisions: []string{"Next"},
						},
					},
				},
			},
			apps: []v1alpha1.Application{
				{
					ObjectMeta: metav1.ObjectMeta{
						Name: "app1",
					},
					Status: v1alpha1.ApplicationStatus{
						Health: v1alpha1.HealthStatus{
							Status: health.HealthStatusHealthy,
						},
						OperationState: &v1alpha1.OperationState{
							Phase: common.OperationSucceeded,
						},
						Sync: v1alpha1.SyncStatus{
							Status: v1alpha1.SyncStatusCodeSynced,
						},
					},
				},
			},
			appStepMap: map[string]int{
				"app1": 0,
			},
			expectedAppStatus: []v1alpha1.ApplicationSetApplicationStatus{
				{
					Application:     "app1",
					Message:         "Application resource became Healthy, updating status from Progressing to Healthy.",
					Status:          "Healthy",
					Step:            "1",
					TargetRevisions: []string{"Next"},
				},
			},
		},
		{
			name: "progresses a waiting healthy application to healthy",
			appSet: v1alpha1.ApplicationSet{
				ObjectMeta: metav1.ObjectMeta{
					Name:      "name",
					Namespace: "argocd",
				},
				Spec: v1alpha1.ApplicationSetSpec{
					Strategy: &v1alpha1.ApplicationSetStrategy{
						Type: "RollingSync",
						RollingSync: &v1alpha1.ApplicationSetRolloutStrategy{
							Steps: []v1alpha1.ApplicationSetRolloutStep{
								{
									MatchExpressions: []v1alpha1.ApplicationMatchExpression{},
								},
								{
									MatchExpressions: []v1alpha1.ApplicationMatchExpression{},
								},
							},
						},
					},
				},
				Status: v1alpha1.ApplicationSetStatus{
					ApplicationStatus: []v1alpha1.ApplicationSetApplicationStatus{
						{
							Application:     "app1",
							Message:         "",
							Status:          "Waiting",
							Step:            "1",
							TargetRevisions: []string{"Current"},
						},
					},
				},
			},
			apps: []v1alpha1.Application{
				{
					ObjectMeta: metav1.ObjectMeta{
						Name: "app1",
					},
					Status: v1alpha1.ApplicationStatus{
						Health: v1alpha1.HealthStatus{
							Status: health.HealthStatusHealthy,
						},
						OperationState: &v1alpha1.OperationState{
							Phase: common.OperationSucceeded,
						},
						Sync: v1alpha1.SyncStatus{
							Status: v1alpha1.SyncStatusCodeSynced,
						},
					},
				},
			},
			appStepMap: map[string]int{
				"app1": 0,
			},
			expectedAppStatus: []v1alpha1.ApplicationSetApplicationStatus{
				{
					Application:     "app1",
					Message:         "Application resource is already Healthy, updating status from Waiting to Healthy.",
					Status:          "Healthy",
					Step:            "1",
					TargetRevisions: []string{"Current"},
				},
			},
		},
		{
			name: "progresses a new outofsync application in a later step to waiting",
			appSet: v1alpha1.ApplicationSet{
				ObjectMeta: metav1.ObjectMeta{
					Name:      "name",
					Namespace: "argocd",
				},
				Spec: v1alpha1.ApplicationSetSpec{
					Strategy: &v1alpha1.ApplicationSetStrategy{
						Type: "RollingSync",
						RollingSync: &v1alpha1.ApplicationSetRolloutStrategy{
							Steps: []v1alpha1.ApplicationSetRolloutStep{
								{
									MatchExpressions: []v1alpha1.ApplicationMatchExpression{},
								},
								{
									MatchExpressions: []v1alpha1.ApplicationMatchExpression{},
								},
							},
						},
					},
				},
			},
			apps: []v1alpha1.Application{
				{
					ObjectMeta: metav1.ObjectMeta{
						Name: "app1",
					},
					Status: v1alpha1.ApplicationStatus{
						Health: v1alpha1.HealthStatus{
							Status: health.HealthStatusHealthy,
						},
						OperationState: &v1alpha1.OperationState{
							Phase: common.OperationSucceeded,
							SyncResult: &v1alpha1.SyncOperationResult{
								Revision: "Previous",
							},
						},
						Sync: v1alpha1.SyncStatus{
							Status:   v1alpha1.SyncStatusCodeOutOfSync,
							Revision: "Next",
						},
					},
				},
			},
			appStepMap: map[string]int{
				"app1": 1,
				"app2": 0,
			},
			expectedAppStatus: []v1alpha1.ApplicationSetApplicationStatus{
				{
					Application:     "app1",
					Message:         "No Application status found, defaulting status to Waiting.",
					Status:          "Waiting",
					Step:            "2",
					TargetRevisions: []string{"Next"},
				},
			},
		},
		{
			name: "progresses a pending application with a successful sync triggered by controller to progressing",
			appSet: v1alpha1.ApplicationSet{
				ObjectMeta: metav1.ObjectMeta{
					Name:      "name",
					Namespace: "argocd",
				},
				Spec: v1alpha1.ApplicationSetSpec{
					Strategy: &v1alpha1.ApplicationSetStrategy{
						Type: "RollingSync",
						RollingSync: &v1alpha1.ApplicationSetRolloutStrategy{
							Steps: []v1alpha1.ApplicationSetRolloutStep{
								{
									MatchExpressions: []v1alpha1.ApplicationMatchExpression{},
								},
								{
									MatchExpressions: []v1alpha1.ApplicationMatchExpression{},
								},
							},
						},
					},
				},
				Status: v1alpha1.ApplicationSetStatus{
					ApplicationStatus: []v1alpha1.ApplicationSetApplicationStatus{
						{
							Application: "app1",
							LastTransitionTime: &metav1.Time{
								Time: time.Now().Add(time.Duration(-1) * time.Minute),
							},
							Message:         "",
							Status:          "Pending",
							Step:            "1",
							TargetRevisions: []string{"Next"},
						},
					},
				},
			},
			apps: []v1alpha1.Application{
				{
					ObjectMeta: metav1.ObjectMeta{
						Name: "app1",
					},
					Status: v1alpha1.ApplicationStatus{
						Health: v1alpha1.HealthStatus{
							Status: health.HealthStatusDegraded,
						},
						OperationState: &v1alpha1.OperationState{
							Phase: common.OperationSucceeded,
							StartedAt: metav1.Time{
								Time: time.Now(),
							},
							Operation: v1alpha1.Operation{
								InitiatedBy: v1alpha1.OperationInitiator{
									Username:  "applicationset-controller",
									Automated: true,
								},
							},
							SyncResult: &v1alpha1.SyncOperationResult{
								Revision: "Next",
							},
						},
						Sync: v1alpha1.SyncStatus{
							Status:   v1alpha1.SyncStatusCodeSynced,
							Revision: "Next",
						},
					},
				},
			},
			appStepMap: map[string]int{
				"app1": 0,
			},
			expectedAppStatus: []v1alpha1.ApplicationSetApplicationStatus{
				{
					Application:     "app1",
					Message:         "Application resource completed a sync successfully, updating status from Pending to Progressing.",
					Status:          "Progressing",
					Step:            "1",
					TargetRevisions: []string{"Next"},
				},
			},
		},
		{
			name: "progresses a pending application with a successful sync trigger by applicationset-controller <1s ago to progressing",
			appSet: v1alpha1.ApplicationSet{
				ObjectMeta: metav1.ObjectMeta{
					Name:      "name",
					Namespace: "argocd",
				},
				Spec: v1alpha1.ApplicationSetSpec{
					Strategy: &v1alpha1.ApplicationSetStrategy{
						Type: "RollingSync",
						RollingSync: &v1alpha1.ApplicationSetRolloutStrategy{
							Steps: []v1alpha1.ApplicationSetRolloutStep{
								{
									MatchExpressions: []v1alpha1.ApplicationMatchExpression{},
								},
								{
									MatchExpressions: []v1alpha1.ApplicationMatchExpression{},
								},
							},
						},
					},
				},
				Status: v1alpha1.ApplicationSetStatus{
					ApplicationStatus: []v1alpha1.ApplicationSetApplicationStatus{
						{
							Application: "app1",
							LastTransitionTime: &metav1.Time{
								Time: time.Now(),
							},
							Message:         "",
							Status:          "Pending",
							Step:            "1",
							TargetRevisions: []string{"Next"},
						},
					},
				},
			},
			apps: []v1alpha1.Application{
				{
					ObjectMeta: metav1.ObjectMeta{
						Name: "app1",
					},
					Status: v1alpha1.ApplicationStatus{
						Health: v1alpha1.HealthStatus{
							Status: health.HealthStatusDegraded,
						},
						OperationState: &v1alpha1.OperationState{
							Phase: common.OperationSucceeded,
							StartedAt: metav1.Time{
								Time: time.Now().Add(time.Duration(-1) * time.Second),
							},
							Operation: v1alpha1.Operation{
								InitiatedBy: v1alpha1.OperationInitiator{
									Username:  "applicationset-controller",
									Automated: true,
								},
							},
							SyncResult: &v1alpha1.SyncOperationResult{
								Revision: "Next",
							},
						},
						Sync: v1alpha1.SyncStatus{
							Status:   v1alpha1.SyncStatusCodeSynced,
							Revision: "Next",
						},
					},
				},
			},
			appStepMap: map[string]int{
				"app1": 0,
			},
			expectedAppStatus: []v1alpha1.ApplicationSetApplicationStatus{
				{
					Application:     "app1",
					Message:         "Application resource completed a sync successfully, updating status from Pending to Progressing.",
					Status:          "Progressing",
					Step:            "1",
					TargetRevisions: []string{"Next"},
				},
			},
		},
		{
			name: "does not progresses a pending application with a successful sync triggered by controller with invalid revision to progressing",
			appSet: v1alpha1.ApplicationSet{
				ObjectMeta: metav1.ObjectMeta{
					Name:      "name",
					Namespace: "argocd",
				},
				Spec: v1alpha1.ApplicationSetSpec{
					Strategy: &v1alpha1.ApplicationSetStrategy{
						Type: "RollingSync",
						RollingSync: &v1alpha1.ApplicationSetRolloutStrategy{
							Steps: []v1alpha1.ApplicationSetRolloutStep{
								{
									MatchExpressions: []v1alpha1.ApplicationMatchExpression{},
								},
								{
									MatchExpressions: []v1alpha1.ApplicationMatchExpression{},
								},
							},
						},
					},
				},
				Status: v1alpha1.ApplicationSetStatus{
					ApplicationStatus: []v1alpha1.ApplicationSetApplicationStatus{
						{
							Application: "app1",
							LastTransitionTime: &metav1.Time{
								Time: time.Now().Add(time.Duration(-1) * time.Minute),
							},
							Message:         "",
							Status:          "Pending",
							Step:            "1",
							TargetRevisions: []string{"Next"},
						},
					},
				},
			},
			apps: []v1alpha1.Application{
				{
					ObjectMeta: metav1.ObjectMeta{
						Name: "app1",
					},
					Status: v1alpha1.ApplicationStatus{
						Health: v1alpha1.HealthStatus{
							Status: health.HealthStatusDegraded,
						},
						OperationState: &v1alpha1.OperationState{
							Phase: common.OperationSucceeded,
							StartedAt: metav1.Time{
								Time: time.Now(),
							},
							Operation: v1alpha1.Operation{
								InitiatedBy: v1alpha1.OperationInitiator{
									Username:  "applicationset-controller",
									Automated: true,
								},
							},
							SyncResult: &v1alpha1.SyncOperationResult{
								Revision: "Previous",
							},
						},
						Sync: v1alpha1.SyncStatus{
							Status: v1alpha1.SyncStatusCodeSynced,
						},
					},
				},
			},
			appStepMap: map[string]int{
				"app1": 0,
			},
			expectedAppStatus: []v1alpha1.ApplicationSetApplicationStatus{
				{
					Application:     "app1",
					Message:         "",
					Status:          "Pending",
					Step:            "1",
					TargetRevisions: []string{"Next"},
				},
			},
		},
		{
			name: "removes the appStatus for applications that no longer exist",
			appSet: v1alpha1.ApplicationSet{
				ObjectMeta: metav1.ObjectMeta{
					Name:      "name",
					Namespace: "argocd",
				},
				Spec: v1alpha1.ApplicationSetSpec{
					Strategy: &v1alpha1.ApplicationSetStrategy{
						Type: "RollingSync",
						RollingSync: &v1alpha1.ApplicationSetRolloutStrategy{
							Steps: []v1alpha1.ApplicationSetRolloutStep{
								{
									MatchExpressions: []v1alpha1.ApplicationMatchExpression{},
								},
								{
									MatchExpressions: []v1alpha1.ApplicationMatchExpression{},
								},
							},
						},
					},
				},
				Status: v1alpha1.ApplicationSetStatus{
					ApplicationStatus: []v1alpha1.ApplicationSetApplicationStatus{
						{
							Application:     "app1",
							Message:         "Application has pending changes, setting status to Waiting.",
							Status:          "Waiting",
							Step:            "1",
							TargetRevisions: []string{"Current"},
						},
						{
							Application:     "app2",
							Message:         "Application has pending changes, setting status to Waiting.",
							Status:          "Waiting",
							Step:            "1",
							TargetRevisions: []string{"Current"},
						},
					},
				},
			},
			apps: []v1alpha1.Application{
				{
					ObjectMeta: metav1.ObjectMeta{
						Name: "app1",
					},
					Status: v1alpha1.ApplicationStatus{
						Health: v1alpha1.HealthStatus{
							Status: health.HealthStatusHealthy,
						},
						OperationState: &v1alpha1.OperationState{
							Phase: common.OperationSucceeded,
						},
						Sync: v1alpha1.SyncStatus{
							Status: v1alpha1.SyncStatusCodeSynced,
						},
					},
				},
			},
			appStepMap: map[string]int{
				"app1": 0,
			},
			expectedAppStatus: []v1alpha1.ApplicationSetApplicationStatus{
				{
					Application:     "app1",
					Message:         "Application resource is already Healthy, updating status from Waiting to Healthy.",
					Status:          "Healthy",
					Step:            "1",
					TargetRevisions: []string{"Current"},
				},
			},
		},
	} {
		t.Run(cc.name, func(t *testing.T) {
			kubeclientset := kubefake.NewSimpleClientset([]runtime.Object{}...)

			client := fake.NewClientBuilder().WithScheme(scheme).WithObjects(&cc.appSet).WithStatusSubresource(&cc.appSet).Build()
			metrics := appsetmetrics.NewFakeAppsetMetrics(client)

			argodb := db.NewDB("argocd", settings.NewSettingsManager(context.TODO(), kubeclientset, "argocd"), kubeclientset)

			r := ApplicationSetReconciler{
				Client:        client,
				Scheme:        scheme,
				Recorder:      record.NewFakeRecorder(1),
				Generators:    map[string]generators.Generator{},
				ArgoDB:        argodb,
				KubeClientset: kubeclientset,
				Metrics:       metrics,
			}

			appStatuses, err := r.updateApplicationSetApplicationStatus(context.TODO(), log.NewEntry(log.StandardLogger()), &cc.appSet, cc.apps, cc.appStepMap)

			// opt out of testing the LastTransitionTime is accurate
			for i := range appStatuses {
				appStatuses[i].LastTransitionTime = nil
			}

			require.NoError(t, err, "expected no errors, but errors occurred")
			assert.Equal(t, cc.expectedAppStatus, appStatuses, "expected appStatuses did not match actual")
		})
	}
}

func TestUpdateApplicationSetApplicationStatusProgress(t *testing.T) {
	scheme := runtime.NewScheme()
	err := v1alpha1.AddToScheme(scheme)
	require.NoError(t, err)

	for _, cc := range []struct {
		name              string
		appSet            v1alpha1.ApplicationSet
		appSyncMap        map[string]bool
		appStepMap        map[string]int
		appMap            map[string]v1alpha1.Application
		expectedAppStatus []v1alpha1.ApplicationSetApplicationStatus
	}{
		{
			name: "handles an empty appSync and appStepMap",
			appSet: v1alpha1.ApplicationSet{
				ObjectMeta: metav1.ObjectMeta{
					Name:      "name",
					Namespace: "argocd",
				},
				Spec: v1alpha1.ApplicationSetSpec{
					Strategy: &v1alpha1.ApplicationSetStrategy{
						Type: "RollingSync",
						RollingSync: &v1alpha1.ApplicationSetRolloutStrategy{
							Steps: []v1alpha1.ApplicationSetRolloutStep{
								{
									MatchExpressions: []v1alpha1.ApplicationMatchExpression{},
								},
								{
									MatchExpressions: []v1alpha1.ApplicationMatchExpression{},
								},
							},
						},
					},
				},
				Status: v1alpha1.ApplicationSetStatus{
					ApplicationStatus: []v1alpha1.ApplicationSetApplicationStatus{},
				},
			},
			appSyncMap:        map[string]bool{},
			appStepMap:        map[string]int{},
			expectedAppStatus: []v1alpha1.ApplicationSetApplicationStatus{},
		},
		{
			name: "handles an empty strategy",
			appSet: v1alpha1.ApplicationSet{
				ObjectMeta: metav1.ObjectMeta{
					Name:      "name",
					Namespace: "argocd",
				},
				Spec: v1alpha1.ApplicationSetSpec{},
				Status: v1alpha1.ApplicationSetStatus{
					ApplicationStatus: []v1alpha1.ApplicationSetApplicationStatus{},
				},
			},
			appSyncMap:        map[string]bool{},
			appStepMap:        map[string]int{},
			expectedAppStatus: []v1alpha1.ApplicationSetApplicationStatus{},
		},
		{
			name: "handles an empty applicationset strategy",
			appSet: v1alpha1.ApplicationSet{
				ObjectMeta: metav1.ObjectMeta{
					Name:      "name",
					Namespace: "argocd",
				},
				Spec: v1alpha1.ApplicationSetSpec{
					Strategy: &v1alpha1.ApplicationSetStrategy{},
				},
				Status: v1alpha1.ApplicationSetStatus{
					ApplicationStatus: []v1alpha1.ApplicationSetApplicationStatus{},
				},
			},
			appSyncMap:        map[string]bool{},
			appStepMap:        map[string]int{},
			expectedAppStatus: []v1alpha1.ApplicationSetApplicationStatus{},
		},
		{
			name: "handles an appSyncMap with no existing statuses",
			appSet: v1alpha1.ApplicationSet{
				ObjectMeta: metav1.ObjectMeta{
					Name:      "name",
					Namespace: "argocd",
				},
				Status: v1alpha1.ApplicationSetStatus{
					ApplicationStatus: []v1alpha1.ApplicationSetApplicationStatus{},
				},
			},
			appSyncMap: map[string]bool{
				"app1": true,
				"app2": false,
			},
			appStepMap: map[string]int{
				"app1": 0,
				"app2": 1,
			},
			expectedAppStatus: []v1alpha1.ApplicationSetApplicationStatus{},
		},
		{
			name: "handles updating a RollingSync status from Waiting to Pending",
			appSet: v1alpha1.ApplicationSet{
				ObjectMeta: metav1.ObjectMeta{
					Name:      "name",
					Namespace: "argocd",
				},
				Spec: v1alpha1.ApplicationSetSpec{
					Strategy: &v1alpha1.ApplicationSetStrategy{
						Type: "RollingSync",
						RollingSync: &v1alpha1.ApplicationSetRolloutStrategy{
							Steps: []v1alpha1.ApplicationSetRolloutStep{
								{
									MatchExpressions: []v1alpha1.ApplicationMatchExpression{},
								},
								{
									MatchExpressions: []v1alpha1.ApplicationMatchExpression{},
								},
							},
						},
					},
				},
				Status: v1alpha1.ApplicationSetStatus{
					ApplicationStatus: []v1alpha1.ApplicationSetApplicationStatus{
						{
							Application:     "app1",
							Message:         "Application is out of date with the current AppSet generation, setting status to Waiting.",
							Status:          "Waiting",
							TargetRevisions: []string{"Next"},
						},
					},
				},
			},
			appSyncMap: map[string]bool{
				"app1": true,
			},
			appStepMap: map[string]int{
				"app1": 0,
			},
			expectedAppStatus: []v1alpha1.ApplicationSetApplicationStatus{
				{
					Application:        "app1",
					LastTransitionTime: nil,
					Message:            "Application moved to Pending status, watching for the Application resource to start Progressing.",
					Status:             "Pending",
					Step:               "1",
					TargetRevisions:    []string{"Next"},
				},
			},
		},
		{
			name: "does not update a RollingSync status if appSyncMap is false",
			appSet: v1alpha1.ApplicationSet{
				ObjectMeta: metav1.ObjectMeta{
					Name:      "name",
					Namespace: "argocd",
				},
				Spec: v1alpha1.ApplicationSetSpec{
					Strategy: &v1alpha1.ApplicationSetStrategy{
						Type: "RollingSync",
						RollingSync: &v1alpha1.ApplicationSetRolloutStrategy{
							Steps: []v1alpha1.ApplicationSetRolloutStep{
								{
									MatchExpressions: []v1alpha1.ApplicationMatchExpression{},
								},
								{
									MatchExpressions: []v1alpha1.ApplicationMatchExpression{},
								},
							},
						},
					},
				},
				Status: v1alpha1.ApplicationSetStatus{
					ApplicationStatus: []v1alpha1.ApplicationSetApplicationStatus{
						{
							Application: "app1",
							Message:     "Application is out of date with the current AppSet generation, setting status to Waiting.",
							Status:      "Waiting",
							Step:        "1",
						},
					},
				},
			},
			appSyncMap: map[string]bool{
				"app1": false,
			},
			appStepMap: map[string]int{
				"app1": 0,
			},
			expectedAppStatus: []v1alpha1.ApplicationSetApplicationStatus{
				{
					Application:        "app1",
					LastTransitionTime: nil,
					Message:            "Application is out of date with the current AppSet generation, setting status to Waiting.",
					Status:             "Waiting",
					Step:               "1",
				},
			},
		},
		{
			name: "does not update a status if status is not pending",
			appSet: v1alpha1.ApplicationSet{
				ObjectMeta: metav1.ObjectMeta{
					Name:      "name",
					Namespace: "argocd",
				},
				Spec: v1alpha1.ApplicationSetSpec{
					Strategy: &v1alpha1.ApplicationSetStrategy{
						Type: "RollingSync",
						RollingSync: &v1alpha1.ApplicationSetRolloutStrategy{
							Steps: []v1alpha1.ApplicationSetRolloutStep{
								{
									MatchExpressions: []v1alpha1.ApplicationMatchExpression{},
								},
								{
									MatchExpressions: []v1alpha1.ApplicationMatchExpression{},
								},
							},
						},
					},
				},
				Status: v1alpha1.ApplicationSetStatus{
					ApplicationStatus: []v1alpha1.ApplicationSetApplicationStatus{
						{
							Application: "app1",
							Message:     "Application Pending status timed out while waiting to become Progressing, reset status to Healthy.",
							Status:      "Healthy",
							Step:        "1",
						},
					},
				},
			},
			appSyncMap: map[string]bool{
				"app1": true,
			},
			appStepMap: map[string]int{
				"app1": 0,
			},
			expectedAppStatus: []v1alpha1.ApplicationSetApplicationStatus{
				{
					Application:        "app1",
					LastTransitionTime: nil,
					Message:            "Application Pending status timed out while waiting to become Progressing, reset status to Healthy.",
					Status:             "Healthy",
					Step:               "1",
				},
			},
		},
		{
			name: "does not update a status if maxUpdate has already been reached with RollingSync",
			appSet: v1alpha1.ApplicationSet{
				ObjectMeta: metav1.ObjectMeta{
					Name:      "name",
					Namespace: "argocd",
				},
				Spec: v1alpha1.ApplicationSetSpec{
					Strategy: &v1alpha1.ApplicationSetStrategy{
						Type: "RollingSync",
						RollingSync: &v1alpha1.ApplicationSetRolloutStrategy{
							Steps: []v1alpha1.ApplicationSetRolloutStep{
								{
									MatchExpressions: []v1alpha1.ApplicationMatchExpression{},
									MaxUpdate: &intstr.IntOrString{
										Type:   intstr.Int,
										IntVal: 3,
									},
								},
								{
									MatchExpressions: []v1alpha1.ApplicationMatchExpression{},
								},
							},
						},
					},
				},
				Status: v1alpha1.ApplicationSetStatus{
					ApplicationStatus: []v1alpha1.ApplicationSetApplicationStatus{
						{
							Application: "app1",
							Message:     "Application resource became Progressing, updating status from Pending to Progressing.",
							Status:      "Progressing",
							Step:        "1",
						},
						{
							Application: "app2",
							Message:     "Application is out of date with the current AppSet generation, setting status to Waiting.",
							Status:      "Waiting",
							Step:        "1",
						},
						{
							Application: "app3",
							Message:     "Application is out of date with the current AppSet generation, setting status to Waiting.",
							Status:      "Waiting",
							Step:        "1",
						},
						{
							Application: "app4",
							Message:     "Application moved to Pending status, watching for the Application resource to start Progressing.",
							Status:      "Pending",
							Step:        "1",
						},
					},
				},
			},
			appSyncMap: map[string]bool{
				"app1": true,
				"app2": true,
				"app3": true,
				"app4": true,
			},
			appStepMap: map[string]int{
				"app1": 0,
				"app2": 0,
				"app3": 0,
				"app4": 0,
			},
			appMap: map[string]v1alpha1.Application{
				"app1": {
					ObjectMeta: metav1.ObjectMeta{
						Name: "app1",
					},
					Status: v1alpha1.ApplicationStatus{
						Sync: v1alpha1.SyncStatus{
							Status: v1alpha1.SyncStatusCodeOutOfSync,
						},
					},
				},
				"app2": {
					ObjectMeta: metav1.ObjectMeta{
						Name: "app2",
					},
					Status: v1alpha1.ApplicationStatus{
						Sync: v1alpha1.SyncStatus{
							Status: v1alpha1.SyncStatusCodeOutOfSync,
						},
					},
				},
				"app3": {
					ObjectMeta: metav1.ObjectMeta{
						Name: "app3",
					},
					Status: v1alpha1.ApplicationStatus{
						Sync: v1alpha1.SyncStatus{
							Status: v1alpha1.SyncStatusCodeOutOfSync,
						},
					},
				},
				"app4": {
					ObjectMeta: metav1.ObjectMeta{
						Name: "app4",
					},
					Status: v1alpha1.ApplicationStatus{
						Sync: v1alpha1.SyncStatus{
							Status: v1alpha1.SyncStatusCodeOutOfSync,
						},
					},
				},
			},
			expectedAppStatus: []v1alpha1.ApplicationSetApplicationStatus{
				{
					Application:        "app1",
					LastTransitionTime: nil,
					Message:            "Application resource became Progressing, updating status from Pending to Progressing.",
					Status:             "Progressing",
					Step:               "1",
				},
				{
					Application:        "app2",
					LastTransitionTime: nil,
					Message:            "Application moved to Pending status, watching for the Application resource to start Progressing.",
					Status:             "Pending",
					Step:               "1",
				},
				{
					Application:        "app3",
					LastTransitionTime: nil,
					Message:            "Application is out of date with the current AppSet generation, setting status to Waiting.",
					Status:             "Waiting",
					Step:               "1",
				},
				{
					Application:        "app4",
					LastTransitionTime: nil,
					Message:            "Application moved to Pending status, watching for the Application resource to start Progressing.",
					Status:             "Pending",
					Step:               "1",
				},
			},
		},
		{
			name: "rounds down for maxUpdate set to percentage string",
			appSet: v1alpha1.ApplicationSet{
				ObjectMeta: metav1.ObjectMeta{
					Name:      "name",
					Namespace: "argocd",
				},
				Spec: v1alpha1.ApplicationSetSpec{
					Strategy: &v1alpha1.ApplicationSetStrategy{
						Type: "RollingSync",
						RollingSync: &v1alpha1.ApplicationSetRolloutStrategy{
							Steps: []v1alpha1.ApplicationSetRolloutStep{
								{
									MatchExpressions: []v1alpha1.ApplicationMatchExpression{},
									MaxUpdate: &intstr.IntOrString{
										Type:   intstr.String,
										StrVal: "50%",
									},
								},
								{
									MatchExpressions: []v1alpha1.ApplicationMatchExpression{},
								},
							},
						},
					},
				},
				Status: v1alpha1.ApplicationSetStatus{
					ApplicationStatus: []v1alpha1.ApplicationSetApplicationStatus{
						{
							Application: "app1",
							Message:     "Application is out of date with the current AppSet generation, setting status to Waiting.",
							Status:      "Waiting",
							Step:        "1",
						},
						{
							Application: "app2",
							Message:     "Application is out of date with the current AppSet generation, setting status to Waiting.",
							Status:      "Waiting",
							Step:        "1",
						},
						{
							Application: "app3",
							Message:     "Application is out of date with the current AppSet generation, setting status to Waiting.",
							Status:      "Waiting",
							Step:        "1",
						},
					},
				},
			},
			appSyncMap: map[string]bool{
				"app1": true,
				"app2": true,
				"app3": true,
			},
			appStepMap: map[string]int{
				"app1": 0,
				"app2": 0,
				"app3": 0,
			},
			expectedAppStatus: []v1alpha1.ApplicationSetApplicationStatus{
				{
					Application:        "app1",
					LastTransitionTime: nil,
					Message:            "Application moved to Pending status, watching for the Application resource to start Progressing.",
					Status:             "Pending",
					Step:               "1",
				},
				{
					Application:        "app2",
					LastTransitionTime: nil,
					Message:            "Application is out of date with the current AppSet generation, setting status to Waiting.",
					Status:             "Waiting",
					Step:               "1",
				},
				{
					Application:        "app3",
					LastTransitionTime: nil,
					Message:            "Application is out of date with the current AppSet generation, setting status to Waiting.",
					Status:             "Waiting",
					Step:               "1",
				},
			},
		},
		{
			name: "does not update any applications with maxUpdate set to 0",
			appSet: v1alpha1.ApplicationSet{
				ObjectMeta: metav1.ObjectMeta{
					Name:      "name",
					Namespace: "argocd",
				},
				Spec: v1alpha1.ApplicationSetSpec{
					Strategy: &v1alpha1.ApplicationSetStrategy{
						Type: "RollingSync",
						RollingSync: &v1alpha1.ApplicationSetRolloutStrategy{
							Steps: []v1alpha1.ApplicationSetRolloutStep{
								{
									MatchExpressions: []v1alpha1.ApplicationMatchExpression{},
									MaxUpdate: &intstr.IntOrString{
										Type:   intstr.Int,
										IntVal: 0,
									},
								},
								{
									MatchExpressions: []v1alpha1.ApplicationMatchExpression{},
								},
							},
						},
					},
				},
				Status: v1alpha1.ApplicationSetStatus{
					ApplicationStatus: []v1alpha1.ApplicationSetApplicationStatus{
						{
							Application: "app1",
							Message:     "Application is out of date with the current AppSet generation, setting status to Waiting.",
							Status:      "Waiting",
							Step:        "1",
						},
						{
							Application: "app2",
							Message:     "Application is out of date with the current AppSet generation, setting status to Waiting.",
							Status:      "Waiting",
							Step:        "1",
						},
						{
							Application: "app3",
							Message:     "Application is out of date with the current AppSet generation, setting status to Waiting.",
							Status:      "Waiting",
							Step:        "1",
						},
					},
				},
			},
			appSyncMap: map[string]bool{
				"app1": true,
				"app2": true,
				"app3": true,
			},
			appStepMap: map[string]int{
				"app1": 0,
				"app2": 0,
				"app3": 0,
			},
			expectedAppStatus: []v1alpha1.ApplicationSetApplicationStatus{
				{
					Application:        "app1",
					LastTransitionTime: nil,
					Message:            "Application is out of date with the current AppSet generation, setting status to Waiting.",
					Status:             "Waiting",
					Step:               "1",
				},
				{
					Application:        "app2",
					LastTransitionTime: nil,
					Message:            "Application is out of date with the current AppSet generation, setting status to Waiting.",
					Status:             "Waiting",
					Step:               "1",
				},
				{
					Application:        "app3",
					LastTransitionTime: nil,
					Message:            "Application is out of date with the current AppSet generation, setting status to Waiting.",
					Status:             "Waiting",
					Step:               "1",
				},
			},
		},
		{
			name: "updates all applications with maxUpdate set to 100%",
			appSet: v1alpha1.ApplicationSet{
				ObjectMeta: metav1.ObjectMeta{
					Name:      "name",
					Namespace: "argocd",
				},
				Spec: v1alpha1.ApplicationSetSpec{
					Strategy: &v1alpha1.ApplicationSetStrategy{
						Type: "RollingSync",
						RollingSync: &v1alpha1.ApplicationSetRolloutStrategy{
							Steps: []v1alpha1.ApplicationSetRolloutStep{
								{
									MatchExpressions: []v1alpha1.ApplicationMatchExpression{},
									MaxUpdate: &intstr.IntOrString{
										Type:   intstr.String,
										StrVal: "100%",
									},
								},
								{
									MatchExpressions: []v1alpha1.ApplicationMatchExpression{},
								},
							},
						},
					},
				},
				Status: v1alpha1.ApplicationSetStatus{
					ApplicationStatus: []v1alpha1.ApplicationSetApplicationStatus{
						{
							Application: "app1",
							Message:     "Application is out of date with the current AppSet generation, setting status to Waiting.",
							Status:      "Waiting",
							Step:        "1",
						},
						{
							Application: "app2",
							Message:     "Application is out of date with the current AppSet generation, setting status to Waiting.",
							Status:      "Waiting",
							Step:        "1",
						},
						{
							Application: "app3",
							Message:     "Application is out of date with the current AppSet generation, setting status to Waiting.",
							Status:      "Waiting",
							Step:        "1",
						},
					},
				},
			},
			appSyncMap: map[string]bool{
				"app1": true,
				"app2": true,
				"app3": true,
			},
			appStepMap: map[string]int{
				"app1": 0,
				"app2": 0,
				"app3": 0,
			},
			expectedAppStatus: []v1alpha1.ApplicationSetApplicationStatus{
				{
					Application:        "app1",
					LastTransitionTime: nil,
					Message:            "Application moved to Pending status, watching for the Application resource to start Progressing.",
					Status:             "Pending",
					Step:               "1",
				},
				{
					Application:        "app2",
					LastTransitionTime: nil,
					Message:            "Application moved to Pending status, watching for the Application resource to start Progressing.",
					Status:             "Pending",
					Step:               "1",
				},
				{
					Application:        "app3",
					LastTransitionTime: nil,
					Message:            "Application moved to Pending status, watching for the Application resource to start Progressing.",
					Status:             "Pending",
					Step:               "1",
				},
			},
		},
		{
			name: "updates at least 1 application with maxUpdate >0%",
			appSet: v1alpha1.ApplicationSet{
				ObjectMeta: metav1.ObjectMeta{
					Name:      "name",
					Namespace: "argocd",
				},
				Spec: v1alpha1.ApplicationSetSpec{
					Strategy: &v1alpha1.ApplicationSetStrategy{
						Type: "RollingSync",
						RollingSync: &v1alpha1.ApplicationSetRolloutStrategy{
							Steps: []v1alpha1.ApplicationSetRolloutStep{
								{
									MatchExpressions: []v1alpha1.ApplicationMatchExpression{},
									MaxUpdate: &intstr.IntOrString{
										Type:   intstr.String,
										StrVal: "1%",
									},
								},
								{
									MatchExpressions: []v1alpha1.ApplicationMatchExpression{},
								},
							},
						},
					},
				},
				Status: v1alpha1.ApplicationSetStatus{
					ApplicationStatus: []v1alpha1.ApplicationSetApplicationStatus{
						{
							Application: "app1",
							Message:     "Application is out of date with the current AppSet generation, setting status to Waiting.",
							Status:      "Waiting",
							Step:        "1",
						},
						{
							Application: "app2",
							Message:     "Application is out of date with the current AppSet generation, setting status to Waiting.",
							Status:      "Waiting",
							Step:        "1",
						},
						{
							Application: "app3",
							Message:     "Application is out of date with the current AppSet generation, setting status to Waiting.",
							Status:      "Waiting",
							Step:        "1",
						},
					},
				},
			},
			appSyncMap: map[string]bool{
				"app1": true,
				"app2": true,
				"app3": true,
			},
			appStepMap: map[string]int{
				"app1": 0,
				"app2": 0,
				"app3": 0,
			},
			expectedAppStatus: []v1alpha1.ApplicationSetApplicationStatus{
				{
					Application:        "app1",
					LastTransitionTime: nil,
					Message:            "Application moved to Pending status, watching for the Application resource to start Progressing.",
					Status:             "Pending",
					Step:               "1",
				},
				{
					Application:        "app2",
					LastTransitionTime: nil,
					Message:            "Application is out of date with the current AppSet generation, setting status to Waiting.",
					Status:             "Waiting",
					Step:               "1",
				},
				{
					Application:        "app3",
					LastTransitionTime: nil,
					Message:            "Application is out of date with the current AppSet generation, setting status to Waiting.",
					Status:             "Waiting",
					Step:               "1",
				},
			},
		},
	} {
		t.Run(cc.name, func(t *testing.T) {
			kubeclientset := kubefake.NewSimpleClientset([]runtime.Object{}...)

			client := fake.NewClientBuilder().WithScheme(scheme).WithObjects(&cc.appSet).WithStatusSubresource(&cc.appSet).Build()
			metrics := appsetmetrics.NewFakeAppsetMetrics(client)

			argodb := db.NewDB("argocd", settings.NewSettingsManager(context.TODO(), kubeclientset, "argocd"), kubeclientset)

			r := ApplicationSetReconciler{
				Client:        client,
				Scheme:        scheme,
				Recorder:      record.NewFakeRecorder(1),
				Generators:    map[string]generators.Generator{},
				ArgoDB:        argodb,
				KubeClientset: kubeclientset,
				Metrics:       metrics,
			}

			appStatuses, err := r.updateApplicationSetApplicationStatusProgress(context.TODO(), log.NewEntry(log.StandardLogger()), &cc.appSet, cc.appSyncMap, cc.appStepMap)

			// opt out of testing the LastTransitionTime is accurate
			for i := range appStatuses {
				appStatuses[i].LastTransitionTime = nil
			}

			require.NoError(t, err, "expected no errors, but errors occurred")
			assert.Equal(t, cc.expectedAppStatus, appStatuses, "expected appStatuses did not match actual")
		})
	}
}

func TestUpdateResourceStatus(t *testing.T) {
	scheme := runtime.NewScheme()
	err := v1alpha1.AddToScheme(scheme)
	require.NoError(t, err)

	for _, cc := range []struct {
		name              string
		appSet            v1alpha1.ApplicationSet
		apps              []v1alpha1.Application
		expectedResources []v1alpha1.ResourceStatus
	}{
		{
			name: "handles an empty application list",
			appSet: v1alpha1.ApplicationSet{
				ObjectMeta: metav1.ObjectMeta{
					Name:      "name",
					Namespace: "argocd",
				},
				Status: v1alpha1.ApplicationSetStatus{
					Resources: []v1alpha1.ResourceStatus{},
				},
			},
			apps:              []v1alpha1.Application{},
			expectedResources: nil,
		},
		{
			name: "adds status if no existing statuses",
			appSet: v1alpha1.ApplicationSet{
				ObjectMeta: metav1.ObjectMeta{
					Name:      "name",
					Namespace: "argocd",
				},
				Status: v1alpha1.ApplicationSetStatus{
					ApplicationStatus: []v1alpha1.ApplicationSetApplicationStatus{},
				},
			},
			apps: []v1alpha1.Application{
				{
					ObjectMeta: metav1.ObjectMeta{
						Name: "app1",
					},
					Status: v1alpha1.ApplicationStatus{
						Sync: v1alpha1.SyncStatus{
							Status: v1alpha1.SyncStatusCodeSynced,
						},
						Health: v1alpha1.HealthStatus{
							Status:  health.HealthStatusHealthy,
							Message: "OK",
						},
					},
				},
			},
			expectedResources: []v1alpha1.ResourceStatus{
				{
					Name:   "app1",
					Status: v1alpha1.SyncStatusCodeSynced,
					Health: &v1alpha1.HealthStatus{
						Status:  health.HealthStatusHealthy,
						Message: "OK",
					},
				},
			},
		},
		{
			name: "handles an applicationset with existing and up-to-date status",
			appSet: v1alpha1.ApplicationSet{
				ObjectMeta: metav1.ObjectMeta{
					Name:      "name",
					Namespace: "argocd",
				},
				Status: v1alpha1.ApplicationSetStatus{
					Resources: []v1alpha1.ResourceStatus{
						{
							Name:   "app1",
							Status: v1alpha1.SyncStatusCodeSynced,
							Health: &v1alpha1.HealthStatus{
								Status:  health.HealthStatusHealthy,
								Message: "OK",
							},
						},
					},
				},
			},
			apps: []v1alpha1.Application{
				{
					ObjectMeta: metav1.ObjectMeta{
						Name: "app1",
					},
					Status: v1alpha1.ApplicationStatus{
						Sync: v1alpha1.SyncStatus{
							Status: v1alpha1.SyncStatusCodeSynced,
						},
						Health: v1alpha1.HealthStatus{
							Status:  health.HealthStatusHealthy,
							Message: "OK",
						},
					},
				},
			},
			expectedResources: []v1alpha1.ResourceStatus{
				{
					Name:   "app1",
					Status: v1alpha1.SyncStatusCodeSynced,
					Health: &v1alpha1.HealthStatus{
						Status:  health.HealthStatusHealthy,
						Message: "OK",
					},
				},
			},
		},
		{
			name: "updates an applicationset with existing and out of date status",
			appSet: v1alpha1.ApplicationSet{
				ObjectMeta: metav1.ObjectMeta{
					Name:      "name",
					Namespace: "argocd",
				},
				Status: v1alpha1.ApplicationSetStatus{
					Resources: []v1alpha1.ResourceStatus{
						{
							Name:   "app1",
							Status: v1alpha1.SyncStatusCodeOutOfSync,
							Health: &v1alpha1.HealthStatus{
								Status:  health.HealthStatusProgressing,
								Message: "Progressing",
							},
						},
					},
				},
			},
			apps: []v1alpha1.Application{
				{
					ObjectMeta: metav1.ObjectMeta{
						Name: "app1",
					},
					Status: v1alpha1.ApplicationStatus{
						Sync: v1alpha1.SyncStatus{
							Status: v1alpha1.SyncStatusCodeSynced,
						},
						Health: v1alpha1.HealthStatus{
							Status:  health.HealthStatusHealthy,
							Message: "OK",
						},
					},
				},
			},
			expectedResources: []v1alpha1.ResourceStatus{
				{
					Name:   "app1",
					Status: v1alpha1.SyncStatusCodeSynced,
					Health: &v1alpha1.HealthStatus{
						Status:  health.HealthStatusHealthy,
						Message: "OK",
					},
				},
			},
		},
		{
			name: "deletes an applicationset status if the application no longer exists",
			appSet: v1alpha1.ApplicationSet{
				ObjectMeta: metav1.ObjectMeta{
					Name:      "name",
					Namespace: "argocd",
				},
				Status: v1alpha1.ApplicationSetStatus{
					Resources: []v1alpha1.ResourceStatus{
						{
							Name:   "app1",
							Status: v1alpha1.SyncStatusCodeSynced,
							Health: &v1alpha1.HealthStatus{
								Status:  health.HealthStatusHealthy,
								Message: "OK",
							},
						},
					},
				},
			},
			apps:              []v1alpha1.Application{},
			expectedResources: nil,
		},
	} {
		t.Run(cc.name, func(t *testing.T) {
			kubeclientset := kubefake.NewSimpleClientset([]runtime.Object{}...)

			client := fake.NewClientBuilder().WithScheme(scheme).WithStatusSubresource(&cc.appSet).WithObjects(&cc.appSet).Build()
			metrics := appsetmetrics.NewFakeAppsetMetrics(client)

			argodb := db.NewDB("argocd", settings.NewSettingsManager(context.TODO(), kubeclientset, "argocd"), kubeclientset)

			r := ApplicationSetReconciler{
				Client:        client,
				Scheme:        scheme,
				Recorder:      record.NewFakeRecorder(1),
				Generators:    map[string]generators.Generator{},
				ArgoDB:        argodb,
				KubeClientset: kubeclientset,
				Metrics:       metrics,
			}

			err := r.updateResourcesStatus(context.TODO(), log.NewEntry(log.StandardLogger()), &cc.appSet, cc.apps)

			require.NoError(t, err, "expected no errors, but errors occurred")
			assert.Equal(t, cc.expectedResources, cc.appSet.Status.Resources, "expected resources did not match actual")
		})
	}
}

func generateNAppResourceStatuses(n int) []v1alpha1.ResourceStatus {
	var r []v1alpha1.ResourceStatus
	for i := 0; i < n; i++ {
		r = append(r, v1alpha1.ResourceStatus{
			Name:   "app" + strconv.Itoa(i),
			Status: v1alpha1.SyncStatusCodeSynced,
			Health: &v1alpha1.HealthStatus{
				Status:  health.HealthStatusHealthy,
				Message: "OK",
			},
		},
		)
	}
	return r
}

func generateNHealthyApps(n int) []v1alpha1.Application {
	var r []v1alpha1.Application
	for i := 0; i < n; i++ {
		r = append(r, v1alpha1.Application{
			ObjectMeta: metav1.ObjectMeta{
				Name: "app" + strconv.Itoa(i),
			},
			Status: v1alpha1.ApplicationStatus{
				Sync: v1alpha1.SyncStatus{
					Status: v1alpha1.SyncStatusCodeSynced,
				},
				Health: v1alpha1.HealthStatus{
					Status:  health.HealthStatusHealthy,
					Message: "OK",
				},
			},
		})
	}
	return r
}

func TestResourceStatusAreOrdered(t *testing.T) {
	scheme := runtime.NewScheme()
	err := v1alpha1.AddToScheme(scheme)
	require.NoError(t, err)

	err = v1alpha1.AddToScheme(scheme)
	require.NoError(t, err)
	for _, cc := range []struct {
		name              string
		appSet            v1alpha1.ApplicationSet
		apps              []v1alpha1.Application
		expectedResources []v1alpha1.ResourceStatus
	}{
		{
			name: "Ensures AppSet is always ordered",
			appSet: v1alpha1.ApplicationSet{
				ObjectMeta: metav1.ObjectMeta{
					Name:      "name",
					Namespace: "argocd",
				},
				Status: v1alpha1.ApplicationSetStatus{
					Resources: []v1alpha1.ResourceStatus{},
				},
			},
			apps:              generateNHealthyApps(10),
			expectedResources: generateNAppResourceStatuses(10),
		},
	} {
		t.Run(cc.name, func(t *testing.T) {
			kubeclientset := kubefake.NewSimpleClientset([]runtime.Object{}...)

			client := fake.NewClientBuilder().WithScheme(scheme).WithStatusSubresource(&cc.appSet).WithObjects(&cc.appSet).Build()
			metrics := appsetmetrics.NewFakeAppsetMetrics(client)

			argodb := db.NewDB("argocd", settings.NewSettingsManager(context.TODO(), kubeclientset, "argocd"), kubeclientset)

			r := ApplicationSetReconciler{
				Client:        client,
				Scheme:        scheme,
				Recorder:      record.NewFakeRecorder(1),
				Generators:    map[string]generators.Generator{},
				ArgoDB:        argodb,
				KubeClientset: kubeclientset,
				Metrics:       metrics,
			}

			err := r.updateResourcesStatus(context.TODO(), log.NewEntry(log.StandardLogger()), &cc.appSet, cc.apps)
			require.NoError(t, err, "expected no errors, but errors occurred")

			err = r.updateResourcesStatus(context.TODO(), log.NewEntry(log.StandardLogger()), &cc.appSet, cc.apps)
			require.NoError(t, err, "expected no errors, but errors occurred")

			err = r.updateResourcesStatus(context.TODO(), log.NewEntry(log.StandardLogger()), &cc.appSet, cc.apps)
			require.NoError(t, err, "expected no errors, but errors occurred")

			assert.Equal(t, cc.expectedResources, cc.appSet.Status.Resources, "expected resources did not match actual")
		})
	}
}

func TestOwnsHandler(t *testing.T) {
	// progressive syncs do not affect create, delete, or generic
	ownsHandler := getOwnsHandlerPredicates(true)
	assert.False(t, ownsHandler.CreateFunc(event.CreateEvent{}))
	assert.True(t, ownsHandler.DeleteFunc(event.DeleteEvent{}))
	assert.True(t, ownsHandler.GenericFunc(event.GenericEvent{}))
	ownsHandler = getOwnsHandlerPredicates(false)
	assert.False(t, ownsHandler.CreateFunc(event.CreateEvent{}))
	assert.True(t, ownsHandler.DeleteFunc(event.DeleteEvent{}))
	assert.True(t, ownsHandler.GenericFunc(event.GenericEvent{}))

	now := metav1.Now()
	type args struct {
		e                      event.UpdateEvent
		enableProgressiveSyncs bool
	}
	tests := []struct {
		name string
		args args
		want bool
	}{
		{name: "SameApplicationReconciledAtDiff", args: args{e: event.UpdateEvent{
			ObjectOld: &v1alpha1.Application{Status: v1alpha1.ApplicationStatus{ReconciledAt: &now}},
			ObjectNew: &v1alpha1.Application{Status: v1alpha1.ApplicationStatus{ReconciledAt: &now}},
		}}, want: false},
		{name: "SameApplicationResourceVersionDiff", args: args{e: event.UpdateEvent{
			ObjectOld: &v1alpha1.Application{ObjectMeta: metav1.ObjectMeta{
				ResourceVersion: "foo",
			}},
			ObjectNew: &v1alpha1.Application{ObjectMeta: metav1.ObjectMeta{
				ResourceVersion: "bar",
			}},
		}}, want: false},
		{name: "ApplicationHealthStatusDiff", args: args{
			e: event.UpdateEvent{
				ObjectOld: &v1alpha1.Application{Status: v1alpha1.ApplicationStatus{
					Health: v1alpha1.HealthStatus{
						Status: "Unknown",
					},
				}},
				ObjectNew: &v1alpha1.Application{Status: v1alpha1.ApplicationStatus{
					Health: v1alpha1.HealthStatus{
						Status: "Healthy",
					},
				}},
			},
			enableProgressiveSyncs: true,
		}, want: true},
		{name: "ApplicationSyncStatusDiff", args: args{
			e: event.UpdateEvent{
				ObjectOld: &v1alpha1.Application{Status: v1alpha1.ApplicationStatus{
					Sync: v1alpha1.SyncStatus{
						Status: "OutOfSync",
					},
				}},
				ObjectNew: &v1alpha1.Application{Status: v1alpha1.ApplicationStatus{
					Sync: v1alpha1.SyncStatus{
						Status: "Synced",
					},
				}},
			},
			enableProgressiveSyncs: true,
		}, want: true},
		{name: "ApplicationOperationStateDiff", args: args{
			e: event.UpdateEvent{
				ObjectOld: &v1alpha1.Application{Status: v1alpha1.ApplicationStatus{
					OperationState: &v1alpha1.OperationState{
						Phase: "foo",
					},
				}},
				ObjectNew: &v1alpha1.Application{Status: v1alpha1.ApplicationStatus{
					OperationState: &v1alpha1.OperationState{
						Phase: "bar",
					},
				}},
			},
			enableProgressiveSyncs: true,
		}, want: true},
		{name: "ApplicationOperationStartedAtDiff", args: args{
			e: event.UpdateEvent{
				ObjectOld: &v1alpha1.Application{Status: v1alpha1.ApplicationStatus{
					OperationState: &v1alpha1.OperationState{
						StartedAt: now,
					},
				}},
				ObjectNew: &v1alpha1.Application{Status: v1alpha1.ApplicationStatus{
					OperationState: &v1alpha1.OperationState{
						StartedAt: metav1.NewTime(now.Add(time.Minute * 1)),
					},
				}},
			},
			enableProgressiveSyncs: true,
		}, want: true},
		{name: "SameApplicationGeneration", args: args{e: event.UpdateEvent{
			ObjectOld: &v1alpha1.Application{ObjectMeta: metav1.ObjectMeta{
				Generation: 1,
			}},
			ObjectNew: &v1alpha1.Application{ObjectMeta: metav1.ObjectMeta{
				Generation: 2,
			}},
		}}, want: false},
		{name: "DifferentApplicationSpec", args: args{e: event.UpdateEvent{
			ObjectOld: &v1alpha1.Application{Spec: v1alpha1.ApplicationSpec{Project: "default"}},
			ObjectNew: &v1alpha1.Application{Spec: v1alpha1.ApplicationSpec{Project: "not-default"}},
		}}, want: true},
		{name: "DifferentApplicationLabels", args: args{e: event.UpdateEvent{
			ObjectOld: &v1alpha1.Application{ObjectMeta: metav1.ObjectMeta{Labels: map[string]string{"foo": "bar"}}},
			ObjectNew: &v1alpha1.Application{ObjectMeta: metav1.ObjectMeta{Labels: map[string]string{"bar": "foo"}}},
		}}, want: true},
		{name: "DifferentApplicationLabelsNil", args: args{e: event.UpdateEvent{
			ObjectOld: &v1alpha1.Application{ObjectMeta: metav1.ObjectMeta{Labels: map[string]string{}}},
			ObjectNew: &v1alpha1.Application{ObjectMeta: metav1.ObjectMeta{Labels: nil}},
		}}, want: false},
		{name: "DifferentApplicationAnnotations", args: args{e: event.UpdateEvent{
			ObjectOld: &v1alpha1.Application{ObjectMeta: metav1.ObjectMeta{Annotations: map[string]string{"foo": "bar"}}},
			ObjectNew: &v1alpha1.Application{ObjectMeta: metav1.ObjectMeta{Annotations: map[string]string{"bar": "foo"}}},
		}}, want: true},
		{name: "DifferentApplicationAnnotationsNil", args: args{e: event.UpdateEvent{
			ObjectOld: &v1alpha1.Application{ObjectMeta: metav1.ObjectMeta{Annotations: map[string]string{}}},
			ObjectNew: &v1alpha1.Application{ObjectMeta: metav1.ObjectMeta{Annotations: nil}},
		}}, want: false},
		{name: "DifferentApplicationFinalizers", args: args{e: event.UpdateEvent{
			ObjectOld: &v1alpha1.Application{ObjectMeta: metav1.ObjectMeta{Finalizers: []string{"argo"}}},
			ObjectNew: &v1alpha1.Application{ObjectMeta: metav1.ObjectMeta{Finalizers: []string{"none"}}},
		}}, want: true},
		{name: "DifferentApplicationFinalizersNil", args: args{e: event.UpdateEvent{
			ObjectOld: &v1alpha1.Application{ObjectMeta: metav1.ObjectMeta{Finalizers: []string{}}},
			ObjectNew: &v1alpha1.Application{ObjectMeta: metav1.ObjectMeta{Finalizers: nil}},
		}}, want: false},
		{name: "ApplicationDestinationSame", args: args{
			e: event.UpdateEvent{
				ObjectOld: &v1alpha1.Application{
					Spec: v1alpha1.ApplicationSpec{
						Destination: v1alpha1.ApplicationDestination{
							Server:    "server",
							Namespace: "ns",
							Name:      "name",
						},
					},
				},
				ObjectNew: &v1alpha1.Application{
					Spec: v1alpha1.ApplicationSpec{
						Destination: v1alpha1.ApplicationDestination{
							Server:    "server",
							Namespace: "ns",
							Name:      "name",
						},
					},
				},
			},
			enableProgressiveSyncs: true,
		}, want: false},
		{name: "ApplicationDestinationDiff", args: args{
			e: event.UpdateEvent{
				ObjectOld: &v1alpha1.Application{
					Spec: v1alpha1.ApplicationSpec{
						Destination: v1alpha1.ApplicationDestination{
							Server:    "server",
							Namespace: "ns",
							Name:      "name",
						},
					},
				},
				ObjectNew: &v1alpha1.Application{
					Spec: v1alpha1.ApplicationSpec{
						Destination: v1alpha1.ApplicationDestination{
							Server:    "notSameServer",
							Namespace: "ns",
							Name:      "name",
						},
					},
				},
			},
			enableProgressiveSyncs: true,
		}, want: true},
		{name: "NotAnAppOld", args: args{e: event.UpdateEvent{
			ObjectOld: &v1alpha1.AppProject{},
			ObjectNew: &v1alpha1.Application{ObjectMeta: metav1.ObjectMeta{Labels: map[string]string{"bar": "foo"}}},
		}}, want: false},
		{name: "NotAnAppNew", args: args{e: event.UpdateEvent{
			ObjectOld: &v1alpha1.Application{ObjectMeta: metav1.ObjectMeta{Labels: map[string]string{"foo": "bar"}}},
			ObjectNew: &v1alpha1.AppProject{},
		}}, want: false},
	}
	for _, tt := range tests {
		t.Run(tt.name, func(t *testing.T) {
			ownsHandler = getOwnsHandlerPredicates(tt.args.enableProgressiveSyncs)
			assert.Equalf(t, tt.want, ownsHandler.UpdateFunc(tt.args.e), "UpdateFunc(%v)", tt.args.e)
		})
	}
}

func TestMigrateStatus(t *testing.T) {
	scheme := runtime.NewScheme()
	err := v1alpha1.AddToScheme(scheme)
	require.NoError(t, err)

	err = v1alpha1.AddToScheme(scheme)
	require.NoError(t, err)

	for _, tc := range []struct {
		name           string
		appset         v1alpha1.ApplicationSet
		expectedStatus v1alpha1.ApplicationSetStatus
	}{
		{
			name: "status without applicationstatus target revisions set will default to empty list",
			appset: v1alpha1.ApplicationSet{
				ObjectMeta: metav1.ObjectMeta{
					Name:      "test",
					Namespace: "test",
				},
				Status: v1alpha1.ApplicationSetStatus{
					ApplicationStatus: []v1alpha1.ApplicationSetApplicationStatus{
						{},
					},
				},
			},
			expectedStatus: v1alpha1.ApplicationSetStatus{
				ApplicationStatus: []v1alpha1.ApplicationSetApplicationStatus{
					{
						TargetRevisions: []string{},
					},
				},
			},
		},
		{
			name: "status with applicationstatus target revisions set will do nothing",
			appset: v1alpha1.ApplicationSet{
				ObjectMeta: metav1.ObjectMeta{
					Name:      "test",
					Namespace: "test",
				},
				Status: v1alpha1.ApplicationSetStatus{
					ApplicationStatus: []v1alpha1.ApplicationSetApplicationStatus{
						{
							TargetRevisions: []string{"Current"},
						},
					},
				},
			},
			expectedStatus: v1alpha1.ApplicationSetStatus{
				ApplicationStatus: []v1alpha1.ApplicationSetApplicationStatus{
					{
						TargetRevisions: []string{"Current"},
					},
				},
			},
		},
	} {
		t.Run(tc.name, func(t *testing.T) {
			client := fake.NewClientBuilder().WithScheme(scheme).WithStatusSubresource(&tc.appset).WithObjects(&tc.appset).Build()
			r := ApplicationSetReconciler{
				Client: client,
			}

			err := r.migrateStatus(context.Background(), &tc.appset)
			require.NoError(t, err)
			assert.Equal(t, tc.expectedStatus, tc.appset.Status)
		})
	}
}<|MERGE_RESOLUTION|>--- conflicted
+++ resolved
@@ -1966,10 +1966,6 @@
 					},
 				},
 			},
-<<<<<<< HEAD
-			expectedErrors:   []string{"application destination spec is invalid: application destination can't have both name and server defined: my-cluster my-server"},
-=======
->>>>>>> 8841b0dd
 			validationErrors: map[int]error{0: fmt.Errorf("application destination spec is invalid: application destination can't have both name and server defined: my-cluster my-server")},
 		},
 		{
@@ -2036,12 +2032,7 @@
 					},
 				},
 			},
-<<<<<<< HEAD
-			expectedErrors:   []string{"application destination spec is invalid: there are no clusters with this name: nonexistent-cluster"},
 			validationErrors: map[int]error{0: fmt.Errorf("application destination spec is invalid: there are no clusters with this name: nonexistent-cluster")},
-=======
-			validationErrors: map[int]error{0: fmt.Errorf("application destination spec is invalid: unable to find destination server: there are no clusters with this name: nonexistent-cluster")},
->>>>>>> 8841b0dd
 		},
 	} {
 		t.Run(cc.name, func(t *testing.T) {
@@ -2080,21 +2071,7 @@
 
 			appSetInfo := v1alpha1.ApplicationSet{}
 			validationErrors, _ := r.validateGeneratedApplications(context.TODO(), cc.apps, appSetInfo)
-<<<<<<< HEAD
-			var errorMessages []string
-			for _, v := range validationErrors {
-				errorMessages = append(errorMessages, v.Error())
-			}
-
-			if len(errorMessages) == 0 {
-				assert.Empty(t, cc.expectedErrors, "Expected errors but none were seen")
-			} else {
-				assert.Equal(t, cc.expectedErrors, errorMessages)
-				assert.Equal(t, cc.validationErrors, validationErrors)
-			}
-=======
 			assert.Equal(t, cc.validationErrors, validationErrors)
->>>>>>> 8841b0dd
 		})
 	}
 }
