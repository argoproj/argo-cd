--- conflicted
+++ resolved
@@ -2033,11 +2033,7 @@
 					},
 				},
 			},
-<<<<<<< HEAD
-			validationErrors: map[int]error{0: fmt.Errorf("application destination spec is invalid: there are no clusters with this name: nonexistent-cluster")},
-=======
-			validationErrors: map[int]error{0: errors.New("application destination spec is invalid: unable to find destination server: there are no clusters with this name: nonexistent-cluster")},
->>>>>>> cb3024c5
+			validationErrors: map[int]error{0: errors.New("application destination spec is invalid: there are no clusters with this name: nonexistent-cluster")},
 		},
 	} {
 		t.Run(cc.name, func(t *testing.T) {
