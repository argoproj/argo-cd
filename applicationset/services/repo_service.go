--- conflicted
+++ resolved
@@ -20,15 +20,10 @@
 }
 
 type argoCDService struct {
-<<<<<<< HEAD
-	repositoriesDB RepositoryDB
-	storecreds  git.CredsStore
-	execTimeout time.Duration
-=======
 	repositoriesDB   RepositoryDB
 	storecreds       git.CredsStore
 	submoduleEnabled bool
->>>>>>> 377ae074
+	execTimeout time.Duration
 }
 
 type Repos interface {
@@ -40,20 +35,13 @@
 	GetDirectories(ctx context.Context, repoURL string, revision string) ([]string, error)
 }
 
-<<<<<<< HEAD
-func NewArgoCDService(db db.ArgoDB, gitCredStore git.CredsStore, execTimeout time.Duration) Repos {
-	return &argoCDService{
-		repositoriesDB: db.(RepositoryDB),
-		storecreds:     gitCredStore,
-		execTimeout:    execTimeout,
-=======
-func NewArgoCDService(db db.ArgoDB, gitCredStore git.CredsStore, submoduleEnabled bool) Repos {
+func NewArgoCDService(db db.ArgoDB, gitCredStore git.CredsStore, submoduleEnabled bool, execTimeout time.Duration) Repos {
 
 	return &argoCDService{
 		repositoriesDB:   db.(RepositoryDB),
 		storecreds:       gitCredStore,
 		submoduleEnabled: submoduleEnabled,
->>>>>>> 377ae074
+		execTimeout:      execTimeout,
 	}
 }
 
