package pull_request

import (
	"context"
	"crypto/tls"
	"net/http"
	"net/http/cookiejar"
	"os"

	"code.gitea.io/sdk/gitea"
)

type GiteaService struct {
	client *gitea.Client
	owner  string
	repo   string
	labels []string
}

var _ PullRequestService = (*GiteaService)(nil)

<<<<<<< HEAD
func NewGiteaService(ctx context.Context, token, url, owner, repo string, labels []string, insecure bool) (PullRequestService, error) {
=======
func NewGiteaService(token, url, owner, repo string, insecure bool) (PullRequestService, error) {
>>>>>>> 951d9d3f
	if token == "" {
		token = os.Getenv("GITEA_TOKEN")
	}
	httpClient := &http.Client{}
	if insecure {
		cookieJar, _ := cookiejar.New(nil)

		tr := http.DefaultTransport.(*http.Transport).Clone()
		tr.TLSClientConfig = &tls.Config{InsecureSkipVerify: true}

		httpClient = &http.Client{
			Jar:       cookieJar,
			Transport: tr,
		}
	}
	client, err := gitea.NewClient(url, gitea.SetToken(token), gitea.SetHTTPClient(httpClient))
	if err != nil {
		return nil, err
	}
	return &GiteaService{
		client: client,
		owner:  owner,
		repo:   repo,
		labels: labels,
	}, nil
}

func (g *GiteaService) List(ctx context.Context) ([]*PullRequest, error) {
	opts := gitea.ListPullRequestsOptions{
		State: gitea.StateOpen,
	}
	g.client.SetContext(ctx)
	prs, _, err := g.client.ListRepoPullRequests(g.owner, g.repo, opts)
	if err != nil {
		return nil, err
	}
	list := []*PullRequest{}
	for _, pr := range prs {
		if !giteaContainLabels(g.labels, pr.Labels) {
			continue
		}
		list = append(list, &PullRequest{
			Number:       int(pr.Index),
			Title:        pr.Title,
			Branch:       pr.Head.Ref,
			TargetBranch: pr.Base.Ref,
			HeadSHA:      pr.Head.Sha,
			Labels:       getGiteaPRLabelNames(pr.Labels),
			Author:       pr.Poster.UserName,
		})
	}
	return list, nil
}

// containLabels returns true if gotLabels contains expectedLabels
func giteaContainLabels(expectedLabels []string, gotLabels []*gitea.Label) bool {
	gotLabelNamesMap := make(map[string]bool)
	for i := 0; i < len(gotLabels); i++ {
		gotLabelNamesMap[gotLabels[i].Name] = true
	}
	for _, expected := range expectedLabels {
		v, ok := gotLabelNamesMap[expected]
		if !v || !ok {
			return false
		}
	}
	return true
}

// Get the Gitea pull request label names.
func getGiteaPRLabelNames(giteaLabels []*gitea.Label) []string {
	var labelNames []string
	for _, giteaLabel := range giteaLabels {
		labelNames = append(labelNames, giteaLabel.Name)
	}
	return labelNames
}<|MERGE_RESOLUTION|>--- conflicted
+++ resolved
@@ -19,11 +19,7 @@
 
 var _ PullRequestService = (*GiteaService)(nil)
 
-<<<<<<< HEAD
-func NewGiteaService(ctx context.Context, token, url, owner, repo string, labels []string, insecure bool) (PullRequestService, error) {
-=======
-func NewGiteaService(token, url, owner, repo string, insecure bool) (PullRequestService, error) {
->>>>>>> 951d9d3f
+func NewGiteaService(token, url, owner, repo string, labels []string, insecure bool) (PullRequestService, error) {
 	if token == "" {
 		token = os.Getenv("GITEA_TOKEN")
 	}
