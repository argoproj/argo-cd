name: Integration tests
on:
  push:
    branches:
      # - 'master'
      - "release-*"
      - "!release-1.4"
      - "!release-1.5"
  pull_request:
    branches:
      # - 'master'
      - "release-*" # Codefresh change instead of `master`

env:
  # Golang version to use across CI steps
<<<<<<< HEAD
  GOLANG_VERSION: "1.17"
=======
  GOLANG_VERSION: '1.18'

concurrency:
  group: ${{ github.workflow }}-${{ github.ref }}
  cancel-in-progress: true

permissions:
  contents: read
>>>>>>> c8a1a865

jobs:
  check-go:
    name: Ensure Go modules synchronicity
    runs-on: ubuntu-latest
    steps:
      - name: Checkout code
        uses: actions/checkout@v3
      - name: Setup Golang
        uses: actions/setup-go@v3
        with:
          go-version: ${{ env.GOLANG_VERSION }}
      - name: Download all Go modules
        run: |
          go mod download
      - name: Check for tidyness of go.mod and go.sum
        run: |
          go mod tidy
          git diff --exit-code -- .

  build-go:
    name: Build & cache Go code
    runs-on: ubuntu-latest
    steps:
      - name: Checkout code
        uses: actions/checkout@v3
      - name: Setup Golang
        uses: actions/setup-go@v3
        with:
          go-version: ${{ env.GOLANG_VERSION }}
      - name: Restore go build cache
        uses: actions/cache@v3
        with:
          path: ~/.cache/go-build
          key: ${{ runner.os }}-go-build-v1-${{ github.run_id }}
      - name: Download all Go modules
        run: |
          go mod download
      - name: Compile all packages
        run: make build-local

  lint-go:
    permissions:
      contents: read  # for actions/checkout to fetch code
      pull-requests: read  # for golangci/golangci-lint-action to fetch pull requests
    name: Lint Go code
    runs-on: ubuntu-latest
    steps:
      - name: Checkout code
<<<<<<< HEAD
        uses: actions/checkout@v2
      - name: Setup Golang
        uses: actions/setup-go@v1
=======
        uses: actions/checkout@v3
      - name: Setup Golang
        uses: actions/setup-go@v3
>>>>>>> c8a1a865
        with:
          go-version: ${{ env.GOLANG_VERSION }}
      - name: Run golangci-lint
        uses: golangci/golangci-lint-action@v3
        with:
<<<<<<< HEAD
          version: v1.46.2
=======
          version: v1.45.2
>>>>>>> c8a1a865
          args: --timeout 10m --exclude SA5011 --verbose

  test-go:
    name: Run unit tests for Go packages
    runs-on: ubuntu-latest
    needs:
      - build-go
    env:
      GITHUB_TOKEN: ${{ secrets.E2E_TEST_GITHUB_TOKEN || secrets.GITHUB_TOKEN }}
      GITLAB_TOKEN: ${{ secrets.E2E_TEST_GITLAB_TOKEN }}      
    steps:
      - name: Create checkout directory
        run: mkdir -p ~/go/src/github.com/argoproj
      - name: Checkout code
        uses: actions/checkout@v3
      - name: Create symlink in GOPATH
        run: ln -s $(pwd) ~/go/src/github.com/argoproj/argo-cd
      - name: Setup Golang
        uses: actions/setup-go@v3
        with:
          go-version: ${{ env.GOLANG_VERSION }}
      - name: Install required packages
        run: |
          sudo apt-get install git -y
      - name: Switch to temporal branch so we re-attach head
        run: |
          git switch -c temporal-pr-branch
          git status
      - name: Fetch complete history for blame information
        run: |
          git fetch --prune --no-tags --depth=1 origin +refs/heads/*:refs/remotes/origin/*
      - name: Add ~/go/bin to PATH
        run: |
          echo "/home/runner/go/bin" >> $GITHUB_PATH
      - name: Add /usr/local/bin to PATH
        run: |
          echo "/usr/local/bin" >> $GITHUB_PATH
      - name: Restore go build cache
        uses: actions/cache@v3
        with:
          path: ~/.cache/go-build
          key: ${{ runner.os }}-go-build-v1-${{ github.run_id }}
      - name: Install all tools required for building & testing
        run: |
          make install-test-tools-local
      - name: Setup git username and email
        run: |
          git config --global user.name "John Doe"
          git config --global user.email "john.doe@example.com"
      - name: Download and vendor all required packages
        run: |
          go mod download
      - name: Run all unit tests
        run: make test-local
      - name: Generate code coverage artifacts
        uses: actions/upload-artifact@v2
        with:
          name: code-coverage
          path: coverage.out
      - name: Generate test results artifacts
        uses: actions/upload-artifact@v2
        with:
          name: test-results
          path: test-results/

  test-go-race:
    name: Run unit tests with -race, for Go packages
    runs-on: ubuntu-latest
    needs:
      - build-go
    env:
      GITHUB_TOKEN: ${{ secrets.E2E_TEST_GITHUB_TOKEN || secrets.GITHUB_TOKEN }}
      GITLAB_TOKEN: ${{ secrets.E2E_TEST_GITLAB_TOKEN }}  
    steps:
      - name: Create checkout directory
        run: mkdir -p ~/go/src/github.com/argoproj
      - name: Checkout code
        uses: actions/checkout@v3
      - name: Create symlink in GOPATH
        run: ln -s $(pwd) ~/go/src/github.com/argoproj/argo-cd
      - name: Setup Golang
        uses: actions/setup-go@v3
        with:
          go-version: ${{ env.GOLANG_VERSION }}
      - name: Install required packages
        run: |
          sudo apt-get install git -y
      - name: Switch to temporal branch so we re-attach head
        run: |
          git switch -c temporal-pr-branch
          git status
      - name: Fetch complete history for blame information
        run: |
          git fetch --prune --no-tags --depth=1 origin +refs/heads/*:refs/remotes/origin/*
      - name: Add ~/go/bin to PATH
        run: |
          echo "/home/runner/go/bin" >> $GITHUB_PATH
      - name: Add /usr/local/bin to PATH
        run: |
          echo "/usr/local/bin" >> $GITHUB_PATH
      - name: Restore go build cache
        uses: actions/cache@v3
        with:
          path: ~/.cache/go-build
          key: ${{ runner.os }}-go-build-v1-${{ github.run_id }}
      - name: Install all tools required for building & testing
        run: |
          make install-test-tools-local
      - name: Setup git username and email
        run: |
          git config --global user.name "John Doe"
          git config --global user.email "john.doe@example.com"
      - name: Download and vendor all required packages
        run: |
          go mod download
      - name: Run all unit tests
        run: make test-race-local
      - name: Generate test results artifacts
        uses: actions/upload-artifact@v2
        with:
          name: race-results
          path: test-results/

  codegen:
    name: Check changes to generated code
    runs-on: ubuntu-latest
    steps:
      - name: Checkout code
        uses: actions/checkout@v3
      - name: Setup Golang
        uses: actions/setup-go@v3
        with:
          go-version: ${{ env.GOLANG_VERSION }}
      - name: Create symlink in GOPATH
        run: |
          mkdir -p ~/go/src/github.com/argoproj
          cp -a ../argo-cd ~/go/src/github.com/argoproj
      - name: Add ~/go/bin to PATH
        run: |
          echo "/home/runner/go/bin" >> $GITHUB_PATH
      - name: Add /usr/local/bin to PATH
        run: |
          echo "/usr/local/bin" >> $GITHUB_PATH
      - name: Download & vendor dependencies
        run: |
          # We need to vendor go modules for codegen yet
          go mod download
          go mod vendor -v
        working-directory: /home/runner/go/src/github.com/argoproj/argo-cd
      - name: Install toolchain for codegen
        run: |
          make install-codegen-tools-local
          make install-go-tools-local
        working-directory: /home/runner/go/src/github.com/argoproj/argo-cd
      - name: Run codegen
        run: |
          set -x
          export GOPATH=$(go env GOPATH)
          git checkout -- go.mod go.sum
          make codegen-local
        working-directory: /home/runner/go/src/github.com/argoproj/argo-cd
      - name: Check nothing has changed
        run: |
          set -xo pipefail
          git diff --exit-code -- . ':!go.sum' ':!go.mod' ':!assets/swagger.json' | tee codegen.patch
        working-directory: /home/runner/go/src/github.com/argoproj/argo-cd

  build-ui:
    name: Build, test & lint UI code
    runs-on: ubuntu-latest
    steps:
      - name: Checkout code
        uses: actions/checkout@v3
      - name: Setup NodeJS
        uses: actions/setup-node@v1
        with:
          node-version: "12.18.4"
      - name: Restore node dependency cache
        id: cache-dependencies
        uses: actions/cache@v3
        with:
          path: ui/node_modules
          key: ${{ runner.os }}-node-dep-v2-${{ hashFiles('**/yarn.lock') }}
      - name: Install node dependencies
        run: |
          cd ui && yarn install --frozen-lockfile --ignore-optional --non-interactive
      - name: Build UI code
        run: |
          yarn test
          yarn build
        env:
          NODE_ENV: production
          NODE_ONLINE_ENV: online
          HOST_ARCH: amd64
        working-directory: ui/
      - name: Run ESLint
        run: yarn lint
        working-directory: ui/

  analyze:
    name: Process & analyze test artifacts
    runs-on: ubuntu-latest
    needs:
      - test-go
      - build-ui
    env:
      sonar_secret: ${{ secrets.SONAR_TOKEN }}
    steps:
      - name: Checkout code
        uses: actions/checkout@v3
        with:
          fetch-depth: 0
      - name: Restore node dependency cache
        id: cache-dependencies
        uses: actions/cache@v3
        with:
          path: ui/node_modules
          key: ${{ runner.os }}-node-dep-v2-${{ hashFiles('**/yarn.lock') }}
      - name: Remove other node_modules directory
        run: |
          rm -rf ui/node_modules/argo-ui/node_modules
      - name: Create test-results directory
        run: |
          mkdir -p test-results
      - name: Get code coverage artifiact
        uses: actions/download-artifact@v2
        with:
          name: code-coverage
      - name: Get test result artifact
        uses: actions/download-artifact@v2
        with:
          name: test-results
          path: test-results
      - name: Upload code coverage information to codecov.io
        uses: codecov/codecov-action@v1
        with:
          file: coverage.out
      - name: Perform static code analysis using SonarCloud
        env:
          GITHUB_TOKEN: ${{ secrets.GITHUB_TOKEN }}
          SONAR_TOKEN: ${{ secrets.SONAR_TOKEN }}
          SCANNER_VERSION: 4.2.0.1873
          SCANNER_PATH: /tmp/cache/scanner
          OS: linux
        run: |
          # We do not use the provided action, because it does contain an old
          # version of the scanner, and also takes time to build.
          set -e
          mkdir -p ${SCANNER_PATH}
          export SONAR_USER_HOME=${SCANNER_PATH}/.sonar
          if [[ ! -x "${SCANNER_PATH}/sonar-scanner-${SCANNER_VERSION}-${OS}/bin/sonar-scanner" ]]; then
            curl -Ol https://binaries.sonarsource.com/Distribution/sonar-scanner-cli/sonar-scanner-cli-${SCANNER_VERSION}-${OS}.zip
            unzip -qq -o sonar-scanner-cli-${SCANNER_VERSION}-${OS}.zip -d ${SCANNER_PATH}
          fi

          chmod +x ${SCANNER_PATH}/sonar-scanner-${SCANNER_VERSION}-${OS}/bin/sonar-scanner
          chmod +x ${SCANNER_PATH}/sonar-scanner-${SCANNER_VERSION}-${OS}/jre/bin/java

          # Explicitly set NODE_MODULES
          export NODE_MODULES=${PWD}/ui/node_modules
          export NODE_PATH=${PWD}/ui/node_modules

          ${SCANNER_PATH}/sonar-scanner-${SCANNER_VERSION}-${OS}/bin/sonar-scanner
        if: env.sonar_secret != ''

  test-e2e:
    name: Run end-to-end tests
    runs-on: ubuntu-latest
    strategy:
      matrix:
        k3s-version: [v1.23.3, v1.22.6, v1.21.2]
<<<<<<< HEAD
    needs:
=======
    needs: 
>>>>>>> c8a1a865
      - build-go
    env:
      ARGOCD_E2E_SKIP_HELM: "true"
      GOPATH: /home/runner/go
      ARGOCD_FAKE_IN_CLUSTER: "true"
      ARGOCD_SSH_DATA_PATH: "/tmp/argo-e2e/app/config/ssh"
      ARGOCD_TLS_DATA_PATH: "/tmp/argo-e2e/app/config/tls"
      ARGOCD_E2E_SSH_KNOWN_HOSTS: "../fixture/certs/ssh_known_hosts"
      ARGOCD_E2E_K3S: "true"
      ARGOCD_IN_CI: "true"
      ARGOCD_E2E_APISERVER_PORT: "8088"
      ARGOCD_SERVER: "127.0.0.1:8088"
      GITHUB_TOKEN: ${{ secrets.E2E_TEST_GITHUB_TOKEN || secrets.GITHUB_TOKEN }}
      GITLAB_TOKEN: ${{ secrets.E2E_TEST_GITLAB_TOKEN }}  
    steps:
      - name: Checkout code
        uses: actions/checkout@v3
      - name: Setup Golang
        uses: actions/setup-go@v3
        with:
          go-version: ${{ env.GOLANG_VERSION }}
      - name: GH actions workaround - Kill XSP4 process
        run: |
          sudo pkill mono || true
      - name: Install K3S
        env:
          INSTALL_K3S_VERSION: ${{ matrix.k3s-version }}+k3s1
        run: |
          set -x
          curl -sfL https://get.k3s.io | sh -
          sudo chmod -R a+rw /etc/rancher/k3s
          sudo mkdir -p $HOME/.kube && sudo chown -R runner $HOME/.kube
          sudo k3s kubectl config view --raw > $HOME/.kube/config
          sudo chown runner $HOME/.kube/config
          kubectl version
      - name: Restore go build cache
        uses: actions/cache@v3
        with:
          path: ~/.cache/go-build
          key: ${{ runner.os }}-go-build-v1-${{ github.run_id }}
      - name: Add ~/go/bin to PATH
        run: |
          echo "/home/runner/go/bin" >> $GITHUB_PATH
      - name: Add /usr/local/bin to PATH
        run: |
          echo "/usr/local/bin" >> $GITHUB_PATH
      - name: Add ./dist to PATH
        run: |
          echo "$(pwd)/dist" >> $GITHUB_PATH
      - name: Download Go dependencies
        run: |
          go mod download
          go install github.com/mattn/goreman@latest
      - name: Install all tools required for building & testing
        run: |
          make install-test-tools-local
      - name: Setup git username and email
        run: |
          git config --global user.name "John Doe"
          git config --global user.email "john.doe@example.com"
      - name: Pull Docker image required for tests
        run: |
          docker pull ghcr.io/dexidp/dex:v2.35.3-distroless
          docker pull argoproj/argo-cd-ci-builder:v1.0.0
<<<<<<< HEAD
          docker pull quay.io/codefresh/redis:6.2.6-alpine
=======
          docker pull redis:7.0.4-alpine
>>>>>>> c8a1a865
      - name: Create target directory for binaries in the build-process
        run: |
          mkdir -p dist
          chown runner dist
      - name: Run E2E server and wait for it being available
        timeout-minutes: 30
        run: |
          set -x
          # Something is weird in GH runners -- there's a phantom listener for
          # port 8080 which is not visible in netstat -tulpen, but still there
          # with a HTTP listener. We have API server listening on port 8088
          # instead.
          make start-e2e-local 2>&1 | sed -r "s/[[:cntrl:]]\[[0-9]{1,3}m//g" > /tmp/e2e-server.log &
          count=1
          until curl -f http://127.0.0.1:8088/healthz; do
            sleep 10;
            if test $count -ge 180; then
              echo "Timeout"
              exit 1
            fi
            count=$((count+1))
          done
      - name: Run E2E testsuite
        run: |
          set -x
          make test-e2e-local
      - name: Upload e2e-server logs
        uses: actions/upload-artifact@v2
        with:
          name: e2e-server-k8s${{ matrix.k3s-version }}.log
          path: /tmp/e2e-server.log
<<<<<<< HEAD
        # if: ${{ failure() }}   # Codefresh change
=======
        if: ${{ failure() }}
>>>>>>> c8a1a865
<|MERGE_RESOLUTION|>--- conflicted
+++ resolved
@@ -13,9 +13,6 @@
 
 env:
   # Golang version to use across CI steps
-<<<<<<< HEAD
-  GOLANG_VERSION: "1.17"
-=======
   GOLANG_VERSION: '1.18'
 
 concurrency:
@@ -24,7 +21,6 @@
 
 permissions:
   contents: read
->>>>>>> c8a1a865
 
 jobs:
   check-go:
@@ -67,32 +63,19 @@
         run: make build-local
 
   lint-go:
-    permissions:
-      contents: read  # for actions/checkout to fetch code
-      pull-requests: read  # for golangci/golangci-lint-action to fetch pull requests
     name: Lint Go code
     runs-on: ubuntu-latest
     steps:
       - name: Checkout code
-<<<<<<< HEAD
         uses: actions/checkout@v2
       - name: Setup Golang
         uses: actions/setup-go@v1
-=======
-        uses: actions/checkout@v3
-      - name: Setup Golang
-        uses: actions/setup-go@v3
->>>>>>> c8a1a865
         with:
           go-version: ${{ env.GOLANG_VERSION }}
       - name: Run golangci-lint
         uses: golangci/golangci-lint-action@v3
         with:
-<<<<<<< HEAD
           version: v1.46.2
-=======
-          version: v1.45.2
->>>>>>> c8a1a865
           args: --timeout 10m --exclude SA5011 --verbose
 
   test-go:
@@ -102,7 +85,7 @@
       - build-go
     env:
       GITHUB_TOKEN: ${{ secrets.E2E_TEST_GITHUB_TOKEN || secrets.GITHUB_TOKEN }}
-      GITLAB_TOKEN: ${{ secrets.E2E_TEST_GITLAB_TOKEN }}      
+      GITLAB_TOKEN: ${{ secrets.E2E_TEST_GITLAB_TOKEN }}
     steps:
       - name: Create checkout directory
         run: mkdir -p ~/go/src/github.com/argoproj
@@ -165,7 +148,7 @@
       - build-go
     env:
       GITHUB_TOKEN: ${{ secrets.E2E_TEST_GITHUB_TOKEN || secrets.GITHUB_TOKEN }}
-      GITLAB_TOKEN: ${{ secrets.E2E_TEST_GITLAB_TOKEN }}  
+      GITLAB_TOKEN: ${{ secrets.E2E_TEST_GITLAB_TOKEN }}
     steps:
       - name: Create checkout directory
         run: mkdir -p ~/go/src/github.com/argoproj
@@ -364,11 +347,7 @@
     strategy:
       matrix:
         k3s-version: [v1.23.3, v1.22.6, v1.21.2]
-<<<<<<< HEAD
-    needs:
-=======
     needs: 
->>>>>>> c8a1a865
       - build-go
     env:
       ARGOCD_E2E_SKIP_HELM: "true"
@@ -382,7 +361,7 @@
       ARGOCD_E2E_APISERVER_PORT: "8088"
       ARGOCD_SERVER: "127.0.0.1:8088"
       GITHUB_TOKEN: ${{ secrets.E2E_TEST_GITHUB_TOKEN || secrets.GITHUB_TOKEN }}
-      GITLAB_TOKEN: ${{ secrets.E2E_TEST_GITLAB_TOKEN }}  
+      GITLAB_TOKEN: ${{ secrets.E2E_TEST_GITLAB_TOKEN }}
     steps:
       - name: Checkout code
         uses: actions/checkout@v3
@@ -433,11 +412,7 @@
         run: |
           docker pull ghcr.io/dexidp/dex:v2.35.3-distroless
           docker pull argoproj/argo-cd-ci-builder:v1.0.0
-<<<<<<< HEAD
-          docker pull quay.io/codefresh/redis:6.2.6-alpine
-=======
-          docker pull redis:7.0.4-alpine
->>>>>>> c8a1a865
+          docker pull quay.io/codefresh/redis:7.0.4-alpine
       - name: Create target directory for binaries in the build-process
         run: |
           mkdir -p dist
@@ -469,8 +444,4 @@
         with:
           name: e2e-server-k8s${{ matrix.k3s-version }}.log
           path: /tmp/e2e-server.log
-<<<<<<< HEAD
-        # if: ${{ failure() }}   # Codefresh change
-=======
-        if: ${{ failure() }}
->>>>>>> c8a1a865
+        # if: ${{ failure() }}   # Codefresh change