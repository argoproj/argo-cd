--- conflicted
+++ resolved
@@ -19,11 +19,7 @@
   },
   "devDependencies": {
     "@types/mocha": "^10.0.10",
-<<<<<<< HEAD
-    "@types/node": "^22.13.17",
-=======
     "@types/node": "^22.14.0",
->>>>>>> 73495d07
     "dotenv": "^16.4.7",
     "mocha": "^11.0.1",
     "prettier": "^2.8.8",
