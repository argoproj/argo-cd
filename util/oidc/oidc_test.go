--- conflicted
+++ resolved
@@ -102,7 +102,6 @@
 	assert.JSONEq(t, "{\"id_token\":{\"groups\":{\"essential\":true}}}", values.Get("claims"))
 }
 
-<<<<<<< HEAD
 func TestHandleLogin_IncludesDomainHint(t *testing.T) {
 	oidcTestServer := test.GetOIDCTestServer(t, nil)
 	t.Cleanup(oidcTestServer.Close)
@@ -130,12 +129,9 @@
 	assert.Contains(t, location, "domain_hint=example.com")
 }
 
-type fakeProvider struct{}
-=======
 type fakeProvider struct {
 	EndpointError bool
 }
->>>>>>> ae03d8f2
 
 func (p *fakeProvider) Endpoint() (*oauth2.Endpoint, error) {
 	if p.EndpointError {
