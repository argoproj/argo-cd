--- conflicted
+++ resolved
@@ -87,14 +87,10 @@
 	// clientCache represent a cache of sso artifact
 	clientCache cache.CacheClient
 	// properties for azure workload identity.
-<<<<<<< HEAD
+	domainHint string
 	azure      azureApp
-	domainHint string
-=======
-	azure azureApp
 	// preemptive token refresh threshold
 	refreshTokenThreshold time.Duration
->>>>>>> ae03d8f2
 }
 
 type azureApp struct {
@@ -192,7 +188,6 @@
 		encryptionKey:            encryptionKey,
 		clientCache:              cacheClient,
 		azure:                    azureApp{mtx: &sync.RWMutex{}},
-<<<<<<< HEAD
 		domainHint: func() string {
 			oidcConfig := settings.OIDCConfig()
 			if oidcConfig != nil {
@@ -200,9 +195,7 @@
 			}
 			return ""
 		}(),
-=======
-		refreshTokenThreshold:    settings.OIDCRefreshTokenThreshold,
->>>>>>> ae03d8f2
+		refreshTokenThreshold: settings.OIDCRefreshTokenThreshold,
 	}
 	log.Infof("Creating client app (%s)", a.clientID)
 	u, err := url.Parse(settings.URL)
