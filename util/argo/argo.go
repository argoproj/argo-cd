package argo

import (
	"context"
	"encoding/json"
	"errors"
	"fmt"
	"regexp"
	"slices"
	"sort"
	"strings"
	"time"

	"github.com/argoproj/gitops-engine/pkg/cache"
	"github.com/argoproj/gitops-engine/pkg/sync/common"
	"github.com/argoproj/gitops-engine/pkg/utils/kube"
	"github.com/r3labs/diff/v3"
	log "github.com/sirupsen/logrus"
	"google.golang.org/grpc/codes"
	"google.golang.org/grpc/status"
	apierrors "k8s.io/apimachinery/pkg/api/errors"
	apimachineryvalidation "k8s.io/apimachinery/pkg/api/validation"
	metav1 "k8s.io/apimachinery/pkg/apis/meta/v1"
	"k8s.io/apimachinery/pkg/runtime/schema"
	"k8s.io/apimachinery/pkg/types"

	"github.com/argoproj/argo-cd/v3/util/gpg"

	argoappv1 "github.com/argoproj/argo-cd/v3/pkg/apis/application/v1alpha1"
	"github.com/argoproj/argo-cd/v3/pkg/client/clientset/versioned/typed/application/v1alpha1"
	applicationsv1 "github.com/argoproj/argo-cd/v3/pkg/client/listers/application/v1alpha1"
	"github.com/argoproj/argo-cd/v3/reposerver/apiclient"
	"github.com/argoproj/argo-cd/v3/util/db"
	"github.com/argoproj/argo-cd/v3/util/glob"
	"github.com/argoproj/argo-cd/v3/util/io"
	"github.com/argoproj/argo-cd/v3/util/settings"
)

const (
	ErrDestinationMissing = "Destination server missing from app spec"
)

var ErrAnotherOperationInProgress = status.Errorf(codes.FailedPrecondition, "another operation is already in progress")

// AugmentSyncMsg enrich the K8s message with user-relevant information
func AugmentSyncMsg(res common.ResourceSyncResult, apiResourceInfoGetter func() ([]kube.APIResourceInfo, error)) (string, error) {
	switch res.Message {
	case "the server could not find the requested resource":
		resource, err := getAPIResourceInfo(res.ResourceKey.Group, res.ResourceKey.Kind, apiResourceInfoGetter)
		if err != nil {
			return "", fmt.Errorf("failed to get API resource info for group %q and kind %q: %w", res.ResourceKey.Group, res.ResourceKey.Kind, err)
		}
		if resource == nil {
			res.Message = fmt.Sprintf("The Kubernetes API could not find %s/%s for requested resource %s/%s. Make sure the %q CRD is installed on the destination cluster.", res.ResourceKey.Group, res.ResourceKey.Kind, res.ResourceKey.Namespace, res.ResourceKey.Name, res.ResourceKey.Kind)
		} else {
			res.Message = fmt.Sprintf("The Kubernetes API could not find version %q of %s/%s for requested resource %s/%s. Version %q of %s/%s is installed on the destination cluster.", res.Version, res.ResourceKey.Group, res.ResourceKey.Kind, res.ResourceKey.Namespace, res.ResourceKey.Name, resource.GroupVersionResource.Version, resource.GroupKind.Group, resource.GroupKind.Kind)
		}

	default:
		// Check if the message contains "metadata.annotation: Too long"
		if strings.Contains(res.Message, "metadata.annotations: Too long: must have at most 262144 bytes") {
			res.Message = res.Message + " \n -Additional Info: This error usually means that you are trying to add a large resource on client side. Consider using Server-side apply or syncing with replace enabled. Note: Syncing with Replace enabled is potentially destructive as it may cause resource deletion and re-creation."
		}
	}

	return res.Message, nil
}

// getAPIResourceInfo gets Kubernetes API resource info for the given group and kind. If there's a matching resource
// group _and_ kind, it will return the resource info. If there's a matching kind but no matching group, it will
// return the first resource info that matches the kind. If there's no matching kind, it will return nil.
func getAPIResourceInfo(group, kind string, getAPIResourceInfo func() ([]kube.APIResourceInfo, error)) (*kube.APIResourceInfo, error) {
	apiResources, err := getAPIResourceInfo()
	if err != nil {
		return nil, fmt.Errorf("failed to get API resource info: %w", err)
	}

	for _, r := range apiResources {
		if r.GroupKind.Group == group && r.GroupKind.Kind == kind {
			return &r, nil
		}
	}

	for _, r := range apiResources {
		if r.GroupKind.Kind == kind {
			return &r, nil
		}
	}

	return nil, nil
}

// FormatAppConditions returns string representation of give app condition list
func FormatAppConditions(conditions []argoappv1.ApplicationCondition) string {
	formattedConditions := make([]string, 0)
	for _, condition := range conditions {
		formattedConditions = append(formattedConditions, fmt.Sprintf("%s: %s", condition.Type, condition.Message))
	}
	return strings.Join(formattedConditions, ";")
}

// FilterByProjects returns applications which belongs to the specified project
func FilterByProjects(apps []argoappv1.Application, projects []string) []argoappv1.Application {
	if len(projects) == 0 {
		return apps
	}
	projectsMap := make(map[string]bool)
	for i := range projects {
		projectsMap[projects[i]] = true
	}
	items := make([]argoappv1.Application, 0)
	for i := 0; i < len(apps); i++ {
		a := apps[i]
		if _, ok := projectsMap[a.Spec.GetProject()]; ok {
			items = append(items, a)
		}
	}
	return items
}

// FilterByProjectsP returns application pointers which belongs to the specified project
func FilterByProjectsP(apps []*argoappv1.Application, projects []string) []*argoappv1.Application {
	if len(projects) == 0 {
		return apps
	}
	projectsMap := make(map[string]bool)
	for i := range projects {
		projectsMap[projects[i]] = true
	}
	items := make([]*argoappv1.Application, 0)
	for i := 0; i < len(apps); i++ {
		a := apps[i]
		if _, ok := projectsMap[a.Spec.GetProject()]; ok {
			items = append(items, a)
		}
	}
	return items
}

// FilterAppSetsByProjects returns applications which belongs to the specified project
func FilterAppSetsByProjects(appsets []argoappv1.ApplicationSet, projects []string) []argoappv1.ApplicationSet {
	if len(projects) == 0 {
		return appsets
	}
	projectsMap := make(map[string]bool)
	for i := range projects {
		projectsMap[projects[i]] = true
	}
	items := make([]argoappv1.ApplicationSet, 0)
	for i := 0; i < len(appsets); i++ {
		a := appsets[i]
		if _, ok := projectsMap[a.Spec.Template.Spec.GetProject()]; ok {
			items = append(items, a)
		}
	}
	return items
}

// FilterByRepo returns an application
func FilterByRepo(apps []argoappv1.Application, repo string) []argoappv1.Application {
	if repo == "" {
		return apps
	}
	items := make([]argoappv1.Application, 0)
	for i := 0; i < len(apps); i++ {
		if apps[i].Spec.GetSource().RepoURL == repo {
			items = append(items, apps[i])
		}
	}
	return items
}

// FilterByRepoP returns application pointers
func FilterByRepoP(apps []*argoappv1.Application, repo string) []*argoappv1.Application {
	if repo == "" {
		return apps
	}
	items := make([]*argoappv1.Application, 0)
	for i := 0; i < len(apps); i++ {
		if apps[i].Spec.GetSource().RepoURL == repo {
			items = append(items, apps[i])
		}
	}
	return items
}

// FilterByCluster returns an application
func FilterByCluster(apps []argoappv1.Application, cluster string) []argoappv1.Application {
	if cluster == "" {
		return apps
	}
	items := make([]argoappv1.Application, 0)
	for i := 0; i < len(apps); i++ {
		if apps[i].Spec.Destination.Server == cluster || apps[i].Spec.Destination.Name == cluster {
			items = append(items, apps[i])
		}
	}
	return items
}

// FilterByName returns an application
func FilterByName(apps []argoappv1.Application, name string) ([]argoappv1.Application, error) {
	if name == "" {
		return apps, nil
	}
	items := make([]argoappv1.Application, 0)
	for i := 0; i < len(apps); i++ {
		if apps[i].Name == name {
			items = append(items, apps[i])
			return items, nil
		}
	}
	return items, status.Errorf(codes.NotFound, "application '%s' not found", name)
}

// FilterByNameP returns pointer applications
// This function is for the changes in #12985.
func FilterByNameP(apps []*argoappv1.Application, name string) []*argoappv1.Application {
	if name == "" {
		return apps
	}
	items := make([]*argoappv1.Application, 0)
	for i := 0; i < len(apps); i++ {
		if apps[i].Name == name {
			items = append(items, apps[i])
			return items
		}
	}
	return items
}

// RefreshApp updates the refresh annotation of an application to coerce the controller to process it
func RefreshApp(appIf v1alpha1.ApplicationInterface, name string, refreshType argoappv1.RefreshType, hydrate bool) (*argoappv1.Application, error) {
	metadata := map[string]any{
		"metadata": map[string]any{
			"annotations": map[string]string{
				argoappv1.AnnotationKeyRefresh: string(refreshType),
			},
		},
	}
	if hydrate {
		metadata["metadata"].(map[string]any)["annotations"].(map[string]string)[argoappv1.AnnotationKeyHydrate] = string(argoappv1.HydrateTypeNormal)
	}

	var err error
	patch, err := json.Marshal(metadata)
	if err != nil {
		return nil, fmt.Errorf("error marshaling metadata: %w", err)
	}
	for attempt := 0; attempt < 5; attempt++ {
		app, err := appIf.Patch(context.Background(), name, types.MergePatchType, patch, metav1.PatchOptions{})
		if err == nil {
			log.Infof("Requested app '%s' refresh", name)
			return app.DeepCopy(), nil
		}
		if !apierrors.IsConflict(err) {
			return nil, fmt.Errorf("error patching annotations in application %q: %w", name, err)
		}
		time.Sleep(100 * time.Millisecond)
	}
	return nil, err
}

func TestRepoWithKnownType(ctx context.Context, repoClient apiclient.RepoServerServiceClient, repo *argoappv1.Repository, isHelm bool, isHelmOci bool, isOCI bool) error {
	repo = repo.DeepCopy()
	switch {
	case isHelm:
		repo.Type = "helm"
	case isOCI:
		repo.Type = "oci"
	case repo.Type != "oci":
		repo.Type = "git"
	}
	repo.EnableOCI = repo.EnableOCI || isHelmOci

	_, err := repoClient.TestRepository(ctx, &apiclient.TestRepositoryRequest{
		Repo: repo,
	})
	if err != nil {
		return fmt.Errorf("repo client error while testing repository: %w", err)
	}

	return nil
}

// ValidateRepo validates the repository specified in application spec. Following is checked:
// * the repository is accessible
// * the path contains valid manifests
// * there are parameters of only one app source type
//
// The plugins parameter is no longer used. It is kept for compatibility with the old signature until Argo CD v3.0.
func ValidateRepo(
	ctx context.Context,
	app *argoappv1.Application,
	repoClientset apiclient.Clientset,
	db db.ArgoDB,
	kubectl kube.Kubectl,
	proj *argoappv1.AppProject,
	settingsMgr *settings.SettingsManager,
) ([]argoappv1.ApplicationCondition, error) {
	spec := &app.Spec

	conditions := make([]argoappv1.ApplicationCondition, 0)

	// Test the repo
	conn, repoClient, err := repoClientset.NewRepoServerClient()
	if err != nil {
		return nil, fmt.Errorf("error instantiating new repo server client: %w", err)
	}
	defer io.Close(conn)

	helmOptions, err := settingsMgr.GetHelmSettings()
	if err != nil {
		return nil, fmt.Errorf("error getting helm settings: %w", err)
	}

	helmRepos, err := db.ListHelmRepositories(ctx)
	if err != nil {
		return nil, fmt.Errorf("error listing helm repos: %w", err)
	}
	permittedHelmRepos, err := GetPermittedRepos(proj, helmRepos)
	if err != nil {
		return nil, fmt.Errorf("error getting permitted repos: %w", err)
	}
	helmRepositoryCredentials, err := db.GetAllHelmRepositoryCredentials(ctx)
	if err != nil {
		return nil, fmt.Errorf("error getting helm repo creds: %w", err)
	}
	ociRepos, err := db.ListOCIRepositories(ctx)
	if err != nil {
		return nil, fmt.Errorf("failed to list oci repositories: %w", err)
	}
	permittedOCIRepos, err := GetPermittedRepos(proj, ociRepos)
	if err != nil {
		return nil, fmt.Errorf("failed to get permitted oci repositories for project %q: %w", proj.Name, err)
	}
	permittedHelmCredentials, err := GetPermittedReposCredentials(proj, helmRepositoryCredentials)
	if err != nil {
		return nil, fmt.Errorf("error getting permitted repo creds: %w", err)
	}
	ociRepositoryCredentials, err := db.GetAllOCIRepositoryCredentials(ctx)
	if err != nil {
		return nil, fmt.Errorf("failed to get OCI credentials: %w", err)
	}
	permittedOCICredentials, err := GetPermittedReposCredentials(proj, ociRepositoryCredentials)
	if err != nil {
		return nil, fmt.Errorf("failed to get permitted OCI credentials for project %q: %w", proj.Name, err)
	}

	destCluster, err := GetDestinationCluster(ctx, spec.Destination, db)
	if err != nil {
		conditions = append(conditions, argoappv1.ApplicationCondition{
			Type:    argoappv1.ApplicationConditionInvalidSpecError,
			Message: fmt.Sprintf("Unable to get cluster: %v", err),
		})
		return conditions, nil
	}
	config, err := destCluster.RESTConfig()
	if err != nil {
		return nil, fmt.Errorf("error getting cluster REST config: %w", err)
	}
	//nolint:staticcheck
	destCluster.ServerVersion, err = kubectl.GetServerVersion(config)
	if err != nil {
		return nil, fmt.Errorf("error getting k8s server version: %w", err)
	}
	apiGroups, err := kubectl.GetAPIResources(config, false, cache.NewNoopSettings())
	if err != nil {
		return nil, fmt.Errorf("error getting API resources: %w", err)
	}
	enabledSourceTypes, err := settingsMgr.GetEnabledSourceTypes()
	if err != nil {
		return nil, fmt.Errorf("error getting enabled source types: %w", err)
	}

	sourceCondition, err := validateRepo(
		ctx,
		app,
		db,
		app.Spec.GetSources(),
		repoClient,
		permittedHelmRepos,
		permittedOCIRepos,
		helmOptions,
		destCluster,
		apiGroups,
		proj,
		permittedHelmCredentials,
		permittedOCICredentials,
		enabledSourceTypes,
		settingsMgr)
	if err != nil {
		return nil, err
	}
	conditions = append(conditions, sourceCondition...)

	return conditions, nil
}

func validateRepo(ctx context.Context,
	app *argoappv1.Application,
	db db.ArgoDB,
	sources []argoappv1.ApplicationSource,
	repoClient apiclient.RepoServerServiceClient,
	permittedHelmRepos []*argoappv1.Repository,
	permittedOCIRepos []*argoappv1.Repository,
	helmOptions *argoappv1.HelmOptions,
	cluster *argoappv1.Cluster,
	apiGroups []kube.APIResourceInfo,
	proj *argoappv1.AppProject,
	permittedHelmCredentials []*argoappv1.RepoCreds,
	permittedOCICredentials []*argoappv1.RepoCreds,
	enabledSourceTypes map[string]bool,
	settingsMgr *settings.SettingsManager,
) ([]argoappv1.ApplicationCondition, error) {
	conditions := make([]argoappv1.ApplicationCondition, 0)
	errMessage := ""

	for _, source := range sources {
		repo, err := db.GetRepository(ctx, source.RepoURL, proj.Name)
		if err != nil {
			return nil, err
		}
		if err := TestRepoWithKnownType(ctx, repoClient, repo, source.IsHelm(), source.IsHelmOci(), source.IsOCI()); err != nil {
			errMessage = fmt.Sprintf("repositories not accessible: %v: %v", repo.StringForLogging(), err)
		}
		repoAccessible := false

		if errMessage != "" {
			conditions = append(conditions, argoappv1.ApplicationCondition{
				Type:    argoappv1.ApplicationConditionInvalidSpecError,
				Message: fmt.Sprintf("repository not accessible: %v", errMessage),
			})
		} else {
			repoAccessible = true
		}

		// Verify only one source type is defined
		_, err = source.ExplicitType()
		if err != nil {
			return nil, fmt.Errorf("error verifying source type: %w", err)
		}

		// is the repo inaccessible - abort now
		if !repoAccessible {
			return conditions, nil
		}
	}

	// If using the source hydrator, check the dry source instead of the sync source, since the sync source branch may
	// not exist yet.
	if app.Spec.SourceHydrator != nil {
		sources = []argoappv1.ApplicationSource{app.Spec.SourceHydrator.GetDrySource()}
	}

	refSources, err := GetRefSources(ctx, sources, app.Spec.Project, db.GetRepository, []string{}, false)
	if err != nil {
		return nil, fmt.Errorf("error getting ref sources: %w", err)
	}
	conditions = append(conditions, verifyGenerateManifests(
		ctx,
		db,
		permittedHelmRepos,
		permittedOCIRepos,
		helmOptions,
		app,
		proj,
		sources,
		repoClient,
		//nolint:staticcheck
		cluster.ServerVersion,
		APIResourcesToStrings(apiGroups, true),
		permittedHelmCredentials,
		permittedOCICredentials,
		enabledSourceTypes,
		settingsMgr,
		refSources)...)

	return conditions, nil
}

// GetRefSources creates a map of ref keys (from the sources' 'ref' fields) to information about the referenced source.
// This function also validates the references use allowed characters and does not define the same ref key more than
// once (which would lead to ambiguous references).
func GetRefSources(ctx context.Context, sources argoappv1.ApplicationSources, project string, getRepository func(ctx context.Context, url string, project string) (*argoappv1.Repository, error), revisions []string, isRollback bool) (argoappv1.RefTargetRevisionMapping, error) {
	refSources := make(argoappv1.RefTargetRevisionMapping)
	if len(sources) > 1 {
		// Validate first to avoid unnecessary DB calls.
		refKeys := make(map[string]bool)
		for _, source := range sources {
			if source.Ref != "" {
				isValidRefKey := regexp.MustCompile(`^[a-zA-Z0-9_-]+$`).MatchString
				if !isValidRefKey(source.Ref) {
					return nil, fmt.Errorf("sources.ref %s cannot contain any special characters except '_' and '-'", source.Ref)
				}
				refKey := "$" + source.Ref
				if _, ok := refKeys[refKey]; ok {
					return nil, errors.New("invalid sources: multiple sources had the same `ref` key")
				}
				refKeys[refKey] = true
			}
		}
		// Get Repositories for all sources before generating Manifests
		for i, source := range sources {
			if source.Ref != "" {
				repo, err := getRepository(ctx, source.RepoURL, project)
				if err != nil {
					return nil, fmt.Errorf("failed to get repository %s: %w", source.RepoURL, err)
				}
				refKey := "$" + source.Ref
				revision := source.TargetRevision
				if isRollback {
					revision = revisions[i]
				}
				refSources[refKey] = &argoappv1.RefTarget{
					Repo:           *repo,
					TargetRevision: revision,
					Chart:          source.Chart,
				}
			}
		}
	}
	return refSources, nil
}

func validateSourcePermissions(source argoappv1.ApplicationSource, hasMultipleSources bool) []argoappv1.ApplicationCondition {
	var conditions []argoappv1.ApplicationCondition
	if hasMultipleSources {
		if source.RepoURL == "" || (source.Path == "" && source.Chart == "" && source.Ref == "") {
			conditions = append(conditions, argoappv1.ApplicationCondition{
				Type:    argoappv1.ApplicationConditionInvalidSpecError,
				Message: fmt.Sprintf("spec.source.repoURL and either source.path, source.chart, or source.ref are required for source %s", source),
			})
			return conditions
		}
	} else {
		if source.RepoURL == "" || (source.Path == "" && source.Chart == "") {
			conditions = append(conditions, argoappv1.ApplicationCondition{
				Type:    argoappv1.ApplicationConditionInvalidSpecError,
				Message: "spec.source.repoURL and either spec.source.path or spec.source.chart are required",
			})
			return conditions
		}
	}
	if source.Chart != "" && source.TargetRevision == "" {
		conditions = append(conditions, argoappv1.ApplicationCondition{
			Type:    argoappv1.ApplicationConditionInvalidSpecError,
			Message: "spec.source.targetRevision is required if the manifest source is a helm chart",
		})
		return conditions
	}

	return conditions
}

func validateSourceHydrator(hydrator *argoappv1.SourceHydrator) []argoappv1.ApplicationCondition {
	var conditions []argoappv1.ApplicationCondition
	if hydrator.DrySource.RepoURL == "" {
		conditions = append(conditions, argoappv1.ApplicationCondition{
			Type:    argoappv1.ApplicationConditionInvalidSpecError,
			Message: "spec.sourceHydrator.drySource.repoURL is required",
		})
	}
	if hydrator.SyncSource.TargetBranch == "" {
		conditions = append(conditions, argoappv1.ApplicationCondition{
			Type:    argoappv1.ApplicationConditionInvalidSpecError,
			Message: "spec.sourceHydrator.syncSource.targetBranch is required",
		})
	}
	if hydrator.HydrateTo != nil && hydrator.HydrateTo.TargetBranch == "" {
		conditions = append(conditions, argoappv1.ApplicationCondition{
			Type:    argoappv1.ApplicationConditionInvalidSpecError,
			Message: "when spec.sourceHydrator.hydrateTo is set, spec.sourceHydrator.hydrateTo.path is required",
		})
	}
	return conditions
}

// ValidatePermissions ensures that the referenced cluster has been added to Argo CD and the app source repo and destination namespace/cluster are permitted in app project
func ValidatePermissions(ctx context.Context, spec *argoappv1.ApplicationSpec, proj *argoappv1.AppProject, db db.ArgoDB) ([]argoappv1.ApplicationCondition, error) {
	conditions := make([]argoappv1.ApplicationCondition, 0)

	switch {
	case spec.SourceHydrator != nil:
		condition := validateSourceHydrator(spec.SourceHydrator)
		if len(condition) > 0 {
			conditions = append(conditions, condition...)
			return conditions, nil
		}
		if !proj.IsSourcePermitted(spec.SourceHydrator.GetDrySource()) {
			conditions = append(conditions, argoappv1.ApplicationCondition{
				Type:    argoappv1.ApplicationConditionInvalidSpecError,
				Message: fmt.Sprintf("application repo %s is not permitted in project '%s'", spec.GetSource().RepoURL, spec.Project),
			})
		}
	case spec.HasMultipleSources():
		for _, source := range spec.Sources {
			condition := validateSourcePermissions(source, spec.HasMultipleSources())
			if len(condition) > 0 {
				conditions = append(conditions, condition...)
				return conditions, nil
			}

			if !proj.IsSourcePermitted(source) {
				conditions = append(conditions, argoappv1.ApplicationCondition{
					Type:    argoappv1.ApplicationConditionInvalidSpecError,
					Message: fmt.Sprintf("application repo %s is not permitted in project '%s'", source.RepoURL, spec.Project),
				})
			}
		}
	default:
		conditions = validateSourcePermissions(spec.GetSource(), spec.HasMultipleSources())
		if len(conditions) > 0 {
			return conditions, nil
		}

		if !proj.IsSourcePermitted(spec.GetSource()) {
			conditions = append(conditions, argoappv1.ApplicationCondition{
				Type:    argoappv1.ApplicationConditionInvalidSpecError,
				Message: fmt.Sprintf("application repo %s is not permitted in project '%s'", spec.GetSource().RepoURL, spec.Project),
			})
		}
	}

	destCluster, err := GetDestinationCluster(ctx, spec.Destination, db)
	if err != nil {
		conditions = append(conditions, argoappv1.ApplicationCondition{
			Type:    argoappv1.ApplicationConditionInvalidSpecError,
			Message: err.Error(),
		})
		return conditions, nil
	}

	if destCluster.Server != "" {
		permitted, err := proj.IsDestinationPermitted(destCluster, spec.Destination.Namespace, func(project string) ([]*argoappv1.Cluster, error) {
			return db.GetProjectClusters(ctx, project)
		})
		if err != nil {
			return nil, err
		}
		if !permitted {
			conditions = append(conditions, argoappv1.ApplicationCondition{
				Type:    argoappv1.ApplicationConditionInvalidSpecError,
				Message: fmt.Sprintf("application destination server '%s' and namespace '%s' do not match any of the allowed destinations in project '%s'", spec.Destination.Server, spec.Destination.Namespace, spec.Project),
			})
		}
	} else if destCluster.Server == "" {
		conditions = append(conditions, argoappv1.ApplicationCondition{Type: argoappv1.ApplicationConditionInvalidSpecError, Message: ErrDestinationMissing})
	}
	return conditions, nil
}

// APIResourcesToStrings converts list of API Resources list into string list
func APIResourcesToStrings(resources []kube.APIResourceInfo, includeKinds bool) []string {
	resMap := map[string]bool{}
	for _, r := range resources {
		groupVersion := r.GroupVersionResource.GroupVersion().String()
		resMap[groupVersion] = true
		if includeKinds {
			resMap[groupVersion+"/"+r.GroupKind.Kind] = true
		}
	}
	var res []string
	for k := range resMap {
		res = append(res, k)
	}
	sort.Slice(res, func(i, j int) bool {
		return res[i] < res[j]
	})
	return res
}

// GetAppProjectWithScopedResources returns a project from an application with scoped resources
func GetAppProjectWithScopedResources(ctx context.Context, name string, projLister applicationsv1.AppProjectLister, ns string, settingsManager *settings.SettingsManager, db db.ArgoDB) (*argoappv1.AppProject, argoappv1.Repositories, []*argoappv1.Cluster, error) {
	projOrig, err := projLister.AppProjects(ns).Get(name)
	if err != nil {
		return nil, nil, nil, fmt.Errorf("error getting app project %q: %w", name, err)
	}

	project, err := GetAppVirtualProject(projOrig, projLister, settingsManager)
	if err != nil {
		return nil, nil, nil, fmt.Errorf("error getting app virtual project: %w", err)
	}

	clusters, err := db.GetProjectClusters(ctx, project.Name)
	if err != nil {
		return nil, nil, nil, fmt.Errorf("error getting project clusters: %w", err)
	}
	repos, err := db.GetProjectRepositories(name)
	if err != nil {
		return nil, nil, nil, fmt.Errorf("error getting project repos: %w", err)
	}
	return project, repos, clusters, nil
}

// GetAppProjectByName returns a project from an application based on name
func GetAppProjectByName(ctx context.Context, name string, projLister applicationsv1.AppProjectLister, ns string, settingsManager *settings.SettingsManager, db db.ArgoDB) (*argoappv1.AppProject, error) {
	projOrig, err := projLister.AppProjects(ns).Get(name)
	if err != nil {
		return nil, fmt.Errorf("error getting app project %q: %w", name, err)
	}
	project := projOrig.DeepCopy()
	repos, err := db.GetProjectRepositories(name)
	if err != nil {
		return nil, fmt.Errorf("error getting project repositories: %w", err)
	}
	for _, repo := range repos {
		project.Spec.SourceRepos = append(project.Spec.SourceRepos, repo.Repo)
	}
	clusters, err := db.GetProjectClusters(ctx, name)
	if err != nil {
		return nil, fmt.Errorf("error getting project clusters: %w", err)
	}
	for _, cluster := range clusters {
		if len(cluster.Namespaces) == 0 {
			project.Spec.Destinations = append(project.Spec.Destinations, argoappv1.ApplicationDestination{Server: cluster.Server, Namespace: "*"})
		} else {
			for _, ns := range cluster.Namespaces {
				project.Spec.Destinations = append(project.Spec.Destinations, argoappv1.ApplicationDestination{Server: cluster.Server, Namespace: ns})
			}
		}
	}
	return GetAppVirtualProject(project, projLister, settingsManager)
}

// GetAppProject returns a project from an application. It will also ensure
// that the application is allowed to use the project.
func GetAppProject(ctx context.Context, app *argoappv1.Application, projLister applicationsv1.AppProjectLister, ns string, settingsManager *settings.SettingsManager, db db.ArgoDB) (*argoappv1.AppProject, error) {
	proj, err := GetAppProjectByName(ctx, app.Spec.GetProject(), projLister, ns, settingsManager, db)
	if err != nil {
		return nil, err
	}
	if !proj.IsAppNamespacePermitted(app, ns) {
		return nil, argoappv1.NewErrApplicationNotAllowedToUseProject(app.Name, app.Namespace, proj.Name)
	}
	return proj, nil
}

// verifyGenerateManifests verifies a repo path can generate manifests
func verifyGenerateManifests(
	ctx context.Context,
	db db.ArgoDB,
	helmRepos argoappv1.Repositories,
	ociRepos argoappv1.Repositories,
	helmOptions *argoappv1.HelmOptions,
	app *argoappv1.Application,
	proj *argoappv1.AppProject,
	sources []argoappv1.ApplicationSource,
	repoClient apiclient.RepoServerServiceClient,
	kubeVersion string,
	apiVersions []string,
	repositoryCredentials []*argoappv1.RepoCreds,
	ociRepositoryCredentials []*argoappv1.RepoCreds,
	enableGenerateManifests map[string]bool,
	settingsMgr *settings.SettingsManager,
	refSources argoappv1.RefTargetRevisionMapping,
) []argoappv1.ApplicationCondition {
	var conditions []argoappv1.ApplicationCondition
	// If source is Kustomize add build options
	kustomizeSettings, err := settingsMgr.GetKustomizeSettings()
	if err != nil {
		conditions = append(conditions, argoappv1.ApplicationCondition{
			Type:    argoappv1.ApplicationConditionInvalidSpecError,
			Message: fmt.Sprintf("Error getting Kustomize settings: %v", err),
		})
		return conditions // Can't perform the next check without settings.
	}

	for _, source := range sources {
		repoRes, err := db.GetRepository(ctx, source.RepoURL, proj.Name)
		if err != nil {
			conditions = append(conditions, argoappv1.ApplicationCondition{
				Type:    argoappv1.ApplicationConditionInvalidSpecError,
				Message: fmt.Sprintf("Unable to get repository: %v", err),
			})
			continue
		}
		kustomizeOptions, err := kustomizeSettings.GetOptions(source)
		if err != nil {
			conditions = append(conditions, argoappv1.ApplicationCondition{
				Type:    argoappv1.ApplicationConditionInvalidSpecError,
				Message: fmt.Sprintf("Error getting Kustomize options: %v", err),
			})
			continue
		}
		installationID, err := settingsMgr.GetInstallationID()
		if err != nil {
			conditions = append(conditions, argoappv1.ApplicationCondition{
				Type:    argoappv1.ApplicationConditionInvalidSpecError,
				Message: fmt.Sprintf("Error getting installation ID: %v", err),
			})
			continue
		}

		appLabelKey, err := settingsMgr.GetAppInstanceLabelKey()
		if err != nil {
			conditions = append(conditions, argoappv1.ApplicationCondition{
				Type:    argoappv1.ApplicationConditionInvalidSpecError,
				Message: fmt.Sprintf("Error getting app label key ID: %v", err),
			})
			continue
		}

		trackingMethod, err := settingsMgr.GetTrackingMethod()
		if err != nil {
			conditions = append(conditions, argoappv1.ApplicationCondition{
				Type:    argoappv1.ApplicationConditionInvalidSpecError,
				Message: fmt.Sprintf("Error getting trackingMethod: %v", err),
			})
			continue
		}

		verifySignature := false
		if len(proj.Spec.SignatureKeys) > 0 && gpg.IsGPGEnabled() {
			verifySignature = true
		}

		repos := helmRepos
		helmRepoCreds := repositoryCredentials
		// If the source is OCI, there is a potential for an OCI image to be a Helm chart and that said chart in
		// turn would have OCI dependencies. To ensure that those dependencies can be resolved, add them to the repos
		// list.
		if source.IsOCI() {
			repos = slices.Clone(helmRepos)
			helmRepoCreds = slices.Clone(repositoryCredentials)
			repos = append(repos, ociRepos...)
			helmRepoCreds = append(helmRepoCreds, ociRepositoryCredentials...)
		}

		req := apiclient.ManifestRequest{
			Repo: &argoappv1.Repository{
				Repo:    source.RepoURL,
				Type:    repoRes.Type,
				Name:    repoRes.Name,
				Proxy:   repoRes.Proxy,
				NoProxy: repoRes.NoProxy,
			},
			VerifySignature:                 verifySignature,
			Repos:                           repos,
			Revision:                        source.TargetRevision,
			AppName:                         app.Name,
			Namespace:                       app.Spec.Destination.Namespace,
			ApplicationSource:               &source,
			AppLabelKey:                     appLabelKey,
			KustomizeOptions:                kustomizeOptions,
			KubeVersion:                     kubeVersion,
			ApiVersions:                     apiVersions,
			HelmOptions:                     helmOptions,
<<<<<<< HEAD
			HelmRepoCreds:                   helmRepoCreds,
			TrackingMethod:                  string(GetTrackingMethod(settingsMgr)),
=======
			HelmRepoCreds:                   repositoryCredentials,
			TrackingMethod:                  trackingMethod,
>>>>>>> 146a7798
			EnabledSourceTypes:              enableGenerateManifests,
			NoRevisionCache:                 true,
			HasMultipleSources:              app.Spec.HasMultipleSources(),
			RefSources:                      refSources,
			ProjectName:                     proj.Name,
			ProjectSourceRepos:              proj.Spec.SourceRepos,
			AnnotationManifestGeneratePaths: app.GetAnnotation(argoappv1.AnnotationKeyManifestGeneratePaths),
			InstallationID:                  installationID,
		}
		req.Repo.CopyCredentialsFromRepo(repoRes)
		req.Repo.CopySettingsFrom(repoRes)

		// Only check whether we can access the application's path,
		// and not whether it actually contains any manifests.
		_, err = repoClient.GenerateManifest(ctx, &req)
		if err != nil {
			errMessage := fmt.Sprintf("Unable to generate manifests in %s: %s", source.Path, err)
			conditions = append(conditions, argoappv1.ApplicationCondition{
				Type:    argoappv1.ApplicationConditionInvalidSpecError,
				Message: errMessage,
			})
		}
	}

	return conditions
}

// SetAppOperation updates an application with the specified operation, retrying conflict errors
func SetAppOperation(appIf v1alpha1.ApplicationInterface, appName string, op *argoappv1.Operation) (*argoappv1.Application, error) {
	for {
		a, err := appIf.Get(context.Background(), appName, metav1.GetOptions{})
		if err != nil {
			return nil, fmt.Errorf("error getting application %q: %w", appName, err)
		}
		a = a.DeepCopy()
		if a.Operation != nil {
			return nil, ErrAnotherOperationInProgress
		}
		a.Operation = op
		a.Status.OperationState = nil
		a, err = appIf.Update(context.Background(), a, metav1.UpdateOptions{})
		if op.Sync == nil {
			return nil, status.Errorf(codes.InvalidArgument, "Operation unspecified")
		}
		if err == nil {
			return a, nil
		}
		if !apierrors.IsConflict(err) {
			return nil, fmt.Errorf("error updating application %q: %w", appName, err)
		}
		log.Warnf("Failed to set operation for app '%s' due to update conflict. Retrying again...", appName)
	}
}

// ContainsSyncResource determines if the given resource exists in the provided slice of sync operation resources.
func ContainsSyncResource(name string, namespace string, gvk schema.GroupVersionKind, rr []argoappv1.SyncOperationResource) bool {
	for _, r := range rr {
		if r.HasIdentity(name, namespace, gvk) {
			return true
		}
	}
	return false
}

// IncludeResource The app resource is checked against the include or exclude filters.
// If exclude filters are present, they are evaluated only after all include filters have been assessed.
func IncludeResource(resourceName string, resourceNamespace string, gvk schema.GroupVersionKind,
	syncOperationResources []*argoappv1.SyncOperationResource,
) bool {
	includeResource := false
	foundIncludeRule := false
	// Evaluate include filters only in this loop.
	for _, syncOperationResource := range syncOperationResources {
		if syncOperationResource.Exclude {
			continue
		}
		foundIncludeRule = true
		includeResource = syncOperationResource.Compare(resourceName, resourceNamespace, gvk)
		if includeResource {
			break
		}
	}

	// if a resource is present both in include and in exclude, the exclude wins.
	// that including it here is a temporary decision for the use case when no include rules exist,
	// but it still might be excluded later if it matches an exclude rule:
	if !foundIncludeRule {
		includeResource = true
	}
	// No needs to evaluate exclude filters when the resource is not included.
	if !includeResource {
		return false
	}
	// Evaluate exclude filters only in this loop.
	for _, syncOperationResource := range syncOperationResources {
		if syncOperationResource.Exclude && syncOperationResource.Compare(resourceName, resourceNamespace, gvk) {
			return false
		}
	}
	return true
}

// NormalizeApplicationSpec will normalize an application spec to a preferred state. This is used
// for migrating application objects which are using deprecated legacy fields into the new fields,
// and defaulting fields in the spec (e.g. spec.project)
func NormalizeApplicationSpec(spec *argoappv1.ApplicationSpec) *argoappv1.ApplicationSpec {
	spec = spec.DeepCopy()
	if spec.Project == "" {
		spec.Project = argoappv1.DefaultAppProjectName
	}
	if spec.SyncPolicy.IsZero() {
		spec.SyncPolicy = nil
	}
	if len(spec.Sources) > 0 {
		for _, source := range spec.Sources {
			NormalizeSource(&source)
		}
	} else if spec.Source != nil {
		// In practice, spec.Source should never be nil.
		NormalizeSource(spec.Source)
	}
	return spec
}

func NormalizeSource(source *argoappv1.ApplicationSource) *argoappv1.ApplicationSource {
	// 3. If any app sources are their zero values, then nil out the pointers to the source spec.
	// This makes it easier for users to switch between app source types if they are not using
	// any of the source-specific parameters.
	if source.Kustomize != nil && source.Kustomize.IsZero() {
		source.Kustomize = nil
	}
	if source.Helm != nil && source.Helm.IsZero() {
		source.Helm = nil
	}
	if source.Directory != nil && source.Directory.IsZero() {
		switch {
		case source.Directory.Exclude != "" && source.Directory.Include != "":
			source.Directory = &argoappv1.ApplicationSourceDirectory{Exclude: source.Directory.Exclude, Include: source.Directory.Include}
		case source.Directory.Exclude != "":
			source.Directory = &argoappv1.ApplicationSourceDirectory{Exclude: source.Directory.Exclude}
		case source.Directory.Include != "":
			source.Directory = &argoappv1.ApplicationSourceDirectory{Include: source.Directory.Include}
		default:
			source.Directory = nil
		}
	}
	return source
}

func GetPermittedReposCredentials(proj *argoappv1.AppProject, repoCreds []*argoappv1.RepoCreds) ([]*argoappv1.RepoCreds, error) {
	var permittedRepoCreds []*argoappv1.RepoCreds
	for _, v := range repoCreds {
		if proj.IsSourcePermitted(argoappv1.ApplicationSource{RepoURL: v.URL}) {
			permittedRepoCreds = append(permittedRepoCreds, v)
		}
	}
	return permittedRepoCreds, nil
}

func GetPermittedRepos(proj *argoappv1.AppProject, repos []*argoappv1.Repository) ([]*argoappv1.Repository, error) {
	var permittedRepos []*argoappv1.Repository
	for _, v := range repos {
		if proj.IsSourcePermitted(argoappv1.ApplicationSource{RepoURL: v.Repo}) {
			permittedRepos = append(permittedRepos, v)
		}
	}
	return permittedRepos, nil
}

type ClusterGetter interface {
	GetCluster(ctx context.Context, name string) (*argoappv1.Cluster, error)
	GetClusterServersByName(ctx context.Context, server string) ([]string, error)
}

// GetDestinationCluster returns the cluster object based on the destination server or name. If both are provided or
// both are empty, an error is returned. If the destination server is provided, the cluster is fetched by the server
// URL. If the destination name is provided, the cluster is fetched by the name. If multiple clusters have the specified
// name, an error is returned.
func GetDestinationCluster(ctx context.Context, destination argoappv1.ApplicationDestination, db ClusterGetter) (*argoappv1.Cluster, error) {
	if destination.Name != "" && destination.Server != "" {
		return nil, fmt.Errorf("application destination can't have both name and server defined: %s %s", destination.Name, destination.Server)
	}
	if destination.Server != "" {
		cluster, err := db.GetCluster(ctx, destination.Server)
		if err != nil {
			return nil, fmt.Errorf("error getting cluster by server %q: %w", destination.Server, err)
		}
		return cluster, nil
	} else if destination.Name != "" {
		clusterURLs, err := db.GetClusterServersByName(ctx, destination.Name)
		if err != nil {
			return nil, fmt.Errorf("error getting cluster by name %q: %w", destination.Name, err)
		}
		if len(clusterURLs) == 0 {
			return nil, fmt.Errorf("there are no clusters with this name: %s", destination.Name)
		}
		if len(clusterURLs) > 1 {
			return nil, fmt.Errorf("there are %d clusters with the same name: [%s]", len(clusterURLs), strings.Join(clusterURLs, " "))
		}
		cluster, err := db.GetCluster(ctx, clusterURLs[0])
		if err != nil {
			return nil, fmt.Errorf("error getting cluster by URL: %w", err)
		}
		return cluster, nil
	}
	// nolint:staticcheck // Error constant is very old, shouldn't lowercase the first letter.
	return nil, errors.New(ErrDestinationMissing)
}

func GetGlobalProjects(proj *argoappv1.AppProject, projLister applicationsv1.AppProjectLister, settingsManager *settings.SettingsManager) []*argoappv1.AppProject {
	gps, err := settingsManager.GetGlobalProjectsSettings()
	globalProjects := make([]*argoappv1.AppProject, 0)

	if err != nil {
		log.Warnf("Failed to get global project settings: %v", err)
		return globalProjects
	}

	for _, gp := range gps {
		// The project itself is not its own the global project
		if proj.Name == gp.ProjectName {
			continue
		}

		selector, err := metav1.LabelSelectorAsSelector(&gp.LabelSelector)
		if err != nil {
			break
		}
		// Get projects which match the label selector, then see if proj is a match
		projList, err := projLister.AppProjects(proj.Namespace).List(selector)
		if err != nil {
			break
		}
		var matchMe bool
		for _, item := range projList {
			if item.Name == proj.Name {
				matchMe = true
				break
			}
		}
		if !matchMe {
			continue
		}
		// If proj is a match for this global project setting, then it is its global project
		globalProj, err := projLister.AppProjects(proj.Namespace).Get(gp.ProjectName)
		if err != nil {
			break
		}
		globalProjects = append(globalProjects, globalProj)
	}
	return globalProjects
}

func GetAppVirtualProject(proj *argoappv1.AppProject, projLister applicationsv1.AppProjectLister, settingsManager *settings.SettingsManager) (*argoappv1.AppProject, error) {
	virtualProj := proj.DeepCopy()
	globalProjects := GetGlobalProjects(proj, projLister, settingsManager)

	for _, gp := range globalProjects {
		virtualProj = mergeVirtualProject(virtualProj, gp)
	}
	return virtualProj, nil
}

func mergeVirtualProject(proj *argoappv1.AppProject, globalProj *argoappv1.AppProject) *argoappv1.AppProject {
	if globalProj == nil {
		return proj
	}
	proj.Spec.ClusterResourceWhitelist = append(proj.Spec.ClusterResourceWhitelist, globalProj.Spec.ClusterResourceWhitelist...)
	proj.Spec.ClusterResourceBlacklist = append(proj.Spec.ClusterResourceBlacklist, globalProj.Spec.ClusterResourceBlacklist...)

	proj.Spec.NamespaceResourceWhitelist = append(proj.Spec.NamespaceResourceWhitelist, globalProj.Spec.NamespaceResourceWhitelist...)
	proj.Spec.NamespaceResourceBlacklist = append(proj.Spec.NamespaceResourceBlacklist, globalProj.Spec.NamespaceResourceBlacklist...)

	proj.Spec.SyncWindows = append(proj.Spec.SyncWindows, globalProj.Spec.SyncWindows...)

	proj.Spec.SourceRepos = append(proj.Spec.SourceRepos, globalProj.Spec.SourceRepos...)

	proj.Spec.Destinations = append(proj.Spec.Destinations, globalProj.Spec.Destinations...)

	return proj
}

func GenerateSpecIsDifferentErrorMessage(entity string, a, b any) string {
	basicMsg := fmt.Sprintf("existing %s spec is different; use upsert flag to force update", entity)
	difference, _ := GetDifferentPathsBetweenStructs(a, b)
	if len(difference) == 0 {
		return basicMsg
	}
	return fmt.Sprintf("%s; difference in keys %q", basicMsg, strings.Join(difference, ","))
}

func GetDifferentPathsBetweenStructs(a, b any) ([]string, error) {
	var difference []string
	changelog, err := diff.Diff(a, b)
	if err != nil {
		return nil, fmt.Errorf("error during diff: %w", err)
	}
	for _, changeItem := range changelog {
		difference = append(difference, changeItem.Path...)
	}
	return difference, nil
}

// parseName will split the qualified name into its components, which are separated by the delimiter.
// If delimiter is not contained in the string qualifiedName then returned namespace is defaultNs.
func parseName(qualifiedName string, defaultNs string, delim string) (name string, namespace string) {
	t := strings.SplitN(qualifiedName, delim, 2)
	if len(t) == 2 {
		namespace = t[0]
		name = t[1]
	} else {
		namespace = defaultNs
		name = t[0]
	}
	return
}

// ParseAppNamespacedName parses a namespaced name in the format namespace/name
// and returns the components. If name wasn't namespaced, defaultNs will be
// returned as namespace component.
func ParseFromQualifiedName(qualifiedAppName string, defaultNs string) (appName string, appNamespace string) {
	return parseName(qualifiedAppName, defaultNs, "/")
}

// ParseInstanceName parses a namespaced name in the format namespace_name
// and returns the components. If name wasn't namespaced, defaultNs will be
// returned as namespace component.
func ParseInstanceName(appName string, defaultNs string) (string, string) {
	return parseName(appName, defaultNs, "_")
}

// AppInstanceName returns the value to be used for app instance labels from
// the combination of appName, appNs and defaultNs.
func AppInstanceName(appName, appNs, defaultNs string) string {
	if appNs == "" || appNs == defaultNs {
		return appName
	}
	return appNs + "_" + appName
}

// InstanceNameFromQualified returns the value to be used for app
func InstanceNameFromQualified(name string, defaultNs string) string {
	appName, appNs := ParseFromQualifiedName(name, defaultNs)
	return AppInstanceName(appName, appNs, defaultNs)
}

// ErrProjectNotPermitted returns an error to indicate that an application
// identified by appName and appNamespace is not allowed to use the project
// identified by projName.
func ErrProjectNotPermitted(appName, appNamespace, projName string) error {
	return fmt.Errorf("application '%s' in namespace '%s' is not permitted to use project '%s'", appName, appNamespace, projName)
}

// IsValidPodName checks that a podName is valid
func IsValidPodName(name string) bool {
	// https://github.com/kubernetes/kubernetes/blob/976a940f4a4e84fe814583848f97b9aafcdb083f/pkg/apis/core/validation/validation.go#L241
	validationErrors := apimachineryvalidation.NameIsDNSSubdomain(name, false)
	return len(validationErrors) == 0
}

// IsValidAppName checks if the name can be used as application name
func IsValidAppName(name string) bool {
	// app names have the same rules as pods.
	return IsValidPodName(name)
}

// IsValidProjectName checks if the name can be used as project name
func IsValidProjectName(name string) bool {
	// project names have the same rules as pods.
	return IsValidPodName(name)
}

// IsValidNamespaceName checks that a namespace name is valid
func IsValidNamespaceName(name string) bool {
	// https://github.com/kubernetes/kubernetes/blob/976a940f4a4e84fe814583848f97b9aafcdb083f/pkg/apis/core/validation/validation.go#L262
	validationErrors := apimachineryvalidation.ValidateNamespaceName(name, false)
	return len(validationErrors) == 0
}

// IsValidContainerName checks that a containerName is valid
func IsValidContainerName(name string) bool {
	// https://github.com/kubernetes/kubernetes/blob/53a9d106c4aabcd550cc32ae4e8004f32fb0ae7b/pkg/api/validation/validation.go#L280
	validationErrors := apimachineryvalidation.NameIsDNSLabel(name, false)
	return len(validationErrors) == 0
}

// GetAppEventLabels returns a map of labels to add to a K8s event.
// The Application and its AppProject labels are compared against the `resource.includeEventLabelKeys` key in argocd-cm.
// If matched, the corresponding labels are returned to be added to the generated event. In case of a conflict
// between labels on the Application and AppProject, the Application label values are prioritized and added to the event.
// Furthermore, labels specified in `resource.excludeEventLabelKeys` in argocd-cm are removed from the event labels, if they were included.
func GetAppEventLabels(ctx context.Context, app *argoappv1.Application, projLister applicationsv1.AppProjectLister, ns string, settingsManager *settings.SettingsManager, db db.ArgoDB) map[string]string {
	eventLabels := make(map[string]string)

	// Get all app & app-project labels
	labels := app.Labels
	if labels == nil {
		labels = make(map[string]string)
	}
	proj, err := GetAppProject(ctx, app, projLister, ns, settingsManager, db)
	if err == nil {
		for k, v := range proj.Labels {
			_, found := labels[k]
			if !found {
				labels[k] = v
			}
		}
	} else {
		log.Warn(err)
	}

	// Filter out event labels to include
	inKeys := settingsManager.GetIncludeEventLabelKeys()
	for k, v := range labels {
		found := glob.MatchStringInList(inKeys, k, glob.GLOB)
		if found {
			eventLabels[k] = v
		}
	}

	// Remove excluded event labels
	exKeys := settingsManager.GetExcludeEventLabelKeys()
	for k := range eventLabels {
		found := glob.MatchStringInList(exKeys, k, glob.GLOB)
		if found {
			delete(eventLabels, k)
		}
	}

	return eventLabels
}<|MERGE_RESOLUTION|>--- conflicted
+++ resolved
@@ -846,13 +846,8 @@
 			KubeVersion:                     kubeVersion,
 			ApiVersions:                     apiVersions,
 			HelmOptions:                     helmOptions,
-<<<<<<< HEAD
 			HelmRepoCreds:                   helmRepoCreds,
-			TrackingMethod:                  string(GetTrackingMethod(settingsMgr)),
-=======
-			HelmRepoCreds:                   repositoryCredentials,
 			TrackingMethod:                  trackingMethod,
->>>>>>> 146a7798
 			EnabledSourceTypes:              enableGenerateManifests,
 			NoRevisionCache:                 true,
 			HasMultipleSources:              app.Spec.HasMultipleSources(),
