package argo

import (
	"context"
	"encoding/json"
	"fmt"
	"strings"
	"time"

	"github.com/argoproj/gitops-engine/pkg/utils/kube"
	log "github.com/sirupsen/logrus"
	"google.golang.org/grpc/codes"
	"google.golang.org/grpc/status"
	apierr "k8s.io/apimachinery/pkg/api/errors"
	metav1 "k8s.io/apimachinery/pkg/apis/meta/v1"
	"k8s.io/apimachinery/pkg/runtime/schema"
	"k8s.io/apimachinery/pkg/types"

	"github.com/argoproj/gitops-engine/pkg/utils/io"

	"github.com/argoproj/argo-cd/common"
	argoappv1 "github.com/argoproj/argo-cd/pkg/apis/application/v1alpha1"
	"github.com/argoproj/argo-cd/pkg/client/clientset/versioned/typed/application/v1alpha1"
	applicationsv1 "github.com/argoproj/argo-cd/pkg/client/listers/application/v1alpha1"
	"github.com/argoproj/argo-cd/reposerver/apiclient"
	"github.com/argoproj/argo-cd/util/db"
	"github.com/argoproj/argo-cd/util/git"
	"github.com/argoproj/argo-cd/util/helm"
	"github.com/argoproj/argo-cd/util/settings"
)

const (
	errDestinationMissing = "Destination server missing from app spec"
)

// FormatAppConditions returns string representation of give app condition list
func FormatAppConditions(conditions []argoappv1.ApplicationCondition) string {
	formattedConditions := make([]string, 0)
	for _, condition := range conditions {
		formattedConditions = append(formattedConditions, fmt.Sprintf("%s: %s", condition.Type, condition.Message))
	}
	return strings.Join(formattedConditions, ";")
}

// FilterByProjects returns applications which belongs to the specified project
func FilterByProjects(apps []argoappv1.Application, projects []string) []argoappv1.Application {
	if len(projects) == 0 {
		return apps
	}
	projectsMap := make(map[string]bool)
	for i := range projects {
		projectsMap[projects[i]] = true
	}
	items := make([]argoappv1.Application, 0)
	for i := 0; i < len(apps); i++ {
		a := apps[i]
		if _, ok := projectsMap[a.Spec.GetProject()]; ok {
			items = append(items, a)
		}
	}
	return items

}

// RefreshApp updates the refresh annotation of an application to coerce the controller to process it
func RefreshApp(appIf v1alpha1.ApplicationInterface, name string, refreshType argoappv1.RefreshType) (*argoappv1.Application, error) {
	metadata := map[string]interface{}{
		"metadata": map[string]interface{}{
			"annotations": map[string]string{
				common.AnnotationKeyRefresh: string(refreshType),
			},
		},
	}
	var err error
	patch, err := json.Marshal(metadata)
	if err != nil {
		return nil, err
	}
	for attempt := 0; attempt < 5; attempt++ {
		app, err := appIf.Patch(context.Background(), name, types.MergePatchType, patch, metav1.PatchOptions{})
		if err != nil {
			if !apierr.IsConflict(err) {
				return nil, err
			}
		} else {
			log.Infof("Requested app '%s' refresh", name)
			return app, nil
		}
		time.Sleep(100 * time.Millisecond)
	}
	return nil, err
}

<<<<<<< HEAD
// WaitForRefresh watches an application until its comparison timestamp is after the refresh timestamp
// If refresh timestamp is not present, will use current timestamp at time of call
func WaitForRefresh(ctx context.Context, appIf v1alpha1.ApplicationInterface, name string, timeout *time.Duration) (*argoappv1.Application, error) {
	var cancel context.CancelFunc
	if timeout != nil {
		ctx, cancel = context.WithTimeout(ctx, *timeout)
		defer cancel()
	}
	ch := kube.WatchWithRetry(ctx, func() (i watch.Interface, e error) {
		fieldSelector := fields.ParseSelectorOrDie(fmt.Sprintf("metadata.name=%s", name))
		listOpts := metav1.ListOptions{FieldSelector: fieldSelector.String()}
		return appIf.Watch(ctx, listOpts)
	})
	for next := range ch {
		if next.Error != nil {
			return nil, next.Error
		}
		app, ok := next.Object.(*argoappv1.Application)
		if !ok {
			return nil, fmt.Errorf("Application event object failed conversion: %v", next)
		}
		annotations := app.GetAnnotations()
		if annotations == nil {
			annotations = make(map[string]string)
		}
		if _, ok := annotations[common.AnnotationKeyRefresh]; !ok {
			return app, nil
		}
	}
	return nil, fmt.Errorf("application refresh deadline exceeded")
}

func TestRepoWithKnownType(repo *argoappv1.Repository, isHelm bool, isHelmOci bool) error {
=======
func TestRepoWithKnownType(repo *argoappv1.Repository, isHelm bool) error {
>>>>>>> 6ddd98c4
	repo = repo.DeepCopy()
	if isHelm {
		repo.Type = "helm"
	} else {
		repo.Type = "git"
	}

	if isHelmOci {
		repo.EnableOci = true
	} else {
		repo.EnableOci = false
	}
	return TestRepo(repo)
}

func TestRepo(repo *argoappv1.Repository) error {
	checks := map[string]func() error{
		"git": func() error {
			return git.TestRepo(repo.Repo, repo.GetGitCreds(), repo.IsInsecure(), repo.IsLFSEnabled())
		},
		"helm": func() error {
			if repo.EnableOci {
				_, err := helm.NewClient(repo.Repo, repo.GetHelmCreds(), repo.EnableOci).TestHelmOCI()
				return err
			} else {
				_, err := helm.NewClient(repo.Repo, repo.GetHelmCreds(), repo.EnableOci).GetIndex()
				return err
			}
		},
	}
	if check, ok := checks[repo.Type]; ok {
		return check()
	}
	var err error
	for _, check := range checks {
		err = check()
		if err == nil {
			return nil
		}
	}
	return err
}

// ValidateRepo validates the repository specified in application spec. Following is checked:
// * the repository is accessible
// * the path contains valid manifests
// * there are parameters of only one app source type
// * ksonnet: the specified environment exists
func ValidateRepo(
	ctx context.Context,
	app *argoappv1.Application,
	repoClientset apiclient.Clientset,
	db db.ArgoDB,
	kustomizeOptions *argoappv1.KustomizeOptions,
	plugins []*argoappv1.ConfigManagementPlugin,
	kubectl kube.Kubectl,
) ([]argoappv1.ApplicationCondition, error) {
	spec := &app.Spec
	conditions := make([]argoappv1.ApplicationCondition, 0)

	// Test the repo
	conn, repoClient, err := repoClientset.NewRepoServerClient()
	if err != nil {
		return nil, err
	}
	defer io.Close(conn)
	repo, err := db.GetRepository(ctx, spec.Source.RepoURL)
	if err != nil {
		return nil, err
	}

	repoAccessible := false
	err = TestRepoWithKnownType(repo, app.Spec.Source.IsHelm(), app.Spec.Source.IsHelmOci())
	if err != nil {
		conditions = append(conditions, argoappv1.ApplicationCondition{
			Type:    argoappv1.ApplicationConditionInvalidSpecError,
			Message: fmt.Sprintf("repository not accessible: %v", err),
		})
	} else {
		repoAccessible = true
	}

	// Verify only one source type is defined
	_, err = spec.Source.ExplicitType()
	if err != nil {
		return nil, err
	}

	// is the repo inaccessible - abort now
	if !repoAccessible {
		return conditions, nil
	}

	helmRepos, err := db.ListHelmRepositories(ctx)
	if err != nil {
		return nil, err
	}

	// get the app details, and populate the Ksonnet stuff from it
	appDetails, err := repoClient.GetAppDetails(ctx, &apiclient.RepoServerAppDetailsQuery{
		Repo:             repo,
		Source:           &spec.Source,
		Repos:            helmRepos,
		KustomizeOptions: kustomizeOptions,
	})
	if err != nil {
		conditions = append(conditions, argoappv1.ApplicationCondition{
			Type:    argoappv1.ApplicationConditionInvalidSpecError,
			Message: fmt.Sprintf("Unable to get app details: %v", err),
		})
		return conditions, nil
	}

	enrichSpec(spec, appDetails)

	cluster, err := db.GetCluster(context.Background(), spec.Destination.Server)
	if err != nil {
		conditions = append(conditions, argoappv1.ApplicationCondition{
			Type:    argoappv1.ApplicationConditionInvalidSpecError,
			Message: fmt.Sprintf("Unable to get cluster: %v", err),
		})
		return conditions, nil
	}
	config := cluster.RESTConfig()
	cluster.ServerVersion, err = kubectl.GetServerVersion(config)
	if err != nil {
		return nil, err
	}
	apiGroups, err := kubectl.GetAPIGroups(config)
	if err != nil {
		return nil, err
	}
	conditions = append(conditions, verifyGenerateManifests(
		ctx, repo, helmRepos, app, repoClient, kustomizeOptions, plugins, cluster.ServerVersion, APIGroupsToVersions(apiGroups))...)

	return conditions, nil
}

func enrichSpec(spec *argoappv1.ApplicationSpec, appDetails *apiclient.RepoAppDetailsResponse) {
	if spec.Source.Ksonnet != nil && appDetails.Ksonnet != nil {
		env, ok := appDetails.Ksonnet.Environments[spec.Source.Ksonnet.Environment]
		if ok {
			// If server and namespace are not supplied, pull it from the app.yaml
			if spec.Destination.Server == "" {
				spec.Destination.Server = env.Destination.Server
			}
			if spec.Destination.Namespace == "" {
				spec.Destination.Namespace = env.Destination.Namespace
			}
		}
	}
}

// ValidateDestination checks:
// if we used destination name we infer the server url
// if we used both name and server then we return an invalid spec error
func ValidateDestination(ctx context.Context, dest *argoappv1.ApplicationDestination, db db.ArgoDB) error {
	if dest.Name != "" {
		if dest.Server == "" {
			server, err := getDestinationServer(ctx, db, dest.Name)
			if err != nil {
				return fmt.Errorf("unable to find destination server: %v", err)
			}
			if server == "" {
				return fmt.Errorf("application references destination cluster %s which does not exist", dest.Name)
			}
			dest.SetInferredServer(server)
		} else {
			if !dest.IsServerInferred() {
				return fmt.Errorf("application destination can't have both name and server defined: %s %s", dest.Name, dest.Server)
			}
		}
	}
	return nil
}

// ValidatePermissions ensures that the referenced cluster has been added to Argo CD and the app source repo and destination namespace/cluster are permitted in app project
func ValidatePermissions(ctx context.Context, spec *argoappv1.ApplicationSpec, proj *argoappv1.AppProject, db db.ArgoDB) ([]argoappv1.ApplicationCondition, error) {
	conditions := make([]argoappv1.ApplicationCondition, 0)
	if spec.Source.RepoURL == "" || (spec.Source.Path == "" && spec.Source.Chart == "") {
		conditions = append(conditions, argoappv1.ApplicationCondition{
			Type:    argoappv1.ApplicationConditionInvalidSpecError,
			Message: "spec.source.repoURL and spec.source.path either spec.source.chart are required",
		})
		return conditions, nil
	}
	if spec.Source.Chart != "" && spec.Source.TargetRevision == "" {
		conditions = append(conditions, argoappv1.ApplicationCondition{
			Type:    argoappv1.ApplicationConditionInvalidSpecError,
			Message: "spec.source.targetRevision is required if the manifest source is a helm chart",
		})
		return conditions, nil
	}

	if !proj.IsSourcePermitted(spec.Source) {
		conditions = append(conditions, argoappv1.ApplicationCondition{
			Type:    argoappv1.ApplicationConditionInvalidSpecError,
			Message: fmt.Sprintf("application repo %s is not permitted in project '%s'", spec.Source.RepoURL, spec.Project),
		})
	}

	if spec.Destination.Server != "" {
		if !proj.IsDestinationPermitted(spec.Destination) {
			conditions = append(conditions, argoappv1.ApplicationCondition{
				Type:    argoappv1.ApplicationConditionInvalidSpecError,
				Message: fmt.Sprintf("application destination {%s %s} is not permitted in project '%s'", spec.Destination.Server, spec.Destination.Namespace, spec.Project),
			})
		}
		// Ensure the k8s cluster the app is referencing, is configured in Argo CD
		_, err := db.GetCluster(ctx, spec.Destination.Server)
		if err != nil {
			if errStatus, ok := status.FromError(err); ok && errStatus.Code() == codes.NotFound {
				conditions = append(conditions, argoappv1.ApplicationCondition{
					Type:    argoappv1.ApplicationConditionInvalidSpecError,
					Message: fmt.Sprintf("cluster '%s' has not been configured", spec.Destination.Server),
				})
			} else {
				return nil, err
			}
		}
	} else if spec.Destination.Server == "" {
		conditions = append(conditions, argoappv1.ApplicationCondition{Type: argoappv1.ApplicationConditionInvalidSpecError, Message: errDestinationMissing})
	}
	return conditions, nil
}

// APIGroupsToVersions converts list of API Groups into versions string list
func APIGroupsToVersions(apiGroups []metav1.APIGroup) []string {
	var apiVersions []string
	for _, g := range apiGroups {
		for _, v := range g.Versions {
			apiVersions = append(apiVersions, v.GroupVersion)
		}
	}
	return apiVersions
}

// GetAppProject returns a project from an application
func GetAppProject(spec *argoappv1.ApplicationSpec, projLister applicationsv1.AppProjectLister, ns string, settingsManager *settings.SettingsManager) (*argoappv1.AppProject, error) {
	projOrig, err := projLister.AppProjects(ns).Get(spec.GetProject())
	if err != nil {
		return nil, err
	}
	return GetAppVirtualProject(projOrig, projLister, settingsManager)
}

// verifyGenerateManifests verifies a repo path can generate manifests
func verifyGenerateManifests(
	ctx context.Context,
	repoRes *argoappv1.Repository,
	helmRepos argoappv1.Repositories,
	app *argoappv1.Application,
	repoClient apiclient.RepoServerServiceClient,
	kustomizeOptions *argoappv1.KustomizeOptions,
	plugins []*argoappv1.ConfigManagementPlugin,
	kubeVersion string,
	apiVersions []string,
) []argoappv1.ApplicationCondition {
	spec := &app.Spec
	var conditions []argoappv1.ApplicationCondition
	if spec.Destination.Server == "" {
		conditions = append(conditions, argoappv1.ApplicationCondition{
			Type:    argoappv1.ApplicationConditionInvalidSpecError,
			Message: errDestinationMissing,
		})
	}

	req := apiclient.ManifestRequest{
		Repo: &argoappv1.Repository{
			Repo: spec.Source.RepoURL,
			Type: repoRes.Type,
			Name: repoRes.Name,
		},
		Repos:             helmRepos,
		Revision:          spec.Source.TargetRevision,
		AppLabelValue:     app.Name,
		Namespace:         spec.Destination.Namespace,
		ApplicationSource: &spec.Source,
		Plugins:           plugins,
		KustomizeOptions:  kustomizeOptions,
		KubeVersion:       kubeVersion,
		ApiVersions:       apiVersions,
	}
	req.Repo.CopyCredentialsFromRepo(repoRes)
	req.Repo.CopySettingsFrom(repoRes)

	// Only check whether we can access the application's path,
	// and not whether it actually contains any manifests.
	_, err := repoClient.GenerateManifest(ctx, &req)
	if err != nil {
		conditions = append(conditions, argoappv1.ApplicationCondition{
			Type:    argoappv1.ApplicationConditionInvalidSpecError,
			Message: fmt.Sprintf("Unable to generate manifests in %s: %v", spec.Source.Path, err),
		})
	}

	return conditions
}

// SetAppOperation updates an application with the specified operation, retrying conflict errors
func SetAppOperation(appIf v1alpha1.ApplicationInterface, appName string, op *argoappv1.Operation) (*argoappv1.Application, error) {
	for {
		a, err := appIf.Get(context.Background(), appName, metav1.GetOptions{})
		if err != nil {
			return nil, err
		}
		if a.Operation != nil {
			return nil, status.Errorf(codes.FailedPrecondition, "another operation is already in progress")
		}
		a.Operation = op
		a.Status.OperationState = nil
		a, err = appIf.Update(context.Background(), a, metav1.UpdateOptions{})
		if op.Sync == nil {
			return nil, status.Errorf(codes.InvalidArgument, "Operation unspecified")
		}
		if err == nil {
			return a, nil
		}
		if !apierr.IsConflict(err) {
			return nil, err
		}
		log.Warnf("Failed to set operation for app '%s' due to update conflict. Retrying again...", appName)
	}
}

// ContainsSyncResource determines if the given resource exists in the provided slice of sync operation resources.
func ContainsSyncResource(name string, namespace string, gvk schema.GroupVersionKind, rr []argoappv1.SyncOperationResource) bool {
	for _, r := range rr {
		if r.HasIdentity(name, namespace, gvk) {
			return true
		}
	}
	return false
}

// NormalizeApplicationSpec will normalize an application spec to a preferred state. This is used
// for migrating application objects which are using deprecated legacy fields into the new fields,
// and defaulting fields in the spec (e.g. spec.project)
func NormalizeApplicationSpec(spec *argoappv1.ApplicationSpec) *argoappv1.ApplicationSpec {
	spec = spec.DeepCopy()
	if spec.Project == "" {
		spec.Project = common.DefaultAppProjectName
	}

	// 3. If any app sources are their zero values, then nil out the pointers to the source spec.
	// This makes it easier for users to switch between app source types if they are not using
	// any of the source-specific parameters.
	if spec.Source.Kustomize != nil && spec.Source.Kustomize.IsZero() {
		spec.Source.Kustomize = nil
	}
	if spec.Source.Helm != nil && spec.Source.Helm.IsZero() {
		spec.Source.Helm = nil
	}
	if spec.Source.Ksonnet != nil && spec.Source.Ksonnet.IsZero() {
		spec.Source.Ksonnet = nil
	}
	if spec.Source.Directory != nil && spec.Source.Directory.IsZero() {
		spec.Source.Directory = nil
	}
	return spec
}

func getDestinationServer(ctx context.Context, db db.ArgoDB, clusterName string) (string, error) {
	clusterList, err := db.ListClusters(ctx)
	if err != nil {
		return "", err
	}
	var servers []string
	for _, c := range clusterList.Items {
		if c.Name == clusterName {
			servers = append(servers, c.Server)
		}
	}
	if len(servers) > 1 {
		return "", fmt.Errorf("there are %d clusters with the same name: %v", len(servers), servers)
	} else if len(servers) == 0 {
		return "", fmt.Errorf("there are no clusters with this name: %s", clusterName)
	}
	return servers[0], nil
}

func GetGlobalProjects(proj *argoappv1.AppProject, projLister applicationsv1.AppProjectLister, settingsManager *settings.SettingsManager) []*argoappv1.AppProject {
	gps, err := settingsManager.GetGlobalProjectsSettings()
	globalProjects := make([]*argoappv1.AppProject, 0)

	if err != nil {
		log.Warnf("Failed to get global project settings: %v", err)
		return globalProjects
	}

	for _, gp := range gps {
		//The project itself is not its own the global project
		if proj.Name == gp.ProjectName {
			continue
		}

		selector, err := metav1.LabelSelectorAsSelector(&gp.LabelSelector)
		if err != nil {
			break
		}
		//Get projects which match the label selector, then see if proj is a match
		projList, err := projLister.AppProjects(proj.Namespace).List(selector)
		if err != nil {
			break
		}
		var matchMe bool
		for _, item := range projList {
			if item.Name == proj.Name {
				matchMe = true
				break
			}
		}
		if !matchMe {
			break
		}
		//If proj is a match for this global project setting, then it is its global project
		globalProj, err := projLister.AppProjects(proj.Namespace).Get(gp.ProjectName)
		if err != nil {
			break
		}
		globalProjects = append(globalProjects, globalProj)

	}
	return globalProjects
}

func GetAppVirtualProject(proj *argoappv1.AppProject, projLister applicationsv1.AppProjectLister, settingsManager *settings.SettingsManager) (*argoappv1.AppProject, error) {
	virtualProj := proj.DeepCopy()
	globalProjects := GetGlobalProjects(proj, projLister, settingsManager)

	for _, gp := range globalProjects {
		virtualProj = mergeVirtualProject(virtualProj, gp)
	}
	return virtualProj, nil
}

func mergeVirtualProject(proj *argoappv1.AppProject, globalProj *argoappv1.AppProject) *argoappv1.AppProject {
	if globalProj == nil {
		return proj
	}
	proj.Spec.ClusterResourceWhitelist = append(proj.Spec.ClusterResourceWhitelist, globalProj.Spec.ClusterResourceWhitelist...)
	proj.Spec.ClusterResourceBlacklist = append(proj.Spec.ClusterResourceBlacklist, globalProj.Spec.ClusterResourceBlacklist...)

	proj.Spec.NamespaceResourceWhitelist = append(proj.Spec.NamespaceResourceWhitelist, globalProj.Spec.NamespaceResourceWhitelist...)
	proj.Spec.NamespaceResourceBlacklist = append(proj.Spec.NamespaceResourceBlacklist, globalProj.Spec.NamespaceResourceBlacklist...)

	proj.Spec.SyncWindows = append(proj.Spec.SyncWindows, globalProj.Spec.SyncWindows...)

	return proj
}<|MERGE_RESOLUTION|>--- conflicted
+++ resolved
@@ -13,8 +13,10 @@
 	"google.golang.org/grpc/status"
 	apierr "k8s.io/apimachinery/pkg/api/errors"
 	metav1 "k8s.io/apimachinery/pkg/apis/meta/v1"
+	"k8s.io/apimachinery/pkg/fields"
 	"k8s.io/apimachinery/pkg/runtime/schema"
 	"k8s.io/apimachinery/pkg/types"
+	"k8s.io/apimachinery/pkg/watch"
 
 	"github.com/argoproj/gitops-engine/pkg/utils/io"
 
@@ -91,7 +93,6 @@
 	return nil, err
 }
 
-<<<<<<< HEAD
 // WaitForRefresh watches an application until its comparison timestamp is after the refresh timestamp
 // If refresh timestamp is not present, will use current timestamp at time of call
 func WaitForRefresh(ctx context.Context, appIf v1alpha1.ApplicationInterface, name string, timeout *time.Duration) (*argoappv1.Application, error) {
@@ -125,9 +126,6 @@
 }
 
 func TestRepoWithKnownType(repo *argoappv1.Repository, isHelm bool, isHelmOci bool) error {
-=======
-func TestRepoWithKnownType(repo *argoappv1.Repository, isHelm bool) error {
->>>>>>> 6ddd98c4
 	repo = repo.DeepCopy()
 	if isHelm {
 		repo.Type = "helm"
