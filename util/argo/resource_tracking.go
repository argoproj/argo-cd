--- conflicted
+++ resolved
@@ -3,26 +3,17 @@
 import (
 	"errors"
 	"fmt"
+	"github.com/argoproj/argo-cd/v3/pkg/apis/application"
+	log "github.com/sirupsen/logrus"
 	"regexp"
 	"strings"
 
-	log "github.com/sirupsen/logrus"
-
 	"k8s.io/apimachinery/pkg/apis/meta/v1/unstructured"
 
-<<<<<<< HEAD
-	"github.com/argoproj/argo-cd/v2/common"
-	"github.com/argoproj/argo-cd/v2/pkg/apis/application"
-	"github.com/argoproj/argo-cd/v2/pkg/apis/application/v1alpha1"
-	"github.com/argoproj/argo-cd/v2/util/kube"
-	argokube "github.com/argoproj/argo-cd/v2/util/kube"
-	"github.com/argoproj/argo-cd/v2/util/settings"
-=======
 	"github.com/argoproj/argo-cd/v3/common"
 	"github.com/argoproj/argo-cd/v3/pkg/apis/application/v1alpha1"
 	"github.com/argoproj/argo-cd/v3/util/kube"
 	"github.com/argoproj/argo-cd/v3/util/settings"
->>>>>>> c3600d24
 )
 
 const (
@@ -39,15 +30,9 @@
 
 // ResourceTracking defines methods which allow setup and retrieve tracking information to resource
 type ResourceTracking interface {
-<<<<<<< HEAD
-	GetAppName(un *unstructured.Unstructured, key string, trackingMethod v1alpha1.TrackingMethod) string
-	GetAppInstance(un *unstructured.Unstructured, key string, trackingMethod v1alpha1.TrackingMethod) *AppInstanceValue
-	SetAppInstance(un *unstructured.Unstructured, key, parentAppName, parentAppNamespace string, trackingMethod v1alpha1.TrackingMethod) error
-=======
 	GetAppName(un *unstructured.Unstructured, key string, trackingMethod v1alpha1.TrackingMethod, installationID string) string
 	GetAppInstance(un *unstructured.Unstructured, trackingMethod v1alpha1.TrackingMethod, installationID string) *AppInstanceValue
 	SetAppInstance(un *unstructured.Unstructured, key, val, namespace string, trackingMethod v1alpha1.TrackingMethod, instanceID string) error
->>>>>>> c3600d24
 	BuildAppInstanceValue(value AppInstanceValue) string
 	ParseAppInstanceValue(value string) (*AppInstanceValue, error)
 	Normalize(config, live *unstructured.Unstructured, labelKey, trackingMethod string) error
@@ -157,12 +142,6 @@
 }
 
 // SetAppInstance set label/annotation base on tracking method
-<<<<<<< HEAD
-func (rt *resourceTracking) SetAppInstance(un *unstructured.Unstructured, key, parentAppName, parentAppNamespace string, trackingMethod v1alpha1.TrackingMethod) error {
-	setAppInstanceAnnotation := func() error {
-		appInstanceValue := UnstructuredToAppInstanceValue(un, parentAppName, parentAppNamespace)
-		return argokube.SetAppInstanceAnnotation(un, common.AnnotationKeyAppInstance, rt.BuildAppInstanceValue(appInstanceValue))
-=======
 func (rt *resourceTracking) SetAppInstance(un *unstructured.Unstructured, key, val, namespace string, trackingMethod v1alpha1.TrackingMethod, instanceID string) error {
 	setAppInstanceAnnotation := func() error {
 		appInstanceValue := UnstructuredToAppInstanceValue(un, val, namespace)
@@ -176,26 +155,21 @@
 			}
 		}
 		return kube.SetAppInstanceAnnotation(un, common.AnnotationKeyAppInstance, rt.BuildAppInstanceValue(appInstanceValue))
->>>>>>> c3600d24
 	}
 
 	// attach parent annotation to app-of-apps resources
 	groupVersionKind := un.GroupVersionKind()
 	if groupVersionKind.Group == application.Group && groupVersionKind.Kind == application.ApplicationKind {
-		err := argokube.SetAppInstanceAnnotation(un, common.AnnotationAppParent, fmt.Sprintf("%s/%s", parentAppNamespace, parentAppName))
-		if err != nil {
-			log.Warnf("failed to set application parent '%s/%s' for %s: %d", parentAppNamespace, parentAppName, un.GetName(), err)
+		err := kube.SetAppInstanceAnnotation(un, common.AnnotationAppParent, fmt.Sprintf("%s/%s", namespace, val))
+		if err != nil {
+			log.Warnf("failed to set application parent '%s/%s' for %s: %d", namespace, val, un.GetName(), err)
 		}
 	}
 
 	// attach tracking label to all resources
 	switch trackingMethod {
 	case TrackingMethodLabel:
-<<<<<<< HEAD
-		err := argokube.SetAppInstanceLabel(un, key, parentAppName)
-=======
 		err := kube.SetAppInstanceLabel(un, key, val)
->>>>>>> c3600d24
 		if err != nil {
 			return fmt.Errorf("failed to set app instance label: %w", err)
 		}
@@ -207,32 +181,24 @@
 		if err != nil {
 			return err
 		}
-		if len(parentAppName) > LabelMaxLength {
-			parentAppName = parentAppName[:LabelMaxLength]
+		if len(val) > LabelMaxLength {
+			val = val[:LabelMaxLength]
 			// Prevent errors if the truncated name ends in a special character.
 			// See https://github.com/argoproj/argo-cd/issues/18237.
-			for !OkEndPattern.MatchString(parentAppName) {
-				if len(parentAppName) <= 1 {
+			for !OkEndPattern.MatchString(val) {
+				if len(val) <= 1 {
 					return errors.New("failed to set app instance label: unable to truncate label to not end with a special character")
 				}
-				parentAppName = parentAppName[:len(parentAppName)-1]
+				val = val[:len(val)-1]
 			}
 		}
-<<<<<<< HEAD
-		err = argokube.SetAppInstanceLabel(un, key, parentAppName)
-=======
 		err = kube.SetAppInstanceLabel(un, key, val)
->>>>>>> c3600d24
 		if err != nil {
 			return fmt.Errorf("failed to set app instance label: %w", err)
 		}
 		return nil
 	default:
-<<<<<<< HEAD
-		err := argokube.SetAppInstanceLabel(un, key, parentAppName)
-=======
 		err := kube.SetAppInstanceLabel(un, key, val)
->>>>>>> c3600d24
 		if err != nil {
 			return fmt.Errorf("failed to set app instance label: %w", err)
 		}
