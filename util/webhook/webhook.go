--- conflicted
+++ resolved
@@ -188,12 +188,8 @@
 			log.Warnf("Failed to parse repoURL '%s'", webURL)
 			continue
 		}
-<<<<<<< HEAD
-
-		regexpStr := `(?i)(http://|https://|\w+@|ssh://(\w+@)?)` + urlObj.Host + "(:[0-9]+|)[:/]" + urlObj.Path[1:] + "(\\.git)?"
-=======
+
 		regexpStr := `(?i)(http://|https://|\w+@|ssh://(\w+@)?)` + urlObj.Hostname() + "(:[0-9]+|)[:/]" + urlObj.Path[1:] + "(\\.git)?"
->>>>>>> 837ed453
 		repoRegexp, err := regexp.Compile(regexpStr)
 		if err != nil {
 			log.Warnf("Failed to compile regexp for repoURL '%s'", webURL)
