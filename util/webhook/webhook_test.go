package webhook

import (
	"bytes"
	"encoding/json"
	"fmt"
	"io"
	"net/http"
	"net/http/httptest"
	"os"
	"testing"
	"time"

	"k8s.io/apimachinery/pkg/types"

	"github.com/go-playground/webhooks/v6/bitbucket"
	bitbucketserver "github.com/go-playground/webhooks/v6/bitbucket-server"
	"github.com/go-playground/webhooks/v6/github"
	"github.com/go-playground/webhooks/v6/gitlab"
	gogsclient "github.com/gogits/go-gogs-client"
	"k8s.io/apimachinery/pkg/runtime"
	kubetesting "k8s.io/client-go/testing"

	"github.com/argoproj/argo-cd/v3/util/cache/appstate"

	"github.com/argoproj/argo-cd/v3/util/db/mocks"

	servercache "github.com/argoproj/argo-cd/v3/server/cache"

	"github.com/sirupsen/logrus/hooks/test"
	"github.com/stretchr/testify/assert"
	"github.com/stretchr/testify/require"
	metav1 "k8s.io/apimachinery/pkg/apis/meta/v1"

	"github.com/argoproj/argo-cd/v3/pkg/apis/application/v1alpha1"
	appclientset "github.com/argoproj/argo-cd/v3/pkg/client/clientset/versioned/fake"
	"github.com/argoproj/argo-cd/v3/reposerver/cache"
	cacheutil "github.com/argoproj/argo-cd/v3/util/cache"
	"github.com/argoproj/argo-cd/v3/util/settings"
)

type fakeSettingsSrc struct{}

func (f fakeSettingsSrc) GetAppInstanceLabelKey() (string, error) {
	return "mycompany.com/appname", nil
}

func (f fakeSettingsSrc) GetTrackingMethod() (string, error) {
	return "", nil
}

func (f fakeSettingsSrc) GetInstallationID() (string, error) {
	return "", nil
}

type reactorDef struct {
	verb     string
	resource string
	reaction kubetesting.ReactionFunc
}

func NewMockHandler(reactor *reactorDef, applicationNamespaces []string, objects ...runtime.Object) *ArgoCDWebhookHandler {
	defaultMaxPayloadSize := int64(50) * 1024 * 1024
	return NewMockHandlerWithPayloadLimit(reactor, applicationNamespaces, defaultMaxPayloadSize, objects...)
}

func NewMockHandlerWithPayloadLimit(reactor *reactorDef, applicationNamespaces []string, maxPayloadSize int64, objects ...runtime.Object) *ArgoCDWebhookHandler {
	appClientset := appclientset.NewSimpleClientset(objects...)
	if reactor != nil {
		defaultReactor := appClientset.ReactionChain[0]
		appClientset.ReactionChain = nil
		appClientset.AddReactor("list", "*", func(action kubetesting.Action) (handled bool, ret runtime.Object, err error) {
			return defaultReactor.React(action)
		})
		appClientset.AddReactor(reactor.verb, reactor.resource, reactor.reaction)
	}
	cacheClient := cacheutil.NewCache(cacheutil.NewInMemoryCache(1 * time.Hour))

	return NewHandler("argocd", applicationNamespaces, 10, appClientset, &settings.ArgoCDSettings{}, &fakeSettingsSrc{}, cache.NewCache(
		cacheClient,
		1*time.Minute,
		1*time.Minute,
		10*time.Second,
	), servercache.NewCache(appstate.NewCache(cacheClient, time.Minute), time.Minute, time.Minute, time.Minute), &mocks.ArgoDB{}, maxPayloadSize)
}

func TestGitHubCommitEvent(t *testing.T) {
	hook := test.NewGlobal()
	h := NewMockHandler(nil, []string{})
	req := httptest.NewRequest(http.MethodPost, "/api/webhook", nil)
	req.Header.Set("X-GitHub-Event", "push")
	eventJSON, err := os.ReadFile("testdata/github-commit-event.json")
	require.NoError(t, err)
	req.Body = io.NopCloser(bytes.NewReader(eventJSON))
	w := httptest.NewRecorder()
	h.Handler(w, req)
	close(h.queue)
	h.Wait()
	assert.Equal(t, http.StatusOK, w.Code)
	expectedLogResult := "Received push event repo: https://github.com/jessesuen/test-repo, revision: master, touchedHead: true"
	assert.Equal(t, expectedLogResult, hook.LastEntry().Message)
	hook.Reset()
}

func TestAzureDevOpsCommitEvent(t *testing.T) {
	hook := test.NewGlobal()
	h := NewMockHandler(nil, []string{})
	req := httptest.NewRequest(http.MethodPost, "/api/webhook", nil)
	req.Header.Set("X-Vss-Activityid", "abc")
	eventJSON, err := os.ReadFile("testdata/azuredevops-git-push-event.json")
	require.NoError(t, err)
	req.Body = io.NopCloser(bytes.NewReader(eventJSON))
	w := httptest.NewRecorder()
	h.Handler(w, req)
	close(h.queue)
	h.Wait()
	assert.Equal(t, http.StatusOK, w.Code)
	expectedLogResult := "Received push event repo: https://dev.azure.com/alexander0053/alex-test/_git/alex-test, revision: master, touchedHead: true"
	assert.Equal(t, expectedLogResult, hook.LastEntry().Message)
	hook.Reset()
}

// TestGitHubCommitEvent_MultiSource_Refresh makes sure that a webhook will refresh a multi-source app when at least
// one source matches.
func TestGitHubCommitEvent_MultiSource_Refresh(t *testing.T) {
	hook := test.NewGlobal()
	var patched bool
	reaction := func(action kubetesting.Action) (handled bool, ret runtime.Object, err error) {
		patchAction := action.(kubetesting.PatchAction)
		assert.Equal(t, "app-to-refresh", patchAction.GetName())
		patched = true
		return true, nil, nil
	}
	h := NewMockHandler(&reactorDef{"patch", "applications", reaction}, []string{}, &v1alpha1.Application{
		ObjectMeta: metav1.ObjectMeta{
			Name:      "app-to-refresh",
			Namespace: "argocd",
		},
		Spec: v1alpha1.ApplicationSpec{
			Sources: v1alpha1.ApplicationSources{
				{
					RepoURL: "https://github.com/some/unrelated-repo",
					Path:    ".",
				},
				{
					RepoURL: "https://github.com/jessesuen/test-repo",
					Path:    ".",
				},
			},
		},
	}, &v1alpha1.Application{
		ObjectMeta: metav1.ObjectMeta{
			Name: "app-to-ignore",
		},
		Spec: v1alpha1.ApplicationSpec{
			Sources: v1alpha1.ApplicationSources{
				{
					RepoURL: "https://github.com/some/unrelated-repo",
					Path:    ".",
				},
			},
		},
	},
	)
	req := httptest.NewRequest(http.MethodPost, "/api/webhook", nil)
	req.Header.Set("X-GitHub-Event", "push")
	eventJSON, err := os.ReadFile("testdata/github-commit-event.json")
	require.NoError(t, err)
	req.Body = io.NopCloser(bytes.NewReader(eventJSON))
	w := httptest.NewRecorder()
	h.Handler(w, req)
	close(h.queue)
	h.Wait()
	assert.Equal(t, http.StatusOK, w.Code)
	expectedLogResult := "Requested app 'app-to-refresh' refresh"
	assert.Equal(t, expectedLogResult, hook.LastEntry().Message)
	assert.True(t, patched)
	hook.Reset()
}

// TestGitHubCommitEvent_AppsInOtherNamespaces makes sure that webhooks properly find apps in the configured set of
// allowed namespaces when Apps are allowed in any namespace
func TestGitHubCommitEvent_AppsInOtherNamespaces(t *testing.T) {
	hook := test.NewGlobal()

	patchedApps := make([]types.NamespacedName, 0, 3)
	reaction := func(action kubetesting.Action) (handled bool, ret runtime.Object, err error) {
		patchAction := action.(kubetesting.PatchAction)
		patchedApps = append(patchedApps, types.NamespacedName{Name: patchAction.GetName(), Namespace: patchAction.GetNamespace()})
		return true, nil, nil
	}

	h := NewMockHandler(&reactorDef{"patch", "applications", reaction}, []string{"end-to-end-tests", "app-team-*"},
		&v1alpha1.Application{
			ObjectMeta: metav1.ObjectMeta{
				Name:      "app-to-refresh-in-default-namespace",
				Namespace: "argocd",
			},
			Spec: v1alpha1.ApplicationSpec{
				Sources: v1alpha1.ApplicationSources{
					{
						RepoURL: "https://github.com/jessesuen/test-repo",
						Path:    ".",
					},
				},
			},
		}, &v1alpha1.Application{
			ObjectMeta: metav1.ObjectMeta{
				Name:      "app-to-ignore",
				Namespace: "kube-system",
			},
			Spec: v1alpha1.ApplicationSpec{
				Sources: v1alpha1.ApplicationSources{
					{
						RepoURL: "https://github.com/jessesuen/test-repo",
						Path:    ".",
					},
				},
			},
		}, &v1alpha1.Application{
			ObjectMeta: metav1.ObjectMeta{
				Name:      "app-to-refresh-in-exact-match-namespace",
				Namespace: "end-to-end-tests",
			},
			Spec: v1alpha1.ApplicationSpec{
				Sources: v1alpha1.ApplicationSources{
					{
						RepoURL: "https://github.com/jessesuen/test-repo",
						Path:    ".",
					},
				},
			},
		}, &v1alpha1.Application{
			ObjectMeta: metav1.ObjectMeta{
				Name:      "app-to-refresh-in-globbed-namespace",
				Namespace: "app-team-two",
			},
			Spec: v1alpha1.ApplicationSpec{
				Sources: v1alpha1.ApplicationSources{
					{
						RepoURL: "https://github.com/jessesuen/test-repo",
						Path:    ".",
					},
				},
			},
		},
	)
	req := httptest.NewRequest(http.MethodPost, "/api/webhook", nil)
	req.Header.Set("X-GitHub-Event", "push")
	eventJSON, err := os.ReadFile("testdata/github-commit-event.json")
	require.NoError(t, err)
	req.Body = io.NopCloser(bytes.NewReader(eventJSON))
	w := httptest.NewRecorder()
	h.Handler(w, req)
	close(h.queue)
	h.Wait()
	assert.Equal(t, http.StatusOK, w.Code)

	logMessages := make([]string, 0, len(hook.Entries))

	for _, entry := range hook.Entries {
		logMessages = append(logMessages, entry.Message)
	}

	assert.Contains(t, logMessages, "Requested app 'app-to-refresh-in-default-namespace' refresh")
	assert.Contains(t, logMessages, "Requested app 'app-to-refresh-in-exact-match-namespace' refresh")
	assert.Contains(t, logMessages, "Requested app 'app-to-refresh-in-globbed-namespace' refresh")
	assert.NotContains(t, logMessages, "Requested app 'app-to-ignore' refresh")

	assert.Contains(t, patchedApps, types.NamespacedName{Name: "app-to-refresh-in-default-namespace", Namespace: "argocd"})
	assert.Contains(t, patchedApps, types.NamespacedName{Name: "app-to-refresh-in-exact-match-namespace", Namespace: "end-to-end-tests"})
	assert.Contains(t, patchedApps, types.NamespacedName{Name: "app-to-refresh-in-globbed-namespace", Namespace: "app-team-two"})
	assert.NotContains(t, patchedApps, types.NamespacedName{Name: "app-to-ignore", Namespace: "kube-system"})
	assert.Len(t, patchedApps, 3)

	hook.Reset()
}

func TestGitHubTagEvent(t *testing.T) {
	hook := test.NewGlobal()
	h := NewMockHandler(nil, []string{})
	req := httptest.NewRequest(http.MethodPost, "/api/webhook", nil)
	req.Header.Set("X-GitHub-Event", "push")
	eventJSON, err := os.ReadFile("testdata/github-tag-event.json")
	require.NoError(t, err)
	req.Body = io.NopCloser(bytes.NewReader(eventJSON))
	w := httptest.NewRecorder()
	h.Handler(w, req)
	close(h.queue)
	h.Wait()
	assert.Equal(t, http.StatusOK, w.Code)
	expectedLogResult := "Received push event repo: https://github.com/jessesuen/test-repo, revision: v1.0, touchedHead: false"
	assert.Equal(t, expectedLogResult, hook.LastEntry().Message)
	hook.Reset()
}

func TestGitHubPingEvent(t *testing.T) {
	hook := test.NewGlobal()
	h := NewMockHandler(nil, []string{})
	req := httptest.NewRequest(http.MethodPost, "/api/webhook", nil)
	req.Header.Set("X-GitHub-Event", "ping")
	eventJSON, err := os.ReadFile("testdata/github-ping-event.json")
	require.NoError(t, err)
	req.Body = io.NopCloser(bytes.NewReader(eventJSON))
	w := httptest.NewRecorder()
	h.Handler(w, req)
	close(h.queue)
	h.Wait()
	assert.Equal(t, http.StatusOK, w.Code)
	expectedLogResult := "Ignoring webhook event"
	assert.Equal(t, expectedLogResult, hook.LastEntry().Message)
	hook.Reset()
}

func TestBitbucketServerRepositoryReferenceChangedEvent(t *testing.T) {
	hook := test.NewGlobal()
	h := NewMockHandler(nil, []string{})
	req := httptest.NewRequest(http.MethodPost, "/api/webhook", nil)
	req.Header.Set("X-Event-Key", "repo:refs_changed")
	eventJSON, err := os.ReadFile("testdata/bitbucket-server-event.json")
	require.NoError(t, err)
	req.Body = io.NopCloser(bytes.NewReader(eventJSON))
	w := httptest.NewRecorder()
	h.Handler(w, req)
	close(h.queue)
	h.Wait()
	assert.Equal(t, http.StatusOK, w.Code)
	expectedLogResultSSH := "Received push event repo: ssh://git@bitbucketserver:7999/myproject/test-repo.git, revision: master, touchedHead: true"
	assert.Equal(t, expectedLogResultSSH, hook.AllEntries()[len(hook.AllEntries())-2].Message)
	expectedLogResultHTTPS := "Received push event repo: https://bitbucketserver/scm/myproject/test-repo.git, revision: master, touchedHead: true"
	assert.Equal(t, expectedLogResultHTTPS, hook.LastEntry().Message)
	hook.Reset()
}

func TestBitbucketServerRepositoryDiagnosticPingEvent(t *testing.T) {
	hook := test.NewGlobal()
	h := NewMockHandler(nil, []string{})
	eventJSON := "{\"test\": true}"
	req := httptest.NewRequest(http.MethodPost, "/api/webhook", bytes.NewBufferString(eventJSON))
	req.Header.Set("X-Event-Key", "diagnostics:ping")
	w := httptest.NewRecorder()
	h.Handler(w, req)
	close(h.queue)
	h.Wait()
	assert.Equal(t, http.StatusOK, w.Code)
	expectedLogResult := "Ignoring webhook event"
	assert.Equal(t, expectedLogResult, hook.LastEntry().Message)
	hook.Reset()
}

func TestGogsPushEvent(t *testing.T) {
	hook := test.NewGlobal()
	h := NewMockHandler(nil, []string{})
	req := httptest.NewRequest(http.MethodPost, "/api/webhook", nil)
	req.Header.Set("X-Gogs-Event", "push")
	eventJSON, err := os.ReadFile("testdata/gogs-event.json")
	require.NoError(t, err)
	req.Body = io.NopCloser(bytes.NewReader(eventJSON))
	w := httptest.NewRecorder()
	h.Handler(w, req)
	close(h.queue)
	h.Wait()
	assert.Equal(t, http.StatusOK, w.Code)
	expectedLogResult := "Received push event repo: http://gogs-server/john/repo-test, revision: master, touchedHead: true"
	assert.Equal(t, expectedLogResult, hook.LastEntry().Message)
	hook.Reset()
}

func TestGitLabPushEvent(t *testing.T) {
	hook := test.NewGlobal()
	h := NewMockHandler(nil, []string{})
	req := httptest.NewRequest(http.MethodPost, "/api/webhook", nil)
	req.Header.Set("X-Gitlab-Event", "Push Hook")
	eventJSON, err := os.ReadFile("testdata/gitlab-event.json")
	require.NoError(t, err)
	req.Body = io.NopCloser(bytes.NewReader(eventJSON))
	w := httptest.NewRecorder()
	h.Handler(w, req)
	close(h.queue)
	h.Wait()
	assert.Equal(t, http.StatusOK, w.Code)
	expectedLogResult := "Received push event repo: https://gitlab.com/group/name, revision: master, touchedHead: true"
	assert.Equal(t, expectedLogResult, hook.LastEntry().Message)
	hook.Reset()
}

func TestGitLabSystemEvent(t *testing.T) {
	hook := test.NewGlobal()
	h := NewMockHandler(nil, []string{})
	req := httptest.NewRequest(http.MethodPost, "/api/webhook", nil)
	req.Header.Set("X-Gitlab-Event", "System Hook")
	eventJSON, err := os.ReadFile("testdata/gitlab-event.json")
	require.NoError(t, err)
	req.Body = io.NopCloser(bytes.NewReader(eventJSON))
	w := httptest.NewRecorder()
	h.Handler(w, req)
	close(h.queue)
	h.Wait()
	assert.Equal(t, http.StatusOK, w.Code)
	expectedLogResult := "Received push event repo: https://gitlab.com/group/name, revision: master, touchedHead: true"
	assert.Equal(t, expectedLogResult, hook.LastEntry().Message)
	hook.Reset()
}

func TestInvalidMethod(t *testing.T) {
	hook := test.NewGlobal()
	h := NewMockHandler(nil, []string{})
	req := httptest.NewRequest(http.MethodGet, "/api/webhook", nil)
	req.Header.Set("X-GitHub-Event", "push")
	w := httptest.NewRecorder()
	h.Handler(w, req)
	close(h.queue)
	h.Wait()
	assert.Equal(t, http.StatusMethodNotAllowed, w.Code)
	expectedLogResult := "Webhook processing failed: invalid HTTP Method"
	assert.Equal(t, expectedLogResult, hook.LastEntry().Message)
	assert.Equal(t, expectedLogResult+"\n", w.Body.String())
	hook.Reset()
}

func TestInvalidEvent(t *testing.T) {
	hook := test.NewGlobal()
	h := NewMockHandler(nil, []string{})
	req := httptest.NewRequest(http.MethodPost, "/api/webhook", nil)
	req.Header.Set("X-GitHub-Event", "push")
	w := httptest.NewRecorder()
	h.Handler(w, req)
	close(h.queue)
	h.Wait()
	assert.Equal(t, http.StatusBadRequest, w.Code)
	expectedLogResult := "Webhook processing failed: The payload is either too large or corrupted. Please check the payload size (must be under 50 MB) and ensure it is valid JSON"
	assert.Equal(t, expectedLogResult, hook.LastEntry().Message)
	assert.Equal(t, expectedLogResult+"\n", w.Body.String())
	hook.Reset()
}

func TestUnknownEvent(t *testing.T) {
	hook := test.NewGlobal()
	h := NewMockHandler(nil, []string{})
	req := httptest.NewRequest(http.MethodPost, "/api/webhook", nil)
	req.Header.Set("X-Unknown-Event", "push")
	w := httptest.NewRecorder()
	h.Handler(w, req)
	close(h.queue)
	h.Wait()
	assert.Equal(t, http.StatusBadRequest, w.Code)
	assert.Equal(t, "Unknown webhook event\n", w.Body.String())
	hook.Reset()
}

func TestAppRevisionHasChanged(t *testing.T) {
	getSource := func(targetRevision string) v1alpha1.ApplicationSource {
		return v1alpha1.ApplicationSource{TargetRevision: targetRevision}
	}

	testCases := []struct {
		name             string
		source           v1alpha1.ApplicationSource
		revision         string
		touchedHead      bool
		expectHasChanged bool
	}{
		{"no target revision, master, touched head", getSource(""), "master", true, true},
		{"no target revision, master, did not touch head", getSource(""), "master", false, false},
		{"dev target revision, master, touched head", getSource("dev"), "master", true, false},
		{"dev target revision, dev, did not touch head", getSource("dev"), "dev", false, true},
		{"refs/heads/dev target revision, master, touched head", getSource("refs/heads/dev"), "master", true, false},
		{"refs/heads/dev target revision, dev, did not touch head", getSource("refs/heads/dev"), "dev", false, true},
		{"env/test target revision, env/test, did not touch head", getSource("env/test"), "env/test", false, true},
		{"refs/heads/env/test target revision, env/test, did not touch head", getSource("refs/heads/env/test"), "env/test", false, true},
	}

	for _, tc := range testCases {
		tcc := tc
		t.Run(tcc.name, func(t *testing.T) {
			t.Parallel()
			changed := sourceRevisionHasChanged(tcc.source, tcc.revision, tcc.touchedHead)
			assert.Equal(t, tcc.expectHasChanged, changed)
		})
	}
}

func Test_affectedRevisionInfo_appRevisionHasChanged(t *testing.T) {
	sourceWithRevision := func(targetRevision string) v1alpha1.ApplicationSource {
		return v1alpha1.ApplicationSource{TargetRevision: targetRevision}
	}

	githubPushPayload := func(branchName string) github.PushPayload {
		// This payload's "ref" member always has the full git ref, according to the field description.
		// https://docs.github.com/en/developers/webhooks-and-events/webhooks/webhook-events-and-payloads#push
		return github.PushPayload{Ref: "refs/heads/" + branchName}
	}

	gitlabPushPayload := func(branchName string) gitlab.PushEventPayload {
		// This payload's "ref" member seems to always have the full git ref (based on the example payload).
		// https://docs.gitlab.com/ee/user/project/integrations/webhook_events.html#push-events
		return gitlab.PushEventPayload{Ref: "refs/heads/" + branchName}
	}

	gitlabTagPayload := func(tagName string) gitlab.TagEventPayload {
		// This payload's "ref" member seems to always have the full git ref (based on the example payload).
		// https://docs.gitlab.com/ee/user/project/integrations/webhook_events.html#tag-events
		return gitlab.TagEventPayload{Ref: "refs/tags/" + tagName}
	}

	bitbucketPushPayload := func(branchName string) bitbucket.RepoPushPayload {
		// The payload's "push.changes[0].new.name" member seems to only have the branch name (based on the example payload).
		// https://support.atlassian.com/bitbucket-cloud/docs/event-payloads/#EventPayloads-Push
		var pl bitbucket.RepoPushPayload
		_ = json.Unmarshal([]byte(fmt.Sprintf(`{"push":{"changes":[{"new":{"name":"%s"}}]}}`, branchName)), &pl)
		return pl
	}

	bitbucketRefChangedPayload := func(branchName string) bitbucketserver.RepositoryReferenceChangedPayload {
		// This payload's "changes[0].ref.id" member seems to always have the full git ref (based on the example payload).
		// https://confluence.atlassian.com/bitbucketserver/event-payload-938025882.html#Eventpayload-Push
		return bitbucketserver.RepositoryReferenceChangedPayload{
			Changes: []bitbucketserver.RepositoryChange{
				{Reference: bitbucketserver.RepositoryReference{ID: "refs/heads/" + branchName}},
			},
			Repository: bitbucketserver.Repository{Links: map[string]any{"clone": []any{}}},
		}
	}

	gogsPushPayload := func(branchName string) gogsclient.PushPayload {
		// This payload's "ref" member seems to always have the full git ref (based on the example payload).
		// https://gogs.io/docs/features/webhook#event-information
		return gogsclient.PushPayload{Ref: "refs/heads/" + branchName, Repo: &gogsclient.Repository{}}
	}

	tests := []struct {
		hasChanged     bool
		targetRevision string
		hookPayload    any
		name           string
	}{
		// Edge cases for bitbucket.
		// Bitbucket push events just have tag or branch names instead of fully-qualified refs. If someone were to create
		// a branch starting with refs/heads/ or refs/tags/, they couldn't use the branch name in targetRevision.
		{false, "refs/heads/x", bitbucketPushPayload("refs/heads/x"), "bitbucket branch name containing 'refs/heads/'"},
		{false, "refs/tags/x", bitbucketPushPayload("refs/tags/x"), "bitbucket branch name containing 'refs/tags/'"},
		{false, "x", bitbucketPushPayload("refs/heads/x"), "bitbucket branch name containing 'refs/heads/', targetRevision with just the part after refs/heads/"},
		{false, "x", bitbucketPushPayload("refs/tags/x"), "bitbucket branch name containing 'refs/tags/', targetRevision with just the part after refs/tags/"},
		// However, a targetRevision prefixed with refs/heads/ or refs/tags/ would match a payload with just the suffix.
		{true, "refs/heads/x", bitbucketPushPayload("x"), "bitbucket branch name containing 'refs/heads/', targetRevision with just the part after refs/heads/"},
		{true, "refs/tags/x", bitbucketPushPayload("x"), "bitbucket branch name containing 'refs/tags/', targetRevision with just the part after refs/tags/"},
		// They could also hack around the issue by prepending another refs/heads/
		{true, "refs/heads/refs/heads/x", bitbucketPushPayload("refs/heads/x"), "bitbucket branch name containing 'refs/heads/'"},
		{true, "refs/heads/refs/tags/x", bitbucketPushPayload("refs/tags/x"), "bitbucket branch name containing 'refs/tags/'"},

		// Standard cases. These tests show that
		//  1) Slashes in branch names do not cause missed refreshes.
		//  2) Fully-qualifying branches/tags by adding the refs/(heads|tags)/ prefix does not cause missed refreshes.
		//  3) Branches and tags are not differentiated. A branch event with branch name 'x' will match all the following:
		//      a. targetRevision: x
		//      b. targetRevision: refs/heads/x
		//      c. targetRevision: refs/tags/x
		//     A tag event with tag name 'x' will match all of those as well.

		{true, "has/slashes", githubPushPayload("has/slashes"), "github push branch name with slashes, targetRevision not prefixed"},
		{true, "has/slashes", gitlabPushPayload("has/slashes"), "gitlab push branch name with slashes, targetRevision not prefixed"},
		{true, "has/slashes", bitbucketPushPayload("has/slashes"), "bitbucket push branch name with slashes, targetRevision not prefixed"},
		{true, "has/slashes", bitbucketRefChangedPayload("has/slashes"), "bitbucket ref changed branch name with slashes, targetRevision not prefixed"},
		{true, "has/slashes", gogsPushPayload("has/slashes"), "gogs push branch name with slashes, targetRevision not prefixed"},

		{true, "refs/heads/has/slashes", githubPushPayload("has/slashes"), "github push branch name with slashes, targetRevision branch prefixed"},
		{true, "refs/heads/has/slashes", gitlabPushPayload("has/slashes"), "gitlab push branch name with slashes, targetRevision branch prefixed"},
		{true, "refs/heads/has/slashes", bitbucketPushPayload("has/slashes"), "bitbucket push branch name with slashes, targetRevision branch prefixed"},
		{true, "refs/heads/has/slashes", bitbucketRefChangedPayload("has/slashes"), "bitbucket ref changed branch name with slashes, targetRevision branch prefixed"},
		{true, "refs/heads/has/slashes", gogsPushPayload("has/slashes"), "gogs push branch name with slashes, targetRevision branch prefixed"},

		// Not testing for refs/tags/has/slashes, because apparently tags can't have slashes: https://stackoverflow.com/a/32850142/684776

		{true, "no-slashes", githubPushPayload("no-slashes"), "github push branch or tag name without slashes, targetRevision not prefixed"},
		{true, "no-slashes", gitlabTagPayload("no-slashes"), "gitlab tag branch or tag name without slashes, targetRevision not prefixed"},
		{true, "no-slashes", gitlabPushPayload("no-slashes"), "gitlab push branch or tag name without slashes, targetRevision not prefixed"},
		{true, "no-slashes", bitbucketPushPayload("no-slashes"), "bitbucket push branch or tag name without slashes, targetRevision not prefixed"},
		{true, "no-slashes", bitbucketRefChangedPayload("no-slashes"), "bitbucket ref changed branch or tag name without slashes, targetRevision not prefixed"},
		{true, "no-slashes", gogsPushPayload("no-slashes"), "gogs push branch or tag name without slashes, targetRevision not prefixed"},

		{true, "refs/heads/no-slashes", githubPushPayload("no-slashes"), "github push branch or tag name without slashes, targetRevision branch prefixed"},
		{true, "refs/heads/no-slashes", gitlabTagPayload("no-slashes"), "gitlab tag branch or tag name without slashes, targetRevision branch prefixed"},
		{true, "refs/heads/no-slashes", gitlabPushPayload("no-slashes"), "gitlab push branch or tag name without slashes, targetRevision branch prefixed"},
		{true, "refs/heads/no-slashes", bitbucketPushPayload("no-slashes"), "bitbucket push branch or tag name without slashes, targetRevision branch prefixed"},
		{true, "refs/heads/no-slashes", bitbucketRefChangedPayload("no-slashes"), "bitbucket ref changed branch or tag name without slashes, targetRevision branch prefixed"},
		{true, "refs/heads/no-slashes", gogsPushPayload("no-slashes"), "gogs push branch or tag name without slashes, targetRevision branch prefixed"},

		{true, "refs/tags/no-slashes", githubPushPayload("no-slashes"), "github push branch or tag name without slashes, targetRevision tag prefixed"},
		{true, "refs/tags/no-slashes", gitlabTagPayload("no-slashes"), "gitlab tag branch or tag name without slashes, targetRevision tag prefixed"},
		{true, "refs/tags/no-slashes", gitlabPushPayload("no-slashes"), "gitlab push branch or tag name without slashes, targetRevision tag prefixed"},
		{true, "refs/tags/no-slashes", bitbucketPushPayload("no-slashes"), "bitbucket push branch or tag name without slashes, targetRevision tag prefixed"},
		{true, "refs/tags/no-slashes", bitbucketRefChangedPayload("no-slashes"), "bitbucket ref changed branch or tag name without slashes, targetRevision tag prefixed"},
		{true, "refs/tags/no-slashes", gogsPushPayload("no-slashes"), "gogs push branch or tag name without slashes, targetRevision tag prefixed"},
	}
	for _, testCase := range tests {
		testCopy := testCase
		t.Run(testCopy.name, func(t *testing.T) {
			t.Parallel()
			_, revisionFromHook, _, _, _ := affectedRevisionInfo(testCopy.hookPayload)
			got := sourceRevisionHasChanged(sourceWithRevision(testCopy.targetRevision), revisionFromHook, false)
			assert.Equal(t, got, testCopy.hasChanged, "sourceRevisionHasChanged()")
		})
	}
}

func Test_GetWebUrlRegex(t *testing.T) {
	tests := []struct {
		shouldMatch bool
		webURL      string
		repo        string
		name        string
	}{
		// Ensure input is regex-escaped.
		{false, "https://example.com/org/a..d", "https://example.com/org/abcd", "dots in repo names should not be treated as wildcards"},
		{false, "https://an.example.com/org/repo", "https://an-example.com/org/repo", "dots in domain names should not be treated as wildcards"},

		// Standard cases.
		{true, "https://example.com/org/repo", "https://example.com/org/repo", "exact match should match"},
		{false, "https://example.com/org/repo", "https://example.com/org/repo-2", "partial match should not match"},
		{true, "https://example.com/org/repo", "https://example.com/org/repo.git", "no .git should match with .git"},
		{true, "https://example.com/org/repo", "git@example.com:org/repo", "git without protocol should match"},
		{true, "https://example.com/org/repo", "user@example.com:org/repo", "git with non-git username should match"},
		{true, "https://example.com/org/repo", "ssh://git@example.com/org/repo", "git with protocol should match"},
		{true, "https://example.com/org/repo", "ssh://git@example.com:22/org/repo", "git with port number should match"},
		{true, "https://example.com:443/org/repo", "ssh://git@example.com:22/org/repo", "https and ssh w/ different port numbers should match"},
		{true, "https://example.com:443/org/repo", "ssh://git@ssh.example.com:443/org/repo", "https and ssh w/ ssh subdomain should match"},
		{true, "https://example.com:443/org/repo", "ssh://git@altssh.example.com:443/org/repo", "https and ssh w/ altssh subdomain should match"},
		{false, "https://example.com:443/org/repo", "ssh://git@unknown.example.com:443/org/repo", "https and ssh w/ unknown subdomain should not match"},
		{true, "https://example.com/org/repo", "ssh://user-name@example.com/org/repo", "valid usernames with hyphens in repo should match"},
		{false, "https://example.com/org/repo", "ssh://-user-name@example.com/org/repo", "invalid usernames with hyphens in repo should not match"},
		{true, "https://example.com:443/org/repo", "GIT@EXAMPLE.COM:22:ORG/REPO", "matches aren't case-sensitive"},
		{true, "https://example.com/org/repo%20", "https://example.com/org/repo%20", "escape codes in path are preserved"},
		{true, "https://user@example.com/org/repo", "http://example.com/org/repo", "https+username should match http"},
		{true, "https://user@example.com/org/repo", "https://example.com/org/repo", "https+username should match https"},
		{true, "http://example.com/org/repo", "https://user@example.com/org/repo", "http should match https+username"},
		{true, "https://example.com/org/repo", "https://user@example.com/org/repo", "https should match https+username"},
		{true, "https://user@example.com/org/repo", "ssh://example.com/org/repo", "https+username should match ssh"},
	}

	for _, testCase := range tests {
		testCopy := testCase
		t.Run(testCopy.name, func(t *testing.T) {
			t.Parallel()
<<<<<<< HEAD
			regexp, err := GetWebUrlRegex(testCopy.webURL)
=======
			regexp, err := getWebURLRegex(testCopy.webURL)
>>>>>>> f78c7ee2
			require.NoError(t, err)
			assert.Equal(t, regexp.MatchString(testCopy.repo), testCopy.shouldMatch, "sourceRevisionHasChanged()")
		})
	}

	t.Run("bad URL should error", func(t *testing.T) {
		_, err := GetWebUrlRegex("%%")
		require.Error(t, err)
	})
}

func Test_GetApiUrlRegex(t *testing.T) {
	tests := []struct {
		shouldMatch bool
		apiURL      string
		repo        string
		name        string
	}{
		// Ensure input is regex-escaped.
		{false, "https://an.example.com/", "https://an-example.com/", "dots in domain names should not be treated as wildcards"},

		// Standard cases.
		{true, "https://example.com/", "https://example.com/", "exact match should match"},
		{false, "https://example.com/", "ssh://example.com/", "should not match ssh"},
		{true, "https://user@example.com/", "http://example.com/", "https+username should match http"},
		{true, "https://user@example.com/", "https://example.com/", "https+username should match https"},
		{true, "http://example.com/", "https://user@example.com/", "http should match https+username"},
		{true, "https://example.com/", "https://user@example.com/", "https should match https+username"},
	}

	for _, testCase := range tests {
		testCopy := testCase
		t.Run(testCopy.name, func(t *testing.T) {
			t.Parallel()
			regexp, err := GetApiUrlRegex(testCopy.apiURL)
			require.NoError(t, err)
			assert.Equal(t, regexp.MatchString(testCopy.repo), testCopy.shouldMatch, "sourceRevisionHasChanged()")
		})
	}

	t.Run("bad URL should error", func(t *testing.T) {
		_, err := GetApiUrlRegex("%%")
		require.Error(t, err)
	})
}

func TestGitHubCommitEventMaxPayloadSize(t *testing.T) {
	hook := test.NewGlobal()
	maxPayloadSize := int64(100)
	h := NewMockHandlerWithPayloadLimit(nil, []string{}, maxPayloadSize)
	req := httptest.NewRequest(http.MethodPost, "/api/webhook", nil)
	req.Header.Set("X-GitHub-Event", "push")
	eventJSON, err := os.ReadFile("testdata/github-commit-event.json")
	require.NoError(t, err)
	req.Body = io.NopCloser(bytes.NewReader(eventJSON))
	w := httptest.NewRecorder()
	h.Handler(w, req)
	close(h.queue)
	h.Wait()
	assert.Equal(t, http.StatusBadRequest, w.Code)
	expectedLogResult := "Webhook processing failed: The payload is either too large or corrupted. Please check the payload size (must be under 0 MB) and ensure it is valid JSON"
	assert.Equal(t, expectedLogResult, hook.LastEntry().Message)
	hook.Reset()
}<|MERGE_RESOLUTION|>--- conflicted
+++ resolved
@@ -603,7 +603,7 @@
 	}
 }
 
-func Test_GetWebUrlRegex(t *testing.T) {
+func Test_GetWebURLRegex(t *testing.T) {
 	tests := []struct {
 		shouldMatch bool
 		webURL      string
@@ -641,23 +641,19 @@
 		testCopy := testCase
 		t.Run(testCopy.name, func(t *testing.T) {
 			t.Parallel()
-<<<<<<< HEAD
-			regexp, err := GetWebUrlRegex(testCopy.webURL)
-=======
-			regexp, err := getWebURLRegex(testCopy.webURL)
->>>>>>> f78c7ee2
+			regexp, err := GetWebURLRegex(testCopy.webURL)
 			require.NoError(t, err)
 			assert.Equal(t, regexp.MatchString(testCopy.repo), testCopy.shouldMatch, "sourceRevisionHasChanged()")
 		})
 	}
 
 	t.Run("bad URL should error", func(t *testing.T) {
-		_, err := GetWebUrlRegex("%%")
+		_, err := GetWebURLRegex("%%")
 		require.Error(t, err)
 	})
 }
 
-func Test_GetApiUrlRegex(t *testing.T) {
+func Test_GetAPIURLRegex(t *testing.T) {
 	tests := []struct {
 		shouldMatch bool
 		apiURL      string
@@ -680,14 +676,14 @@
 		testCopy := testCase
 		t.Run(testCopy.name, func(t *testing.T) {
 			t.Parallel()
-			regexp, err := GetApiUrlRegex(testCopy.apiURL)
+			regexp, err := GetAPIURLRegex(testCopy.apiURL)
 			require.NoError(t, err)
 			assert.Equal(t, regexp.MatchString(testCopy.repo), testCopy.shouldMatch, "sourceRevisionHasChanged()")
 		})
 	}
 
 	t.Run("bad URL should error", func(t *testing.T) {
-		_, err := GetApiUrlRegex("%%")
+		_, err := GetAPIURLRegex("%%")
 		require.Error(t, err)
 	})
 }
