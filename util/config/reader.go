--- conflicted
+++ resolved
@@ -31,30 +31,20 @@
 	if err != nil {
 		return fmt.Errorf("error converting yaml to json: %w", err)
 	}
-<<<<<<< HEAD
-
 	err = json.Unmarshal(jsonData, &obj)
 	if err != nil {
 		return fmt.Errorf("unable to unmarshal json: %w", err)
 	}
 
 	return nil
-=======
-	return json.Unmarshal(jsonData, &obj)
->>>>>>> 1f8add59
 }
 
 // MarshalLocalYAMLFile writes JSON or YAML to a file on disk.
 // The caller is responsible for checking error return values.
 func MarshalLocalYAMLFile(path string, obj interface{}) error {
 	yamlData, err := yaml.Marshal(obj)
-<<<<<<< HEAD
 	if err != nil {
 		return fmt.Errorf("unable to marshal resource to yaml: %w", err)
-=======
-	if err == nil {
-		err = os.WriteFile(path, yamlData, 0o600)
->>>>>>> 1f8add59
 	}
 
 	err = os.WriteFile(path, yamlData, 0600)
