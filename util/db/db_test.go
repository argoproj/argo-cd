--- conflicted
+++ resolved
@@ -296,45 +296,6 @@
 	}
 }
 
-<<<<<<< HEAD
-func TestGetClusterSuccessful(t *testing.T) {
-	server := "my-cluster"
-	name := "my-name"
-	clientset := getClientset(&corev1.Secret{
-		ObjectMeta: metav1.ObjectMeta{
-			Namespace: testNamespace,
-			Labels: map[string]string{
-				common.LabelKeySecretType: common.LabelValueSecretTypeCluster,
-			},
-		},
-		Data: map[string][]byte{
-			"server": []byte(server),
-			"name":   []byte(name),
-			"config": []byte("{}"),
-		},
-	})
-
-	db := NewDB(testNamespace, settings.NewSettingsManager(context.Background(), clientset, testNamespace), clientset)
-	cluster, err := db.GetCluster(context.Background(), server)
-	require.NoError(t, err)
-	assert.Equal(t, server, cluster.Server)
-	assert.Equal(t, name, cluster.Name)
-}
-
-func TestGetNonExistingCluster(t *testing.T) {
-	server := "https://mycluster"
-	clientset := getClientset()
-
-	db := NewDB(testNamespace, settings.NewSettingsManager(context.Background(), clientset, testNamespace), clientset)
-	_, err := db.GetCluster(context.Background(), server)
-	require.Error(t, err)
-	status, ok := status.FromError(err)
-	assert.True(t, ok)
-	assert.Equal(t, codes.NotFound, status.Code())
-}
-
-=======
->>>>>>> 6f5537bd
 func TestCreateClusterSuccessful(t *testing.T) {
 	server := "https://mycluster"
 	clientset := getClientset()
@@ -437,173 +398,6 @@
 	repo, err = db.GetRepository(ctx, "https://github.com/argoproj/argocd-example-APPS", "")
 	require.NoError(t, err)
 	assert.Equal(t, "https://github.com/argoproj/argocd-example-apps", repo.Repo)
-}
-
-<<<<<<< HEAD
-func TestGetClusterServersByName(t *testing.T) {
-	clientset := getClientset(&corev1.Secret{
-		ObjectMeta: metav1.ObjectMeta{
-			Name:      "my-cluster-secret",
-			Namespace: testNamespace,
-			Labels: map[string]string{
-				common.LabelKeySecretType: common.LabelValueSecretTypeCluster,
-			},
-			Annotations: map[string]string{
-				common.AnnotationKeyManagedBy: common.AnnotationValueManagedByArgoCD,
-			},
-		},
-		Data: map[string][]byte{
-			"name":   []byte("my-cluster-name"),
-			"server": []byte("https://my-cluster-server"),
-			"config": []byte("{}"),
-		},
-	})
-	db := NewDB(testNamespace, settings.NewSettingsManager(context.Background(), clientset, testNamespace), clientset)
-	servers, err := db.GetClusterServersByName(context.Background(), "my-cluster-name")
-	require.NoError(t, err)
-	assert.ElementsMatch(t, []string{"https://my-cluster-server"}, servers)
-}
-
-func TestGetClusterServersByName_InClusterNotConfigured(t *testing.T) {
-	clientset := getClientset()
-	db := NewDB(testNamespace, settings.NewSettingsManager(context.Background(), clientset, testNamespace), clientset)
-	servers, err := db.GetClusterServersByName(context.Background(), "in-cluster")
-	require.NoError(t, err)
-	assert.ElementsMatch(t, []string{v1alpha1.KubernetesInternalAPIServerAddr}, servers)
-}
-
-func TestGetClusterServersByName_InClusterConfigured(t *testing.T) {
-	clientset := getClientset(&corev1.Secret{
-		ObjectMeta: metav1.ObjectMeta{
-			Name:      "my-cluster-secret",
-			Namespace: testNamespace,
-			Labels: map[string]string{
-				common.LabelKeySecretType: common.LabelValueSecretTypeCluster,
-			},
-			Annotations: map[string]string{
-				common.AnnotationKeyManagedBy: common.AnnotationValueManagedByArgoCD,
-			},
-		},
-		Data: map[string][]byte{
-			"name":   []byte("in-cluster-renamed"),
-			"server": []byte(v1alpha1.KubernetesInternalAPIServerAddr),
-			"config": []byte("{}"),
-		},
-	})
-	db := NewDB(testNamespace, settings.NewSettingsManager(context.Background(), clientset, testNamespace), clientset)
-	servers, err := db.GetClusterServersByName(context.Background(), "in-cluster-renamed")
-	require.NoError(t, err)
-	assert.ElementsMatch(t, []string{v1alpha1.KubernetesInternalAPIServerAddr}, servers)
-=======
-func TestListHelmRepositories(t *testing.T) {
-	config := map[string]string{
-		"repositories": `
-- url: https://argoproj.github.io/argo-helm
-  name: argo
-  type: helm
-  usernameSecret:
-    name: test-secret
-    key: username
-  passwordSecret:
-    name: test-secret
-    key: password
-  tlsClientCertDataSecret:
-    name: test-secret
-    key: cert
-  tlsClientCertKeySecret:
-    name: test-secret
-    key: key
-`,
-	}
-	clientset := getClientset(config, &corev1.Secret{
-		ObjectMeta: metav1.ObjectMeta{
-			Name:      "test-secret",
-			Namespace: testNamespace,
-		},
-		Data: map[string][]byte{
-			"username": []byte("test-username"),
-			"password": []byte("test-password"),
-			"ca":       []byte("test-ca"),
-			"cert":     []byte("test-cert"),
-			"key":      []byte("test-key"),
-		},
-	})
-	db := NewDB(testNamespace, settings.NewSettingsManager(context.Background(), clientset, testNamespace), clientset)
-
-	repos, err := db.ListRepositories(context.Background())
-	require.NoError(t, err)
-	assert.Len(t, repos, 1)
-	repo := repos[0]
-	assert.Equal(t, "https://argoproj.github.io/argo-helm", repo.Repo)
-	assert.Equal(t, "helm", repo.Type)
-	assert.Equal(t, "argo", repo.Name)
-	assert.Equal(t, "test-username", repo.Username)
-	assert.Equal(t, "test-password", repo.Password)
-	assert.Equal(t, "test-cert", repo.TLSClientCertData)
-	assert.Equal(t, "test-key", repo.TLSClientCertKey)
-}
-
-func TestHelmRepositorySecretsTrim(t *testing.T) {
-	config := map[string]string{
-		"repositories": `
-- url: https://argoproj.github.io/argo-helm
-  name: argo
-  type: helm
-  usernameSecret:
-    name: test-secret
-    key: username
-  passwordSecret:
-    name: test-secret
-    key: password
-  tlsClientCertDataSecret:
-    name: test-secret
-    key: cert
-  tlsClientCertKeySecret:
-    name: test-secret
-    key: key
-`,
-	}
-	clientset := getClientset(config, &corev1.Secret{
-		ObjectMeta: metav1.ObjectMeta{
-			Name:      "test-secret",
-			Namespace: testNamespace,
-		},
-		Data: map[string][]byte{
-			"username": []byte("test-username\r\n"),
-			"password": []byte("test-password\r\n"),
-			"cert":     []byte("test-cert\n\r"),
-			"key":      []byte("test-key\n\r"),
-		},
-	})
-	db := NewDB(testNamespace, settings.NewSettingsManager(context.Background(), clientset, testNamespace), clientset)
-	repo, err := db.GetRepository(context.Background(), "https://argoproj.github.io/argo-helm", "")
-
-	require.NoError(t, err)
-	teststruct := []struct {
-		expectedSecret  string
-		retrievedSecret string
-	}{
-		{
-			"test-username",
-			repo.Username,
-		},
-		{
-			"test-password",
-			repo.Password,
-		},
-		{
-			"test-cert",
-			repo.TLSClientCertData,
-		},
-		{
-			"test-key",
-			repo.TLSClientCertKey,
-		},
-	}
-	for _, tt := range teststruct {
-		assert.Equal(t, tt.expectedSecret, tt.retrievedSecret)
-	}
->>>>>>> 6f5537bd
 }
 
 func TestGetApplicationControllerReplicas(t *testing.T) {
