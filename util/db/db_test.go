package db

import (
	"context"
	"testing"
	"time"

	"github.com/stretchr/testify/assert"
	"github.com/stretchr/testify/require"
	"google.golang.org/grpc/codes"
	"google.golang.org/grpc/status"
	appsv1 "k8s.io/api/apps/v1"
	corev1 "k8s.io/api/core/v1"
	"k8s.io/apimachinery/pkg/api/errors"
	metav1 "k8s.io/apimachinery/pkg/apis/meta/v1"
	"k8s.io/apimachinery/pkg/runtime"
	"k8s.io/client-go/kubernetes/fake"

	"github.com/argoproj/argo-cd/v3/common"
	"github.com/argoproj/argo-cd/v3/pkg/apis/application/v1alpha1"
	"github.com/argoproj/argo-cd/v3/util/settings"
)

const (
	testNamespace = "default"
)

func getClientset(objects ...runtime.Object) *fake.Clientset {
	secret := corev1.Secret{
		ObjectMeta: metav1.ObjectMeta{
			Name:      "argocd-secret",
			Namespace: testNamespace,
		},
		Data: map[string][]byte{
			"admin.password":   []byte("test"),
			"server.secretkey": []byte("test"),
		},
	}
	cm := corev1.ConfigMap{
		ObjectMeta: metav1.ObjectMeta{
			Name:      "argocd-cm",
			Namespace: testNamespace,
			Labels: map[string]string{
				"app.kubernetes.io/part-of": "argocd",
			},
		},
	}
	return fake.NewClientset(append(objects, &cm, &secret)...)
}

func TestCreateRepository(t *testing.T) {
	clientset := getClientset()
	db := NewDB(testNamespace, settings.NewSettingsManager(context.Background(), clientset, testNamespace), clientset)

	repo, err := db.CreateRepository(context.Background(), &v1alpha1.Repository{
		Repo:     "https://github.com/argoproj/argocd-example-apps",
		Username: "test-username",
		Password: "test-password",
	})
	require.NoError(t, err)
	assert.Equal(t, "https://github.com/argoproj/argocd-example-apps", repo.Repo)

	secret, err := clientset.CoreV1().Secrets(testNamespace).Get(context.Background(), RepoURLToSecretName(repoSecretPrefix, repo.Repo, ""), metav1.GetOptions{})
	require.NoError(t, err)

	assert.Equal(t, common.AnnotationValueManagedByArgoCD, secret.Annotations[common.AnnotationKeyManagedBy])
	assert.Equal(t, "test-username", string(secret.Data[username]))
	assert.Equal(t, "test-password", string(secret.Data[password]))
	assert.Empty(t, secret.Data[sshPrivateKey])
}

func TestCreateProjectScopedRepository(t *testing.T) {
	clientset := getClientset()
	db := NewDB(testNamespace, settings.NewSettingsManager(context.Background(), clientset, testNamespace), clientset)

	repo, err := db.CreateRepository(context.Background(), &v1alpha1.Repository{
		Repo:     "https://github.com/argoproj/argocd-example-apps",
		Username: "test-username",
		Password: "test-password",
		Project:  "test-project",
	})
	require.NoError(t, err)

	otherRepo, err := db.CreateRepository(context.Background(), &v1alpha1.Repository{
		Repo:     "https://github.com/argoproj/argocd-example-apps",
		Username: "other-username",
		Password: "other-password",
		Project:  "other-project",
	})
	require.NoError(t, err)

	_, err = db.CreateRepository(context.Background(), &v1alpha1.Repository{
		Repo:     "https://github.com/argoproj/argocd-example-apps",
		Username: "wrong-username",
		Password: "wrong-password",
	})
	require.NoError(t, err)

	assert.Equal(t, "https://github.com/argoproj/argocd-example-apps", repo.Repo)

	secret, err := clientset.CoreV1().Secrets(testNamespace).Get(context.Background(), RepoURLToSecretName(repoSecretPrefix, repo.Repo, "test-project"), metav1.GetOptions{})
	require.NoError(t, err)

	assert.Equal(t, common.AnnotationValueManagedByArgoCD, secret.Annotations[common.AnnotationKeyManagedBy])
	assert.Equal(t, "test-username", string(secret.Data[username]))
	assert.Equal(t, "test-password", string(secret.Data[password]))
	assert.Equal(t, "test-project", string(secret.Data[project]))
	assert.Empty(t, secret.Data[sshPrivateKey])

	secret, err = clientset.CoreV1().Secrets(testNamespace).Get(context.Background(), RepoURLToSecretName(repoSecretPrefix, otherRepo.Repo, "other-project"), metav1.GetOptions{})
	require.NoError(t, err)
	assert.Equal(t, common.AnnotationValueManagedByArgoCD, secret.Annotations[common.AnnotationKeyManagedBy])
	assert.Equal(t, "other-username", string(secret.Data[username]))
	assert.Equal(t, "other-password", string(secret.Data[password]))
	assert.Equal(t, "other-project", string(secret.Data[project]))
	assert.Empty(t, secret.Data[sshPrivateKey])
}

func TestCreateRepoCredentials(t *testing.T) {
	clientset := getClientset()
	db := NewDB(testNamespace, settings.NewSettingsManager(context.Background(), clientset, testNamespace), clientset)

	creds, err := db.CreateRepositoryCredentials(context.Background(), &v1alpha1.RepoCreds{
		URL:      "https://github.com/argoproj/",
		Username: "test-username",
		Password: "test-password",
	})
	require.NoError(t, err)
	assert.Equal(t, "https://github.com/argoproj/", creds.URL)

	secret, err := clientset.CoreV1().Secrets(testNamespace).Get(context.Background(), RepoURLToSecretName(credSecretPrefix, creds.URL, ""), metav1.GetOptions{})
	require.NoError(t, err)

	assert.Equal(t, common.AnnotationValueManagedByArgoCD, secret.Annotations[common.AnnotationKeyManagedBy])
	assert.Equal(t, "test-username", string(secret.Data[username]))
	assert.Equal(t, "test-password", string(secret.Data[password]))
	assert.Empty(t, secret.Data[sshPrivateKey])

	created, err := db.CreateRepository(context.Background(), &v1alpha1.Repository{
		Repo: "https://github.com/argoproj/argo-cd",
	})
	require.NoError(t, err)
	assert.Equal(t, "https://github.com/argoproj/argo-cd", created.Repo)

	// There seems to be a race or some other hiccup in the fake K8s clientset used for this test.
	// Just give it a little time to settle.
	time.Sleep(1 * time.Second)

	repo, err := db.GetRepository(context.Background(), created.Repo, "")
	require.NoError(t, err)
	assert.Equal(t, "test-username", repo.Username)
	assert.Equal(t, "test-password", repo.Password)
}

func TestGetRepositoryCredentials(t *testing.T) {
	clientset := getClientset()
	db := NewDB(testNamespace, settings.NewSettingsManager(context.Background(), clientset, testNamespace), clientset)
	_, err := db.CreateRepositoryCredentials(context.Background(), &v1alpha1.RepoCreds{
		URL:      "https://secured",
		Username: "test-username",
		Password: "test-password",
	})
	require.NoError(t, err)

	tests := []struct {
		name    string
		repoURL string
		want    *v1alpha1.RepoCreds
	}{
		{
			name:    "TestUnknownRepo",
			repoURL: "https://unknown/repo",
			want:    nil,
		},
		{
			name:    "TestKnownRepo",
			repoURL: "https://known/repo",
			want:    nil,
		},
		{
			name:    "TestSecuredRepo",
			repoURL: "https://secured/repo",
			want:    &v1alpha1.RepoCreds{URL: "https://secured", Username: "test-username", Password: "test-password"},
		},
		{
			name:    "TestMissingRepo",
			repoURL: "https://missing/repo",
			want:    nil,
		},
	}
	for _, tt := range tests {
		t.Run(tt.name, func(t *testing.T) {
			got, err := db.GetRepositoryCredentials(context.TODO(), tt.repoURL)

			require.NoError(t, err)
			assert.Equal(t, tt.want, got)
		})
	}
}

func TestCreateExistingRepository(t *testing.T) {
	clientset := getClientset()
	db := NewDB(testNamespace, settings.NewSettingsManager(context.Background(), clientset, testNamespace), clientset)

	_, err := db.CreateRepository(context.Background(), &v1alpha1.Repository{
		Repo:     "https://github.com/argoproj/argocd-example-apps",
		Username: "test-username",
		Password: "test-password",
	})
	require.NoError(t, err)

	_, err = db.CreateRepository(context.Background(), &v1alpha1.Repository{
		Repo:     "https://github.com/argoproj/argocd-example-apps",
		Username: "test-username",
		Password: "test-password",
	})
	require.Error(t, err)
	assert.Equal(t, codes.AlreadyExists, status.Convert(err).Code())
}

func TestGetRepository(t *testing.T) {
	clientset := getClientset(&corev1.Secret{
		ObjectMeta: metav1.ObjectMeta{
			Namespace: testNamespace,
			Name:      "known-repo-secret",
			Annotations: map[string]string{
				common.AnnotationKeyManagedBy: common.AnnotationValueManagedByArgoCD,
			},
			Labels: map[string]string{
				common.LabelKeySecretType: common.LabelValueSecretTypeRepository,
			},
		},
		Data: map[string][]byte{
			"url": []byte("https://known/repo"),
		},
	}, &corev1.Secret{
		ObjectMeta: metav1.ObjectMeta{
			Namespace: testNamespace,
			Name:      "secured-repo-secret",
			Annotations: map[string]string{
				common.AnnotationKeyManagedBy: common.AnnotationValueManagedByArgoCD,
			},
			Labels: map[string]string{
				common.LabelKeySecretType: common.LabelValueSecretTypeRepository,
			},
		},
		Data: map[string][]byte{
			"url": []byte("https://secured/repo"),
		},
	}, &corev1.Secret{
		ObjectMeta: metav1.ObjectMeta{
			Namespace: testNamespace,
			Name:      "secured-repo-creds-secret",
			Annotations: map[string]string{
				common.AnnotationKeyManagedBy: common.AnnotationValueManagedByArgoCD,
			},
			Labels: map[string]string{
				common.LabelKeySecretType: common.LabelValueSecretTypeRepoCreds,
			},
		},
		Data: map[string][]byte{
			"url":      []byte("https://secured"),
			"username": []byte("test-username"),
			"password": []byte("test-password"),
		},
	})
	db := NewDB(testNamespace, settings.NewSettingsManager(context.Background(), clientset, testNamespace), clientset)

	tests := []struct {
		name    string
		repoURL string
		want    *v1alpha1.Repository
	}{
		{
			name:    "TestUnknownRepo",
			repoURL: "https://unknown/repo",
			want:    &v1alpha1.Repository{Repo: "https://unknown/repo"},
		},
		{
			name:    "TestKnownRepo",
			repoURL: "https://known/repo",
			want:    &v1alpha1.Repository{Repo: "https://known/repo"},
		},
		{
			name:    "TestSecuredRepo",
			repoURL: "https://secured/repo",
			want:    &v1alpha1.Repository{Repo: "https://secured/repo", Username: "test-username", Password: "test-password", InheritedCreds: true},
		},
	}
	for _, tt := range tests {
		t.Run(tt.name, func(t *testing.T) {
			got, err := db.GetRepository(context.TODO(), tt.repoURL, "")
			require.NoError(t, err)
			assert.Equal(t, tt.want, got)
		})
	}
}

func TestCreateClusterSuccessful(t *testing.T) {
	server := "https://mycluster"
	clientset := getClientset()
	db := NewDB(testNamespace, settings.NewSettingsManager(context.Background(), clientset, testNamespace), clientset)

	_, err := db.CreateCluster(context.Background(), &v1alpha1.Cluster{
		Server: server,
	})
	require.NoError(t, err)

	secret, err := clientset.CoreV1().Secrets(testNamespace).Get(context.Background(), "cluster-mycluster-3274446258", metav1.GetOptions{})
	require.NoError(t, err)

	assert.Equal(t, server, string(secret.Data["server"]))
	assert.Equal(t, common.AnnotationValueManagedByArgoCD, secret.Annotations[common.AnnotationKeyManagedBy])
}

func TestDeleteClusterWithManagedSecret(t *testing.T) {
	clusterURL := "https://mycluster"
	clusterName := "cluster-mycluster-3274446258"

	clientset := getClientset(&corev1.Secret{
		ObjectMeta: metav1.ObjectMeta{
			Name:      clusterName,
			Namespace: testNamespace,
			Labels: map[string]string{
				common.LabelKeySecretType: common.LabelValueSecretTypeCluster,
			},
			Annotations: map[string]string{
				common.AnnotationKeyManagedBy: common.AnnotationValueManagedByArgoCD,
			},
		},
		Data: map[string][]byte{
			"server": []byte(clusterURL),
			"config": []byte("{}"),
		},
	})

	db := NewDB(testNamespace, settings.NewSettingsManager(context.Background(), clientset, testNamespace), clientset)
	err := db.DeleteCluster(context.Background(), clusterURL)
	require.NoError(t, err)

	_, err = clientset.CoreV1().Secrets(testNamespace).Get(context.Background(), clusterName, metav1.GetOptions{})
	require.Error(t, err)

	assert.True(t, errors.IsNotFound(err))
}

func TestDeleteClusterWithUnmanagedSecret(t *testing.T) {
	clusterURL := "https://mycluster"
	clusterName := "mycluster-443"

	clientset := getClientset(&corev1.Secret{
		ObjectMeta: metav1.ObjectMeta{
			Name:      clusterName,
			Namespace: testNamespace,
			Labels: map[string]string{
				common.LabelKeySecretType: common.LabelValueSecretTypeCluster,
			},
		},
		Data: map[string][]byte{
			"server": []byte(clusterURL),
			"config": []byte("{}"),
		},
	})

	db := NewDB(testNamespace, settings.NewSettingsManager(context.Background(), clientset, testNamespace), clientset)
	err := db.DeleteCluster(context.Background(), clusterURL)
	require.NoError(t, err)

	secret, err := clientset.CoreV1().Secrets(testNamespace).Get(context.Background(), clusterName, metav1.GetOptions{})
	require.NoError(t, err)

	assert.Empty(t, secret.Labels)
}

func TestFuzzyEquivalence(t *testing.T) {
	clientset := getClientset()
	ctx := context.Background()
	db := NewDB(testNamespace, settings.NewSettingsManager(context.Background(), clientset, testNamespace), clientset)

	repo, err := db.CreateRepository(ctx, &v1alpha1.Repository{
		Repo: "https://github.com/argoproj/argocd-example-apps",
	})
	require.NoError(t, err)
	assert.Equal(t, "https://github.com/argoproj/argocd-example-apps", repo.Repo)

	repo, err = db.CreateRepository(ctx, &v1alpha1.Repository{
		Repo: "https://github.com/argoproj/argocd-example-apps.git",
	})
	require.ErrorContains(t, err, "already exists")
	assert.Nil(t, repo)

	repo, err = db.CreateRepository(ctx, &v1alpha1.Repository{
		Repo: "https://github.com/argoproj/argocd-example-APPS",
	})
	require.ErrorContains(t, err, "already exists")
	assert.Nil(t, repo)

	repo, err = db.GetRepository(ctx, "https://github.com/argoproj/argocd-example-APPS", "")
	require.NoError(t, err)
	assert.Equal(t, "https://github.com/argoproj/argocd-example-apps", repo.Repo)
}

<<<<<<< HEAD
func TestListHelmRepositories(t *testing.T) {
	config := map[string]string{
		"repositories": `
- url: https://argoproj.github.io/argo-helm
  name: argo
  type: helm
  usernameSecret:
    name: test-secret
    key: username
  passwordSecret:
    name: test-secret
    key: password
  tlsClientCertDataSecret:
    name: test-secret
    key: cert
  tlsClientCertKeySecret:
    name: test-secret
    key: key
`,
	}
	clientset := getClientset(config, &corev1.Secret{
		ObjectMeta: metav1.ObjectMeta{
			Name:      "test-secret",
			Namespace: testNamespace,
		},
		Data: map[string][]byte{
			"username": []byte("test-username"),
			"password": []byte("test-password"),
			"ca":       []byte("test-ca"),
			"cert":     []byte("test-cert"),
			"key":      []byte("test-key"),
		},
	})
	db := NewDB(testNamespace, settings.NewSettingsManager(context.Background(), clientset, testNamespace), clientset)

	repos, err := db.ListRepositories(context.Background())
	require.NoError(t, err)
	assert.Len(t, repos, 1)
	repo := repos[0]
	assert.Equal(t, "https://argoproj.github.io/argo-helm", repo.Repo)
	assert.Equal(t, "helm", repo.Type)
	assert.Equal(t, "argo", repo.Name)
	assert.Equal(t, "test-username", repo.Username)
	assert.Equal(t, "test-password", repo.Password)
	assert.Equal(t, "test-cert", repo.TLSClientCertData)
	assert.Equal(t, "test-key", repo.TLSClientCertKey)
}

func TestHelmRepositorySecretsTrim(t *testing.T) {
	config := map[string]string{
		"repositories": `
- url: https://argoproj.github.io/argo-helm
  name: argo
  type: helm
  usernameSecret:
    name: test-secret
    key: username
  passwordSecret:
    name: test-secret
    key: password
  tlsClientCertDataSecret:
    name: test-secret
    key: cert
  tlsClientCertKeySecret:
    name: test-secret
    key: key
`,
	}
	clientset := getClientset(config, &corev1.Secret{
		ObjectMeta: metav1.ObjectMeta{
			Name:      "test-secret",
			Namespace: testNamespace,
		},
		Data: map[string][]byte{
			"username": []byte("test-username\r\n"),
			"password": []byte("test-password\r\n"),
			"cert":     []byte("test-cert\n\r"),
			"key":      []byte("test-key\n\r"),
		},
	})
	db := NewDB(testNamespace, settings.NewSettingsManager(context.Background(), clientset, testNamespace), clientset)
	repo, err := db.GetRepository(context.Background(), "https://argoproj.github.io/argo-helm", "")

	require.NoError(t, err)
	teststruct := []struct {
		expectedSecret  string
		retrievedSecret string
	}{
		{
			"test-username",
			repo.Username,
		},
		{
			"test-password",
			repo.Password,
		},
		{
			"test-cert",
			repo.TLSClientCertData,
		},
		{
			"test-key",
			repo.TLSClientCertKey,
		},
	}
	for _, tt := range teststruct {
		assert.Equal(t, tt.expectedSecret, tt.retrievedSecret)
	}
}

=======
>>>>>>> 079341c6
func TestGetApplicationControllerReplicas(t *testing.T) {
	clientset := getClientset()
	expectedReplicas := int32(2)
	t.Setenv(common.EnvControllerReplicas, "2")
	db := NewDB(testNamespace, settings.NewSettingsManager(context.Background(), clientset, testNamespace), clientset)
	replicas := db.GetApplicationControllerReplicas()
	assert.Equal(t, int(expectedReplicas), replicas)

	expectedReplicas = int32(3)
	clientset = getClientset(&appsv1.Deployment{
		ObjectMeta: metav1.ObjectMeta{
			Name:      common.ApplicationController,
			Namespace: testNamespace,
		},
		Spec: appsv1.DeploymentSpec{
			Replicas: &expectedReplicas,
		},
	})
	t.Setenv(common.EnvControllerReplicas, "2")
	db = NewDB(testNamespace, settings.NewSettingsManager(context.Background(), clientset, testNamespace), clientset)
	replicas = db.GetApplicationControllerReplicas()
	assert.Equal(t, int(expectedReplicas), replicas)
}<|MERGE_RESOLUTION|>--- conflicted
+++ resolved
@@ -400,119 +400,6 @@
 	assert.Equal(t, "https://github.com/argoproj/argocd-example-apps", repo.Repo)
 }
 
-<<<<<<< HEAD
-func TestListHelmRepositories(t *testing.T) {
-	config := map[string]string{
-		"repositories": `
-- url: https://argoproj.github.io/argo-helm
-  name: argo
-  type: helm
-  usernameSecret:
-    name: test-secret
-    key: username
-  passwordSecret:
-    name: test-secret
-    key: password
-  tlsClientCertDataSecret:
-    name: test-secret
-    key: cert
-  tlsClientCertKeySecret:
-    name: test-secret
-    key: key
-`,
-	}
-	clientset := getClientset(config, &corev1.Secret{
-		ObjectMeta: metav1.ObjectMeta{
-			Name:      "test-secret",
-			Namespace: testNamespace,
-		},
-		Data: map[string][]byte{
-			"username": []byte("test-username"),
-			"password": []byte("test-password"),
-			"ca":       []byte("test-ca"),
-			"cert":     []byte("test-cert"),
-			"key":      []byte("test-key"),
-		},
-	})
-	db := NewDB(testNamespace, settings.NewSettingsManager(context.Background(), clientset, testNamespace), clientset)
-
-	repos, err := db.ListRepositories(context.Background())
-	require.NoError(t, err)
-	assert.Len(t, repos, 1)
-	repo := repos[0]
-	assert.Equal(t, "https://argoproj.github.io/argo-helm", repo.Repo)
-	assert.Equal(t, "helm", repo.Type)
-	assert.Equal(t, "argo", repo.Name)
-	assert.Equal(t, "test-username", repo.Username)
-	assert.Equal(t, "test-password", repo.Password)
-	assert.Equal(t, "test-cert", repo.TLSClientCertData)
-	assert.Equal(t, "test-key", repo.TLSClientCertKey)
-}
-
-func TestHelmRepositorySecretsTrim(t *testing.T) {
-	config := map[string]string{
-		"repositories": `
-- url: https://argoproj.github.io/argo-helm
-  name: argo
-  type: helm
-  usernameSecret:
-    name: test-secret
-    key: username
-  passwordSecret:
-    name: test-secret
-    key: password
-  tlsClientCertDataSecret:
-    name: test-secret
-    key: cert
-  tlsClientCertKeySecret:
-    name: test-secret
-    key: key
-`,
-	}
-	clientset := getClientset(config, &corev1.Secret{
-		ObjectMeta: metav1.ObjectMeta{
-			Name:      "test-secret",
-			Namespace: testNamespace,
-		},
-		Data: map[string][]byte{
-			"username": []byte("test-username\r\n"),
-			"password": []byte("test-password\r\n"),
-			"cert":     []byte("test-cert\n\r"),
-			"key":      []byte("test-key\n\r"),
-		},
-	})
-	db := NewDB(testNamespace, settings.NewSettingsManager(context.Background(), clientset, testNamespace), clientset)
-	repo, err := db.GetRepository(context.Background(), "https://argoproj.github.io/argo-helm", "")
-
-	require.NoError(t, err)
-	teststruct := []struct {
-		expectedSecret  string
-		retrievedSecret string
-	}{
-		{
-			"test-username",
-			repo.Username,
-		},
-		{
-			"test-password",
-			repo.Password,
-		},
-		{
-			"test-cert",
-			repo.TLSClientCertData,
-		},
-		{
-			"test-key",
-			repo.TLSClientCertKey,
-		},
-	}
-	for _, tt := range teststruct {
-		assert.Equal(t, tt.expectedSecret, tt.retrievedSecret)
-	}
-}
-
-=======
->>>>>>> 079341c6
 func TestGetApplicationControllerReplicas(t *testing.T) {
 	clientset := getClientset()
 	expectedReplicas := int32(2)
