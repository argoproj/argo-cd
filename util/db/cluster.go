--- conflicted
+++ resolved
@@ -273,15 +273,11 @@
 	return res, nil
 }
 
-<<<<<<< HEAD
-func (db *db) GetClusterServersByName(ctx context.Context, name string) ([]string, error) {
+func (db *db) GetClusterServersByName(_ context.Context, name string) ([]string, error) {
 	argoSettings, err := db.settingsMgr.GetSettings()
 	if err != nil {
 		return nil, err
 	}
-=======
-func (db *db) GetClusterServersByName(_ context.Context, name string) ([]string, error) {
->>>>>>> 2a497ef1
 	informer, err := db.settingsMgr.GetSecretsInformer()
 	if err != nil {
 		return nil, err
