--- conflicted
+++ resolved
@@ -147,26 +147,6 @@
 	return cache[name], nil
 }
 
-<<<<<<< HEAD
-=======
-func (db *db) unmarshalFromSecretsStr(secrets map[*SecretMaperValidation]*corev1.SecretKeySelector, cache map[string]*corev1.Secret) error {
-	for dst, src := range secrets {
-		if src != nil {
-			secret, err := db.getSecret(src.Name, cache)
-			if err != nil {
-				return err
-			}
-			if dst.Transform != nil {
-				*dst.Dest = dst.Transform(string(secret.Data[src.Key]))
-			} else {
-				*dst.Dest = string(secret.Data[src.Key])
-			}
-		}
-	}
-	return nil
-}
-
->>>>>>> ef55ba54
 // StripCRLFCharacter strips the trailing CRLF characters
 func StripCRLFCharacter(input string) string {
 	return strings.TrimSpace(input)
