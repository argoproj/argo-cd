--- conflicted
+++ resolved
@@ -61,11 +61,10 @@
 }
 
 func (db *db) listRepositories(ctx context.Context, repoType *string) ([]*appsv1.Repository, error) {
-<<<<<<< HEAD
 	return (&settingRepositoryBackend{db: db}).ListRepositories(ctx, repoType)
 }
 
-=======
+func (db *db) listRepositories(ctx context.Context, repoType *string) ([]*appsv1.Repository, error) {
 	inRepos, err := db.settingsMgr.GetRepositories()
 	if err != nil {
 		return nil, err
@@ -139,7 +138,6 @@
 }
 
 // UpdateRepository updates a repository
->>>>>>> a1419c22
 func (db *db) UpdateRepository(ctx context.Context, r *appsv1.Repository) (*appsv1.Repository, error) {
 	return (&settingRepositoryBackend{db: db}).UpdateRepository(ctx, r)
 }
