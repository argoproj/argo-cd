--- conflicted
+++ resolved
@@ -185,22 +185,12 @@
 		GithubAppInstallationId:    repoInfo.GithubAppInstallationId,
 		GitHubAppEnterpriseBaseURL: repoInfo.GithubAppEnterpriseBaseURL,
 	}
-<<<<<<< HEAD
 	err := db.unmarshalFromSecretsStr(map[*SecretMaperValidation]*apiv1.SecretKeySelector{
 		&SecretMaperValidation{Dest: &repo.Username, Transform: StripCRLFCharacter}:          repoInfo.UsernameSecret,
 		&SecretMaperValidation{Dest: &repo.Password, Transform: StripCRLFCharacter}:          repoInfo.PasswordSecret,
 		&SecretMaperValidation{Dest: &repo.SSHPrivateKey, Transform: StripCRLFCharacter}:     repoInfo.SSHPrivateKeySecret,
 		&SecretMaperValidation{Dest: &repo.TLSClientCertData, Transform: StripCRLFCharacter}: repoInfo.TLSClientCertDataSecret,
 		&SecretMaperValidation{Dest: &repo.TLSClientCertKey, Transform: StripCRLFCharacter}:  repoInfo.TLSClientCertKeySecret,
-=======
-	err := db.unmarshalFromSecretsStr(map[*string]*apiv1.SecretKeySelector{
-		&repo.Username:            repoInfo.UsernameSecret,
-		&repo.Password:            repoInfo.PasswordSecret,
-		&repo.SSHPrivateKey:       repoInfo.SSHPrivateKeySecret,
-		&repo.TLSClientCertData:   repoInfo.TLSClientCertDataSecret,
-		&repo.TLSClientCertKey:    repoInfo.TLSClientCertKeySecret,
-		&repo.GithubAppPrivateKey: repoInfo.GithubAppPrivateKeySecret,
->>>>>>> f665a74e
 	}, make(map[string]*apiv1.Secret))
 	return repo, err
 }
@@ -212,22 +202,12 @@
 		GithubAppInstallationId:    repoInfo.GithubAppInstallationId,
 		GitHubAppEnterpriseBaseURL: repoInfo.GithubAppEnterpriseBaseURL,
 	}
-<<<<<<< HEAD
 	err := db.unmarshalFromSecretsStr(map[*SecretMaperValidation]*apiv1.SecretKeySelector{
 		&SecretMaperValidation{Dest: &creds.Username}:          repoInfo.UsernameSecret,
 		&SecretMaperValidation{Dest: &creds.Password}:          repoInfo.PasswordSecret,
 		&SecretMaperValidation{Dest: &creds.SSHPrivateKey}:     repoInfo.SSHPrivateKeySecret,
 		&SecretMaperValidation{Dest: &creds.TLSClientCertData}: repoInfo.TLSClientCertDataSecret,
 		&SecretMaperValidation{Dest: &creds.TLSClientCertKey}:  repoInfo.TLSClientCertKeySecret,
-=======
-	err := db.unmarshalFromSecretsStr(map[*string]*apiv1.SecretKeySelector{
-		&creds.Username:            repoInfo.UsernameSecret,
-		&creds.Password:            repoInfo.PasswordSecret,
-		&creds.SSHPrivateKey:       repoInfo.SSHPrivateKeySecret,
-		&creds.TLSClientCertData:   repoInfo.TLSClientCertDataSecret,
-		&creds.TLSClientCertKey:    repoInfo.TLSClientCertKeySecret,
-		&creds.GithubAppPrivateKey: repoInfo.GithubAppPrivateKeySecret,
->>>>>>> f665a74e
 	}, make(map[string]*apiv1.Secret))
 	return creds, err
 }
