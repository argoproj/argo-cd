--- conflicted
+++ resolved
@@ -99,13 +99,9 @@
 				}
 			}
 		} else {
-<<<<<<< HEAD
 			_, command, err := h.cmd.RepoAdd(repo.Name, repo.Repo, repo.Creds, h.passCredentials)
 			commands = append(commands, command)
 
-=======
-			_, err := h.cmd.RepoAdd(repo.Name, repo.Repo, repo.Creds, h.passCredentials)
->>>>>>> 3e2cfb13
 			if err != nil {
 				return []string{}, err
 			}
@@ -173,11 +169,7 @@
 			fileValues, err = os.ReadFile(file)
 		}
 		if err != nil {
-<<<<<<< HEAD
-			return nil, "", fmt.Errorf("failed to read value file %s: %s", file, err)
-=======
-			return nil, fmt.Errorf("failed to read value file %s: %w", file, err)
->>>>>>> 3e2cfb13
+			return nil, "", fmt.Errorf("failed to read value file %s: %w", file, err)
 		}
 		values = append(values, string(fileValues))
 	}
@@ -186,11 +178,7 @@
 	for _, file := range values {
 		values := map[string]interface{}{}
 		if err := yaml.Unmarshal([]byte(file), &values); err != nil {
-<<<<<<< HEAD
-			return nil, "", fmt.Errorf("failed to parse values: %s", err)
-=======
-			return nil, fmt.Errorf("failed to parse values: %w", err)
->>>>>>> 3e2cfb13
+			return nil, "", fmt.Errorf("failed to parse values: %w", err)
 		}
 		flatVals(values, output)
 	}
