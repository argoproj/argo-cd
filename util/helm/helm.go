--- conflicted
+++ resolved
@@ -59,15 +59,11 @@
 		templateOpts.name = opts.ReleaseName
 		templateOpts.values = opts.ValueFiles
 		for _, p := range opts.Parameters {
-<<<<<<< HEAD
-			templateOpts.set[p.Name] = p.Value
-=======
 			if p.ForceString {
 				args = append(args, "--set-string", fmt.Sprintf("%s=%s", p.Name, p.Value))
 			} else {
 				args = append(args, "--set", fmt.Sprintf("%s=%s", p.Name, p.Value))
 			}
->>>>>>> 9a76a06f
 		}
 	}
 	if templateOpts.name == "" {
