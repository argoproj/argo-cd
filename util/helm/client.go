package helm

import (
	"bytes"
	"context"
	"crypto/tls"
	"crypto/x509"
	"encoding/json"
	"errors"
	"fmt"
	"io"
	"net/http"
	"net/url"
	"os"
	"os/exec"
	"path"
	"path/filepath"
	"strings"
	"time"

	executil "github.com/argoproj/argo-cd/v2/util/exec"

	"github.com/argoproj/pkg/sync"
	log "github.com/sirupsen/logrus"
	"gopkg.in/yaml.v2"
	"oras.land/oras-go/v2/registry/remote"
	"oras.land/oras-go/v2/registry/remote/auth"

	"github.com/argoproj/argo-cd/v2/util/cache"
	argoio "github.com/argoproj/argo-cd/v2/util/io"
	"github.com/argoproj/argo-cd/v2/util/io/files"
	"github.com/argoproj/argo-cd/v2/util/proxy"
)

var (
	globalLock = sync.NewKeyLock()
	indexLock  = sync.NewKeyLock()

	OCINotEnabledErr = errors.New("could not perform the action when oci is not enabled")
)

type Creds struct {
	Username           string
	Password           string
	CAPath             string
	CertData           []byte
	KeyData            []byte
	InsecureSkipVerify bool
}

type indexCache interface {
	SetHelmIndex(repo string, indexData []byte) error
	GetHelmIndex(repo string, indexData *[]byte) error
}

type Client interface {
	CleanChartCache(chart string, version string, project string) error
	ExtractChart(chart string, version string, project string, passCredentials bool, manifestMaxExtractedSize int64, disableManifestMaxExtractedSize bool) (string, argoio.Closer, error)
	GetIndex(noCache bool, maxIndexSize int64) (*Index, error)
	GetTags(chart string, noCache bool) (*TagsList, error)
	TestHelmOCI() (bool, error)
}

type ClientOpts func(c *nativeHelmChart)

func WithIndexCache(indexCache indexCache) ClientOpts {
	return func(c *nativeHelmChart) {
		c.indexCache = indexCache
	}
}

func WithChartPaths(chartPaths argoio.TempPaths) ClientOpts {
	return func(c *nativeHelmChart) {
		c.chartCachePaths = chartPaths
	}
}

func NewClient(repoURL string, creds Creds, enableOci bool, proxy string, opts ...ClientOpts) Client {
	return NewClientWithLock(repoURL, creds, globalLock, enableOci, proxy, opts...)
}

func NewClientWithLock(repoURL string, creds Creds, repoLock sync.KeyLock, enableOci bool, proxy string, opts ...ClientOpts) Client {
	c := &nativeHelmChart{
		repoURL:         repoURL,
		creds:           creds,
		repoLock:        repoLock,
		enableOci:       enableOci,
		proxy:           proxy,
		chartCachePaths: argoio.NewRandomizedTempPaths(os.TempDir()),
	}
	for i := range opts {
		opts[i](c)
	}
	return c
}

var _ Client = &nativeHelmChart{}

type nativeHelmChart struct {
	chartCachePaths argoio.TempPaths
	repoURL         string
	creds           Creds
	repoLock        sync.KeyLock
	enableOci       bool
	indexCache      indexCache
	proxy           string
}

func fileExist(filePath string) (bool, error) {
	if _, err := os.Stat(filePath); err != nil {
		if os.IsNotExist(err) {
			return false, nil
		} else {
			return false, err
		}
	}
	return true, nil
}

func (c *nativeHelmChart) CleanChartCache(chart string, version string, project string) error {
	cachePath, err := c.getCachedChartPath(chart, version, project)
	if err != nil {
		return err
	}
	return os.RemoveAll(cachePath)
}

func untarChart(tempDir string, cachedChartPath string, manifestMaxExtractedSize int64, disableManifestMaxExtractedSize bool) error {
	if disableManifestMaxExtractedSize {
		cmd := exec.Command("tar", "-zxvf", cachedChartPath)
		cmd.Dir = tempDir
		_, err := executil.Run(cmd)
		return err
	}
	reader, err := os.Open(cachedChartPath)
	if err != nil {
		return err
	}
	return files.Untgz(tempDir, reader, manifestMaxExtractedSize, false)
}

func (c *nativeHelmChart) ExtractChart(chart string, version string, project string, passCredentials bool, manifestMaxExtractedSize int64, disableManifestMaxExtractedSize bool) (string, argoio.Closer, error) {
	// always use Helm V3 since we don't have chart content to determine correct Helm version
	helmCmd, err := NewCmdWithVersion("", c.enableOci, c.proxy)
	if err != nil {
		return "", nil, err
	}
	defer helmCmd.Close()

<<<<<<< HEAD
	_, _, err = helmCmd.Init()
	if err != nil {
		return "", nil, err
	}

=======
>>>>>>> 5ccea0d4
	// throw away temp directory that stores extracted chart and should be deleted as soon as no longer needed by returned closer
	tempDir, err := files.CreateTempDir(os.TempDir())
	if err != nil {
		return "", nil, err
	}

	cachedChartPath, err := c.getCachedChartPath(chart, version, project)
	if err != nil {
		return "", nil, err
	}

	c.repoLock.Lock(cachedChartPath)
	defer c.repoLock.Unlock(cachedChartPath)

	// check if chart tar is already downloaded
	exists, err := fileExist(cachedChartPath)
	if err != nil {
		return "", nil, err
	}

	if !exists {
		// create empty temp directory to extract chart from the registry
		tempDest, err := files.CreateTempDir(os.TempDir())
		if err != nil {
			return "", nil, err
		}
		defer func() { _ = os.RemoveAll(tempDest) }()

		if c.enableOci {
			if c.creds.Password != "" && c.creds.Username != "" {
				_, _, err = helmCmd.RegistryLogin(c.repoURL, c.creds)
				if err != nil {
					return "", nil, err
				}

				defer func() {
					_, _, _ = helmCmd.RegistryLogout(c.repoURL, c.creds)
				}()
			}

			// 'helm pull' ensures that chart is downloaded into temp directory
			_, _, err = helmCmd.PullOCI(c.repoURL, chart, version, tempDest, c.creds)
			if err != nil {
				return "", nil, err
			}
		} else {
			_, _, err = helmCmd.Fetch(c.repoURL, chart, version, tempDest, c.creds, passCredentials)
			if err != nil {
				return "", nil, err
			}
		}

		// 'helm pull/fetch' file downloads chart into the tgz file and we move that to where we want it
		infos, err := os.ReadDir(tempDest)
		if err != nil {
			return "", nil, err
		}
		if len(infos) != 1 {
			return "", nil, fmt.Errorf("expected 1 file, found %v", len(infos))
		}

		err = os.Rename(filepath.Join(tempDest, infos[0].Name()), cachedChartPath)
		if err != nil {
			return "", nil, err
		}
	}

	err = untarChart(tempDir, cachedChartPath, manifestMaxExtractedSize, disableManifestMaxExtractedSize)
	if err != nil {
		_ = os.RemoveAll(tempDir)
		return "", nil, err
	}
	return path.Join(tempDir, normalizeChartName(chart)), argoio.NewCloser(func() error {
		return os.RemoveAll(tempDir)
	}), nil
}

func (c *nativeHelmChart) GetIndex(noCache bool, maxIndexSize int64) (*Index, error) {
	indexLock.Lock(c.repoURL)
	defer indexLock.Unlock(c.repoURL)

	var data []byte
	if !noCache && c.indexCache != nil {
		if err := c.indexCache.GetHelmIndex(c.repoURL, &data); err != nil && !errors.Is(err, cache.ErrCacheMiss) {
			log.Warnf("Failed to load index cache for repo: %s: %v", c.repoURL, err)
		}
	}

	if len(data) == 0 {
		start := time.Now()
		var err error
		data, err = c.loadRepoIndex(maxIndexSize)
		if err != nil {
			return nil, err
		}
		log.WithFields(log.Fields{"seconds": time.Since(start).Seconds()}).Info("took to get index")

		if c.indexCache != nil {
			if err := c.indexCache.SetHelmIndex(c.repoURL, data); err != nil {
				log.Warnf("Failed to store index cache for repo: %s: %v", c.repoURL, err)
			}
		}
	}

	index := &Index{}
	err := yaml.NewDecoder(bytes.NewBuffer(data)).Decode(index)
	if err != nil {
		return nil, err
	}

	return index, nil
}

func (c *nativeHelmChart) TestHelmOCI() (bool, error) {
	start := time.Now()

	tmpDir, err := os.MkdirTemp("", "helm")
	if err != nil {
		return false, err
	}
	defer func() { _ = os.RemoveAll(tmpDir) }()

	helmCmd, err := NewCmdWithVersion(tmpDir, c.enableOci, c.proxy)
	if err != nil {
		return false, err
	}
	defer helmCmd.Close()

	// Looks like there is no good way to test access to OCI repo if credentials are not provided
	// just assume it is accessible
	if c.creds.Username != "" && c.creds.Password != "" {
		_, _, err = helmCmd.RegistryLogin(c.repoURL, c.creds)
		if err != nil {
			return false, err
		}
		defer func() {
			_, _, _ = helmCmd.RegistryLogout(c.repoURL, c.creds)
		}()

		log.WithFields(log.Fields{"seconds": time.Since(start).Seconds()}).Info("took to test helm oci repository")
	}
	return true, nil
}

func (c *nativeHelmChart) loadRepoIndex(maxIndexSize int64) ([]byte, error) {
	indexURL, err := getIndexURL(c.repoURL)
	if err != nil {
		return nil, err
	}

	req, err := http.NewRequest(http.MethodGet, indexURL, nil)
	if err != nil {
		return nil, err
	}
	if c.creds.Username != "" || c.creds.Password != "" {
		// only basic supported
		req.SetBasicAuth(c.creds.Username, c.creds.Password)
	}

	tlsConf, err := newTLSConfig(c.creds)
	if err != nil {
		return nil, err
	}

	tr := &http.Transport{
		Proxy:             proxy.GetCallback(c.proxy),
		TLSClientConfig:   tlsConf,
		DisableKeepAlives: true,
	}
	client := http.Client{Transport: tr}
	resp, err := client.Do(req)
	if err != nil {
		return nil, err
	}
	defer func() { _ = resp.Body.Close() }()

	if resp.StatusCode != http.StatusOK {
		return nil, errors.New("failed to get index: " + resp.Status)
	}
	return io.ReadAll(io.LimitReader(resp.Body, maxIndexSize))
}

func newTLSConfig(creds Creds) (*tls.Config, error) {
	tlsConfig := &tls.Config{InsecureSkipVerify: creds.InsecureSkipVerify}

	if creds.CAPath != "" {
		caData, err := os.ReadFile(creds.CAPath)
		if err != nil {
			return nil, err
		}
		caCertPool := x509.NewCertPool()
		caCertPool.AppendCertsFromPEM(caData)
		tlsConfig.RootCAs = caCertPool
	}

	// If a client cert & key is provided then configure TLS config accordingly.
	if len(creds.CertData) > 0 && len(creds.KeyData) > 0 {
		cert, err := tls.X509KeyPair(creds.CertData, creds.KeyData)
		if err != nil {
			return nil, err
		}
		tlsConfig.Certificates = []tls.Certificate{cert}
	}
	// nolint:staticcheck
	tlsConfig.BuildNameToCertificate()

	return tlsConfig, nil
}

// Normalize a chart name for file system use, that is, if chart name is foo/bar/baz, returns the last component as chart name.
func normalizeChartName(chart string) string {
	strings.Join(strings.Split(chart, "/"), "_")
	_, nc := path.Split(chart)
	// We do not want to return the empty string or something else related to filesystem access
	// Instead, return original string
	if nc == "" || nc == "." || nc == ".." {
		return chart
	}
	return nc
}

func (c *nativeHelmChart) getCachedChartPath(chart string, version string, project string) (string, error) {
	keyData, err := json.Marshal(map[string]string{"url": c.repoURL, "chart": chart, "version": version, "project": project})
	if err != nil {
		return "", err
	}
	return c.chartCachePaths.GetPath(string(keyData))
}

// Ensures that given OCI registries URL does not have protocol
func IsHelmOciRepo(repoURL string) bool {
	if repoURL == "" {
		return false
	}
	parsed, err := url.Parse(repoURL)
	// the URL parser treat hostname as either path or opaque if scheme is not specified, so hostname must be empty
	return err == nil && parsed.Host == ""
}

func getIndexURL(rawURL string) (string, error) {
	indexFile := "index.yaml"
	repoURL, err := url.Parse(rawURL)
	if err != nil {
		return "", err
	}
	repoURL.Path = path.Join(repoURL.Path, indexFile)
	repoURL.RawPath = path.Join(repoURL.RawPath, indexFile)
	return repoURL.String(), nil
}

func (c *nativeHelmChart) GetTags(chart string, noCache bool) (*TagsList, error) {
	if !c.enableOci {
		return nil, OCINotEnabledErr
	}

	tagsURL := strings.Replace(fmt.Sprintf("%s/%s", c.repoURL, chart), "https://", "", 1)
	indexLock.Lock(tagsURL)
	defer indexLock.Unlock(tagsURL)

	var data []byte
	if !noCache && c.indexCache != nil {
		if err := c.indexCache.GetHelmIndex(tagsURL, &data); err != nil && !errors.Is(err, cache.ErrCacheMiss) {
			log.Warnf("Failed to load index cache for repo: %s: %v", tagsURL, err)
		}
	}

	tags := &TagsList{}
	if len(data) == 0 {
		start := time.Now()
		repo, err := remote.NewRepository(tagsURL)
		if err != nil {
			return nil, fmt.Errorf("failed to initialize repository: %w", err)
		}
		tlsConf, err := newTLSConfig(c.creds)
		if err != nil {
			return nil, fmt.Errorf("failed setup tlsConfig: %w", err)
		}
		client := &http.Client{Transport: &http.Transport{
			Proxy:             proxy.GetCallback(c.proxy),
			TLSClientConfig:   tlsConf,
			DisableKeepAlives: true,
		}}

		repoHost, _, _ := strings.Cut(tagsURL, "/")
		repo.Client = &auth.Client{
			Client: client,
			Cache:  nil,
			Credential: auth.StaticCredential(repoHost, auth.Credential{
				Username: c.creds.Username,
				Password: c.creds.Password,
			}),
		}

		ctx := context.Background()
		err = repo.Tags(ctx, "", func(tagsResult []string) error {
			for _, tag := range tagsResult {
				// By convention: Change underscore (_) back to plus (+) to get valid SemVer
				convertedTag := strings.ReplaceAll(tag, "_", "+")
				tags.Tags = append(tags.Tags, convertedTag)
			}

			return nil
		})
		if err != nil {
			return nil, fmt.Errorf("failed to get tags: %w", err)
		}
		log.WithFields(
			log.Fields{"seconds": time.Since(start).Seconds(), "chart": chart, "repo": c.repoURL},
		).Info("took to get tags")

		if c.indexCache != nil {
			if err := c.indexCache.SetHelmIndex(tagsURL, data); err != nil {
				log.Warnf("Failed to store tags list cache for repo: %s: %v", tagsURL, err)
			}
		}
	} else {
		err := json.Unmarshal(data, tags)
		if err != nil {
			return nil, fmt.Errorf("failed to decode tags: %w", err)
		}
	}

	return tags, nil
}<|MERGE_RESOLUTION|>--- conflicted
+++ resolved
@@ -147,14 +147,6 @@
 	}
 	defer helmCmd.Close()
 
-<<<<<<< HEAD
-	_, _, err = helmCmd.Init()
-	if err != nil {
-		return "", nil, err
-	}
-
-=======
->>>>>>> 5ccea0d4
 	// throw away temp directory that stores extracted chart and should be deleted as soon as no longer needed by returned closer
 	tempDir, err := files.CreateTempDir(os.TempDir())
 	if err != nil {
