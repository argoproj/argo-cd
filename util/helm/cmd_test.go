--- conflicted
+++ resolved
@@ -16,13 +16,8 @@
 
 func TestCmd_template_kubeVersion(t *testing.T) {
 	cmd, err := NewCmdWithVersion(".", HelmV3, false, "")
-<<<<<<< HEAD
-	assert.NoError(t, err)
+	require.NoError(t, err)
 	s, _, err := cmd.template("testdata/redis", &TemplateOpts{
-=======
-	require.NoError(t, err)
-	s, err := cmd.template("testdata/redis", &TemplateOpts{
->>>>>>> fd677c65
 		KubeVersion: "1.14",
 	})
 	require.NoError(t, err)
@@ -31,13 +26,8 @@
 
 func TestCmd_template_noApiVersionsInError(t *testing.T) {
 	cmd, err := NewCmdWithVersion(".", HelmV3, false, "")
-<<<<<<< HEAD
-	assert.NoError(t, err)
+	require.NoError(t, err)
 	_, _, err = cmd.template("testdata/chart-does-not-exist", &TemplateOpts{
-=======
-	require.NoError(t, err)
-	_, err = cmd.template("testdata/chart-does-not-exist", &TemplateOpts{
->>>>>>> fd677c65
 		KubeVersion: "1.14",
 		APIVersions: []string{"foo", "bar"},
 	})
