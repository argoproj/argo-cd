--- conflicted
+++ resolved
@@ -21,31 +21,4 @@
 	})
 	assert.NoError(t, err)
 	assert.NotEmpty(t, s)
-<<<<<<< HEAD
-}
-
-func TestCmd_template_PathTraversal(t *testing.T) {
-	cmd, err := NewCmd("./testdata/redis")
-	assert.NoError(t, err)
-	s, err := cmd.template(context.TODO(), ".", &TemplateOpts{
-		KubeVersion: "1.14",
-		Values:      []string{"values.yaml"},
-	})
-	assert.NoError(t, err)
-	assert.NotEmpty(t, s)
-
-	_, err = cmd.template(context.TODO(), ".", &TemplateOpts{
-		KubeVersion: "1.14",
-		Values:      []string{"../minio/values.yaml"},
-	})
-	assert.Error(t, err)
-
-	s, err = cmd.template(context.TODO(), ".", &TemplateOpts{
-		KubeVersion: "1.14",
-		Values:      []string{"../minio/../redis/values.yaml"},
-	})
-	assert.NoError(t, err)
-	assert.NotEmpty(t, s)
-=======
->>>>>>> 31e30fbf
 }