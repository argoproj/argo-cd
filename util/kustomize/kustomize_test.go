--- conflicted
+++ resolved
@@ -225,13 +225,8 @@
 	for _, tc := range testCases {
 		appPath, err := testDataDir(t, tc.TestData)
 		assert.Nil(t, err)
-<<<<<<< HEAD
-		kustomize := NewKustomizeApp(appPath, git.NopCreds{}, "", "")
+		kustomize := NewKustomizeApp(appPath, appPath, git.NopCreds{}, "", "")
 		objs, _, err := kustomize.Build(&tc.KustomizeSource, nil, tc.Env, "")
-=======
-		kustomize := NewKustomizeApp(appPath, appPath, git.NopCreds{}, "", "")
-		objs, _, err := kustomize.Build(&tc.KustomizeSource, nil, tc.Env)
->>>>>>> f5d63a5c
 		switch tc.ExpectErr {
 		case true:
 			assert.Error(t, err)
@@ -322,13 +317,8 @@
 	for _, tc := range testCases {
 		appPath, err := testDataDir(t, tc.TestData)
 		assert.Nil(t, err)
-<<<<<<< HEAD
-		kustomize := NewKustomizeApp(appPath, git.NopCreds{}, "", "")
+		kustomize := NewKustomizeApp(appPath, appPath, git.NopCreds{}, "", "")
 		objs, _, err := kustomize.Build(&tc.KustomizeSource, nil, tc.Env, "")
-=======
-		kustomize := NewKustomizeApp(appPath, appPath, git.NopCreds{}, "", "")
-		objs, _, err := kustomize.Build(&tc.KustomizeSource, nil, tc.Env)
->>>>>>> f5d63a5c
 		switch tc.ExpectErr {
 		case true:
 			assert.Error(t, err)
