package git

import (
	"context"
	"errors"
	"io"
	"os"
	"os/exec"
	"path"
	"path/filepath"
	"strings"
	"testing"
	"time"

	"github.com/go-git/go-git/v5/plumbing/transport"
	githttp "github.com/go-git/go-git/v5/plumbing/transport/http"
	"github.com/stretchr/testify/assert"
	"github.com/stretchr/testify/require"

	"github.com/argoproj/argo-cd/v3/util/workloadidentity/mocks"
)

func runCmd(workingDir string, name string, args ...string) error {
	cmd := exec.Command(name, args...)
	cmd.Dir = workingDir
	cmd.Stdout = os.Stdout
	cmd.Stderr = os.Stderr
	return cmd.Run()
}

func outputCmd(workingDir string, name string, args ...string) ([]byte, error) {
	cmd := exec.Command(name, args...)
	cmd.Dir = workingDir
	cmd.Stderr = os.Stderr
	return cmd.Output()
}

func _createEmptyGitRepo() (string, error) {
	tempDir, err := os.MkdirTemp("", "")
	if err != nil {
		return tempDir, err
	}

	err = runCmd(tempDir, "git", "init")
	if err != nil {
		return tempDir, err
	}

	err = runCmd(tempDir, "git", "commit", "-m", "Initial commit", "--allow-empty")
	return tempDir, err
}

func Test_nativeGitClient_Fetch(t *testing.T) {
	tempDir, err := _createEmptyGitRepo()
	require.NoError(t, err)

	client, err := NewClient("file://"+tempDir, NopCreds{}, true, false, "", "")
	require.NoError(t, err)

	err = client.Init()
	require.NoError(t, err)

	err = client.Fetch("")
	require.NoError(t, err)
}

func Test_nativeGitClient_Fetch_Prune(t *testing.T) {
	tempDir, err := _createEmptyGitRepo()
	require.NoError(t, err)

	client, err := NewClient("file://"+tempDir, NopCreds{}, true, false, "", "")
	require.NoError(t, err)

	err = client.Init()
	require.NoError(t, err)

	err = runCmd(tempDir, "git", "branch", "test/foo")
	require.NoError(t, err)

	err = client.Fetch("")
	require.NoError(t, err)

	err = runCmd(tempDir, "git", "branch", "-d", "test/foo")
	require.NoError(t, err)
	err = runCmd(tempDir, "git", "branch", "test/foo/bar")
	require.NoError(t, err)

	err = client.Fetch("")
	require.NoError(t, err)
}

func Test_IsAnnotatedTag(t *testing.T) {
	tempDir := t.TempDir()
	client, err := NewClient("file://"+tempDir, NopCreds{}, true, false, "", "")
	require.NoError(t, err)

	err = client.Init()
	require.NoError(t, err)

	p := path.Join(client.Root(), "README")
	f, err := os.Create(p)
	require.NoError(t, err)
	_, err = f.WriteString("Hello.")
	require.NoError(t, err)
	err = f.Close()
	require.NoError(t, err)

	err = runCmd(client.Root(), "git", "add", "README")
	require.NoError(t, err)

	err = runCmd(client.Root(), "git", "commit", "-m", "Initial commit", "-a")
	require.NoError(t, err)

	atag := client.IsAnnotatedTag("master")
	assert.False(t, atag)

	err = runCmd(client.Root(), "git", "tag", "some-tag", "-a", "-m", "Create annotated tag")
	require.NoError(t, err)
	atag = client.IsAnnotatedTag("some-tag")
	assert.True(t, atag)

	// Tag effectually points to HEAD, so it's considered the same
	atag = client.IsAnnotatedTag("HEAD")
	assert.True(t, atag)

	err = runCmd(client.Root(), "git", "rm", "README")
	require.NoError(t, err)
	err = runCmd(client.Root(), "git", "commit", "-m", "remove README", "-a")
	require.NoError(t, err)

	// We moved on, so tag doesn't point to HEAD anymore
	atag = client.IsAnnotatedTag("HEAD")
	assert.False(t, atag)
}

func Test_ChangedFiles(t *testing.T) {
	tempDir := t.TempDir()

	client, err := NewClientExt("file://"+tempDir, tempDir, NopCreds{}, true, false, "", "")
	require.NoError(t, err)

	err = client.Init()
	require.NoError(t, err)

	err = runCmd(client.Root(), "git", "commit", "-m", "Initial commit", "--allow-empty")
	require.NoError(t, err)

	// Create a tag to have a second ref
	err = runCmd(client.Root(), "git", "tag", "some-tag")
	require.NoError(t, err)

	p := path.Join(client.Root(), "README")
	f, err := os.Create(p)
	require.NoError(t, err)
	_, err = f.WriteString("Hello.")
	require.NoError(t, err)
	err = f.Close()
	require.NoError(t, err)

	err = runCmd(client.Root(), "git", "add", "README")
	require.NoError(t, err)

	err = runCmd(client.Root(), "git", "commit", "-m", "Changes", "-a")
	require.NoError(t, err)

	previousSHA, err := client.LsRemote("some-tag")
	require.NoError(t, err)

	commitSHA, err := client.LsRemote("HEAD")
	require.NoError(t, err)

	// Invalid commits, error
	_, err = client.ChangedFiles("0000000000000000000000000000000000000000", "1111111111111111111111111111111111111111")
	require.Error(t, err)

	// Not SHAs, error
	_, err = client.ChangedFiles(previousSHA, "HEAD")
	require.Error(t, err)

	// Same commit, no changes
	changedFiles, err := client.ChangedFiles(commitSHA, commitSHA)
	require.NoError(t, err)
	assert.ElementsMatch(t, []string{}, changedFiles)

	// Different ref, with changes
	changedFiles, err = client.ChangedFiles(previousSHA, commitSHA)
	require.NoError(t, err)
	assert.ElementsMatch(t, []string{"README"}, changedFiles)
}

func Test_SemverTags(t *testing.T) {
	tempDir := t.TempDir()

	client, err := NewClientExt("file://"+tempDir, tempDir, NopCreds{}, true, false, "", "")
	require.NoError(t, err)

	err = client.Init()
	require.NoError(t, err)

	mapTagRefs := map[string]string{}
	for _, tag := range []string{
		"v1.0.0-rc1",
		"v1.0.0-rc2",
		"v1.0.0",
		"v1.0",
		"v1.0.1",
		"v1.1.0",
		"2024-apple",
		"2024-banana",
	} {
		err = runCmd(client.Root(), "git", "commit", "-m", tag+" commit", "--allow-empty")
		require.NoError(t, err)

		// Create an rc semver tag
		err = runCmd(client.Root(), "git", "tag", tag)
		require.NoError(t, err)

		sha, err := client.LsRemote("HEAD")
		require.NoError(t, err)

		mapTagRefs[tag] = sha
	}

	for _, tc := range []struct {
		name     string
		ref      string
		expected string
		error    bool
	}{{
		name:     "pinned rc version",
		ref:      "v1.0.0-rc1",
		expected: mapTagRefs["v1.0.0-rc1"],
	}, {
		name:     "lt rc constraint",
		ref:      "< v1.0.0-rc3",
		expected: mapTagRefs["v1.0.0-rc2"],
	}, {
		name:     "pinned major version",
		ref:      "v1.0.0",
		expected: mapTagRefs["v1.0.0"],
	}, {
		name:     "pinned patch version",
		ref:      "v1.0.1",
		expected: mapTagRefs["v1.0.1"],
	}, {
		name:     "pinned minor version",
		ref:      "v1.1.0",
		expected: mapTagRefs["v1.1.0"],
	}, {
		name:     "patch wildcard constraint",
		ref:      "v1.0.*",
		expected: mapTagRefs["v1.0.1"],
	}, {
		name:     "patch tilde constraint",
		ref:      "~v1.0.0",
		expected: mapTagRefs["v1.0.1"],
	}, {
		name:     "minor wildcard constraint",
		ref:      "v1.*",
		expected: mapTagRefs["v1.1.0"],
	}, {
		// The semver library allows for using both * and x as the wildcard modifier.
		name:     "alternative minor wildcard constraint",
		ref:      "v1.x",
		expected: mapTagRefs["v1.1.0"],
	}, {
		name:     "minor gte constraint",
		ref:      ">= v1.0.0",
		expected: mapTagRefs["v1.1.0"],
	}, {
		name:     "multiple constraints",
		ref:      "> v1.0.0 < v1.1.0",
		expected: mapTagRefs["v1.0.1"],
	}, {
		// We treat non-specific semver versions as regular tags, rather than constraints.
		name:     "non-specific version",
		ref:      "v1.0",
		expected: mapTagRefs["v1.0"],
	}, {
		// Which means a missing tag will raise an error.
		name:  "missing non-specific version",
		ref:   "v1.1",
		error: true,
	}, {
		// This is NOT a semver constraint, so it should always resolve to itself - because specifying a tag should
		// return the commit for that tag.
		// semver/v3 has the unfortunate semver-ish behaviour where any tag starting with a number is considered to be
		// "semver-ish", where that number is the semver major version, and the rest then gets coerced into a beta
		// version string. This can cause unexpected behaviour with constraints logic.
		// In this case, if the tag is being incorrectly coerced into semver (for being semver-ish), it will incorrectly
		// return the commit for the 2024-banana tag; which we want to avoid.
		name:     "apple non-semver tag",
		ref:      "2024-apple",
		expected: mapTagRefs["2024-apple"],
	}, {
		name:     "banana non-semver tag",
		ref:      "2024-banana",
		expected: mapTagRefs["2024-banana"],
	}, {
		// A semver version (without constraints) should ONLY match itself.
		// We do not want "2024-apple" to get "semver-ish'ed" into matching "2024.0.0-apple"; they're different tags.
		name:  "no semver tag coercion",
		ref:   "2024.0.0-apple",
		error: true,
	}, {
		// No minor versions are specified, so we would expect a major version of 2025 or more.
		// This is because if we specify > 11 in semver, we would not expect 11.1.0 to pass; it should be 12.0.0 or more.
		// Similarly, if we were to specify > 11.0, we would expect 11.1.0 or more.
		name:  "semver constraints on non-semver tags",
		ref:   "> 2024-apple",
		error: true,
	}, {
		// However, if one specifies the minor/patch versions, semver constraints can be used to match non-semver tags.
		// 2024-banana is considered as "2024.0.0-banana" in semver-ish, and banana > apple, so it's a match.
		// Note: this is more for documentation and future reference than real testing, as it seems like quite odd behaviour.
		name:     "semver constraints on non-semver tags",
		ref:      "> 2024.0.0-apple",
		expected: mapTagRefs["2024-banana"],
	}} {
		t.Run(tc.name, func(t *testing.T) {
			commitSHA, err := client.LsRemote(tc.ref)
			if tc.error {
				require.Error(t, err)
				return
			}
			require.NoError(t, err)
			assert.True(t, IsCommitSHA(commitSHA))
			assert.Equal(t, tc.expected, commitSHA)
		})
	}
}

func Test_nativeGitClient_Submodule(t *testing.T) {
	tempDir, err := os.MkdirTemp("", "")
	require.NoError(t, err)

	foo := filepath.Join(tempDir, "foo")
	err = os.Mkdir(foo, 0o755)
	require.NoError(t, err)

	err = runCmd(foo, "git", "init")
	require.NoError(t, err)

	bar := filepath.Join(tempDir, "bar")
	err = os.Mkdir(bar, 0o755)
	require.NoError(t, err)

	err = runCmd(bar, "git", "init")
	require.NoError(t, err)

	err = runCmd(bar, "git", "commit", "-m", "Initial commit", "--allow-empty")
	require.NoError(t, err)

	// Embed repository bar into repository foo
	t.Setenv("GIT_ALLOW_PROTOCOL", "file")
	err = runCmd(foo, "git", "submodule", "add", bar)
	require.NoError(t, err)

	err = runCmd(foo, "git", "commit", "-m", "Initial commit")
	require.NoError(t, err)

	tempDir, err = os.MkdirTemp("", "")
	require.NoError(t, err)

	// Clone foo
	err = runCmd(tempDir, "git", "clone", foo)
	require.NoError(t, err)

	client, err := NewClient("file://"+foo, NopCreds{}, true, false, "", "")
	require.NoError(t, err)

	err = client.Init()
	require.NoError(t, err)

	err = client.Fetch("")
	require.NoError(t, err)

	commitSHA, err := client.LsRemote("HEAD")
	require.NoError(t, err)

	// Call Checkout() with submoduleEnabled=false.
	_, err = client.Checkout(commitSHA, false)
	require.NoError(t, err)

	// Check if submodule url does not exist in .git/config
	err = runCmd(client.Root(), "git", "config", "submodule.bar.url")
	require.Error(t, err)

	// Call Submodule() via Checkout() with submoduleEnabled=true.
	_, err = client.Checkout(commitSHA, true)
	require.NoError(t, err)

	// Check if the .gitmodule URL is reflected in .git/config
	cmd := exec.Command("git", "config", "submodule.bar.url")
	cmd.Dir = client.Root()
	result, err := cmd.Output()
	require.NoError(t, err)
	assert.Equal(t, bar+"\n", string(result))

	// Change URL of submodule bar
	err = runCmd(client.Root(), "git", "config", "--file=.gitmodules", "submodule.bar.url", bar+"baz")
	require.NoError(t, err)

	// Call Submodule()
	err = client.Submodule()
	require.NoError(t, err)

	// Check if the URL change in .gitmodule is reflected in .git/config
	cmd = exec.Command("git", "config", "submodule.bar.url")
	cmd.Dir = client.Root()
	result, err = cmd.Output()
	require.NoError(t, err)
	assert.Equal(t, bar+"baz\n", string(result))
}

func TestNewClient_invalidSSHURL(t *testing.T) {
	client, err := NewClient("ssh://bitbucket.org:org/repo", NopCreds{}, false, false, "", "")
	assert.Nil(t, client)
	assert.ErrorIs(t, err, ErrInvalidRepoURL)
}

func Test_IsRevisionPresent(t *testing.T) {
	tempDir := t.TempDir()

	client, err := NewClientExt("file://"+tempDir, tempDir, NopCreds{}, true, false, "", "")
	require.NoError(t, err)

	err = client.Init()
	require.NoError(t, err)

	p := path.Join(client.Root(), "README")
	f, err := os.Create(p)
	require.NoError(t, err)
	_, err = f.WriteString("Hello.")
	require.NoError(t, err)
	err = f.Close()
	require.NoError(t, err)

	err = runCmd(client.Root(), "git", "add", "README")
	require.NoError(t, err)

	err = runCmd(client.Root(), "git", "commit", "-m", "Initial Commit", "-a")
	require.NoError(t, err)

	commitSHA, err := client.LsRemote("HEAD")
	require.NoError(t, err)

	// Ensure revision for HEAD is present locally.
	revisionPresent := client.IsRevisionPresent(commitSHA)
	assert.True(t, revisionPresent)

	// Ensure invalid revision is not returned.
	revisionPresent = client.IsRevisionPresent("invalid-revision")
	assert.False(t, revisionPresent)
}

func Test_nativeGitClient_RevisionMetadata(t *testing.T) {
	tempDir := t.TempDir()
	client, err := NewClient("file://"+tempDir, NopCreds{}, true, false, "", "")
	require.NoError(t, err)

	err = client.Init()
	require.NoError(t, err)

	p := path.Join(client.Root(), "README")
	f, err := os.Create(p)
	require.NoError(t, err)
	_, err = f.WriteString("Hello.")
	require.NoError(t, err)
	err = f.Close()
	require.NoError(t, err)

	err = runCmd(client.Root(), "git", "config", "user.name", "FooBar ||| something\nelse")
	require.NoError(t, err)
	err = runCmd(client.Root(), "git", "config", "user.email", "foo@foo.com")
	require.NoError(t, err)

	err = runCmd(client.Root(), "git", "add", "README")
	require.NoError(t, err)
	err = runCmd(client.Root(), "git", "commit", "--date=\"Sat Jun 5 20:00:00 2021 +0000 UTC\"", "-m", `| Initial commit |


(╯°□°)╯︵ ┻━┻
		`, "-a")
	require.NoError(t, err)

	metadata, err := client.RevisionMetadata("HEAD")
	require.NoError(t, err)
	require.Equal(t, &RevisionMetadata{
		Author:  `FooBar ||| somethingelse <foo@foo.com>`,
		Date:    time.Date(2021, time.June, 5, 20, 0, 0, 0, time.UTC).Local(),
		Tags:    []string{},
		Message: "| Initial commit |\n\n(╯°□°)╯︵ ┻━┻",
	}, metadata)
}

func Test_nativeGitClient_SetAuthor(t *testing.T) {
	expectedName := "Tester"
	expectedEmail := "test@example.com"

	tempDir, err := _createEmptyGitRepo()
	require.NoError(t, err)

	client, err := NewClient("file://"+tempDir, NopCreds{}, true, false, "", "")
	require.NoError(t, err)

	err = client.Init()
	require.NoError(t, err)

	out, err := client.SetAuthor(expectedName, expectedEmail)
	require.NoError(t, err, "error output: ", out)

	// Check git user.name
	gitUserName, err := outputCmd(client.Root(), "git", "config", "--local", "user.name")
	require.NoError(t, err)
	actualName := strings.TrimSpace(string(gitUserName))
	require.Equal(t, expectedName, actualName)

	// Check git user.email
	gitUserEmail, err := outputCmd(client.Root(), "git", "config", "--local", "user.email")
	require.NoError(t, err)
	actualEmail := strings.TrimSpace(string(gitUserEmail))
	require.Equal(t, expectedEmail, actualEmail)
}

func Test_nativeGitClient_CheckoutOrOrphan(t *testing.T) {
	t.Run("checkout to an existing branch", func(t *testing.T) {
		// not main or master
		expectedBranch := "feature"

		tempDir, err := _createEmptyGitRepo()
		require.NoError(t, err)

		client, err := NewClientExt("file://"+tempDir, tempDir, NopCreds{}, true, false, "", "")
		require.NoError(t, err)

		err = client.Init()
		require.NoError(t, err)

		// set the author for the initial commit of the orphan branch
		out, err := client.SetAuthor("test", "test@example.com")
		require.NoError(t, err, "error output: %s", out)

		// get base branch
		gitCurrentBranch, err := outputCmd(tempDir, "git", "rev-parse", "--abbrev-ref", "HEAD")
		require.NoError(t, err)
		baseBranch := strings.TrimSpace(string(gitCurrentBranch))

		// get base commit
		gitCurrentCommitHash, err := outputCmd(tempDir, "git", "rev-parse", "HEAD")
		require.NoError(t, err)
		expectedCommitHash := strings.TrimSpace(string(gitCurrentCommitHash))

		// make expected branch
		err = runCmd(tempDir, "git", "checkout", "-b", expectedBranch)
		require.NoError(t, err)

		// checkout to base branch, ready to test
		err = runCmd(tempDir, "git", "checkout", baseBranch)
		require.NoError(t, err)

		out, err = client.CheckoutOrOrphan(expectedBranch, false)
		require.NoError(t, err, "error output: ", out)

		// get current branch, verify current branch
		gitCurrentBranch, err = outputCmd(tempDir, "git", "rev-parse", "--abbrev-ref", "HEAD")
		require.NoError(t, err)
		actualBranch := strings.TrimSpace(string(gitCurrentBranch))
		require.Equal(t, expectedBranch, actualBranch)

		// get current commit hash, verify current commit hash
		// equal -> not orphan
		gitCurrentCommitHash, err = outputCmd(tempDir, "git", "rev-parse", "HEAD")
		require.NoError(t, err)
		actualCommitHash := strings.TrimSpace(string(gitCurrentCommitHash))
		require.Equal(t, expectedCommitHash, actualCommitHash)
	})

	t.Run("orphan", func(t *testing.T) {
		// not main or master
		expectedBranch := "feature"

		// make origin git repository
		tempDir, err := _createEmptyGitRepo()
		require.NoError(t, err)
		originGitRepoUrl := "file://" + tempDir
		err = runCmd(tempDir, "git", "commit", "-m", "Second commit", "--allow-empty")
		require.NoError(t, err)

		// get base branch
		gitCurrentBranch, err := outputCmd(tempDir, "git", "rev-parse", "--abbrev-ref", "HEAD")
		require.NoError(t, err)
		baseBranch := strings.TrimSpace(string(gitCurrentBranch))

		// make test dir
		tempDir, err = os.MkdirTemp("", "")
		require.NoError(t, err)

		client, err := NewClientExt(originGitRepoUrl, tempDir, NopCreds{}, true, false, "", "")
		require.NoError(t, err)

		err = client.Init()
		require.NoError(t, err)

		// set the author for the initial commit of the orphan branch
		out, err := client.SetAuthor("test", "test@example.com")
		require.NoError(t, err, "error output: %s", out)

		err = client.Fetch("")
		require.NoError(t, err)

		// checkout to origin base branch
		err = runCmd(tempDir, "git", "checkout", baseBranch)
		require.NoError(t, err)

		// get base commit
		gitCurrentCommitHash, err := outputCmd(tempDir, "git", "rev-parse", "HEAD")
		require.NoError(t, err)
		baseCommitHash := strings.TrimSpace(string(gitCurrentCommitHash))

		out, err = client.CheckoutOrOrphan(expectedBranch, false)
		require.NoError(t, err, "error output: ", out)

		// get current branch, verify current branch
		gitCurrentBranch, err = outputCmd(tempDir, "git", "rev-parse", "--abbrev-ref", "HEAD")
		require.NoError(t, err)
		actualBranch := strings.TrimSpace(string(gitCurrentBranch))
		require.Equal(t, expectedBranch, actualBranch)

		// check orphan branch

		// get current commit hash, verify current commit hash
		// not equal -> orphan
		gitCurrentCommitHash, err = outputCmd(tempDir, "git", "rev-parse", "HEAD")
		require.NoError(t, err)
		currentCommitHash := strings.TrimSpace(string(gitCurrentCommitHash))
		require.NotEqual(t, baseCommitHash, currentCommitHash)

		// get commit count on current branch, verify 1 -> orphan
		gitCommitCount, err := outputCmd(tempDir, "git", "rev-list", "--count", actualBranch)
		require.NoError(t, err)
		require.Equal(t, "1", strings.TrimSpace(string(gitCommitCount)))
	})
}

func Test_nativeGitClient_CheckoutOrNew(t *testing.T) {
	t.Run("checkout to an existing branch", func(t *testing.T) {
		// Example status
		// * 57aef63 (feature) Second commit
		// * a4fad22 (main) Initial commit

		// Test scenario
		// given : main branch (w/ Initial commit)
		// when  : try to check out [main -> feature]
		// then  : feature branch (w/ Second commit)

		// not main or master
		expectedBranch := "feature"

		tempDir, err := _createEmptyGitRepo()
		require.NoError(t, err)

		client, err := NewClientExt("file://"+tempDir, tempDir, NopCreds{}, true, false, "", "")
		require.NoError(t, err)

		err = client.Init()
		require.NoError(t, err)

		out, err := client.SetAuthor("test", "test@example.com")
		require.NoError(t, err, "error output: %s", out)

		// get base branch
		gitCurrentBranch, err := outputCmd(tempDir, "git", "rev-parse", "--abbrev-ref", "HEAD")
		require.NoError(t, err)
		baseBranch := strings.TrimSpace(string(gitCurrentBranch))

		// make expected branch
		err = runCmd(tempDir, "git", "checkout", "-b", expectedBranch)
		require.NoError(t, err)

		// make expected commit
		err = runCmd(tempDir, "git", "commit", "-m", "Second commit", "--allow-empty")
		require.NoError(t, err)

		// get expected commit
		expectedCommitHash, err := client.CommitSHA()
		require.NoError(t, err)

		// checkout to base branch, ready to test
		err = runCmd(tempDir, "git", "checkout", baseBranch)
		require.NoError(t, err)

		out, err = client.CheckoutOrNew(expectedBranch, baseBranch, false)
		require.NoError(t, err, "error output: ", out)

		// get current branch, verify current branch
		gitCurrentBranch, err = outputCmd(tempDir, "git", "rev-parse", "--abbrev-ref", "HEAD")
		require.NoError(t, err)
		actualBranch := strings.TrimSpace(string(gitCurrentBranch))
		require.Equal(t, expectedBranch, actualBranch)

		// get current commit hash, verify current commit hash
		actualCommitHash, err := client.CommitSHA()
		require.NoError(t, err)
		require.Equal(t, expectedCommitHash, actualCommitHash)
	})

	t.Run("new", func(t *testing.T) {
		// Test scenario
		// given : main branch (w/ Initial commit)
		// 	 * a4fad22 (main) Initial commit
		// when  : try to check out [main -> feature]
		// then  : feature branch (w/ Initial commit)
		// 	 * a4fad22 (feature, main) Initial commit

		// not main or master
		expectedBranch := "feature"

		tempDir, err := _createEmptyGitRepo()
		require.NoError(t, err)

		client, err := NewClientExt("file://"+tempDir, tempDir, NopCreds{}, true, false, "", "")
		require.NoError(t, err)

		err = client.Init()
		require.NoError(t, err)

		out, err := client.SetAuthor("test", "test@example.com")
		require.NoError(t, err, "error output: %s", out)

		// get base branch
		gitCurrentBranch, err := outputCmd(tempDir, "git", "rev-parse", "--abbrev-ref", "HEAD")
		require.NoError(t, err)
		baseBranch := strings.TrimSpace(string(gitCurrentBranch))

		// get expected commit
		expectedCommitHash, err := client.CommitSHA()
		require.NoError(t, err)

		out, err = client.CheckoutOrNew(expectedBranch, baseBranch, false)
		require.NoError(t, err, "error output: ", out)

		// get current branch, verify current branch
		gitCurrentBranch, err = outputCmd(tempDir, "git", "rev-parse", "--abbrev-ref", "HEAD")
		require.NoError(t, err)
		actualBranch := strings.TrimSpace(string(gitCurrentBranch))
		require.Equal(t, expectedBranch, actualBranch)

		// get current commit hash, verify current commit hash
		actualCommitHash, err := client.CommitSHA()
		require.NoError(t, err)
		require.Equal(t, expectedCommitHash, actualCommitHash)
	})
}

func Test_nativeGitClient_RemoveContents(t *testing.T) {
	// Example status
	// 2 files :
	//   * <RepoRoot>/README.md
	//   * <RepoRoot>/scripts/startup.sh

	// given
	tempDir, err := _createEmptyGitRepo()
	require.NoError(t, err)

	client, err := NewClient("file://"+tempDir, NopCreds{}, true, false, "", "")
	require.NoError(t, err)

	err = client.Init()
	require.NoError(t, err)

	out, err := client.SetAuthor("test", "test@example.com")
	require.NoError(t, err, "error output: ", out)

	err = runCmd(client.Root(), "touch", "README.md")
	require.NoError(t, err)

	err = runCmd(client.Root(), "mkdir", "scripts")
	require.NoError(t, err)

	err = runCmd(client.Root(), "touch", "scripts/startup.sh")
	require.NoError(t, err)

	err = runCmd(client.Root(), "git", "add", "--all")
	require.NoError(t, err)

	err = runCmd(client.Root(), "git", "commit", "-m", "Make files")
	require.NoError(t, err)

	// when
	out, err = client.RemoveContents()
	require.NoError(t, err, "error output: ", out)

	// then
	ls, err := outputCmd(client.Root(), "ls", "-l")
	require.NoError(t, err)
	require.Equal(t, "total 0", strings.TrimSpace(string(ls)))
}

func Test_nativeGitClient_CommitAndPush(t *testing.T) {
	tempDir, err := _createEmptyGitRepo()
	require.NoError(t, err)

	// config receive.denyCurrentBranch updateInstead
	// because local git init make a non-bare repository which cannot be pushed normally
	err = runCmd(tempDir, "git", "config", "--local", "receive.denyCurrentBranch", "updateInstead")
	require.NoError(t, err)

	// get branch
	gitCurrentBranch, err := outputCmd(tempDir, "git", "rev-parse", "--abbrev-ref", "HEAD")
	require.NoError(t, err)
	branch := strings.TrimSpace(string(gitCurrentBranch))

	client, err := NewClient("file://"+tempDir, NopCreds{}, true, false, "", "")
	require.NoError(t, err)

	err = client.Init()
	require.NoError(t, err)

	out, err := client.SetAuthor("test", "test@example.com")
	require.NoError(t, err, "error output: ", out)

	err = client.Fetch(branch)
	require.NoError(t, err)

	out, err = client.Checkout(branch, false)
	require.NoError(t, err, "error output: ", out)

	// make a file then commit and push
	err = runCmd(client.Root(), "touch", "README.md")
	require.NoError(t, err)

	out, err = client.CommitAndPush(branch, "docs: README")
	require.NoError(t, err, "error output: %s", out)

	// get current commit hash of the cloned repository
	expectedCommitHash, err := client.CommitSHA()
	require.NoError(t, err)

	// get origin repository's current commit hash
	gitCurrentCommitHash, err := outputCmd(tempDir, "git", "rev-parse", "HEAD")
	require.NoError(t, err)
	actualCommitHash := strings.TrimSpace(string(gitCurrentCommitHash))
	require.Equal(t, expectedCommitHash, actualCommitHash)
}

func Test_newAuth_AzureWorkloadIdentity(t *testing.T) {
	tokenprovider := new(mocks.TokenProvider)
	tokenprovider.On("GetToken", azureDevopsEntraResourceId).Return("accessToken", nil)

	creds := AzureWorkloadIdentityCreds{store: NoopCredsStore{}, tokenProvider: tokenprovider}

	auth, err := newAuth("", creds)
	require.NoError(t, err)
	_, ok := auth.(*githttp.TokenAuth)
<<<<<<< HEAD
	if !ok {
		t.Fatalf("expected TokenAuth but got %T", auth)
	}
}

func TestNewAuth(t *testing.T) {
	tests := []struct {
		name     string
		repoURL  string
		creds    Creds
		expected transport.AuthMethod
		wantErr  bool
	}{
		{
			name:    "HTTPSCreds with bearer token",
			repoURL: "https://github.com/org/repo.git",
			creds: HTTPSCreds{
				bearerToken: "test-token",
			},
			expected: &githttp.TokenAuth{Token: "test-token"},
			wantErr:  false,
		},
		{
			name:    "HTTPSCreds with basic auth",
			repoURL: "https://github.com/org/repo.git",
			creds: HTTPSCreds{
				username: "test-user",
				password: "test-password",
			},
			expected: &githttp.BasicAuth{Username: "test-user", Password: "test-password"},
			wantErr:  false,
		},
		{
			name:    "HTTPSCreds with basic auth no username",
			repoURL: "https://github.com/org/repo.git",
			creds: HTTPSCreds{
				password: "test-password",
			},
			expected: &githttp.BasicAuth{Username: "x-access-token", Password: "test-password"},
			wantErr:  false,
		},
	}

	for _, tt := range tests {
		t.Run(tt.name, func(t *testing.T) {
			auth, err := newAuth(tt.repoURL, tt.creds)
			if (err != nil) != tt.wantErr {
				t.Errorf("newAuth() error = %v, wantErr %v", err, tt.wantErr)
				return
			}
			assert.Equal(t, tt.expected, auth)
		})
	}
}

func Test_nativeGitClient_runCredentialedCmd(t *testing.T) {
	tests := []struct {
		name         string
		creds        Creds
		environ      []string
		expectedArgs []string
		expectedEnv  []string
		expectedErr  bool
	}{
		{
			name: "basic auth header set",
			creds: &mockCreds{
				environ: []string{forceBasicAuthHeaderEnv + "=Basic dGVzdDp0ZXN0"},
			},
			expectedArgs: []string{"--config-env", "http.extraHeader=" + forceBasicAuthHeaderEnv, "status"},
			expectedEnv:  []string{forceBasicAuthHeaderEnv + "=Basic dGVzdDp0ZXN0"},
			expectedErr:  false,
		},
		{
			name: "bearer auth header set",
			creds: &mockCreds{
				environ: []string{bearerAuthHeaderEnv + "=Bearer test-token"},
			},
			expectedArgs: []string{"--config-env", "http.extraHeader=" + bearerAuthHeaderEnv, "status"},
			expectedEnv:  []string{bearerAuthHeaderEnv + "=Bearer test-token"},
			expectedErr:  false,
		},
		{
			name: "no auth header set",
			creds: &mockCreds{
				environ: []string{},
			},
			expectedArgs: []string{"status"},
			expectedEnv:  []string{},
			expectedErr:  false,
		},
		{
			name: "error getting environment",
			creds: &mockCreds{
				environErr: true,
			},
			expectedArgs: []string{},
			expectedEnv:  []string{},
			expectedErr:  true,
		},
	}

	for _, tt := range tests {
		t.Run(tt.name, func(t *testing.T) {
			client := &nativeGitClient{
				creds: tt.creds,
			}

			err := client.runCredentialedCmd("status")
			if (err != nil) != tt.expectedErr {
				t.Errorf("runCredentialedCmd() error = %v, expectedErr %v", err, tt.expectedErr)
				return
			}

			if tt.expectedErr {
				return
			}

			cmd := exec.Command("git", tt.expectedArgs...)
			cmd.Env = append(os.Environ(), tt.expectedEnv...)
			output, err := cmd.CombinedOutput()
			if err != nil {
				t.Errorf("runCredentialedCmd() command error = %v, output = %s", err, output)
			}
		})
	}
}

type mockCreds struct {
	environ    []string
	environErr bool
}

func (m *mockCreds) Environ() (io.Closer, []string, error) {
	if m.environErr {
		return nil, nil, errors.New("error getting environment")
	}
	return io.NopCloser(nil), m.environ, nil
}

func (m *mockCreds) GetUserInfo(_ context.Context) (string, string, error) {
	return "", "", nil
=======
	require.Truef(t, ok, "expected TokenAuth but got %T", auth)
>>>>>>> 5b79c34c
}<|MERGE_RESOLUTION|>--- conflicted
+++ resolved
@@ -853,10 +853,7 @@
 	auth, err := newAuth("", creds)
 	require.NoError(t, err)
 	_, ok := auth.(*githttp.TokenAuth)
-<<<<<<< HEAD
-	if !ok {
-		t.Fatalf("expected TokenAuth but got %T", auth)
-	}
+	require.Truef(t, ok, "expected TokenAuth but got %T", auth)
 }
 
 func TestNewAuth(t *testing.T) {
@@ -996,7 +993,4 @@
 
 func (m *mockCreds) GetUserInfo(_ context.Context) (string, string, error) {
 	return "", "", nil
-=======
-	require.Truef(t, ok, "expected TokenAuth but got %T", auth)
->>>>>>> 5b79c34c
 }