package git

import (
	"crypto/tls"
	"fmt"
	"net/http"
	"net/url"
	"os"
	"os/exec"
	"strconv"
	"strings"
	"time"

	argoexec "github.com/argoproj/pkg/exec"
	log "github.com/sirupsen/logrus"
	"golang.org/x/crypto/ssh"
	"gopkg.in/src-d/go-git.v4"
	"gopkg.in/src-d/go-git.v4/config"
	"gopkg.in/src-d/go-git.v4/plumbing"
	"gopkg.in/src-d/go-git.v4/plumbing/transport"
	githttp "gopkg.in/src-d/go-git.v4/plumbing/transport/http"
	ssh2 "gopkg.in/src-d/go-git.v4/plumbing/transport/ssh"
	"gopkg.in/src-d/go-git.v4/storage/memory"

	certutil "github.com/argoproj/argo-cd/util/cert"
	argoconfig "github.com/argoproj/argo-cd/util/config"
	"github.com/argoproj/argo-cd/util/depot"
)

<<<<<<< HEAD
=======
type RevisionMetadata struct {
	Author  string
	Date    time.Time
	Tags    []string
	Message string
}

// Client is a generic git client interface
type Client interface {
	Root() string
	Init() error
	Fetch() error
	Checkout(revision string) error
	LsRemote(revision string) (string, error)
	LsFiles(path string) ([]string, error)
	CommitSHA() (string, error)
	RevisionMetadata(revision string) (*RevisionMetadata, error)
}

// ClientFactory is a factory of Git Clients
// Primarily used to support creation of mock git clients during unit testing
type ClientFactory interface {
	NewClient(repoURL, path, username, password, sshPrivateKey string, insecure bool) (Client, error)
}

>>>>>>> 9a76a06f
// nativeGitClient implements Client interface using git CLI
type nativeGitClient struct {
	// URL of the repository
	repoURL string
	// Root path of repository
	root string
	// Authenticator credentials for private repositories
	creds Creds
	// Whether to connect insecurely to repository, e.g. don't verify certificate
	insecure bool
}

<<<<<<< HEAD
func NewClient(rawRepoURL, username, password, sshPrivateKey string, insecureIgnoreHostKey bool) (depot.Client, error) {
=======
type factory struct{}

func NewFactory() ClientFactory {
	return &factory{}
}

func (f *factory) NewClient(rawRepoURL, path, username, password, sshPrivateKey string, insecure bool) (Client, error) {
>>>>>>> 9a76a06f
	var creds Creds
	if sshPrivateKey != "" {
		creds = SSHCreds{sshPrivateKey, insecure}
	} else if username != "" || password != "" {
		creds = HTTPSCreds{username, password}
	} else {
		creds = NopCreds{}
	}

	// We need a custom HTTP client for go-git when we want to skip validation
	// of the server's TLS certificate (--insecure-ignore-server-cert). Since
	// this change is permanent to go-git Client during runtime, we need to
	// explicitly replace it with default client for repositories without the
	// insecure flag set.
	//if IsHTTPSURL(rawRepoURL) {
	//	gitclient.InstallProtocol("https", githttp.NewClient(getRepoHTTPClient(rawRepoURL, insecure)))
	//}
	client := nativeGitClient{
<<<<<<< HEAD
		repoURL: rawRepoURL,
		root:    depot.TempRepoPath(rawRepoURL),
		creds:   creds,
=======
		repoURL:  rawRepoURL,
		root:     path,
		creds:    creds,
		insecure: insecure,
>>>>>>> 9a76a06f
	}
	return &client, nil
}

// Returns a HTTP client object suitable for go-git to use using the following
// pattern:
// - If insecure is true, always returns a client with certificate verification
//   turned off.
// - If one or more custom certificates are stored for the repository, returns
//   a client with those certificates in the list of root CAs used to verify
//   the server's certificate.
// - Otherwise (and on non-fatal errors), a default HTTP client is returned.
func getRepoHTTPClient(repoURL string, insecure bool) transport.Transport {
	// Default HTTP client
	var customHTTPClient transport.Transport = githttp.NewClient(&http.Client{})

	if insecure {
		customHTTPClient = githttp.NewClient(&http.Client{
			Transport: &http.Transport{
				TLSClientConfig: &tls.Config{
					InsecureSkipVerify: true,
				},
			},
			// 15 second timeout
			Timeout: 15 * time.Second,

			// don't follow redirect
			CheckRedirect: func(req *http.Request, via []*http.Request) error {
				return http.ErrUseLastResponse
			},
		})
	} else {
		parsedURL, err := url.Parse(repoURL)
		if err != nil {
			return customHTTPClient
		}
		serverCertificatePem, err := certutil.GetCertificateForConnect(parsedURL.Host)
		if err != nil {
			return customHTTPClient
		} else if len(serverCertificatePem) > 0 {
			certPool := certutil.GetCertPoolFromPEMData(serverCertificatePem)
			customHTTPClient = githttp.NewClient(&http.Client{
				Transport: &http.Transport{
					TLSClientConfig: &tls.Config{
						RootCAs: certPool,
					},
				},
				// 15 second timeout
				Timeout: 15 * time.Second,
				// don't follow redirect
				CheckRedirect: func(req *http.Request, via []*http.Request) error {
					return http.ErrUseLastResponse
				},
			})
		}
		// else no custom certificate stored.
	}

	return customHTTPClient
}

func newAuth(repoURL string, creds Creds) (transport.AuthMethod, error) {
	switch creds := creds.(type) {
	case SSHCreds:
		var sshUser string
		if isSSH, user := IsSSHURL(repoURL); isSSH {
			sshUser = user
		}
		signer, err := ssh.ParsePrivateKey([]byte(creds.sshPrivateKey))
		if err != nil {
			return nil, err
		}
		auth := &ssh2.PublicKeys{User: sshUser, Signer: signer}
		if creds.insecureIgnoreHostKey {
			auth.HostKeyCallback = ssh.InsecureIgnoreHostKey()
		}
		return auth, nil
	case HTTPSCreds:
		auth := githttp.BasicAuth{Username: creds.username, Password: creds.password}
		return &auth, nil
	}
	return nil, nil
}

func (m *nativeGitClient) LockKey() string {
	return m.root
}

// Init initializes a local git repository and sets the remote origin
func (m *nativeGitClient) Init() error {
	_, err := git.PlainOpen(m.root)
	if err != nil {
		if err != git.ErrRepositoryNotExists {
			return err
		}
		log.Infof("Initializing %s to %s", m.repoURL, m.root)
		_, err = argoexec.RunCommand("rm", argoconfig.CmdOpts(), "-rf", m.root)
		if err != nil {
			return fmt.Errorf("unable to clean repo at %s: %v", m.root, err)
		}
		err = os.MkdirAll(m.root, 0755)
		if err != nil {
			return err
		}
		repo, err := git.PlainInit(m.root, false)
		if err != nil {
			return err
		}
		_, err = repo.CreateRemote(&config.RemoteConfig{
			Name: git.DefaultRemoteName,
			URLs: []string{m.repoURL},
		})
		if err != nil {
			return err
		}
	}
	_, err = m.runCredentialedCmd("fetch", "origin", "--tags", "--force")
	return err
}

// LsFiles lists the local working tree, including only files that are under source control
func (m *nativeGitClient) LsFiles(path string) ([]string, error) {
	out, err := m.runCmd("ls-files", "--full-name", "-z", "--", path)
	if err != nil {
		return nil, err
	}
	// remove last element, which is blank regardless of whether we're using nullbyte or newline
	ss := strings.Split(out, "\000")
	return ss[:len(ss)-1], nil
}

// Checkout checkout specified git sha
func (m *nativeGitClient) Checkout(_, revision string) error {
	if revision == "" || revision == "HEAD" {
		revision = "origin/HEAD"
	}
	if _, err := m.runCmd("checkout", "--force", revision); err != nil {
		return err
	}
	if _, err := m.runCmd("clean", "-fdx"); err != nil {
		return err
	}
	return nil
}

// ResolveRevision resolves the commit SHA of a specific branch, tag, or HEAD. If the supplied revision
// does not resolve, and "looks" like a 7+ hexadecimal commit SHA, it return the revision string.
// Otherwise, it returns an error indicating that the revision could not be resolved. This method
// runs with in-memory storage and is safe to run concurrently, or to be run without a git
// repository locally cloned.
func (m *nativeGitClient) ResolveRevision(_, revision string) (string, error) {
	if revision == "" {
		revision = "HEAD"
	}
	if IsCommitSHA(revision) {
		return revision, nil
	}
	repo, err := git.Init(memory.NewStorage(), nil)
	if err != nil {
		return "", err
	}
	remote, err := repo.CreateRemote(&config.RemoteConfig{
		Name: git.DefaultRemoteName,
		URLs: []string{m.repoURL},
	})
	if err != nil {
		return "", err
	}
	auth, err := newAuth(m.repoURL, m.creds)
	if err != nil {
		return "", err
	}
	//refs, err := remote.List(&git.ListOptions{Auth: auth})
	refs, err := listRemote(remote, &git.ListOptions{Auth: auth}, m.insecure)
	if err != nil {
		return "", err
	}
	// refToHash keeps a maps of remote refs to their hash
	// (e.g. refs/heads/master -> a67038ae2e9cb9b9b16423702f98b41e36601001)
	refToHash := make(map[string]string)
	// refToResolve remembers ref name of the supplied revision if we determine the revision is a
	// symbolic reference (like HEAD), in which case we will resolve it from the refToHash map
	refToResolve := ""
	for _, ref := range refs {
		refName := ref.Name().String()
		if refName != "HEAD" && !strings.HasPrefix(refName, "refs/heads/") && !strings.HasPrefix(refName, "refs/tags/") {
			// ignore things like 'refs/pull/' 'refs/reviewable'
			continue
		}
		hash := ref.Hash().String()
		if ref.Type() == plumbing.HashReference {
			refToHash[refName] = hash
		}
		//log.Debugf("%s\t%s", hash, refName)
		if ref.Name().Short() == revision {
			if ref.Type() == plumbing.HashReference {
				log.Debugf("revision '%s' resolved to '%s'", revision, hash)
				return hash, nil
			}
			if ref.Type() == plumbing.SymbolicReference {
				refToResolve = ref.Target().String()
			}
		}
	}
	if refToResolve != "" {
		// If refToResolve is non-empty, we are resolving symbolic reference (e.g. HEAD).
		// It should exist in our refToHash map
		if hash, ok := refToHash[refToResolve]; ok {
			log.Debugf("symbolic reference '%s' (%s) resolved to '%s'", revision, refToResolve, hash)
			return hash, nil
		}
	}
	// We support the ability to use a truncated commit-SHA (e.g. first 7 characters of a SHA)
	if IsTruncatedCommitSHA(revision) {
		log.Debugf("revision '%s' assumed to be commit sha", revision)
		return revision, nil
	}
	// If we get here, revision string had non hexadecimal characters (indicating its a branch, tag,
	// or symbolic ref) and we were unable to resolve it to a commit SHA.
	return "", fmt.Errorf("Unable to resolve '%s' to a commit SHA", revision)
}

// Revision returns current commit sha from `git rev-parse HEAD`
func (m *nativeGitClient) Revision(_ string) (string, error) {
	out, err := m.runCmd("rev-parse", "HEAD")
	if err != nil {
		return "", err
	}
	return strings.TrimSpace(out), nil
}

// returns the meta-data for the commit
func (m *nativeGitClient) RevisionMetadata(_, revision string) (*depot.RevisionMetadata, error) {
	out, err := m.runCmd("show", "-s", "--format=%an <%ae>|%at|%B", revision)
	if err != nil {
		return nil, err
	}
	segments := strings.SplitN(out, "|", 3)
	if len(segments) != 3 {
		return nil, fmt.Errorf("expected 3 segments, got %v", segments)
	}
	author := segments[0]
	authorDateUnixTimestamp, _ := strconv.ParseInt(segments[1], 10, 64)
	message := strings.TrimSpace(segments[2])

	out, err = m.runCmd("tag", "--points-at", revision)
	if err != nil {
		return nil, err
	}
	tags := strings.Fields(out)

	return &depot.RevisionMetadata{Author: author, Date: time.Unix(authorDateUnixTimestamp, 0), Tags: tags, Message: message}, nil
}

// runCmd is a convenience function to run a command in a given directory and return its output
func (m *nativeGitClient) runCmd(args ...string) (string, error) {
	cmd := exec.Command("git", args...)
	return m.runCmdOutput(cmd)
}

// runCredentialedCmd is a convenience function to run a git command with username/password credentials
func (m *nativeGitClient) runCredentialedCmd(args ...string) (string, error) {
	cmd := exec.Command("git", args...)
	closer, environ, err := m.creds.Environ()
	if err != nil {
		return "", err
	}
	defer func() { _ = closer.Close() }()
	cmd.Env = append(cmd.Env, environ...)
	return m.runCmdOutput(cmd)
}

func (m *nativeGitClient) runCmdOutput(cmd *exec.Cmd) (string, error) {
	cmd.Dir = m.root
	cmd.Env = append(cmd.Env, os.Environ()...)
	cmd.Env = append(cmd.Env, "HOME=/dev/null")
	cmd.Env = append(cmd.Env, "GIT_CONFIG_NOSYSTEM=true")
	cmd.Env = append(cmd.Env, "GIT_CONFIG_NOGLOBAL=true")
	// For HTTPS repositories, we need to consider insecure repositories as well
	// as custom CA bundles from the cert database.
	if IsHTTPSURL(m.repoURL) {
		if m.insecure {
			cmd.Env = append(cmd.Env, "GIT_SSL_NO_VERIFY=true")
		} else {
			parsedURL, err := url.Parse(m.repoURL)
			// We don't fail if we cannot parse the URL, but log a warning in that
			// case. And we execute the command in a verbatim way.
			if err != nil {
				log.Warnf("runCmdOutput: Could not parse repo URL '%s'", m.repoURL)
			} else {
				caPath, err := certutil.GetCertBundlePathForRepository(parsedURL.Host)
				if err == nil && caPath != "" {
					cmd.Env = append(cmd.Env, fmt.Sprintf("GIT_SSL_CAINFO=%s", caPath))
				}
			}
		}
	}
	log.Debug(strings.Join(cmd.Args, " "))
	return argoexec.RunCommandExt(cmd, argoconfig.CmdOpts())
}

// TestRepo tests if a repo exists and is accessible with the given credentials
func (m *nativeGitClient) Test() error {
	_, err := m.ResolveRevision(".", "HEAD")
	return err
}<|MERGE_RESOLUTION|>--- conflicted
+++ resolved
@@ -27,34 +27,6 @@
 	"github.com/argoproj/argo-cd/util/depot"
 )
 
-<<<<<<< HEAD
-=======
-type RevisionMetadata struct {
-	Author  string
-	Date    time.Time
-	Tags    []string
-	Message string
-}
-
-// Client is a generic git client interface
-type Client interface {
-	Root() string
-	Init() error
-	Fetch() error
-	Checkout(revision string) error
-	LsRemote(revision string) (string, error)
-	LsFiles(path string) ([]string, error)
-	CommitSHA() (string, error)
-	RevisionMetadata(revision string) (*RevisionMetadata, error)
-}
-
-// ClientFactory is a factory of Git Clients
-// Primarily used to support creation of mock git clients during unit testing
-type ClientFactory interface {
-	NewClient(repoURL, path, username, password, sshPrivateKey string, insecure bool) (Client, error)
-}
-
->>>>>>> 9a76a06f
 // nativeGitClient implements Client interface using git CLI
 type nativeGitClient struct {
 	// URL of the repository
@@ -67,17 +39,7 @@
 	insecure bool
 }
 
-<<<<<<< HEAD
-func NewClient(rawRepoURL, username, password, sshPrivateKey string, insecureIgnoreHostKey bool) (depot.Client, error) {
-=======
-type factory struct{}
-
-func NewFactory() ClientFactory {
-	return &factory{}
-}
-
-func (f *factory) NewClient(rawRepoURL, path, username, password, sshPrivateKey string, insecure bool) (Client, error) {
->>>>>>> 9a76a06f
+func NewClient(rawRepoURL, username, password, sshPrivateKey string, insecure bool) (depot.Client, error) {
 	var creds Creds
 	if sshPrivateKey != "" {
 		creds = SSHCreds{sshPrivateKey, insecure}
@@ -96,16 +58,10 @@
 	//	gitclient.InstallProtocol("https", githttp.NewClient(getRepoHTTPClient(rawRepoURL, insecure)))
 	//}
 	client := nativeGitClient{
-<<<<<<< HEAD
 		repoURL: rawRepoURL,
 		root:    depot.TempRepoPath(rawRepoURL),
 		creds:   creds,
-=======
-		repoURL:  rawRepoURL,
-		root:     path,
-		creds:    creds,
-		insecure: insecure,
->>>>>>> 9a76a06f
+		insecure: insecure
 	}
 	return &client, nil
 }
