package git

import (
	"bufio"
	"crypto/tls"
	"encoding/json"
	"errors"
	"fmt"
	"math"
	"net/http"
	"net/mail"
	"net/url"
	"os"
	"os/exec"
	"path/filepath"
	"regexp"
	"sort"
	"strconv"
	"strings"
	"syscall"
	"time"
	"unicode/utf8"

	"github.com/bmatcuk/doublestar/v4"
	"github.com/go-git/go-git/v5"
	"github.com/go-git/go-git/v5/config"
	"github.com/go-git/go-git/v5/plumbing"
	"github.com/go-git/go-git/v5/plumbing/transport"
	githttp "github.com/go-git/go-git/v5/plumbing/transport/http"
	"github.com/go-git/go-git/v5/storage/memory"
	"github.com/google/uuid"
	log "github.com/sirupsen/logrus"
	"golang.org/x/crypto/ssh"
	"golang.org/x/crypto/ssh/knownhosts"
	apierrors "k8s.io/apimachinery/pkg/api/errors"
	utilnet "k8s.io/apimachinery/pkg/util/net"

	"github.com/argoproj/argo-cd/v3/common"
	certutil "github.com/argoproj/argo-cd/v3/util/cert"
	"github.com/argoproj/argo-cd/v3/util/env"
	executil "github.com/argoproj/argo-cd/v3/util/exec"
	"github.com/argoproj/argo-cd/v3/util/proxy"
	"github.com/argoproj/argo-cd/v3/util/versions"
)

var ErrInvalidRepoURL = errors.New("repo URL is invalid")

// CommitMetadata contains metadata about a commit that is related in some way to another commit.
type CommitMetadata struct {
	// Author is the author of the commit.
	// Comes from the Argocd-reference-commit-author trailer.
	Author mail.Address
	// Date is the date of the commit, formatted as by `git show -s --format=%aI`.
	// May be an empty string if the date is unknown.
	// Comes from the Argocd-reference-commit-date trailer.
	Date string
	// Subject is the commit message subject, i.e. `git show -s --format=%s`.
	// Comes from the Argocd-reference-commit-subject trailer.
	Subject string
	// Body is the commit message body, excluding the subject, i.e. `git show -s --format=%b`.
	// Comes from the Argocd-reference-commit-body trailer.
	Body string
	// SHA is the commit hash.
	// Comes from the Argocd-reference-commit-sha trailer.
	SHA string
	// RepoURL is the URL of the repository where the commit is located.
	// Comes from the Argocd-reference-commit-repourl trailer.
	// This value is not validated beyond confirming that it's a URL, and it should not be used to construct UI links
	// unless it is properly validated and/or sanitized first.
	RepoURL string
}

// RevisionReference contains a reference to a some information that is related in some way to another commit. For now,
// it supports only references to a commit. In the future, it may support other types of references.
type RevisionReference struct {
	// Commit contains metadata about the commit that is related in some way to another commit.
	Commit *CommitMetadata
}

type RevisionMetadata struct {
	// Author is the author of the commit. Corresponds to the output of `git log -n 1 --pretty='format:%an <%ae>'`.
	Author string
	// Date is the date of the commit. Corresponds to the output of `git log -n 1 --pretty='format:%ad'`.
	Date time.Time
	Tags []string
	// Message is the commit message.
	Message string
	// References contains metadata about information that is related in some way to this commit. This data comes from
	// git commit trailers starting with "Argocd-reference-". We currently only support a single reference to a commit,
	// but we return an array to allow for future expansion.
	References []RevisionReference
}

// this should match reposerver/repository/repository.proto/RefsList
type Refs struct {
	Branches []string
	Tags     []string
	// heads and remotes are also refs, but are not needed at this time.
}

type gitRefCache interface {
	SetGitReferences(repo string, references []*plumbing.Reference) error
	GetOrLockGitReferences(repo string, lockId string, references *[]*plumbing.Reference) (string, error)
	UnlockGitReferences(repo string, lockId string) error
}

// Client is a generic git client interface
type Client interface {
	Root() string
	Init() error
	Fetch(revision string) error
	Submodule() error
	Checkout(revision string, submoduleEnabled bool) (string, error)
	LsRefs() (*Refs, error)
	LsRemote(revision string) (string, error)
	LsFiles(path string, enableNewGitFileGlobbing bool) ([]string, error)
	LsLargeFiles() ([]string, error)
	CommitSHA() (string, error)
	RevisionMetadata(revision string) (*RevisionMetadata, error)
	VerifyCommitSignature(string) (string, error)
	IsAnnotatedTag(string) bool
	ChangedFiles(revision string, targetRevision string) ([]string, error)
	IsRevisionPresent(revision string) bool
	// SetAuthor sets the author name and email in the git configuration.
	SetAuthor(name, email string) (string, error)
	// CheckoutOrOrphan checks out the branch. If the branch does not exist, it creates an orphan branch.
	CheckoutOrOrphan(branch string, submoduleEnabled bool) (string, error)
	// CheckoutOrNew checks out the given branch. If the branch does not exist, it creates an empty branch based on
	// the base branch.
	CheckoutOrNew(branch, base string, submoduleEnabled bool) (string, error)
	// RemoveContents removes all files from the given paths in the git repository.
	RemoveContents(paths []string) (string, error)
	// CommitAndPush commits and pushes changes to the target branch.
	CommitAndPush(branch, message string) (string, error)
}

type EventHandlers struct {
	OnLsRemote func(repo string) func()
	OnFetch    func(repo string) func()
	OnPush     func(repo string) func()
}

// nativeGitClient implements Client interface using git CLI
type nativeGitClient struct {
	EventHandlers

	// URL of the repository
	repoURL string
	// Root path of repository
	root string
	// Authenticator credentials for private repositories
	creds Creds
	// Whether to connect insecurely to repository, e.g. don't verify certificate
	insecure bool
	// Whether the repository is LFS enabled
	enableLfs bool
	// gitRefCache knows how to cache git refs
	gitRefCache gitRefCache
	// indicates if client allowed to load refs from cache
	loadRefFromCache bool
	// HTTP/HTTPS proxy used to access repository
	proxy string
	// list of targets that shouldn't use the proxy, applies only if the proxy is set
	noProxy string
}

type runOpts struct {
	SkipErrorLogging bool
	CaptureStderr    bool
}

var (
	maxAttemptsCount = 1
	maxRetryDuration time.Duration
	retryDuration    time.Duration
	factor           int64
)

func init() {
	if countStr := os.Getenv(common.EnvGitAttemptsCount); countStr != "" {
		cnt, err := strconv.Atoi(countStr)
		if err != nil {
			panic(fmt.Sprintf("Invalid value in %s env variable: %v", common.EnvGitAttemptsCount, err))
		}
		maxAttemptsCount = int(math.Max(float64(cnt), 1))
	}

	maxRetryDuration = env.ParseDurationFromEnv(common.EnvGitRetryMaxDuration, common.DefaultGitRetryMaxDuration, 0, math.MaxInt64)
	retryDuration = env.ParseDurationFromEnv(common.EnvGitRetryDuration, common.DefaultGitRetryDuration, 0, math.MaxInt64)
	factor = env.ParseInt64FromEnv(common.EnvGitRetryFactor, common.DefaultGitRetryFactor, 0, math.MaxInt64)
}

type ClientOpts func(c *nativeGitClient)

// WithCache sets git revisions cacher as well as specifies if client should tries to use cached resolved revision
func WithCache(cache gitRefCache, loadRefFromCache bool) ClientOpts {
	return func(c *nativeGitClient) {
		c.gitRefCache = cache
		c.loadRefFromCache = loadRefFromCache
	}
}

// WithEventHandlers sets the git client event handlers
func WithEventHandlers(handlers EventHandlers) ClientOpts {
	return func(c *nativeGitClient) {
		c.EventHandlers = handlers
	}
}

func NewClient(rawRepoURL string, creds Creds, insecure bool, enableLfs bool, proxy string, noProxy string, opts ...ClientOpts) (Client, error) {
	r := regexp.MustCompile(`([/:])`)
	normalizedGitURL := NormalizeGitURL(rawRepoURL)
	if normalizedGitURL == "" {
		return nil, fmt.Errorf("repository %q cannot be initialized: %w", rawRepoURL, ErrInvalidRepoURL)
	}
	root := filepath.Join(os.TempDir(), r.ReplaceAllString(normalizedGitURL, "_"))
	if root == os.TempDir() {
		return nil, fmt.Errorf("repository %q cannot be initialized, because its root would be system temp at %s", rawRepoURL, root)
	}
	return NewClientExt(rawRepoURL, root, creds, insecure, enableLfs, proxy, noProxy, opts...)
}

func NewClientExt(rawRepoURL string, root string, creds Creds, insecure bool, enableLfs bool, proxy string, noProxy string, opts ...ClientOpts) (Client, error) {
	client := &nativeGitClient{
		repoURL:   rawRepoURL,
		root:      root,
		creds:     creds,
		insecure:  insecure,
		enableLfs: enableLfs,
		proxy:     proxy,
		noProxy:   noProxy,
	}
	for i := range opts {
		opts[i](client)
	}
	return client, nil
}

var gitClientTimeout = env.ParseDurationFromEnv("ARGOCD_GIT_REQUEST_TIMEOUT", 15*time.Second, 0, math.MaxInt64)

// Returns a HTTP client object suitable for go-git to use using the following
// pattern:
//   - If insecure is true, always returns a client with certificate verification
//     turned off.
//   - If one or more custom certificates are stored for the repository, returns
//     a client with those certificates in the list of root CAs used to verify
//     the server's certificate.
//   - Otherwise (and on non-fatal errors), a default HTTP client is returned.
func GetRepoHTTPClient(repoURL string, insecure bool, creds Creds, proxyURL string, noProxy string) *http.Client {
	// Default HTTP client
	customHTTPClient := &http.Client{
		// 15 second timeout by default
		Timeout: gitClientTimeout,
		// don't follow redirect
		CheckRedirect: func(_ *http.Request, _ []*http.Request) error {
			return http.ErrUseLastResponse
		},
	}

	proxyFunc := proxy.GetCallback(proxyURL, noProxy)

	// Callback function to return any configured client certificate
	// We never return err, but an empty cert instead.
	clientCertFunc := func(_ *tls.CertificateRequestInfo) (*tls.Certificate, error) {
		var err error
		cert := tls.Certificate{}

		// If we aren't called with GenericHTTPSCreds, then we just return an empty cert
		httpsCreds, ok := creds.(GenericHTTPSCreds)
		if !ok {
			return &cert, nil
		}

		// If the creds contain client certificate data, we return a TLS.Certificate
		// populated with the cert and its key.
		if httpsCreds.HasClientCert() {
			cert, err = tls.X509KeyPair([]byte(httpsCreds.GetClientCertData()), []byte(httpsCreds.GetClientCertKey()))
			if err != nil {
				log.Errorf("Could not load Client Certificate: %v", err)
				return &cert, nil
			}
		}

		return &cert, nil
	}
	transport := &http.Transport{
		Proxy: proxyFunc,
		TLSClientConfig: &tls.Config{
			GetClientCertificate: clientCertFunc,
		},
		DisableKeepAlives: true,
	}
	customHTTPClient.Transport = transport
	if insecure {
		transport.TLSClientConfig.InsecureSkipVerify = true
		return customHTTPClient
	}
	parsedURL, err := url.Parse(repoURL)
	if err != nil {
		return customHTTPClient
	}
	serverCertificatePem, err := certutil.GetCertificateForConnect(parsedURL.Host)
	if err != nil {
		return customHTTPClient
	}
	if len(serverCertificatePem) > 0 {
		certPool := certutil.GetCertPoolFromPEMData(serverCertificatePem)
		transport.TLSClientConfig.RootCAs = certPool
	}
	return customHTTPClient
}

func newAuth(repoURL string, creds Creds) (transport.AuthMethod, error) {
	switch creds := creds.(type) {
	case SSHCreds:
		var sshUser string
		if isSSH, user := IsSSHURL(repoURL); isSSH {
			sshUser = user
		}
		signer, err := ssh.ParsePrivateKey([]byte(creds.sshPrivateKey))
		if err != nil {
			return nil, err
		}
		auth := &PublicKeysWithOptions{}
		auth.User = sshUser
		auth.Signer = signer
		if creds.insecure {
			auth.HostKeyCallback = ssh.InsecureIgnoreHostKey()
		} else {
			// Set up validation of SSH known hosts for using our ssh_known_hosts
			// file.
			auth.HostKeyCallback, err = knownhosts.New(certutil.GetSSHKnownHostsDataPath())
			if err != nil {
				log.Errorf("Could not set-up SSH known hosts callback: %v", err)
			}
		}
		return auth, nil
	case HTTPSCreds:
		if creds.bearerToken != "" {
			return &githttp.TokenAuth{Token: creds.bearerToken}, nil
		}
		auth := githttp.BasicAuth{Username: creds.username, Password: creds.password}
		if auth.Username == "" {
			auth.Username = "x-access-token"
		}
		return &auth, nil
	case GitHubAppCreds:
		token, err := creds.getAccessToken()
		if err != nil {
			return nil, err
		}
		auth := githttp.BasicAuth{Username: "x-access-token", Password: token}
		return &auth, nil
	case GoogleCloudCreds:
		username, err := creds.getUsername()
		if err != nil {
			return nil, fmt.Errorf("failed to get username from creds: %w", err)
		}
		token, err := creds.getAccessToken()
		if err != nil {
			return nil, fmt.Errorf("failed to get access token from creds: %w", err)
		}

		auth := githttp.BasicAuth{Username: username, Password: token}
		return &auth, nil
	case AzureWorkloadIdentityCreds:
		token, err := creds.GetAzureDevOpsAccessToken()
		if err != nil {
			return nil, fmt.Errorf("failed to get access token from creds: %w", err)
		}

		auth := githttp.TokenAuth{Token: token}
		return &auth, nil
	}

	return nil, nil
}

func (m *nativeGitClient) Root() string {
	return m.root
}

// Init initializes a local git repository and sets the remote origin
func (m *nativeGitClient) Init() error {
	_, err := git.PlainOpen(m.root)
	if err == nil {
		return nil
	}
	if !errors.Is(err, git.ErrRepositoryNotExists) {
		return err
	}
	log.Infof("Initializing %s to %s", m.repoURL, m.root)
	err = os.RemoveAll(m.root)
	if err != nil {
		return fmt.Errorf("unable to clean repo at %s: %w", m.root, err)
	}
	err = os.MkdirAll(m.root, 0o755)
	if err != nil {
		return err
	}
	repo, err := git.PlainInit(m.root, false)
	if err != nil {
		return err
	}
	_, err = repo.CreateRemote(&config.RemoteConfig{
		Name: git.DefaultRemoteName,
		URLs: []string{m.repoURL},
	})
	return err
}

// IsLFSEnabled returns true if the repository is LFS enabled
func (m *nativeGitClient) IsLFSEnabled() bool {
	return m.enableLfs
}

func (m *nativeGitClient) fetch(revision string) error {
	var err error
	if revision != "" {
		err = m.runCredentialedCmd("fetch", "origin", revision, "--tags", "--force", "--prune")
	} else {
		err = m.runCredentialedCmd("fetch", "origin", "--tags", "--force", "--prune")
	}
	return err
}

// IsRevisionPresent checks to see if the given revision already exists locally.
func (m *nativeGitClient) IsRevisionPresent(revision string) bool {
	if revision == "" {
		return false
	}

	cmd := exec.Command("git", "cat-file", "-t", revision)
	out, err := m.runCmdOutput(cmd, runOpts{SkipErrorLogging: true})
	if out == "commit" && err == nil {
		return true
	}
	return false
}

// Fetch fetches latest updates from origin
func (m *nativeGitClient) Fetch(revision string) error {
	if m.OnFetch != nil {
		done := m.OnFetch(m.repoURL)
		defer done()
	}

	err := m.fetch(revision)

	// When we have LFS support enabled, check for large files and fetch them too.
	if err == nil && m.IsLFSEnabled() {
		largeFiles, err := m.LsLargeFiles()
		if err == nil && len(largeFiles) > 0 {
			err = m.runCredentialedCmd("lfs", "fetch", "--all")
			if err != nil {
				return err
			}
		}
	}

	return err
}

// LsFiles lists the local working tree, including only files that are under source control
func (m *nativeGitClient) LsFiles(path string, enableNewGitFileGlobbing bool) ([]string, error) {
	if enableNewGitFileGlobbing {
		// This is the new way with safer globbing

		// evaluating the root path for symlinks
		realRoot, err := filepath.EvalSymlinks(m.root)
		if err != nil {
			return nil, err
		}
		// searching for the pattern inside the root path
		allFiles, err := doublestar.FilepathGlob(filepath.Join(realRoot, path))
		if err != nil {
			return nil, err
		}
		var files []string
		for _, file := range allFiles {
			link, err := filepath.EvalSymlinks(file)
			if err != nil {
				return nil, err
			}
			absPath, err := filepath.Abs(link)
			if err != nil {
				return nil, err
			}

			if strings.HasPrefix(absPath, realRoot) {
				// removing the repository root prefix from the file path
				relativeFile, err := filepath.Rel(realRoot, file)
				if err != nil {
					return nil, err
				}
				files = append(files, relativeFile)
			} else {
				log.Warnf("Absolute path for %s is outside of repository, ignoring it", file)
			}
		}
		return files, nil
	}
	// This is the old and default way
	out, err := m.runCmd("ls-files", "--full-name", "-z", "--", path)
	if err != nil {
		return nil, err
	}
	// remove last element, which is blank regardless of whether we're using nullbyte or newline
	ss := strings.Split(out, "\000")
	return ss[:len(ss)-1], nil
}

// LsLargeFiles lists all files that have references to LFS storage
func (m *nativeGitClient) LsLargeFiles() ([]string, error) {
	out, err := m.runCmd("lfs", "ls-files", "-n")
	if err != nil {
		return nil, err
	}
	ss := strings.Split(out, "\n")
	return ss, nil
}

// Submodule embed other repositories into this repository
func (m *nativeGitClient) Submodule() error {
	if err := m.runCredentialedCmd("submodule", "sync", "--recursive"); err != nil {
		return err
	}
	return m.runCredentialedCmd("submodule", "update", "--init", "--recursive")
}

// Checkout checks out the specified revision
func (m *nativeGitClient) Checkout(revision string, submoduleEnabled bool) (string, error) {
	if revision == "" || revision == "HEAD" {
		revision = "origin/HEAD"
	}
	if out, err := m.runCmd("checkout", "--force", revision); err != nil {
		return out, fmt.Errorf("failed to checkout %s: %w", revision, err)
	}
	// We must populate LFS content by using lfs checkout, if we have at least
	// one LFS reference in the current revision.
	if m.IsLFSEnabled() {
		largeFiles, err := m.LsLargeFiles()
		if err != nil {
			return "", fmt.Errorf("failed to list LFS files: %w", err)
		}
		if len(largeFiles) > 0 {
			if out, err := m.runCmd("lfs", "checkout"); err != nil {
				return out, fmt.Errorf("failed to checkout LFS files: %w", err)
			}
		}
	}
	if _, err := os.Stat(m.root + "/.gitmodules"); !os.IsNotExist(err) {
		if submoduleEnabled {
			if err := m.Submodule(); err != nil {
				return "", fmt.Errorf("failed to update submodules: %w", err)
			}
		}
	}
	// NOTE
	// The double “f” in the arguments is not a typo: the first “f” tells
	// `git clean` to delete untracked files and directories, and the second “f”
	// tells it to clean untracked nested Git repositories (for example a
	// submodule which has since been removed).
	if out, err := m.runCmd("clean", "-ffdx"); err != nil {
		return out, fmt.Errorf("failed to clean: %w", err)
	}
	return "", nil
}

func (m *nativeGitClient) getRefs() ([]*plumbing.Reference, error) {
	myLockUUID, err := uuid.NewRandom()
	myLockId := ""
	if err != nil {
		log.Debug("Error generating git references cache lock id: ", err)
	} else {
		myLockId = myLockUUID.String()
	}
	// Prevent an additional get call to cache if we know our state isn't stale
	needsUnlock := true
	if m.gitRefCache != nil && m.loadRefFromCache {
		var res []*plumbing.Reference
		foundLockId, err := m.gitRefCache.GetOrLockGitReferences(m.repoURL, myLockId, &res)
		isLockOwner := myLockId == foundLockId
		if !isLockOwner && err == nil {
			// Valid value already in cache
			return res, nil
		} else if !isLockOwner && err != nil {
			// Error getting value from cache
			log.Debugf("Error getting git references from cache: %v", err)
			return nil, err
		}
		// Defer a soft reset of the cache lock, if the value is set this call will be ignored
		defer func() {
			if needsUnlock {
				err := m.gitRefCache.UnlockGitReferences(m.repoURL, myLockId)
				if err != nil {
					log.Debugf("Error unlocking git references from cache: %v", err)
				}
			}
		}()
	}

	if m.OnLsRemote != nil {
		done := m.OnLsRemote(m.repoURL)
		defer done()
	}

	repo, err := git.Init(memory.NewStorage(), nil)
	if err != nil {
		return nil, err
	}
	remote, err := repo.CreateRemote(&config.RemoteConfig{
		Name: git.DefaultRemoteName,
		URLs: []string{m.repoURL},
	})
	if err != nil {
		return nil, err
	}
	auth, err := newAuth(m.repoURL, m.creds)
	if err != nil {
		return nil, err
	}
	res, err := listRemote(remote, &git.ListOptions{Auth: auth}, m.insecure, m.creds, m.proxy, m.noProxy)
	if err == nil && m.gitRefCache != nil {
		if err := m.gitRefCache.SetGitReferences(m.repoURL, res); err != nil {
			log.Warnf("Failed to store git references to cache: %v", err)
		} else {
			// Since we successfully overwrote the lock with valid data, we don't need to unlock
			needsUnlock = false
		}
		return res, nil
	}
	return res, err
}

func (m *nativeGitClient) LsRefs() (*Refs, error) {
	refs, err := m.getRefs()
	if err != nil {
		return nil, err
	}

	sortedRefs := &Refs{
		Branches: []string{},
		Tags:     []string{},
	}

	for _, revision := range refs {
		if revision.Name().IsBranch() {
			sortedRefs.Branches = append(sortedRefs.Branches, revision.Name().Short())
		} else if revision.Name().IsTag() {
			sortedRefs.Tags = append(sortedRefs.Tags, revision.Name().Short())
		}
	}

	log.Debugf("LsRefs resolved %d branches and %d tags on repository", len(sortedRefs.Branches), len(sortedRefs.Tags))

	// Would prefer to sort by last modified date but that info does not appear to be available without resolving each ref
	sort.Strings(sortedRefs.Branches)
	sort.Strings(sortedRefs.Tags)

	return sortedRefs, nil
}

// LsRemote resolves the commit SHA of a specific branch, tag (with semantic versioning or not),
// or HEAD. If the supplied revision does not resolve, and "looks" like a 7+ hexadecimal commit SHA,
// it will return the revision string. Otherwise, it returns an error indicating that the revision could
// not be resolved. This method runs with in-memory storage and is safe to run concurrently,
// or to be run without a git repository locally cloned.
func (m *nativeGitClient) LsRemote(revision string) (res string, err error) {
	for attempt := 0; attempt < maxAttemptsCount; attempt++ {
		res, err = m.lsRemote(revision)
		if err == nil {
<<<<<<< HEAD
			return res, err
=======
			return res, nil
>>>>>>> e181fbb8
		} else if apierrors.IsInternalError(err) || apierrors.IsTimeout(err) || apierrors.IsServerTimeout(err) ||
			apierrors.IsTooManyRequests(err) || utilnet.IsProbableEOF(err) || utilnet.IsConnectionReset(err) {
			// Formula: timeToWait = duration * factor^retry_number
			// Note that timeToWait should equal to duration for the first retry attempt.
			// When timeToWait is more than maxDuration retry should be performed at maxDuration.
			timeToWait := float64(retryDuration) * (math.Pow(float64(factor), float64(attempt)))
			if maxRetryDuration > 0 {
				timeToWait = math.Min(float64(maxRetryDuration), timeToWait)
			}
			time.Sleep(time.Duration(timeToWait))
		}
	}
	return res, err
}

func getGitTags(refs []*plumbing.Reference) []string {
	var tags []string
	for _, ref := range refs {
		if ref.Name().IsTag() {
			tags = append(tags, ref.Name().Short())
		}
	}
	return tags
}

func (m *nativeGitClient) lsRemote(revision string) (string, error) {
	if IsCommitSHA(revision) {
		return revision, nil
	}

	refs, err := m.getRefs()
	if err != nil {
		return "", fmt.Errorf("failed to list refs: %w", err)
	}

	if revision == "" {
		revision = "HEAD"
	}

	maxV, err := versions.MaxVersion(revision, getGitTags(refs))
	if err == nil {
		revision = maxV
	}

	// refToHash keeps a maps of remote refs to their hash
	// (e.g. refs/heads/master -> a67038ae2e9cb9b9b16423702f98b41e36601001)
	refToHash := make(map[string]string)

	// refToResolve remembers ref name of the supplied revision if we determine the revision is a
	// symbolic reference (like HEAD), in which case we will resolve it from the refToHash map
	refToResolve := ""

	for _, ref := range refs {
		refName := ref.Name().String()
		hash := ref.Hash().String()
		if ref.Type() == plumbing.HashReference {
			refToHash[refName] = hash
		}
		// log.Debugf("%s\t%s", hash, refName)
		if ref.Name().Short() == revision || refName == revision {
			if ref.Type() == plumbing.HashReference {
				log.Debugf("revision '%s' resolved to '%s'", revision, hash)
				return hash, nil
			}
			if ref.Type() == plumbing.SymbolicReference {
				refToResolve = ref.Target().String()
			}
		}
	}

	if refToResolve != "" {
		// If refToResolve is non-empty, we are resolving symbolic reference (e.g. HEAD).
		// It should exist in our refToHash map
		if hash, ok := refToHash[refToResolve]; ok {
			log.Debugf("symbolic reference '%s' (%s) resolved to '%s'", revision, refToResolve, hash)
			return hash, nil
		}
	}

	// We support the ability to use a truncated commit-SHA (e.g. first 7 characters of a SHA)
	if IsTruncatedCommitSHA(revision) {
		log.Debugf("revision '%s' assumed to be commit sha", revision)
		return revision, nil
	}

	// If we get here, revision string had non hexadecimal characters (indicating its a branch, tag,
	// or symbolic ref) and we were unable to resolve it to a commit SHA.
	return "", fmt.Errorf("unable to resolve '%s' to a commit SHA", revision)
}

// CommitSHA returns current commit sha from `git rev-parse HEAD`
func (m *nativeGitClient) CommitSHA() (string, error) {
	out, err := m.runCmd("rev-parse", "HEAD")
	if err != nil {
		return "", err
	}
	return strings.TrimSpace(out), nil
}

// RevisionMetadata returns the meta-data for the commit
func (m *nativeGitClient) RevisionMetadata(revision string) (*RevisionMetadata, error) {
	out, err := m.runCmd("show", "-s", "--format=%an <%ae>%n%at%n%B", revision)
	if err != nil {
		return nil, err
	}
	segments := strings.SplitN(out, "\n", 3)
	if len(segments) != 3 {
		return nil, fmt.Errorf("expected 3 segments, got %v", segments)
	}
	author := segments[0]
	authorDateUnixTimestamp, _ := strconv.ParseInt(segments[1], 10, 64)
	message := strings.TrimSpace(segments[2])

	cmd := exec.Command("git", "interpret-trailers", "--parse")
	cmd.Stdin = strings.NewReader(message)
	out, err = m.runCmdOutput(cmd, runOpts{})
	if err != nil {
		return nil, fmt.Errorf("failed to interpret trailers for revision %q in repo %q: %w", revision, m.repoURL, err)
	}
	relatedCommits, _ := GetReferences(log.WithFields(log.Fields{"repo": m.repoURL, "revision": revision}), out)

	out, err = m.runCmd("tag", "--points-at", revision)
	if err != nil {
		return nil, err
	}
	tags := strings.Fields(out)

	return &RevisionMetadata{
		Author:     author,
		Date:       time.Unix(authorDateUnixTimestamp, 0),
		Tags:       tags,
		Message:    message,
		References: relatedCommits,
	}, nil
}

func truncate(str string) string {
	if utf8.RuneCountInString(str) > 100 {
		return string([]rune(str)[0:97]) + "..."
	}
	return str
}

var shaRegex = regexp.MustCompile(`^[0-9a-f]{5,40}$`)

// GetReferences extracts related commit metadata from the commit message trailers. If referenced commit
// metadata is present, we return a slice containing a single metadata object. If no related commit metadata is found,
// we return a nil slice.
//
// If a trailer fails validation, we log an error and skip that trailer. We truncate the trailer values to 100
// characters to avoid excessively long log messages.
//
// We also return the commit message body with all valid Argocd-reference-commit-* trailers removed.
func GetReferences(logCtx *log.Entry, commitMessageBody string) ([]RevisionReference, string) {
	unrelatedLines := strings.Builder{}
	var relatedCommit CommitMetadata
	scanner := bufio.NewScanner(strings.NewReader(commitMessageBody))
	for scanner.Scan() {
		line := scanner.Text()
		updated := updateCommitMetadata(logCtx, &relatedCommit, line)
		if !updated {
			unrelatedLines.WriteString(line + "\n")
		}
	}
	var relatedCommits []RevisionReference
	if relatedCommit != (CommitMetadata{}) {
		relatedCommits = append(relatedCommits, RevisionReference{
			Commit: &relatedCommit,
		})
	}
	return relatedCommits, unrelatedLines.String()
}

// updateCommitMetadata checks if the line is a valid Argocd-reference-commit-* trailer. If so, it updates
// the relatedCommit object and returns true. If the line is not a valid trailer, it returns false.
func updateCommitMetadata(logCtx *log.Entry, relatedCommit *CommitMetadata, line string) bool {
	if !strings.HasPrefix(line, "Argocd-reference-commit-") {
		return false
	}
	parts := strings.SplitN(line, ": ", 2)
	if len(parts) != 2 {
		return false
	}
	trailerKey := parts[0]
	trailerValue := parts[1]
	switch trailerKey {
	case "Argocd-reference-commit-repourl":
		_, err := url.Parse(trailerValue)
		if err != nil {
			logCtx.Errorf("failed to parse repo URL %q: %v", truncate(trailerValue), err)
			return false
		}
		relatedCommit.RepoURL = trailerValue
	case "Argocd-reference-commit-author":
		address, err := mail.ParseAddress(trailerValue)
		if err != nil || address == nil {
			logCtx.Errorf("failed to parse author email %q: %v", truncate(trailerValue), err)
			return false
		}
		relatedCommit.Author = *address
	case "Argocd-reference-commit-date":
		// Validate that it's the correct date format.
		t, err := time.Parse(time.RFC3339, trailerValue)
		if err != nil {
			logCtx.Errorf("failed to parse date %q with RFC3339 format: %v", truncate(trailerValue), err)
			return false
		}
		relatedCommit.Date = t.Format(time.RFC3339)
	case "Argocd-reference-commit-subject":
		relatedCommit.Subject = trailerValue
	case "Argocd-reference-commit-body":
		body := ""
		err := json.Unmarshal([]byte(trailerValue), &body)
		if err != nil {
			logCtx.Errorf("failed to parse body %q as JSON: %v", truncate(trailerValue), err)
			return false
		}
		relatedCommit.Body = body
	case "Argocd-reference-commit-sha":
		if !shaRegex.MatchString(trailerValue) {
			logCtx.Errorf("invalid commit SHA %q in trailer %s: must be a lowercase hex string 5-40 characters long", truncate(trailerValue), trailerKey)
			return false
		}
		relatedCommit.SHA = trailerValue
	default:
		return false
	}
	return true
}

// VerifyCommitSignature Runs verify-commit on a given revision and returns the output
func (m *nativeGitClient) VerifyCommitSignature(revision string) (string, error) {
	out, err := m.runGnuPGWrapper("git-verify-wrapper.sh", revision)
	if err != nil {
		log.Errorf("error verifying commit signature: %v", err)
		return "", errors.New("permission denied")
	}
	return out, nil
}

// IsAnnotatedTag returns true if the revision points to an annotated tag
func (m *nativeGitClient) IsAnnotatedTag(revision string) bool {
	cmd := exec.Command("git", "describe", "--exact-match", revision)
	out, err := m.runCmdOutput(cmd, runOpts{SkipErrorLogging: true})
	if out != "" && err == nil {
		return true
	}
	return false
}

// ChangedFiles returns a list of files changed between two revisions
func (m *nativeGitClient) ChangedFiles(revision string, targetRevision string) ([]string, error) {
	if revision == targetRevision {
		return []string{}, nil
	}

	if !IsCommitSHA(revision) || !IsCommitSHA(targetRevision) {
		return []string{}, errors.New("invalid revision provided, must be SHA")
	}

	out, err := m.runCmd("diff", "--name-only", fmt.Sprintf("%s..%s", revision, targetRevision))
	if err != nil {
		return nil, fmt.Errorf("failed to diff %s..%s: %w", revision, targetRevision, err)
	}

	if out == "" {
		return []string{}, nil
	}

	files := strings.Split(out, "\n")
	return files, nil
}

// config runs a git config command.
func (m *nativeGitClient) config(args ...string) (string, error) {
	args = append([]string{"config"}, args...)
	out, err := m.runCmd(args...)
	if err != nil {
		return out, fmt.Errorf("failed to run git config: %w", err)
	}
	return out, nil
}

// SetAuthor sets the author name and email in the git configuration.
func (m *nativeGitClient) SetAuthor(name, email string) (string, error) {
	if name != "" {
		out, err := m.config("--local", "user.name", name)
		if err != nil {
			return out, err
		}
	}
	if email != "" {
		out, err := m.config("--local", "user.email", email)
		if err != nil {
			return out, err
		}
	}
	return "", nil
}

// CheckoutOrOrphan checks out the branch. If the branch does not exist, it creates an orphan branch.
func (m *nativeGitClient) CheckoutOrOrphan(branch string, submoduleEnabled bool) (string, error) {
	out, err := m.Checkout(branch, submoduleEnabled)
	if err != nil {
		// If the branch doesn't exist, create it as an orphan branch.
		if !strings.Contains(err.Error(), "did not match any file(s) known to git") {
			return out, fmt.Errorf("failed to checkout branch: %w", err)
		}
		out, err = m.runCmd("switch", "--orphan", branch)
		if err != nil {
			return out, fmt.Errorf("failed to create orphan branch: %w", err)
		}

		// Make an empty initial commit.
		out, err = m.runCmd("commit", "--allow-empty", "-m", "Initial commit")
		if err != nil {
			return out, fmt.Errorf("failed to commit initial commit: %w", err)
		}

		// Push the commit.
		err = m.runCredentialedCmd("push", "origin", branch)
		if err != nil {
			return "", fmt.Errorf("failed to push to branch: %w", err)
		}
	}
	return "", nil
}

// CheckoutOrNew checks out the given branch. If the branch does not exist, it creates an empty branch based on
// the base branch.
func (m *nativeGitClient) CheckoutOrNew(branch, base string, submoduleEnabled bool) (string, error) {
	out, err := m.Checkout(branch, submoduleEnabled)
	if err != nil {
		if !strings.Contains(err.Error(), "did not match any file(s) known to git") {
			return out, fmt.Errorf("failed to checkout branch: %w", err)
		}
		// If the branch does not exist, create any empty branch based on the sync branch
		// First, checkout the sync branch.
		out, err = m.Checkout(base, submoduleEnabled)
		if err != nil {
			return out, fmt.Errorf("failed to checkout sync branch: %w", err)
		}

		out, err = m.runCmd("checkout", "-b", branch)
		if err != nil {
			return out, fmt.Errorf("failed to create branch: %w", err)
		}
	}
	return "", nil
}

// RemoveContents removes all files from the path of git repository.
func (m *nativeGitClient) RemoveContents(paths []string) (string, error) {
	if len(paths) == 0 {
		return "", nil
	}
	args := append([]string{"rm", "-r", "--ignore-unmatch", "--"}, paths...)
	out, err := m.runCmd(args...)
	if err != nil {
		return out, fmt.Errorf("failed to clear paths %v: %w", paths, err)
	}
	return "", nil
}

// CommitAndPush commits and pushes changes to the target branch.
func (m *nativeGitClient) CommitAndPush(branch, message string) (string, error) {
	out, err := m.runCmd("add", ".")
	if err != nil {
		return out, fmt.Errorf("failed to add files: %w", err)
	}

	out, err = m.runCmd("commit", "-m", message)
	if err != nil {
		if strings.Contains(out, "nothing to commit, working tree clean") {
			return out, nil
		}
		return out, fmt.Errorf("failed to commit: %w", err)
	}

	if m.OnPush != nil {
		done := m.OnPush(m.repoURL)
		defer done()
	}

	err = m.runCredentialedCmd("push", "origin", branch)
	if err != nil {
		return "", fmt.Errorf("failed to push: %w", err)
	}

	return "", nil
}

// runWrapper runs a custom command with all the semantics of running the Git client
func (m *nativeGitClient) runGnuPGWrapper(wrapper string, args ...string) (string, error) {
	cmd := exec.Command(wrapper, args...)
	cmd.Env = append(cmd.Env, "GNUPGHOME="+common.GetGnuPGHomePath(), "LANG=C")
	return m.runCmdOutput(cmd, runOpts{})
}

// runCmd is a convenience function to run a command in a given directory and return its output
func (m *nativeGitClient) runCmd(args ...string) (string, error) {
	cmd := exec.Command("git", args...)
	return m.runCmdOutput(cmd, runOpts{})
}

// runCredentialedCmd is a convenience function to run a git command with username/password credentials
func (m *nativeGitClient) runCredentialedCmd(args ...string) error {
	closer, environ, err := m.creds.Environ()
	if err != nil {
		return err
	}
	defer func() { _ = closer.Close() }()

	// If a basic auth header is explicitly set, tell Git to send it to the
	// server to force use of basic auth instead of negotiating the auth scheme
	for _, e := range environ {
		if strings.HasPrefix(e, forceBasicAuthHeaderEnv+"=") {
			args = append([]string{"--config-env", "http.extraHeader=" + forceBasicAuthHeaderEnv}, args...)
		} else if strings.HasPrefix(e, bearerAuthHeaderEnv+"=") {
			args = append([]string{"--config-env", "http.extraHeader=" + bearerAuthHeaderEnv}, args...)
		}
	}

	cmd := exec.Command("git", args...)
	cmd.Env = append(cmd.Env, environ...)
	_, err = m.runCmdOutput(cmd, runOpts{})
	return err
}

func (m *nativeGitClient) runCmdOutput(cmd *exec.Cmd, ropts runOpts) (string, error) {
	cmd.Dir = m.root
	cmd.Env = append(os.Environ(), cmd.Env...)
	// Set $HOME to nowhere, so we can execute Git regardless of any external
	// authentication keys (e.g. in ~/.ssh) -- this is especially important for
	// running tests on local machines and/or CircleCI.
	cmd.Env = append(cmd.Env, "HOME=/dev/null")
	// Skip LFS for most Git operations except when explicitly requested
	cmd.Env = append(cmd.Env, "GIT_LFS_SKIP_SMUDGE=1")
	// Disable Git terminal prompts in case we're running with a tty
	cmd.Env = append(cmd.Env, "GIT_TERMINAL_PROMPT=false")

	// For HTTPS repositories, we need to consider insecure repositories as well
	// as custom CA bundles from the cert database.
	if IsHTTPSURL(m.repoURL) {
		if m.insecure {
			cmd.Env = append(cmd.Env, "GIT_SSL_NO_VERIFY=true")
		} else {
			parsedURL, err := url.Parse(m.repoURL)
			// We don't fail if we cannot parse the URL, but log a warning in that
			// case. And we execute the command in a verbatim way.
			if err != nil {
				log.Warnf("runCmdOutput: Could not parse repo URL '%s'", m.repoURL)
			} else {
				caPath, err := certutil.GetCertBundlePathForRepository(parsedURL.Host)
				if err == nil && caPath != "" {
					cmd.Env = append(cmd.Env, "GIT_SSL_CAINFO="+caPath)
				}
			}
		}
	}
	cmd.Env = proxy.UpsertEnv(cmd, m.proxy, m.noProxy)
	opts := executil.ExecRunOpts{
		TimeoutBehavior: executil.TimeoutBehavior{
			Signal:     syscall.SIGTERM,
			ShouldWait: true,
		},
		SkipErrorLogging: ropts.SkipErrorLogging,
		CaptureStderr:    ropts.CaptureStderr,
	}
	return executil.RunWithExecRunOpts(cmd, opts)
}<|MERGE_RESOLUTION|>--- conflicted
+++ resolved
@@ -670,11 +670,7 @@
 	for attempt := 0; attempt < maxAttemptsCount; attempt++ {
 		res, err = m.lsRemote(revision)
 		if err == nil {
-<<<<<<< HEAD
-			return res, err
-=======
 			return res, nil
->>>>>>> e181fbb8
 		} else if apierrors.IsInternalError(err) || apierrors.IsTimeout(err) || apierrors.IsServerTimeout(err) ||
 			apierrors.IsTooManyRequests(err) || utilnet.IsProbableEOF(err) || utilnet.IsConnectionReset(err) {
 			// Formula: timeToWait = duration * factor^retry_number
