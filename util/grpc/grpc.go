package grpc

import (
	"context"
	"crypto/tls"
	"fmt"
	"net"
	"runtime/debug"
	"strings"
	"time"

	"github.com/grpc-ecosystem/go-grpc-middleware/v2/interceptors/recovery"
	"github.com/sirupsen/logrus"
	"golang.org/x/net/proxy"
	"google.golang.org/grpc"
	"google.golang.org/grpc/codes"
	"google.golang.org/grpc/connectivity"
	"google.golang.org/grpc/credentials"
	"google.golang.org/grpc/credentials/insecure"
	"google.golang.org/grpc/keepalive"
	"google.golang.org/grpc/status"

	"github.com/argoproj/argo-cd/v3/common"
)

// LoggerRecoveryHandler return a handler for recovering from panics and returning error
func LoggerRecoveryHandler(log *logrus.Entry) recovery.RecoveryHandlerFunc {
	return func(p any) (err error) {
		log.Errorf("Recovered from panic: %+v\n%s", p, debug.Stack())
		return status.Errorf(codes.Internal, "%s", p)
	}
}

// BlockingNewClient is a helper method to dial the given address, using optional TLS credentials,
// and blocking until the returned connection is ready. If the given credentials are nil, the
// connection will be insecure (plain-text).
// Lifted from: https://github.com/fullstorydev/grpcurl/blob/master/grpcurl.go
func BlockingNewClient(ctx context.Context, network, address string, creds credentials.TransportCredentials, opts ...grpc.DialOption) (*grpc.ClientConn, error) {
	proxyDialer := proxy.FromEnvironment()
	rawConn, err := proxyDialer.Dial(network, address)
	if err != nil {
		return nil, fmt.Errorf("error dial proxy: %w", err)
	}

<<<<<<< HEAD
	dialer := func(ctx context.Context, address string) (net.Conn, error) {
		var conn net.Conn
		var err error

		if network == "unix" {
			conn, err = net.Dial(network, address)
		} else {
			proxyDialer := proxy.FromEnvironment()
			conn, err = proxyDialer.Dial(network, address)
		}

=======
	if creds != nil {
		rawConn, _, err = creds.ClientHandshake(ctx, address, rawConn)
>>>>>>> b8ca641e
		if err != nil {
			return nil, fmt.Errorf("error creating connection: %w", err)
		}
	}
	customDialer := func(_ context.Context, _ string) (net.Conn, error) {
		return rawConn, nil
	}

	opts = append(opts,
		grpc.WithContextDialer(customDialer),
		grpc.WithTransportCredentials(insecure.NewCredentials()),
		grpc.WithKeepaliveParams(keepalive.ClientParameters{Time: common.GetGRPCKeepAliveTime()}),
	)

	conn, err := grpc.NewClient("passthrough:"+address, opts...)
	if err != nil {
		return nil, fmt.Errorf("grpc.NewClient failed: %w", err)
	}

	conn.Connect()
	if err := waitForReady(ctx, conn); err != nil {
		return nil, fmt.Errorf("gRPC connection not ready: %w", err)
	}

	return conn, nil
}

func waitForReady(ctx context.Context, conn *grpc.ClientConn) error {
	for {
		state := conn.GetState()
		if state == connectivity.Ready {
			return nil
		}
		if !conn.WaitForStateChange(ctx, state) {
			return ctx.Err() // context timeout or cancellation
		}
	}
}

type TLSTestResult struct {
	TLS         bool
	InsecureErr error
}

func TestTLS(address string, dialTime time.Duration) (*TLSTestResult, error) {
	if parts := strings.Split(address, ":"); len(parts) == 1 {
		// If port is unspecified, assume the most likely port
		address += ":443"
	}
	var testResult TLSTestResult
	var tlsConfig tls.Config
	tlsConfig.InsecureSkipVerify = true
	creds := credentials.NewTLS(&tlsConfig)

	// Set timeout when dialing to the server
	// fix: https://github.com/argoproj/argo-cd/issues/9679
	ctx, cancel := context.WithTimeout(context.Background(), dialTime)
	defer cancel()

	conn, err := BlockingNewClient(ctx, "tcp", address, creds)
	if err == nil {
		_ = conn.Close()
		testResult.TLS = true
		creds := credentials.NewTLS(&tls.Config{})
		ctx, cancel := context.WithTimeout(context.Background(), dialTime)
		defer cancel()

		conn, err := BlockingNewClient(ctx, "tcp", address, creds)
		if err == nil {
			_ = conn.Close()
		} else {
			// if connection was successful with InsecureSkipVerify true, but unsuccessful with
			// InsecureSkipVerify false, it means server is not configured securely
			testResult.InsecureErr = err
		}
		return &testResult, nil
	}
	// If we get here, we were unable to connect via TLS (even with InsecureSkipVerify: true)
	// It may be because server is running without TLS, or because of real issues (e.g. connection
	// refused). Test if server accepts plain-text connections
	ctx, cancel = context.WithTimeout(context.Background(), dialTime)
	defer cancel()
	conn, err = BlockingNewClient(ctx, "tcp", address, nil)
	if err == nil {
		_ = conn.Close()
		testResult.TLS = false
		return &testResult, nil
	}
	return nil, err
}<|MERGE_RESOLUTION|>--- conflicted
+++ resolved
@@ -36,28 +36,22 @@
 // connection will be insecure (plain-text).
 // Lifted from: https://github.com/fullstorydev/grpcurl/blob/master/grpcurl.go
 func BlockingNewClient(ctx context.Context, network, address string, creds credentials.TransportCredentials, opts ...grpc.DialOption) (*grpc.ClientConn, error) {
-	proxyDialer := proxy.FromEnvironment()
-	rawConn, err := proxyDialer.Dial(network, address)
-	if err != nil {
-		return nil, fmt.Errorf("error dial proxy: %w", err)
-	}
-
-<<<<<<< HEAD
-	dialer := func(ctx context.Context, address string) (net.Conn, error) {
-		var conn net.Conn
+	    var rawConn net.Conn
 		var err error
 
 		if network == "unix" {
-			conn, err = net.Dial(network, address)
+			rawConn, err = net.Dial(network, address)
 		} else {
 			proxyDialer := proxy.FromEnvironment()
-			conn, err = proxyDialer.Dial(network, address)
+			rawConn, err = proxyDialer.Dial(network, address)
 		}
 
-=======
+		if err != nil {
+			return nil, fmt.Errorf("error dial proxy: %w", err)
+	}
+
 	if creds != nil {
 		rawConn, _, err = creds.ClientHandshake(ctx, address, rawConn)
->>>>>>> b8ca641e
 		if err != nil {
 			return nil, fmt.Errorf("error creating connection: %w", err)
 		}
