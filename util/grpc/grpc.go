package grpc

import (
	"context"
	"crypto/tls"
	"net"
	"runtime/debug"
	"strings"
	"time"

<<<<<<< HEAD
=======
	"context"

	"github.com/argoproj/argo-cd/v2/common"
>>>>>>> af7d9707
	"github.com/sirupsen/logrus"
	"google.golang.org/grpc"
	"google.golang.org/grpc/codes"
	"google.golang.org/grpc/credentials"
	"google.golang.org/grpc/credentials/insecure"
	"google.golang.org/grpc/keepalive"
	"google.golang.org/grpc/status"
)

// PanicLoggerUnaryServerInterceptor returns a new unary server interceptor for recovering from panics and returning error
func PanicLoggerUnaryServerInterceptor(log *logrus.Entry) grpc.UnaryServerInterceptor {
	return func(ctx context.Context, req interface{}, info *grpc.UnaryServerInfo, handler grpc.UnaryHandler) (_ interface{}, err error) {
		defer func() {
			if r := recover(); r != nil {
				log.Errorf("Recovered from panic: %+v\n%s", r, debug.Stack())
				err = status.Errorf(codes.Internal, "%s", r)
			}
		}()
		return handler(ctx, req)
	}
}

// PanicLoggerStreamServerInterceptor returns a new streaming server interceptor for recovering from panics and returning error
func PanicLoggerStreamServerInterceptor(log *logrus.Entry) grpc.StreamServerInterceptor {
	return func(srv interface{}, stream grpc.ServerStream, info *grpc.StreamServerInfo, handler grpc.StreamHandler) (err error) {
		defer func() {
			if r := recover(); r != nil {
				log.Errorf("Recovered from panic: %+v\n%s", r, debug.Stack())
				err = status.Errorf(codes.Internal, "%s", r)
			}
		}()
		return handler(srv, stream)
	}
}

// BlockingDial is a helper method to dial the given address, using optional TLS credentials,
// and blocking until the returned connection is ready. If the given credentials are nil, the
// connection will be insecure (plain-text).
// Lifted from: https://github.com/fullstorydev/grpcurl/blob/master/grpcurl.go
func BlockingDial(ctx context.Context, network, address string, creds credentials.TransportCredentials, opts ...grpc.DialOption) (*grpc.ClientConn, error) {
	// grpc.Dial doesn't provide any information on permanent connection errors (like
	// TLS handshake failures). So in order to provide good error messages, we need a
	// custom dialer that can provide that info. That means we manage the TLS handshake.
	result := make(chan interface{}, 1)
	writeResult := func(res interface{}) {
		// non-blocking write: we only need the first result
		select {
		case result <- res:
		default:
		}
	}

	dialer := func(ctx context.Context, address string) (net.Conn, error) {

		conn, err := (&net.Dialer{Cancel: ctx.Done()}).Dial(network, address)
		if err != nil {
			writeResult(err)
			return nil, err
		}
		if creds != nil {
			conn, _, err = creds.ClientHandshake(ctx, address, conn)
			if err != nil {
				writeResult(err)
				return nil, err
			}
		}
		return conn, nil
	}

	// Even with grpc.FailOnNonTempDialError, this call will usually timeout in
	// the face of TLS handshake errors. So we can't rely on grpc.WithBlock() to
	// know when we're done. So we run it in a goroutine and then use result
	// channel to either get the channel or fail-fast.
	go func() {
		opts = append(opts,
			grpc.WithBlock(),
			grpc.FailOnNonTempDialError(true),
			grpc.WithContextDialer(dialer),
			grpc.WithTransportCredentials(insecure.NewCredentials()), // we are handling TLS, so tell grpc not to
			grpc.WithKeepaliveParams(keepalive.ClientParameters{Time: common.GRPCKeepAliveTime}),
		)
		conn, err := grpc.DialContext(ctx, address, opts...)
		var res interface{}
		if err != nil {
			res = err
		} else {
			res = conn
		}
		writeResult(res)
	}()

	select {
	case res := <-result:
		if conn, ok := res.(*grpc.ClientConn); ok {
			return conn, nil
		}
		return nil, res.(error)
	case <-ctx.Done():
		return nil, ctx.Err()
	}
}

type TLSTestResult struct {
	TLS         bool
	InsecureErr error
}

func TestTLS(address string, dialTime time.Duration) (*TLSTestResult, error) {
	if parts := strings.Split(address, ":"); len(parts) == 1 {
		// If port is unspecified, assume the most likely port
		address += ":443"
	}
	var testResult TLSTestResult
	var tlsConfig tls.Config
	tlsConfig.InsecureSkipVerify = true
	creds := credentials.NewTLS(&tlsConfig)

	// Set timeout when dialing to the server
	// fix: https://github.com/argoproj/argo-cd/issues/9679
	ctx, cancel := context.WithTimeout(context.Background(), dialTime)
	defer cancel()

	conn, err := BlockingDial(ctx, "tcp", address, creds)
	if err == nil {
		_ = conn.Close()
		testResult.TLS = true
		creds := credentials.NewTLS(&tls.Config{})
		ctx, cancel := context.WithTimeout(context.Background(), dialTime)
		defer cancel()

		conn, err := BlockingDial(ctx, "tcp", address, creds)
		if err == nil {
			_ = conn.Close()
		} else {
			// if connection was successful with InsecureSkipVerify true, but unsuccessful with
			// InsecureSkipVerify false, it means server is not configured securely
			testResult.InsecureErr = err
		}
		return &testResult, nil
	}
	// If we get here, we were unable to connect via TLS (even with InsecureSkipVerify: true)
	// It may be because server is running without TLS, or because of real issues (e.g. connection
	// refused). Test if server accepts plain-text connections
	ctx, cancel = context.WithTimeout(context.Background(), dialTime)
	defer cancel()
	conn, err = BlockingDial(ctx, "tcp", address, nil)
	if err == nil {
		_ = conn.Close()
		testResult.TLS = false
		return &testResult, nil
	}
	return nil, err
}

func WithTimeout(duration time.Duration) grpc.UnaryClientInterceptor {
	return func(ctx context.Context, method string, req, reply interface{}, cc *grpc.ClientConn, invoker grpc.UnaryInvoker, opts ...grpc.CallOption) error {
		clientDeadline := time.Now().Add(duration)
		ctx, cancel := context.WithDeadline(ctx, clientDeadline)
		defer cancel()
		return invoker(ctx, method, req, reply, cc, opts...)
	}
}<|MERGE_RESOLUTION|>--- conflicted
+++ resolved
@@ -8,12 +8,7 @@
 	"strings"
 	"time"
 
-<<<<<<< HEAD
-=======
-	"context"
-
 	"github.com/argoproj/argo-cd/v2/common"
->>>>>>> af7d9707
 	"github.com/sirupsen/logrus"
 	"google.golang.org/grpc"
 	"google.golang.org/grpc/codes"
