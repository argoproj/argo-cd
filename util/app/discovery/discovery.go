--- conflicted
+++ resolved
@@ -142,8 +142,7 @@
 	return resp.GetIsSupported(), resp.GetIsDiscoveryEnabled(), nil
 }
 
-<<<<<<< HEAD
-func cmpSupports(ctx context.Context, pluginSockFilePath, repoPath, fileName string, env []string, tarExcludedGlobs []string) (io.Closer, pluginclient.ConfigManagementPluginServiceClient, bool) {
+func cmpSupports(ctx context.Context, pluginSockFilePath, repoPath, fileName string, env []string, tarExcludedGlobs []string, namedPlugin bool) (io.Closer, pluginclient.ConfigManagementPluginServiceClient, bool) {
 	absPluginSockFilePath, err := filepath.Abs(pluginSockFilePath)
 	if err != nil {
 		log.Errorf("error getting absolute path for plugin socket dir %v, %v", pluginSockFilePath, err)
@@ -151,11 +150,6 @@
 	}
 	address := filepath.Join(absPluginSockFilePath, fileName)
 	if !files.Inbound(address, absPluginSockFilePath) {
-=======
-func cmpSupports(ctx context.Context, pluginSockFilePath, repoPath, fileName string, env []string, tarExcludedGlobs []string, namedPlugin bool) (io.Closer, pluginclient.ConfigManagementPluginServiceClient, bool) {
-	address := filepath.Join(pluginSockFilePath, fileName)
-	if !files.Inbound(address, pluginSockFilePath) {
->>>>>>> 39c00f97
 		log.Errorf("invalid socket file path, %v is outside plugin socket dir %v", fileName, pluginSockFilePath)
 		return nil, nil, false
 	}
