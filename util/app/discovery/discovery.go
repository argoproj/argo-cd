package discovery

import (
	"context"
	"fmt"
	"github.com/argoproj/argo-cd/v2/util/io/files"
	"os"
	"path/filepath"
	"strings"

	grpc_retry "github.com/grpc-ecosystem/go-grpc-middleware/retry"
	log "github.com/sirupsen/logrus"

	pluginclient "github.com/argoproj/argo-cd/v2/cmpserver/apiclient"
	"github.com/argoproj/argo-cd/v2/common"
	"github.com/argoproj/argo-cd/v2/pkg/apis/application/v1alpha1"
	"github.com/argoproj/argo-cd/v2/util/cmp"
	"github.com/argoproj/argo-cd/v2/util/io"
	"github.com/argoproj/argo-cd/v2/util/kustomize"
)

func IsManifestGenerationEnabled(sourceType v1alpha1.ApplicationSourceType, enableGenerateManifests map[string]bool) bool {
	if enableGenerateManifests == nil {
		return true
	}
	enabled, ok := enableGenerateManifests[string(sourceType)]
	if !ok {
		return true
	}
	return enabled
}

func Discover(ctx context.Context, repoPath string, enableGenerateManifests map[string]bool, tarExcludedGlobs []string) (map[string]string, error) {
	apps := make(map[string]string)

	// Check if it is CMP
	conn, _, err := DetectConfigManagementPlugin(ctx, repoPath, "", []string{}, tarExcludedGlobs)
	if err == nil {
		// Found CMP
		io.Close(conn)

		apps["."] = string(v1alpha1.ApplicationSourceTypePlugin)
		return apps, nil
	}

	err = filepath.Walk(repoPath, func(path string, info os.FileInfo, err error) error {
		if err != nil {
			return err
		}
		if info.IsDir() {
			return nil
		}
		dir, err := filepath.Rel(repoPath, filepath.Dir(path))
		if err != nil {
			return err
		}
		base := filepath.Base(path)
		if strings.HasSuffix(base, "Chart.yaml") && IsManifestGenerationEnabled(v1alpha1.ApplicationSourceTypeHelm, enableGenerateManifests) {
			apps[dir] = string(v1alpha1.ApplicationSourceTypeHelm)
		}
		if kustomize.IsKustomization(base) && IsManifestGenerationEnabled(v1alpha1.ApplicationSourceTypeKustomize, enableGenerateManifests) {
			apps[dir] = string(v1alpha1.ApplicationSourceTypeKustomize)
		}
		return nil
	})
	return apps, err
}

func AppType(ctx context.Context, path string, enableGenerateManifests map[string]bool, tarExcludedGlobs []string) (string, error) {
	apps, err := Discover(ctx, path, enableGenerateManifests, tarExcludedGlobs)
	if err != nil {
		return "", err
	}
	appType, ok := apps["."]
	if ok {
		return appType, nil
	}
	return "Directory", nil
}

// if pluginName is provided setup connection to that cmp-server
// else
// list all plugins in /plugins folder and foreach plugin
// check cmpSupports()
// if supported return conn for the cmp-server

func DetectConfigManagementPlugin(ctx context.Context, repoPath, pluginName string, env []string, tarExcludedGlobs []string) (io.Closer, pluginclient.ConfigManagementPluginServiceClient, error) {
	var conn io.Closer
	var cmpClient pluginclient.ConfigManagementPluginServiceClient
	var connFound bool

	pluginSockFilePath := common.GetPluginSockFilePath()
	log.WithFields(log.Fields{
		common.SecurityField:    common.SecurityLow,
		common.SecurityCWEField: 775,
	}).Debugf("pluginSockFilePath is: %s", pluginSockFilePath)

	if pluginName != "" {
		// check if the given plugin supports the repo
		conn, cmpClient, connFound = cmpSupports(ctx, pluginSockFilePath, repoPath, fmt.Sprintf("%v.sock", pluginName), env, tarExcludedGlobs)
		if !connFound {
			return nil, nil, fmt.Errorf("Couldn't find cmp-server plugin with name %v supporting repository %s", pluginName, repoPath)
		}
	} else {
		files, err := os.ReadDir(pluginSockFilePath)
		if err != nil {
			return nil, nil, fmt.Errorf("Failed to list all plugins in dir, error=%w", err)
		}
		for _, file := range files {
			if file.Type() == os.ModeSocket {
				conn, cmpClient, connFound = cmpSupports(ctx, pluginSockFilePath, repoPath, file.Name(), env, tarExcludedGlobs)
				if connFound {
					break
				}
			}
		}
		if !connFound {
			return nil, nil, fmt.Errorf("Couldn't find cmp-server plugin supporting repository %s", repoPath)
		}
	}
<<<<<<< HEAD
	return conn, cmpClient, nil
=======

	if !connFound {
		return nil, nil, fmt.Errorf("could not find plugin supporting the given repository")
	}
	return conn, cmpClient, err
>>>>>>> f9f27cc6
}

// matchRepositoryCMP will send the repoPath to the cmp-server. The cmp-server will
// inspect the files and return true if the repo is supported for manifest generation.
// Will return false otherwise.
func matchRepositoryCMP(ctx context.Context, repoPath string, client pluginclient.ConfigManagementPluginServiceClient, env []string, tarExcludedGlobs []string) (bool, error) {
	matchRepoStream, err := client.MatchRepository(ctx, grpc_retry.Disable())
	if err != nil {
		return false, fmt.Errorf("error getting stream client: %s", err)
	}

	err = cmp.SendRepoStream(ctx, repoPath, repoPath, matchRepoStream, env, tarExcludedGlobs)
	if err != nil {
		return false, fmt.Errorf("error sending stream: %s", err)
	}
	resp, err := matchRepoStream.CloseAndRecv()
	if err != nil {
		return false, fmt.Errorf("error receiving stream response: %s", err)
	}
	return resp.GetIsSupported(), nil
}

func cmpSupports(ctx context.Context, pluginSockFilePath, repoPath, fileName string, env []string, tarExcludedGlobs []string) (io.Closer, pluginclient.ConfigManagementPluginServiceClient, bool) {
	address := filepath.Join(pluginSockFilePath, fileName)
	if !files.Inbound(address, pluginSockFilePath) {
		log.Errorf("invalid socket file path, %v is outside plugin socket dir %v", fileName, pluginSockFilePath)
		return nil, nil, false
	}

	cmpclientset := pluginclient.NewConfigManagementPluginClientSet(address)

	conn, cmpClient, err := cmpclientset.NewConfigManagementPluginClient()
	if err != nil {
		log.WithFields(log.Fields{
			common.SecurityField:    common.SecurityMedium,
			common.SecurityCWEField: 775,
		}).Errorf("error dialing to cmp-server for plugin %s, %v", fileName, err)
		return nil, nil, false
	}

	isSupported, err := matchRepositoryCMP(ctx, repoPath, cmpClient, env, tarExcludedGlobs)
	if err != nil {
		log.WithFields(log.Fields{
			common.SecurityField:    common.SecurityMedium,
			common.SecurityCWEField: 775,
		}).Errorf("repository %s is not the match because %v", repoPath, err)
		return nil, nil, false
	}

	if !isSupported {
		log.WithFields(log.Fields{
			common.SecurityField:    common.SecurityLow,
			common.SecurityCWEField: 775,
		}).Debugf("Reponse from socket file %s is not supported", fileName)
		io.Close(conn)
		return nil, nil, false
	}
	return conn, cmpClient, true
}<|MERGE_RESOLUTION|>--- conflicted
+++ resolved
@@ -3,10 +3,11 @@
 import (
 	"context"
 	"fmt"
-	"github.com/argoproj/argo-cd/v2/util/io/files"
 	"os"
 	"path/filepath"
 	"strings"
+
+	"github.com/argoproj/argo-cd/v2/util/io/files"
 
 	grpc_retry "github.com/grpc-ecosystem/go-grpc-middleware/retry"
 	log "github.com/sirupsen/logrus"
@@ -99,14 +100,14 @@
 		// check if the given plugin supports the repo
 		conn, cmpClient, connFound = cmpSupports(ctx, pluginSockFilePath, repoPath, fmt.Sprintf("%v.sock", pluginName), env, tarExcludedGlobs)
 		if !connFound {
-			return nil, nil, fmt.Errorf("Couldn't find cmp-server plugin with name %v supporting repository %s", pluginName, repoPath)
+			return nil, nil, fmt.Errorf("couldn't find cmp-server plugin with name %v supporting the given repository", pluginName)
 		}
 	} else {
-		files, err := os.ReadDir(pluginSockFilePath)
+		fileList, err := os.ReadDir(pluginSockFilePath)
 		if err != nil {
 			return nil, nil, fmt.Errorf("Failed to list all plugins in dir, error=%w", err)
 		}
-		for _, file := range files {
+		for _, file := range fileList {
 			if file.Type() == os.ModeSocket {
 				conn, cmpClient, connFound = cmpSupports(ctx, pluginSockFilePath, repoPath, file.Name(), env, tarExcludedGlobs)
 				if connFound {
@@ -115,18 +116,10 @@
 			}
 		}
 		if !connFound {
-			return nil, nil, fmt.Errorf("Couldn't find cmp-server plugin supporting repository %s", repoPath)
+			return nil, nil, fmt.Errorf("could not find plugin supporting the given repository")
 		}
 	}
-<<<<<<< HEAD
 	return conn, cmpClient, nil
-=======
-
-	if !connFound {
-		return nil, nil, fmt.Errorf("could not find plugin supporting the given repository")
-	}
-	return conn, cmpClient, err
->>>>>>> f9f27cc6
 }
 
 // matchRepositoryCMP will send the repoPath to the cmp-server. The cmp-server will
