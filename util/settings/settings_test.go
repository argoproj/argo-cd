--- conflicted
+++ resolved
@@ -675,8 +675,6 @@
 		h, err := settingsManager.GetHelp()
 		assert.NoError(t, err)
 		assert.Equal(t, map[string]string{"darwin-amd64": "amd64-path", "linux-s390x": "s390x-path"}, h.BinaryURLs)
-<<<<<<< HEAD
-=======
 	})
 }
 
@@ -774,7 +772,6 @@
 		s, err := settingsManager.GetSettings()
 		assert.NoError(t, err)
 		assert.Equal(t, time.Hour*10, s.UserSessionDuration)
->>>>>>> fc3eaec6
 	})
 }
 
