package settings

import (
	"context"
	"crypto/rand"
	"crypto/sha256"
	"crypto/tls"
	"crypto/x509"
	"encoding/base64"
	"errors"
	"fmt"
	"math/big"
	"net/http"
	"net/url"
	"path"
	"reflect"
	"strconv"
	"strings"
	"sync"
	"time"

	log "github.com/sirupsen/logrus"
	corev1 "k8s.io/api/core/v1"
	apierr "k8s.io/apimachinery/pkg/api/errors"
	apierrors "k8s.io/apimachinery/pkg/api/errors"
	metav1 "k8s.io/apimachinery/pkg/apis/meta/v1"
	"k8s.io/apimachinery/pkg/fields"
	"k8s.io/apimachinery/pkg/labels"
	v1 "k8s.io/client-go/informers/core/v1"
	"k8s.io/client-go/kubernetes"
	v1listers "k8s.io/client-go/listers/core/v1"
	"k8s.io/client-go/tools/cache"
	"sigs.k8s.io/yaml"

	enginecache "github.com/argoproj/gitops-engine/pkg/cache"
	timeutil "github.com/argoproj/pkg/time"

	"github.com/argoproj/argo-cd/v2/common"
	"github.com/argoproj/argo-cd/v2/pkg/apis/application/v1alpha1"
	"github.com/argoproj/argo-cd/v2/server/settings/oidc"
	"github.com/argoproj/argo-cd/v2/util"
	"github.com/argoproj/argo-cd/v2/util/crypto"
	"github.com/argoproj/argo-cd/v2/util/kube"
	"github.com/argoproj/argo-cd/v2/util/password"
	tlsutil "github.com/argoproj/argo-cd/v2/util/tls"
)

// ArgoCDSettings holds in-memory runtime configuration options.
type ArgoCDSettings struct {
	// URL is the externally facing URL users will visit to reach Argo CD.
	// The value here is used when configuring SSO. Omitting this value will disable SSO.
	URL string `json:"url,omitempty"`
	// URLs is a list of externally facing URLs users will visit to reach Argo CD.
	// The value here is used when configuring SSO reachable from multiple domains.
	AdditionalURLs []string `json:"additionalUrls,omitempty"`
	// Indicates if status badge is enabled or not.
	StatusBadgeEnabled bool `json:"statusBadgeEnable"`
	// Indicates if status badge custom root URL should be used.
	StatusBadgeRootUrl string `json:"statusBadgeRootUrl,omitempty"`
	// DexConfig contains portions of a dex config yaml
	DexConfig string `json:"dexConfig,omitempty"`
	// OIDCConfigRAW holds OIDC configuration as a raw string
	OIDCConfigRAW string `json:"oidcConfig,omitempty"`
	// ServerSignature holds the key used to generate JWT tokens.
	ServerSignature []byte `json:"serverSignature,omitempty"`
	// Certificate holds the certificate/private key for the Argo CD API server.
	// If nil, will run insecure without TLS.
	Certificate *tls.Certificate `json:"-"`
	// CertificateIsExternal indicates whether Certificate was loaded from external secret
	CertificateIsExternal bool `json:"-"`
	// WebhookGitLabSecret holds the shared secret for authenticating GitHub webhook events
	WebhookGitHubSecret string `json:"webhookGitHubSecret,omitempty"`
	// WebhookGitLabSecret holds the shared secret for authenticating GitLab webhook events
	WebhookGitLabSecret string `json:"webhookGitLabSecret,omitempty"`
	// WebhookBitbucketUUID holds the UUID for authenticating Bitbucket webhook events
	WebhookBitbucketUUID string `json:"webhookBitbucketUUID,omitempty"`
	// WebhookBitbucketServerSecret holds the shared secret for authenticating BitbucketServer webhook events
	WebhookBitbucketServerSecret string `json:"webhookBitbucketServerSecret,omitempty"`
	// WebhookGogsSecret holds the shared secret for authenticating Gogs webhook events
	WebhookGogsSecret string `json:"webhookGogsSecret,omitempty"`
	// WebhookAzureDevOpsUsername holds the username for authenticating Azure DevOps webhook events
	WebhookAzureDevOpsUsername string `json:"webhookAzureDevOpsUsername,omitempty"`
	// WebhookAzureDevOpsPassword holds the password for authenticating Azure DevOps webhook events
	WebhookAzureDevOpsPassword string `json:"webhookAzureDevOpsPassword,omitempty"`
	// Secrets holds all secrets in argocd-secret as a map[string]string
	Secrets map[string]string `json:"secrets,omitempty"`
	// KustomizeBuildOptions is a string of kustomize build parameters
	KustomizeBuildOptions string `json:"kustomizeBuildOptions,omitempty"`
	// Indicates if anonymous user is enabled or not
	AnonymousUserEnabled bool `json:"anonymousUserEnabled,omitempty"`
	// Specifies token expiration duration
	UserSessionDuration time.Duration `json:"userSessionDuration,omitempty"`
	// UiCssURL local or remote path to user-defined CSS to customize ArgoCD UI
	UiCssURL string `json:"uiCssURL,omitempty"`
	// Content of UI Banner
	UiBannerContent string `json:"uiBannerContent,omitempty"`
	// URL for UI Banner
	UiBannerURL string `json:"uiBannerURL,omitempty"`
	// Make Banner permanent and not closeable
	UiBannerPermanent bool `json:"uiBannerPermanent,omitempty"`
	// Position of UI Banner
	UiBannerPosition string `json:"uiBannerPosition,omitempty"`
	// PasswordPattern for password regular expression
	PasswordPattern string `json:"passwordPattern,omitempty"`
	// BinaryUrls contains the URLs for downloading argocd binaries
	BinaryUrls map[string]string `json:"binaryUrls,omitempty"`
	// InClusterEnabled indicates whether to allow in-cluster server address
	InClusterEnabled bool `json:"inClusterEnabled"`
	// ServerRBACLogEnforceEnable temporary var indicates whether rbac will be enforced on logs
	ServerRBACLogEnforceEnable bool `json:"serverRBACLogEnforceEnable"`
	// MaxPodLogsToRender the maximum number of pod logs to render
	MaxPodLogsToRender int64 `json:"maxPodLogsToRender"`
	// ExecEnabled indicates whether the UI exec feature is enabled
	ExecEnabled bool `json:"execEnabled"`
	// ExecShells restricts which shells are allowed for `exec` and in which order they are tried
	ExecShells []string `json:"execShells"`
	// TrackingMethod defines the resource tracking method to be used
	TrackingMethod string `json:"application.resourceTrackingMethod,omitempty"`
	// OIDCTLSInsecureSkipVerify determines whether certificate verification is skipped when verifying tokens with the
	// configured OIDC provider (either external or the bundled Dex instance). Setting this to `true` will cause JWT
	// token verification to pass despite the OIDC provider having an invalid certificate. Only set to `true` if you
	// understand the risks.
	OIDCTLSInsecureSkipVerify bool `json:"oidcTLSInsecureSkipVerify"`
	// AppsInAnyNamespaceEnabled indicates whether applications are allowed to be created in any namespace
	AppsInAnyNamespaceEnabled bool `json:"appsInAnyNamespaceEnabled"`
	// ExtensionConfig configurations related to ArgoCD proxy extensions. The keys are the extension name.
	// The value is a yaml string defined in extension.ExtensionConfigs struct.
	ExtensionConfig map[string]string `json:"extensionConfig,omitempty"`
	// ImpersonationEnabled indicates whether Application sync privileges can be decoupled from control plane
	// privileges using impersonation
	ImpersonationEnabled bool `json:"impersonationEnabled"`
}

type GoogleAnalytics struct {
	TrackingID     string `json:"trackingID,omitempty"`
	AnonymizeUsers bool   `json:"anonymizeUsers,omitempty"`
}

type GlobalProjectSettings struct {
	ProjectName   string               `json:"projectName,omitempty"`
	LabelSelector metav1.LabelSelector `json:"labelSelector,omitempty"`
}

// Help settings
type Help struct {
	// the URL for getting chat help, this will typically be your Slack channel for support
	ChatURL string `json:"chatUrl,omitempty"`
	// the text for getting chat help, defaults to "Chat now!"
	ChatText string `json:"chatText,omitempty"`
	// the URLs for downloading argocd binaries
	BinaryURLs map[string]string `json:"binaryUrl,omitempty"`
}

// oidcConfig is the same as the public OIDCConfig, except the public one excludes the AllowedAudiences and the
// SkipAudienceCheckWhenTokenHasNoAudience fields.
// AllowedAudiences should be accessed via ArgoCDSettings.OAuth2AllowedAudiences.
// SkipAudienceCheckWhenTokenHasNoAudience should be accessed via ArgoCDSettings.SkipAudienceCheckWhenTokenHasNoAudience.
type oidcConfig struct {
	OIDCConfig
	AllowedAudiences                        []string `json:"allowedAudiences,omitempty"`
	SkipAudienceCheckWhenTokenHasNoAudience *bool    `json:"skipAudienceCheckWhenTokenHasNoAudience,omitempty"`
}

func (o *oidcConfig) toExported() *OIDCConfig {
	if o == nil {
		return nil
	}
	return &OIDCConfig{
		Name:                     o.Name,
		Issuer:                   o.Issuer,
		ClientID:                 o.ClientID,
		ClientSecret:             o.ClientSecret,
		CLIClientID:              o.CLIClientID,
		UserInfoPath:             o.UserInfoPath,
		EnableUserInfoGroups:     o.EnableUserInfoGroups,
		UserInfoCacheExpiration:  o.UserInfoCacheExpiration,
		RequestedScopes:          o.RequestedScopes,
		RequestedIDTokenClaims:   o.RequestedIDTokenClaims,
		LogoutURL:                o.LogoutURL,
		RootCA:                   o.RootCA,
		EnablePKCEAuthentication: o.EnablePKCEAuthentication,
		DomainHint:               o.DomainHint,
	}
}

type OIDCConfig struct {
	Name                     string                 `json:"name,omitempty"`
	Issuer                   string                 `json:"issuer,omitempty"`
	ClientID                 string                 `json:"clientID,omitempty"`
	ClientSecret             string                 `json:"clientSecret,omitempty"`
	CLIClientID              string                 `json:"cliClientID,omitempty"`
	EnableUserInfoGroups     bool                   `json:"enableUserInfoGroups,omitempty"`
	UserInfoPath             string                 `json:"userInfoPath,omitempty"`
	UserInfoCacheExpiration  string                 `json:"userInfoCacheExpiration,omitempty"`
	RequestedScopes          []string               `json:"requestedScopes,omitempty"`
	RequestedIDTokenClaims   map[string]*oidc.Claim `json:"requestedIDTokenClaims,omitempty"`
	LogoutURL                string                 `json:"logoutURL,omitempty"`
	RootCA                   string                 `json:"rootCA,omitempty"`
	EnablePKCEAuthentication bool                   `json:"enablePKCEAuthentication,omitempty"`
	DomainHint               string                 `json:"domainHint,omitempty"`
}

// DEPRECATED. Helm repository credentials are now managed using RepoCredentials
type HelmRepoCredentials struct {
	URL            string                    `json:"url,omitempty"`
	Name           string                    `json:"name,omitempty"`
	UsernameSecret *corev1.SecretKeySelector `json:"usernameSecret,omitempty"`
	PasswordSecret *corev1.SecretKeySelector `json:"passwordSecret,omitempty"`
	CertSecret     *corev1.SecretKeySelector `json:"certSecret,omitempty"`
	KeySecret      *corev1.SecretKeySelector `json:"keySecret,omitempty"`
}

// KustomizeVersion holds information about additional Kustomize version
type KustomizeVersion struct {
	// Name holds Kustomize version name
	Name string
	// Path holds corresponding binary path
	Path string
	// BuildOptions that are specific to Kustomize version
	BuildOptions string
}

// KustomizeSettings holds kustomize settings
type KustomizeSettings struct {
	BuildOptions string
	Versions     []KustomizeVersion
}

var (
	ByClusterURLIndexer     = "byClusterURL"
	byClusterURLIndexerFunc = func(obj any) ([]string, error) {
		s, ok := obj.(*corev1.Secret)
		if !ok {
			return nil, nil
		}
		if s.Labels == nil || s.Labels[common.LabelKeySecretType] != common.LabelValueSecretTypeCluster {
			return nil, nil
		}
		if s.Data == nil {
			return nil, nil
		}
		if url, ok := s.Data["server"]; ok {
			return []string{strings.TrimRight(string(url), "/")}, nil
		}
		return nil, nil
	}
	ByClusterNameIndexer     = "byClusterName"
	byClusterNameIndexerFunc = func(obj any) ([]string, error) {
		s, ok := obj.(*corev1.Secret)
		if !ok {
			return nil, nil
		}
		if s.Labels == nil || s.Labels[common.LabelKeySecretType] != common.LabelValueSecretTypeCluster {
			return nil, nil
		}
		if s.Data == nil {
			return nil, nil
		}
		if name, ok := s.Data["name"]; ok {
			return []string{string(name)}, nil
		}
		return nil, nil
	}
	ByProjectClusterIndexer   = "byProjectCluster"
	ByProjectRepoIndexer      = "byProjectRepo"
	ByProjectRepoWriteIndexer = "byProjectRepoWrite"
	byProjectIndexerFunc      = func(secretType string) func(obj any) ([]string, error) {
		return func(obj any) ([]string, error) {
			s, ok := obj.(*corev1.Secret)
			if !ok {
				return nil, nil
			}
			if s.Labels == nil || s.Labels[common.LabelKeySecretType] != secretType {
				return nil, nil
			}
			if s.Data == nil {
				return nil, nil
			}
			if project, ok := s.Data["project"]; ok {
				return []string{string(project)}, nil
			}
			return nil, nil
		}
	}
)

func (ks *KustomizeSettings) GetOptions(source v1alpha1.ApplicationSource) (*v1alpha1.KustomizeOptions, error) {
	binaryPath := ""
	buildOptions := ""
	if source.Kustomize != nil && source.Kustomize.Version != "" {
		for _, ver := range ks.Versions {
			if ver.Name == source.Kustomize.Version {
				// add version specific path and build options
				binaryPath = ver.Path
				buildOptions = ver.BuildOptions
				break
			}
		}
		if binaryPath == "" {
			return nil, fmt.Errorf("kustomize version %s is not registered", source.Kustomize.Version)
		}
	} else {
		// add build options for the default version
		buildOptions = ks.BuildOptions
	}
	return &v1alpha1.KustomizeOptions{
		BuildOptions: buildOptions,
		BinaryPath:   binaryPath,
	}, nil
}

// Credentials for accessing a Git repository
type Repository struct {
	// The URL to the repository
	URL string `json:"url,omitempty"`
	// the type of the repo, "git" or "helm", assumed to be "git" if empty or absent
	Type string `json:"type,omitempty"`
	// helm only
	Name string `json:"name,omitempty"`
	// Name of the secret storing the username used to access the repo
	UsernameSecret *corev1.SecretKeySelector `json:"usernameSecret,omitempty"`
	// Name of the secret storing the password used to access the repo
	PasswordSecret *corev1.SecretKeySelector `json:"passwordSecret,omitempty"`
	// Name of the secret storing the SSH private key used to access the repo. Git only
	SSHPrivateKeySecret *corev1.SecretKeySelector `json:"sshPrivateKeySecret,omitempty"`
	// Whether to connect the repository in an insecure way (deprecated)
	InsecureIgnoreHostKey bool `json:"insecureIgnoreHostKey,omitempty"`
	// Whether to connect the repository in an insecure way
	Insecure bool `json:"insecure,omitempty"`
	// Whether the repo is git-lfs enabled. Git only.
	EnableLFS bool `json:"enableLfs,omitempty"`
	// Name of the secret storing the TLS client cert data
	TLSClientCertDataSecret *corev1.SecretKeySelector `json:"tlsClientCertDataSecret,omitempty"`
	// Name of the secret storing the TLS client cert's key data
	TLSClientCertKeySecret *corev1.SecretKeySelector `json:"tlsClientCertKeySecret,omitempty"`
	// Whether the repo is helm-oci enabled. Git only.
	EnableOci bool `json:"enableOci,omitempty"`
	// Github App Private Key PEM data
	GithubAppPrivateKeySecret *corev1.SecretKeySelector `json:"githubAppPrivateKeySecret,omitempty"`
	// Github App ID of the app used to access the repo
	GithubAppId int64 `json:"githubAppID,omitempty"`
	// Github App Installation ID of the installed GitHub App
	GithubAppInstallationId int64 `json:"githubAppInstallationID,omitempty"`
	// Github App Enterprise base url if empty will default to https://api.github.com
	GithubAppEnterpriseBaseURL string `json:"githubAppEnterpriseBaseUrl,omitempty"`
	// Proxy specifies the HTTP/HTTPS proxy used to access the repo
	Proxy string `json:"proxy,omitempty"`
	// NoProxy specifies a list of targets where the proxy isn't used, applies only in cases where the proxy is applied
	NoProxy string `json:"noProxy,omitempty"`
	// GCPServiceAccountKey specifies the service account key in JSON format to be used for getting credentials to Google Cloud Source repos
	GCPServiceAccountKey *corev1.SecretKeySelector `json:"gcpServiceAccountKey,omitempty"`
	// ForceHttpBasicAuth determines whether Argo CD should force use of basic auth for HTTP connected repositories
	ForceHttpBasicAuth bool `json:"forceHttpBasicAuth,omitempty"`
}

// Credential template for accessing repositories
type RepositoryCredentials struct {
	// The URL pattern the repository URL has to match
	URL string `json:"url,omitempty"`
	// Name of the secret storing the username used to access the repo
	UsernameSecret *corev1.SecretKeySelector `json:"usernameSecret,omitempty"`
	// Name of the secret storing the password used to access the repo
	PasswordSecret *corev1.SecretKeySelector `json:"passwordSecret,omitempty"`
	// Name of the secret storing the SSH private key used to access the repo. Git only
	SSHPrivateKeySecret *corev1.SecretKeySelector `json:"sshPrivateKeySecret,omitempty"`
	// Name of the secret storing the TLS client cert data
	TLSClientCertDataSecret *corev1.SecretKeySelector `json:"tlsClientCertDataSecret,omitempty"`
	// Name of the secret storing the TLS client cert's key data
	TLSClientCertKeySecret *corev1.SecretKeySelector `json:"tlsClientCertKeySecret,omitempty"`
	// Github App Private Key PEM data
	GithubAppPrivateKeySecret *corev1.SecretKeySelector `json:"githubAppPrivateKeySecret,omitempty"`
	// Github App ID of the app used to access the repo
	GithubAppId int64 `json:"githubAppID,omitempty"`
	// Github App Installation ID of the installed GitHub App
	GithubAppInstallationId int64 `json:"githubAppInstallationID,omitempty"`
	// Github App Enterprise base url if empty will default to https://api.github.com
	GithubAppEnterpriseBaseURL string `json:"githubAppEnterpriseBaseUrl,omitempty"`
	// EnableOCI specifies whether helm-oci support should be enabled for this repo
	EnableOCI bool `json:"enableOCI,omitempty"`
	// the type of the repositoryCredentials, "git" or "helm", assumed to be "git" if empty or absent
	Type string `json:"type,omitempty"`
	// GCPServiceAccountKey specifies the service account key in JSON format to be used for getting credentials to Google Cloud Source repos
	GCPServiceAccountKey *corev1.SecretKeySelector `json:"gcpServiceAccountKey,omitempty"`
	// ForceHttpBasicAuth determines whether Argo CD should force use of basic auth for HTTP connected repositories
	ForceHttpBasicAuth bool `json:"forceHttpBasicAuth,omitempty"`
}

// DeepLink structure
type DeepLink struct {
	// URL that the deep link will redirect to
	URL string `json:"url"`
	// Title that will be displayed in the UI corresponding to that link
	Title string `json:"title"`
	// Description (optional) a description for what the deep link is about
	Description *string `json:"description,omitempty"`
	// IconClass (optional) a font-awesome icon class to be used when displaying the links in dropdown menus.
	IconClass *string `json:"icon.class,omitempty"`
	// Condition (optional) a conditional statement depending on which the deep link shall be rendered
	Condition *string `json:"if,omitempty"`
}

const (
	// settingServerSignatureKey designates the key for a server secret key inside a Kubernetes secret.
	settingServerSignatureKey = "server.secretkey"
	// gaTrackingID holds Google Analytics tracking id
	gaTrackingID = "ga.trackingid"
	// the URL for getting chat help, this will typically be your Slack channel for support
	helpChatURL = "help.chatUrl"
	// the text for getting chat help, defaults to "Chat now!"
	helpChatText = "help.chatText"
	// gaAnonymizeUsers specifies if user ids should be anonymized (hashed) before sending to Google Analytics. True unless value is set to 'false'
	gaAnonymizeUsers = "ga.anonymizeusers"
	// settingServerCertificate designates the key for the public cert used in TLS
	settingServerCertificate = "tls.crt"
	// settingServerPrivateKey designates the key for the private key used in TLS
	settingServerPrivateKey = "tls.key"
	// settingURLKey designates the key where Argo CD's external URL is set
	settingURLKey = "url"
	// settingAdditionalUrlsKey designates the key where Argo CD's additional external URLs are set
	settingAdditionalUrlsKey = "additionalUrls"
	// settingDexConfigKey designates the key for the dex config
	settingDexConfigKey = "dex.config"
	// settingsOIDCConfigKey designates the key for OIDC config
	settingsOIDCConfigKey = "oidc.config"
	// statusBadgeEnabledKey holds the key which enables of disables status badge feature
	statusBadgeEnabledKey = "statusbadge.enabled"
	// statusBadgeRootUrlKey holds the key for the root badge URL override
	statusBadgeRootUrlKey = "statusbadge.url"
	// settingsWebhookGitHubSecret is the key for the GitHub shared webhook secret
	settingsWebhookGitHubSecretKey = "webhook.github.secret"
	// settingsWebhookGitLabSecret is the key for the GitLab shared webhook secret
	settingsWebhookGitLabSecretKey = "webhook.gitlab.secret"
	// settingsWebhookBitbucketUUID is the key for Bitbucket webhook UUID
	settingsWebhookBitbucketUUIDKey = "webhook.bitbucket.uuid"
	// settingsWebhookBitbucketServerSecret is the key for BitbucketServer webhook secret
	settingsWebhookBitbucketServerSecretKey = "webhook.bitbucketserver.secret"
	// settingsWebhookGogsSecret is the key for Gogs webhook secret
	settingsWebhookGogsSecretKey = "webhook.gogs.secret"
	// settingsWebhookAzureDevOpsUsernameKey is the key for Azure DevOps webhook username
	settingsWebhookAzureDevOpsUsernameKey = "webhook.azuredevops.username"
	// settingsWebhookAzureDevOpsPasswordKey is the key for Azure DevOps webhook password
	settingsWebhookAzureDevOpsPasswordKey = "webhook.azuredevops.password"
	// settingsWebhookMaxPayloadSize is the key for the maximum payload size for webhooks in MB
	settingsWebhookMaxPayloadSizeMB = "webhook.maxPayloadSizeMB"
	// settingsApplicationInstanceLabelKey is the key to configure injected app instance label key
	settingsApplicationInstanceLabelKey = "application.instanceLabelKey"
	// settingsResourceTrackingMethodKey is the key to configure tracking method for application resources
	settingsResourceTrackingMethodKey = "application.resourceTrackingMethod"
	// settingsInstallationID holds the key for the instance installation ID
	settingsInstallationID = "installationID"
	// resourcesCustomizationsKey is the key to the map of resource overrides
	resourceCustomizationsKey = "resource.customizations"
	// resourceExclusions is the key to the list of excluded resources
	resourceExclusionsKey = "resource.exclusions"
	// resourceInclusions is the key to the list of explicitly watched resources
	resourceInclusionsKey = "resource.inclusions"
	// resourceIgnoreResourceUpdatesEnabledKey is the key to a boolean determining whether the resourceIgnoreUpdates feature is enabled
	resourceIgnoreResourceUpdatesEnabledKey = "resource.ignoreResourceUpdatesEnabled"
	// resourceSensitiveAnnotationsKey is the key to list of annotations to mask in secret resource
	resourceSensitiveAnnotationsKey = "resource.sensitive.mask.annotations"
	// resourceCustomLabelKey is the key to a custom label to show in node info, if present
	resourceCustomLabelsKey = "resource.customLabels"
	// resourceIncludeEventLabelKeys is the key to labels to be added onto Application k8s events if present on an Application or it's AppProject. Supports wildcard.
	resourceIncludeEventLabelKeys = "resource.includeEventLabelKeys"
	// resourceExcludeEventLabelKeys is the key to labels to be excluded from adding onto Application's k8s events. Supports wildcard.
	resourceExcludeEventLabelKeys = "resource.excludeEventLabelKeys"
	// kustomizeBuildOptionsKey is a string of kustomize build parameters
	kustomizeBuildOptionsKey = "kustomize.buildOptions"
	// kustomizeVersionKeyPrefix is a kustomize version key prefix
	kustomizeVersionKeyPrefix = "kustomize.version"
	// kustomizePathPrefixKey is a kustomize path for a specific version
	kustomizePathPrefixKey = "kustomize.path"
	// anonymousUserEnabledKey is the key which enables or disables anonymous user
	anonymousUserEnabledKey = "users.anonymous.enabled"
	// userSessionDurationKey is the key which specifies token expiration duration
	userSessionDurationKey = "users.session.duration"
	// diffOptions is the key where diff options are configured
	resourceCompareOptionsKey = "resource.compareoptions"
	// settingUiCssURLKey designates the key for user-defined CSS URL for UI customization
	settingUiCssURLKey = "ui.cssurl"
	// settingUiBannerContentKey designates the key for content of user-defined info banner for UI
	settingUiBannerContentKey = "ui.bannercontent"
	// settingUiBannerURLKey designates the key for the link for user-defined info banner for UI
	settingUiBannerURLKey = "ui.bannerurl"
	// settingUiBannerPermanentKey designates the key for whether the banner is permanent and not closeable
	settingUiBannerPermanentKey = "ui.bannerpermanent"
	// settingUiBannerPositionKey designates the key for the position of the banner
	settingUiBannerPositionKey = "ui.bannerposition"
	// settingsBinaryUrlsKey designates the key for the argocd binary URLs
	settingsBinaryUrlsKey = "help.download"
	// globalProjectsKey designates the key for global project settings
	globalProjectsKey = "globalProjects"
	// initialPasswordSecretName is the name of the secret that will hold the initial admin password
	initialPasswordSecretName = "argocd-initial-admin-secret"
	// initialPasswordSecretField is the name of the field in initialPasswordSecretName to store the password
	initialPasswordSecretField = "password"
	// initialPasswordLength defines the length of the generated initial password
	initialPasswordLength = 16
	// externalServerTLSSecretName defines the name of the external secret holding the server's TLS certificate
	externalServerTLSSecretName = "argocd-server-tls"
	// partOfArgoCDSelector holds label selector that should be applied to config maps and secrets used to manage Argo CD
	partOfArgoCDSelector = "app.kubernetes.io/part-of=argocd"
	// settingsPasswordPatternKey is the key to configure user password regular expression
	settingsPasswordPatternKey = "passwordPattern"
	// inClusterEnabledKey is the key to configure whether to allow in-cluster server address
	inClusterEnabledKey = "cluster.inClusterEnabled"
	// settingsServerRBACLogEnforceEnable is the key to configure whether logs RBAC enforcement is enabled
	settingsServerRBACLogEnforceEnableKey = "server.rbac.log.enforce.enable"
	// MaxPodLogsToRender the maximum number of pod logs to render
	settingsMaxPodLogsToRender = "server.maxPodLogsToRender"
	// helmValuesFileSchemesKey is the key to configure the list of supported helm values file schemas
	helmValuesFileSchemesKey = "helm.valuesFileSchemes"
	// execEnabledKey is the key to configure whether the UI exec feature is enabled
	execEnabledKey = "exec.enabled"
	// execShellsKey is the key to configure which shells are allowed for `exec` and in what order they are tried
	execShellsKey = "exec.shells"
	// oidcTLSInsecureSkipVerifyKey is the key to configure whether TLS cert verification is skipped for OIDC connections
	oidcTLSInsecureSkipVerifyKey = "oidc.tls.insecure.skip.verify"
	// ApplicationDeepLinks is the application deep link key
	ApplicationDeepLinks = "application.links"
	// ProjectDeepLinks is the project deep link key
	ProjectDeepLinks = "project.links"
	// ResourceDeepLinks is the resource deep link key
	ResourceDeepLinks = "resource.links"
	extensionConfig   = "extension.config"
	// RespectRBAC is the key to configure argocd to respect rbac while watching for resources
	RespectRBAC            = "resource.respectRBAC"
	RespectRBACValueStrict = "strict"
	RespectRBACValueNormal = "normal"
	// impersonationEnabledKey is the key to configure whether the application sync decoupling through impersonation feature is enabled
	impersonationEnabledKey = "application.sync.impersonation.enabled"
)

const (
	// default max webhook payload size is 50MB
	defaultMaxWebhookPayloadSize = int64(50) * 1024 * 1024

	// application sync with impersonation feature is disabled by default.
	defaultImpersonationEnabledFlag = false
)

var sourceTypeToEnableGenerationKey = map[v1alpha1.ApplicationSourceType]string{
	v1alpha1.ApplicationSourceTypeKustomize: "kustomize.enable",
	v1alpha1.ApplicationSourceTypeHelm:      "helm.enable",
	v1alpha1.ApplicationSourceTypeDirectory: "jsonnet.enable",
}

// SettingsManager holds config info for a new manager with which to access Kubernetes ConfigMaps.
type SettingsManager struct {
	ctx             context.Context
	clientset       kubernetes.Interface
	secrets         v1listers.SecretLister
	secretsInformer cache.SharedIndexInformer
	configmaps      v1listers.ConfigMapLister
	namespace       string
	// subscribers is a list of subscribers to settings updates
	subscribers []chan<- *ArgoCDSettings
	// mutex protects concurrency sensitive parts of settings manager: access to subscribers list and initialization flag
	mutex                 *sync.Mutex
	initContextCancel     func()
	reposCache            []Repository
	repoCredsCache        []RepositoryCredentials
	reposOrClusterChanged func()
}

type incompleteSettingsError struct {
	message string
}

type IgnoreStatus string

const (
	// IgnoreResourceStatusInCRD ignores status changes for all CRDs
	IgnoreResourceStatusInCRD IgnoreStatus = "crd"
	// IgnoreResourceStatusInAll ignores status changes for all resources
	IgnoreResourceStatusInAll IgnoreStatus = "all"
	// IgnoreResourceStatusInNone ignores status changes for no resources
	IgnoreResourceStatusInNone IgnoreStatus = "off"
)

type ArgoCDDiffOptions struct {
	IgnoreAggregatedRoles bool `json:"ignoreAggregatedRoles,omitempty"`

	// If set to true then differences caused by status are ignored.
	IgnoreResourceStatusField IgnoreStatus `json:"ignoreResourceStatusField,omitempty"`

	// If set to true then ignoreDifferences are applied to ignore application refresh on resource updates.
	IgnoreDifferencesOnResourceUpdates bool `json:"ignoreDifferencesOnResourceUpdates,omitempty"`
}

func (e *incompleteSettingsError) Error() string {
	return e.message
}

func (mgr *SettingsManager) onRepoOrClusterChanged() {
	if mgr.reposOrClusterChanged != nil {
		go mgr.reposOrClusterChanged()
	}
}

func (mgr *SettingsManager) RespectRBAC() (int, error) {
	cm, err := mgr.getConfigMap()
	if err != nil {
		return enginecache.RespectRbacDisabled, err
	}
	if cm.Data[RespectRBAC] != "" {
		switch cm.Data[RespectRBAC] {
		case RespectRBACValueNormal:
			return enginecache.RespectRbacNormal, nil
		case RespectRBACValueStrict:
			return enginecache.RespectRbacStrict, nil
		default:
			return enginecache.RespectRbacDisabled, fmt.Errorf("invalid value for %s: %s", RespectRBAC, cm.Data[RespectRBAC])
		}
	}
	return enginecache.RespectRbacDisabled, nil
}

func (mgr *SettingsManager) GetSecretsLister() (v1listers.SecretLister, error) {
	err := mgr.ensureSynced(false)
	if err != nil {
		return nil, err
	}
	return mgr.secrets, nil
}

func (mgr *SettingsManager) GetSecretsInformer() (cache.SharedIndexInformer, error) {
	err := mgr.ensureSynced(false)
	if err != nil {
		return nil, fmt.Errorf("error ensuring that the secrets manager is synced: %w", err)
	}
	return mgr.secretsInformer, nil
}

func (mgr *SettingsManager) updateSecret(callback func(*corev1.Secret) error) error {
	argoCDSecret, err := mgr.getSecret()
	createSecret := false
	if err != nil {
		if !apierr.IsNotFound(err) {
			return err
		}
		argoCDSecret = &corev1.Secret{
			ObjectMeta: metav1.ObjectMeta{
				Name: common.ArgoCDSecretName,
			},
			Data: make(map[string][]byte),
		}
		createSecret = true
	}

	beforeUpdate := argoCDSecret.DeepCopy()
	err = callback(argoCDSecret)
	if err != nil {
		return err
	}

	if !createSecret && reflect.DeepEqual(beforeUpdate.Data, argoCDSecret.Data) {
		return nil
	}

	if createSecret {
		_, err = mgr.clientset.CoreV1().Secrets(mgr.namespace).Create(context.Background(), argoCDSecret, metav1.CreateOptions{})
	} else {
		_, err = mgr.clientset.CoreV1().Secrets(mgr.namespace).Update(context.Background(), argoCDSecret, metav1.UpdateOptions{})
	}
	if err != nil {
		return err
	}

	return mgr.ResyncInformers()
}

func (mgr *SettingsManager) updateConfigMap(callback func(*corev1.ConfigMap) error) error {
	argoCDCM, err := mgr.getConfigMap()
	createCM := false
	if err != nil {
		if !apierr.IsNotFound(err) {
			return err
		}
		argoCDCM = &corev1.ConfigMap{
			ObjectMeta: metav1.ObjectMeta{
				Name: common.ArgoCDConfigMapName,
			},
			Data: make(map[string]string),
		}
		createCM = true
	}

	beforeUpdate := argoCDCM.DeepCopy()
	err = callback(argoCDCM)
	if err != nil {
		return err
	}
	if !createCM && reflect.DeepEqual(beforeUpdate.Data, argoCDCM.Data) {
		return nil
	}

	if createCM {
		_, err = mgr.clientset.CoreV1().ConfigMaps(mgr.namespace).Create(context.Background(), argoCDCM, metav1.CreateOptions{})
	} else {
		_, err = mgr.clientset.CoreV1().ConfigMaps(mgr.namespace).Update(context.Background(), argoCDCM, metav1.UpdateOptions{})
	}

	if err != nil {
		return err
	}

	mgr.invalidateCache()

	return mgr.ResyncInformers()
}

func (mgr *SettingsManager) getConfigMap() (*corev1.ConfigMap, error) {
	return mgr.GetConfigMapByName(common.ArgoCDConfigMapName)
}

// Returns the ConfigMap with the given name from the cluster.
// The ConfigMap must be labeled with "app.kubernetes.io/part-of: argocd" in
// order to be retrievable.
func (mgr *SettingsManager) GetConfigMapByName(configMapName string) (*corev1.ConfigMap, error) {
	err := mgr.ensureSynced(false)
	if err != nil {
		return nil, err
	}
	configMap, err := mgr.configmaps.ConfigMaps(mgr.namespace).Get(configMapName)
	if err != nil {
		return nil, err
	}
	cmCopy := configMap.DeepCopy()
	if cmCopy.Data == nil {
		cmCopy.Data = make(map[string]string)
	}
	return cmCopy, err
}

func (mgr *SettingsManager) getSecret() (*corev1.Secret, error) {
	return mgr.GetSecretByName(common.ArgoCDSecretName)
}

// Returns the Secret with the given name from the cluster.
func (mgr *SettingsManager) GetSecretByName(secretName string) (*corev1.Secret, error) {
	err := mgr.ensureSynced(false)
	if err != nil {
		return nil, err
	}
	secret, err := mgr.secrets.Secrets(mgr.namespace).Get(secretName)
	if err != nil {
		return nil, err
	}
	secretCopy := secret.DeepCopy()
	if secretCopy.Data == nil {
		secretCopy.Data = make(map[string][]byte)
	}
	return secretCopy, err
}

func (mgr *SettingsManager) getSecrets() ([]*corev1.Secret, error) {
	err := mgr.ensureSynced(false)
	if err != nil {
		return nil, err
	}

	selector, err := labels.Parse(partOfArgoCDSelector)
	if err != nil {
		return nil, fmt.Errorf("error parsing Argo CD selector %w", err)
	}
	secrets, err := mgr.secrets.Secrets(mgr.namespace).List(selector)
	if err != nil {
		return nil, err
	}
	// SecretNamespaceLister lists all Secrets in the indexer for a given namespace.
	// Objects returned by the lister must be treated as read-only.
	// To allow us to modify the secrets, make a copy
	secrets = util.SecretCopy(secrets)
	return secrets, nil
}

func (mgr *SettingsManager) GetResourcesFilter() (*ResourcesFilter, error) {
	argoCDCM, err := mgr.getConfigMap()
	if err != nil {
		return nil, fmt.Errorf("error retrieving argocd-cm: %w", err)
	}
	rf := &ResourcesFilter{}
	if value, ok := argoCDCM.Data[resourceInclusionsKey]; ok {
		includedResources := make([]FilteredResource, 0)
		err := yaml.Unmarshal([]byte(value), &includedResources)
		if err != nil {
			return nil, fmt.Errorf("error unmarshalling included resources %w", err)
		}
		rf.ResourceInclusions = includedResources
	}

	if value, ok := argoCDCM.Data[resourceExclusionsKey]; ok {
		excludedResources := make([]FilteredResource, 0)
		err := yaml.Unmarshal([]byte(value), &excludedResources)
		if err != nil {
			return nil, fmt.Errorf("error unmarshalling excluded resources %w", err)
		}
		rf.ResourceExclusions = excludedResources
	}
	return rf, nil
}

func (mgr *SettingsManager) GetAppInstanceLabelKey() (string, error) {
	argoCDCM, err := mgr.getConfigMap()
	if err != nil {
		return "", err
	}
	label := argoCDCM.Data[settingsApplicationInstanceLabelKey]
	if label == "" {
		return common.LabelKeyAppInstance, nil
	}
	return label, nil
}

func (mgr *SettingsManager) GetTrackingMethod() (string, error) {
	argoCDCM, err := mgr.getConfigMap()
	if err != nil {
		return "", err
	}
	return argoCDCM.Data[settingsResourceTrackingMethodKey], nil
}

func (mgr *SettingsManager) GetInstallationID() (string, error) {
	argoCDCM, err := mgr.getConfigMap()
	if err != nil {
		return "", err
	}
	return argoCDCM.Data[settingsInstallationID], nil
}

func (mgr *SettingsManager) GetPasswordPattern() (string, error) {
	argoCDCM, err := mgr.getConfigMap()
	if err != nil {
		return "", err
	}
	label := argoCDCM.Data[settingsPasswordPatternKey]
	if label == "" {
		return common.PasswordPatten, nil
	}
	return label, nil
}

func (mgr *SettingsManager) GetServerRBACLogEnforceEnable() (bool, error) {
	argoCDCM, err := mgr.getConfigMap()
	if err != nil {
		return false, err
	}

	if argoCDCM.Data[settingsServerRBACLogEnforceEnableKey] == "" {
		return false, nil
	}

	return strconv.ParseBool(argoCDCM.Data[settingsServerRBACLogEnforceEnableKey])
}

func (mgr *SettingsManager) GetMaxPodLogsToRender() (int64, error) {
	argoCDCM, err := mgr.getConfigMap()
	if err != nil {
		return 10, err
	}

	if argoCDCM.Data[settingsMaxPodLogsToRender] == "" {
		return 10, nil
	}

	return strconv.ParseInt(argoCDCM.Data[settingsMaxPodLogsToRender], 10, 64)
}

func (mgr *SettingsManager) GetDeepLinks(deeplinkType string) ([]DeepLink, error) {
	argoCDCM, err := mgr.getConfigMap()
	if err != nil {
		return nil, fmt.Errorf("error retrieving argocd-cm: %w", err)
	}
	deepLinks := make([]DeepLink, 0)
	if value, ok := argoCDCM.Data[deeplinkType]; ok {
		err := yaml.Unmarshal([]byte(value), &deepLinks)
		if err != nil {
			return nil, fmt.Errorf("error unmarshalling deep links %w", err)
		}
	}
	return deepLinks, nil
}

func (mgr *SettingsManager) GetEnabledSourceTypes() (map[string]bool, error) {
	argoCDCM, err := mgr.getConfigMap()
	if err != nil {
		return nil, fmt.Errorf("failed to get argo-cd config map: %w", err)
	}
	res := map[string]bool{}
	for sourceType := range sourceTypeToEnableGenerationKey {
		res[string(sourceType)] = true
	}
	for sourceType, key := range sourceTypeToEnableGenerationKey {
		if val, ok := argoCDCM.Data[key]; ok && val != "" {
			res[string(sourceType)] = val == "true"
		}
	}
	// plugin based manifest generation cannot be disabled
	res[string(v1alpha1.ApplicationSourceTypePlugin)] = true
	return res, nil
}

func (mgr *SettingsManager) GetIgnoreResourceUpdatesOverrides() (map[string]v1alpha1.ResourceOverride, error) {
	compareOptions, err := mgr.GetResourceCompareOptions()
	if err != nil {
		return nil, fmt.Errorf("failed to get compare options: %w", err)
	}

	resourceOverrides, err := mgr.GetResourceOverrides()
	if err != nil {
		return nil, fmt.Errorf("failed to get resource overrides: %w", err)
	}

	for k, v := range resourceOverrides {
		resourceUpdates := v.IgnoreResourceUpdates
		if compareOptions.IgnoreDifferencesOnResourceUpdates {
			resourceUpdates.JQPathExpressions = append(resourceUpdates.JQPathExpressions, v.IgnoreDifferences.JQPathExpressions...)
			resourceUpdates.JSONPointers = append(resourceUpdates.JSONPointers, v.IgnoreDifferences.JSONPointers...)
			resourceUpdates.ManagedFieldsManagers = append(resourceUpdates.ManagedFieldsManagers, v.IgnoreDifferences.ManagedFieldsManagers...)
		}
		// Set the IgnoreDifferences because these are the overrides used by Normalizers
		v.IgnoreDifferences = resourceUpdates
		v.IgnoreResourceUpdates = v1alpha1.OverrideIgnoreDiff{}
		resourceOverrides[k] = v
	}

	if compareOptions.IgnoreDifferencesOnResourceUpdates {
		log.Info("Using diffing customizations to ignore resource updates")
	}

	addIgnoreDiffItemOverrideToGK(resourceOverrides, "*/*", "/metadata/resourceVersion")
	addIgnoreDiffItemOverrideToGK(resourceOverrides, "*/*", "/metadata/generation")
	addIgnoreDiffItemOverrideToGK(resourceOverrides, "*/*", "/metadata/managedFields")

	return resourceOverrides, nil
}

func (mgr *SettingsManager) GetIsIgnoreResourceUpdatesEnabled() (bool, error) {
	argoCDCM, err := mgr.getConfigMap()
	if err != nil {
		return false, fmt.Errorf("error retrieving config map: %w", err)
	}

	if argoCDCM.Data[resourceIgnoreResourceUpdatesEnabledKey] == "" {
		return true, nil
	}

	return strconv.ParseBool(argoCDCM.Data[resourceIgnoreResourceUpdatesEnabledKey])
}

// GetResourceOverrides loads Resource Overrides from argocd-cm ConfigMap
func (mgr *SettingsManager) GetResourceOverrides() (map[string]v1alpha1.ResourceOverride, error) {
	argoCDCM, err := mgr.getConfigMap()
	if err != nil {
		return nil, fmt.Errorf("error retrieving config map: %w", err)
	}
	resourceOverrides := map[string]v1alpha1.ResourceOverride{}
	if value, ok := argoCDCM.Data[resourceCustomizationsKey]; ok && value != "" {
		err := yaml.Unmarshal([]byte(value), &resourceOverrides)
		if err != nil {
			return nil, err
		}
	}

	err = mgr.appendResourceOverridesFromSplitKeys(argoCDCM.Data, resourceOverrides)
	if err != nil {
		return nil, err
	}

	var diffOptions ArgoCDDiffOptions
	if value, ok := argoCDCM.Data[resourceCompareOptionsKey]; ok {
		err := yaml.Unmarshal([]byte(value), &diffOptions)
		if err != nil {
			return nil, err
		}
	}

	crdGK := "apiextensions.k8s.io/CustomResourceDefinition"
	crdPrsvUnkn := "/spec/preserveUnknownFields"

	switch diffOptions.IgnoreResourceStatusField {
	case "", "crd":
		addStatusOverrideToGK(resourceOverrides, crdGK)
		addIgnoreDiffItemOverrideToGK(resourceOverrides, crdGK, crdPrsvUnkn)
	case "all":
		addStatusOverrideToGK(resourceOverrides, "*/*")
		log.Info("Ignore status for all objects")

	case "off", "false":
		log.Info("Not ignoring status for any object")

	default:
		addStatusOverrideToGK(resourceOverrides, crdGK)
		log.Warnf("Unrecognized value for ignoreResourceStatusField - %s, ignore status for CustomResourceDefinitions", diffOptions.IgnoreResourceStatusField)
	}

	return resourceOverrides, nil
}

func addStatusOverrideToGK(resourceOverrides map[string]v1alpha1.ResourceOverride, groupKind string) {
	if val, ok := resourceOverrides[groupKind]; ok {
		val.IgnoreDifferences.JSONPointers = append(val.IgnoreDifferences.JSONPointers, "/status")
		resourceOverrides[groupKind] = val
	} else {
		resourceOverrides[groupKind] = v1alpha1.ResourceOverride{
			IgnoreDifferences: v1alpha1.OverrideIgnoreDiff{JSONPointers: []string{"/status"}},
		}
	}
}

func addIgnoreDiffItemOverrideToGK(resourceOverrides map[string]v1alpha1.ResourceOverride, groupKind, ignoreItem string) {
	if val, ok := resourceOverrides[groupKind]; ok {
		val.IgnoreDifferences.JSONPointers = append(val.IgnoreDifferences.JSONPointers, ignoreItem)
		resourceOverrides[groupKind] = val
	} else {
		resourceOverrides[groupKind] = v1alpha1.ResourceOverride{
			IgnoreDifferences: v1alpha1.OverrideIgnoreDiff{JSONPointers: []string{ignoreItem}},
		}
	}
}

func (mgr *SettingsManager) appendResourceOverridesFromSplitKeys(cmData map[string]string, resourceOverrides map[string]v1alpha1.ResourceOverride) error {
	for k, v := range cmData {
		if !strings.HasPrefix(k, resourceCustomizationsKey) {
			continue
		}

		// config map key should be of format resource.customizations.<type>.<group-kind>
		parts := strings.SplitN(k, ".", 4)
		if len(parts) < 4 {
			continue
		}

		overrideKey, err := convertToOverrideKey(parts[3])
		if err != nil {
			return err
		}

		if overrideKey == "all" {
			overrideKey = "*/*"
		}

		overrideVal, ok := resourceOverrides[overrideKey]
		if !ok {
			overrideVal = v1alpha1.ResourceOverride{}
		}

		customizationType := parts[2]
		switch customizationType {
		case "health":
			overrideVal.HealthLua = v
		case "useOpenLibs":
			useOpenLibs, err := strconv.ParseBool(v)
			if err != nil {
				return err
			}
			overrideVal.UseOpenLibs = useOpenLibs
		case "actions":
			overrideVal.Actions = v
		case "ignoreDifferences":
			overrideIgnoreDiff := v1alpha1.OverrideIgnoreDiff{}
			err := yaml.Unmarshal([]byte(v), &overrideIgnoreDiff)
			if err != nil {
				return err
			}
			overrideVal.IgnoreDifferences = overrideIgnoreDiff
		case "ignoreResourceUpdates":
			overrideIgnoreUpdate := v1alpha1.OverrideIgnoreDiff{}
			err := yaml.Unmarshal([]byte(v), &overrideIgnoreUpdate)
			if err != nil {
				return err
			}
			overrideVal.IgnoreResourceUpdates = overrideIgnoreUpdate
		case "knownTypeFields":
			var knownTypeFields []v1alpha1.KnownTypeField
			err := yaml.Unmarshal([]byte(v), &knownTypeFields)
			if err != nil {
				return err
			}
			overrideVal.KnownTypeFields = knownTypeFields
		default:
			return fmt.Errorf("resource customization type %s not supported", customizationType)
		}
		resourceOverrides[overrideKey] = overrideVal
	}
	return nil
}

// Convert group-kind format to <group/kind>, allowed key format examples
// resource.customizations.health.cert-manager.io_Certificate
// resource.customizations.health.Certificate
func convertToOverrideKey(groupKind string) (string, error) {
	parts := strings.Split(groupKind, "_")
	if len(parts) == 2 {
		return fmt.Sprintf("%s/%s", parts[0], parts[1]), nil
	} else if len(parts) == 1 && groupKind != "" {
		return groupKind, nil
	}
	return "", fmt.Errorf("group kind should be in format `resource.customizations.<type>.<group_kind>` or resource.customizations.<type>.<kind>`, got group kind: '%s'", groupKind)
}

func GetDefaultDiffOptions() ArgoCDDiffOptions {
	return ArgoCDDiffOptions{IgnoreAggregatedRoles: false, IgnoreDifferencesOnResourceUpdates: false}
}

// GetResourceCompareOptions loads the resource compare options settings from the ConfigMap
func (mgr *SettingsManager) GetResourceCompareOptions() (ArgoCDDiffOptions, error) {
	// We have a sane set of default diff options
	diffOptions := GetDefaultDiffOptions()

	argoCDCM, err := mgr.getConfigMap()
	if err != nil {
		return diffOptions, err
	}

	if value, ok := argoCDCM.Data[resourceCompareOptionsKey]; ok {
		err := yaml.Unmarshal([]byte(value), &diffOptions)
		if err != nil {
			return diffOptions, err
		}
	}

	return diffOptions, nil
}

// GetHelmSettings returns helm settings
func (mgr *SettingsManager) GetHelmSettings() (*v1alpha1.HelmOptions, error) {
	argoCDCM, err := mgr.getConfigMap()
	if err != nil {
		return nil, fmt.Errorf("failed to get argo-cd config map: %w", err)
	}
	helmOptions := &v1alpha1.HelmOptions{}
	if value, ok := argoCDCM.Data[helmValuesFileSchemesKey]; ok {
		for _, item := range strings.Split(value, ",") {
			if item := strings.TrimSpace(item); item != "" {
				helmOptions.ValuesFileSchemes = append(helmOptions.ValuesFileSchemes, item)
			}
		}
	} else {
		helmOptions.ValuesFileSchemes = []string{"https", "http"}
	}
	return helmOptions, nil
}

// GetKustomizeSettings loads the kustomize settings from argocd-cm ConfigMap
func (mgr *SettingsManager) GetKustomizeSettings() (*KustomizeSettings, error) {
	argoCDCM, err := mgr.getConfigMap()
	if err != nil {
		return nil, fmt.Errorf("error retrieving argocd-cm: %w", err)
	}
	kustomizeVersionsMap := map[string]KustomizeVersion{}
	buildOptions := map[string]string{}
	settings := &KustomizeSettings{}

	// extract build options for the default version
	if options, ok := argoCDCM.Data[kustomizeBuildOptionsKey]; ok {
		settings.BuildOptions = options
	}

	// extract per-version binary paths and build options
	for k, v := range argoCDCM.Data {
		// extract version and path from kustomize.version.<version>
		if strings.HasPrefix(k, kustomizeVersionKeyPrefix) {
			err = addKustomizeVersion(kustomizeVersionKeyPrefix, k, v, kustomizeVersionsMap)
			if err != nil {
				return nil, fmt.Errorf("failed to add kustomize version from %q: %w", k, err)
			}
		}

		// extract version and path from kustomize.path.<version>
		if strings.HasPrefix(k, kustomizePathPrefixKey) {
			err = addKustomizeVersion(kustomizePathPrefixKey, k, v, kustomizeVersionsMap)
			if err != nil {
				return nil, fmt.Errorf("failed to add kustomize version from %q: %w", k, err)
			}
		}

		// extract version and build options from kustomize.buildOptions.<version>
		if strings.HasPrefix(k, kustomizeBuildOptionsKey) && k != kustomizeBuildOptionsKey {
			buildOptions[k[len(kustomizeBuildOptionsKey)+1:]] = v
		}
	}

	for _, v := range kustomizeVersionsMap {
		if _, ok := buildOptions[v.Name]; ok {
			v.BuildOptions = buildOptions[v.Name]
		}
		settings.Versions = append(settings.Versions, v)
	}
	return settings, nil
}

func addKustomizeVersion(prefix, name, path string, kvMap map[string]KustomizeVersion) error {
	version := name[len(prefix)+1:]
	if _, ok := kvMap[version]; ok {
		return fmt.Errorf("found duplicate kustomize version: %s", version)
	}
	kvMap[version] = KustomizeVersion{
		Name: version,
		Path: path,
	}
	return nil
}

<<<<<<< HEAD
=======
// DEPRECATED. Helm repository credentials are now managed using RepoCredentials
func (mgr *SettingsManager) GetHelmRepositories() ([]HelmRepoCredentials, error) {
	argoCDCM, err := mgr.getConfigMap()
	if err != nil {
		return nil, fmt.Errorf("error retrieving config map: %w", err)
	}
	helmRepositories := make([]HelmRepoCredentials, 0)
	helmRepositoriesStr := argoCDCM.Data[helmRepositoriesKey]
	if helmRepositoriesStr != "" {
		err := yaml.Unmarshal([]byte(helmRepositoriesStr), &helmRepositories)
		if err != nil {
			return nil, fmt.Errorf("error unmarshalling helm repositories: %w", err)
		}
	}
	return helmRepositories, nil
}

func (mgr *SettingsManager) GetRepositories() ([]Repository, error) {
	mgr.mutex.Lock()
	reposCache := mgr.reposCache
	mgr.mutex.Unlock()
	if reposCache != nil {
		return reposCache, nil
	}

	// Get the config map outside of the lock
	argoCDCM, err := mgr.getConfigMap()
	if err != nil {
		return nil, fmt.Errorf("failed to get argo-cd config map: %w", err)
	}

	mgr.mutex.Lock()
	defer mgr.mutex.Unlock()
	repositories := make([]Repository, 0)
	repositoriesStr := argoCDCM.Data[repositoriesKey]
	if repositoriesStr != "" {
		err := yaml.Unmarshal([]byte(repositoriesStr), &repositories)
		if err != nil {
			return nil, fmt.Errorf("failed to unmarshal repositories from config map key %q: %w", repositoriesKey, err)
		}
	}
	mgr.reposCache = repositories

	return mgr.reposCache, nil
}

func (mgr *SettingsManager) SaveRepositories(repos []Repository) error {
	return mgr.updateConfigMap(func(argoCDCM *corev1.ConfigMap) error {
		if len(repos) > 0 {
			yamlStr, err := yaml.Marshal(repos)
			if err != nil {
				return err
			}
			argoCDCM.Data[repositoriesKey] = string(yamlStr)
		} else {
			delete(argoCDCM.Data, repositoriesKey)
		}
		return nil
	})
}

func (mgr *SettingsManager) SaveRepositoryCredentials(creds []RepositoryCredentials) error {
	return mgr.updateConfigMap(func(argoCDCM *corev1.ConfigMap) error {
		if len(creds) > 0 {
			yamlStr, err := yaml.Marshal(creds)
			if err != nil {
				return err
			}
			argoCDCM.Data[repositoryCredentialsKey] = string(yamlStr)
		} else {
			delete(argoCDCM.Data, repositoryCredentialsKey)
		}
		return nil
	})
}

func (mgr *SettingsManager) GetRepositoryCredentials() ([]RepositoryCredentials, error) {
	mgr.mutex.Lock()
	repoCredsCache := mgr.repoCredsCache
	mgr.mutex.Unlock()
	if repoCredsCache != nil {
		return repoCredsCache, nil
	}

	// Get the config map outside of the lock
	argoCDCM, err := mgr.getConfigMap()
	if err != nil {
		return nil, fmt.Errorf("error retrieving config map: %w", err)
	}

	mgr.mutex.Lock()
	defer mgr.mutex.Unlock()
	creds := make([]RepositoryCredentials, 0)
	credsStr := argoCDCM.Data[repositoryCredentialsKey]
	if credsStr != "" {
		err := yaml.Unmarshal([]byte(credsStr), &creds)
		if err != nil {
			return nil, err
		}
	}
	mgr.repoCredsCache = creds

	return mgr.repoCredsCache, nil
}

>>>>>>> ef55ba54
func (mgr *SettingsManager) GetGoogleAnalytics() (*GoogleAnalytics, error) {
	argoCDCM, err := mgr.getConfigMap()
	if err != nil {
		return nil, fmt.Errorf("error retrieving config map: %w", err)
	}
	return &GoogleAnalytics{
		TrackingID:     argoCDCM.Data[gaTrackingID],
		AnonymizeUsers: argoCDCM.Data[gaAnonymizeUsers] != "false",
	}, nil
}

func (mgr *SettingsManager) GetHelp() (*Help, error) {
	argoCDCM, err := mgr.getConfigMap()
	if err != nil {
		return nil, fmt.Errorf("error retrieving config map: %w", err)
	}
	chatText, ok := argoCDCM.Data[helpChatText]
	if !ok {
		chatText = "Chat now!"
	}
	chatURL, ok := argoCDCM.Data[helpChatURL]
	if !ok {
		chatText = ""
	}
	return &Help{
		ChatURL:    chatURL,
		ChatText:   chatText,
		BinaryURLs: getDownloadBinaryUrlsFromConfigMap(argoCDCM),
	}, nil
}

// GetSettings retrieves settings from the ArgoCDConfigMap and secret.
func (mgr *SettingsManager) GetSettings() (*ArgoCDSettings, error) {
	argoCDCM, err := mgr.getConfigMap()
	if err != nil {
		return nil, fmt.Errorf("error retrieving argocd-cm: %w", err)
	}
	argoCDSecret, err := mgr.getSecret()
	if err != nil {
		return nil, fmt.Errorf("error retrieving argocd-secret: %w", err)
	}
	secrets, err := mgr.getSecrets()
	if err != nil {
		return nil, fmt.Errorf("error retrieving argocd secrets: %w", err)
	}

	var settings ArgoCDSettings
	var errs []error
	updateSettingsFromConfigMap(&settings, argoCDCM)
	if err := mgr.updateSettingsFromSecret(&settings, argoCDSecret, secrets); err != nil {
		errs = append(errs, err)
	}
	if len(errs) > 0 {
		return &settings, errs[0]
	}

	return &settings, nil
}

// Clears cached settings on configmap/secret change
func (mgr *SettingsManager) invalidateCache() {
	mgr.mutex.Lock()
	defer mgr.mutex.Unlock()

	mgr.reposCache = nil
	mgr.repoCredsCache = nil
}

func (mgr *SettingsManager) initialize(ctx context.Context) error {
	tweakConfigMap := func(options *metav1.ListOptions) {
		cmLabelSelector := fields.ParseSelectorOrDie(partOfArgoCDSelector)
		options.LabelSelector = cmLabelSelector.String()
	}

	eventHandler := cache.ResourceEventHandlerFuncs{
		UpdateFunc: func(oldObj, newObj any) {
			mgr.invalidateCache()
			mgr.onRepoOrClusterChanged()
		},
		AddFunc: func(obj any) {
			mgr.onRepoOrClusterChanged()
		},
		DeleteFunc: func(obj any) {
			mgr.onRepoOrClusterChanged()
		},
	}
	indexers := cache.Indexers{
		cache.NamespaceIndex:      cache.MetaNamespaceIndexFunc,
		ByClusterURLIndexer:       byClusterURLIndexerFunc,
		ByClusterNameIndexer:      byClusterNameIndexerFunc,
		ByProjectClusterIndexer:   byProjectIndexerFunc(common.LabelValueSecretTypeCluster),
		ByProjectRepoIndexer:      byProjectIndexerFunc(common.LabelValueSecretTypeRepository),
		ByProjectRepoWriteIndexer: byProjectIndexerFunc(common.LabelValueSecretTypeRepositoryWrite),
	}
	cmInformer := v1.NewFilteredConfigMapInformer(mgr.clientset, mgr.namespace, 3*time.Minute, indexers, tweakConfigMap)
	secretsInformer := v1.NewSecretInformer(mgr.clientset, mgr.namespace, 3*time.Minute, indexers)
	_, err := cmInformer.AddEventHandler(eventHandler)
	if err != nil {
		log.Error(err)
	}

	_, err = secretsInformer.AddEventHandler(eventHandler)
	if err != nil {
		log.Error(err)
	}

	log.Info("Starting configmap/secret informers")
	go func() {
		cmInformer.Run(ctx.Done())
		log.Info("configmap informer cancelled")
	}()
	go func() {
		secretsInformer.Run(ctx.Done())
		log.Info("secrets informer cancelled")
	}()

	if !cache.WaitForCacheSync(ctx.Done(), cmInformer.HasSynced, secretsInformer.HasSynced) {
		return errors.New("Timed out waiting for settings cache to sync")
	}
	log.Info("Configmap/secret informer synced")

	tryNotify := func() {
		newSettings, err := mgr.GetSettings()
		if err != nil {
			log.Warnf("Unable to parse updated settings: %v", err)
		} else {
			mgr.notifySubscribers(newSettings)
		}
	}
	now := time.Now()
	handler := cache.ResourceEventHandlerFuncs{
		AddFunc: func(obj any) {
			if metaObj, ok := obj.(metav1.Object); ok {
				if metaObj.GetCreationTimestamp().After(now) {
					tryNotify()
				}
			}
		},
		UpdateFunc: func(oldObj, newObj any) {
			oldMeta, oldOk := oldObj.(metav1.Common)
			newMeta, newOk := newObj.(metav1.Common)
			if oldOk && newOk && oldMeta.GetResourceVersion() != newMeta.GetResourceVersion() {
				tryNotify()
			}
		},
	}
	_, err = secretsInformer.AddEventHandler(handler)
	if err != nil {
		log.Error(err)
	}
	_, err = cmInformer.AddEventHandler(handler)
	if err != nil {
		log.Error(err)
	}
	mgr.secrets = v1listers.NewSecretLister(secretsInformer.GetIndexer())
	mgr.secretsInformer = secretsInformer
	mgr.configmaps = v1listers.NewConfigMapLister(cmInformer.GetIndexer())
	return nil
}

func (mgr *SettingsManager) ensureSynced(forceResync bool) error {
	mgr.mutex.Lock()
	defer mgr.mutex.Unlock()
	if !forceResync && mgr.secrets != nil && mgr.configmaps != nil {
		return nil
	}

	if mgr.initContextCancel != nil {
		mgr.initContextCancel()
	}
	ctx, cancel := context.WithCancel(mgr.ctx)
	mgr.initContextCancel = cancel
	return mgr.initialize(ctx)
}

func getDownloadBinaryUrlsFromConfigMap(argoCDCM *corev1.ConfigMap) map[string]string {
	binaryUrls := map[string]string{}
	for _, archType := range []string{"darwin-amd64", "darwin-arm64", "windows-amd64", "linux-amd64", "linux-arm64", "linux-ppc64le", "linux-s390x"} {
		if val, ok := argoCDCM.Data[settingsBinaryUrlsKey+"."+archType]; ok {
			binaryUrls[archType] = val
		}
	}
	return binaryUrls
}

// updateSettingsFromConfigMap transfers settings from a Kubernetes configmap into an ArgoCDSettings struct.
func updateSettingsFromConfigMap(settings *ArgoCDSettings, argoCDCM *corev1.ConfigMap) {
	settings.DexConfig = argoCDCM.Data[settingDexConfigKey]
	settings.OIDCConfigRAW = argoCDCM.Data[settingsOIDCConfigKey]
	settings.KustomizeBuildOptions = argoCDCM.Data[kustomizeBuildOptionsKey]
	settings.StatusBadgeEnabled = argoCDCM.Data[statusBadgeEnabledKey] == "true"
	settings.StatusBadgeRootUrl = argoCDCM.Data[statusBadgeRootUrlKey]
	settings.AnonymousUserEnabled = argoCDCM.Data[anonymousUserEnabledKey] == "true"
	settings.UiCssURL = argoCDCM.Data[settingUiCssURLKey]
	settings.UiBannerContent = argoCDCM.Data[settingUiBannerContentKey]
	settings.UiBannerPermanent = argoCDCM.Data[settingUiBannerPermanentKey] == "true"
	settings.UiBannerPosition = argoCDCM.Data[settingUiBannerPositionKey]
	settings.ServerRBACLogEnforceEnable = argoCDCM.Data[settingsServerRBACLogEnforceEnableKey] == "true"
	settings.BinaryUrls = getDownloadBinaryUrlsFromConfigMap(argoCDCM)
	if err := validateExternalURL(argoCDCM.Data[settingURLKey]); err != nil {
		log.Warnf("Failed to validate URL in configmap: %v", err)
	}
	settings.URL = argoCDCM.Data[settingURLKey]
	if err := validateExternalURL(argoCDCM.Data[settingUiBannerURLKey]); err != nil {
		log.Warnf("Failed to validate UI banner URL in configmap: %v", err)
	}
	if argoCDCM.Data[settingAdditionalUrlsKey] != "" {
		if err := yaml.Unmarshal([]byte(argoCDCM.Data[settingAdditionalUrlsKey]), &settings.AdditionalURLs); err != nil {
			log.Warnf("Failed to decode all additional URLs in configmap: %v", err)
		}
	}
	for _, url := range settings.AdditionalURLs {
		if err := validateExternalURL(url); err != nil {
			log.Warnf("Failed to validate external URL in configmap: %v", err)
		}
	}
	settings.UiBannerURL = argoCDCM.Data[settingUiBannerURLKey]
	settings.UserSessionDuration = time.Hour * 24
	if userSessionDurationStr, ok := argoCDCM.Data[userSessionDurationKey]; ok {
		if val, err := timeutil.ParseDuration(userSessionDurationStr); err != nil {
			log.Warnf("Failed to parse '%s' key: %v", userSessionDurationKey, err)
		} else {
			settings.UserSessionDuration = *val
		}
	}
	settings.PasswordPattern = argoCDCM.Data[settingsPasswordPatternKey]
	if settings.PasswordPattern == "" {
		settings.PasswordPattern = common.PasswordPatten
	}
	if maxPodLogsToRenderStr, ok := argoCDCM.Data[settingsMaxPodLogsToRender]; ok {
		if val, err := strconv.ParseInt(maxPodLogsToRenderStr, 10, 64); err != nil {
			log.Warnf("Failed to parse '%s' key: %v", settingsMaxPodLogsToRender, err)
		} else {
			settings.MaxPodLogsToRender = val
		}
	}
	settings.InClusterEnabled = argoCDCM.Data[inClusterEnabledKey] != "false"
	settings.ExecEnabled = argoCDCM.Data[execEnabledKey] == "true"
	execShells := argoCDCM.Data[execShellsKey]
	if execShells != "" {
		settings.ExecShells = strings.Split(execShells, ",")
	} else {
		// Fall back to default. If you change this list, also change docs/operator-manual/argocd-cm.yaml.
		settings.ExecShells = []string{"bash", "sh", "powershell", "cmd"}
	}
	settings.TrackingMethod = argoCDCM.Data[settingsResourceTrackingMethodKey]
	settings.OIDCTLSInsecureSkipVerify = argoCDCM.Data[oidcTLSInsecureSkipVerifyKey] == "true"
	settings.ExtensionConfig = getExtensionConfigs(argoCDCM.Data)
	settings.ImpersonationEnabled = argoCDCM.Data[impersonationEnabledKey] == "true"
}

func getExtensionConfigs(cmData map[string]string) map[string]string {
	result := make(map[string]string)
	for k, v := range cmData {
		if strings.HasPrefix(k, extensionConfig) {
			extName := strings.TrimPrefix(strings.TrimPrefix(k, extensionConfig), ".")
			result[extName] = v
		}
	}
	return result
}

// validateExternalURL ensures the external URL that is set on the configmap is valid
func validateExternalURL(u string) error {
	if u == "" {
		return nil
	}
	URL, err := url.Parse(u)
	if err != nil {
		return fmt.Errorf("Failed to parse URL: %w", err)
	}
	if URL.Scheme != "http" && URL.Scheme != "https" {
		return errors.New("URL must include http or https protocol")
	}
	return nil
}

// updateSettingsFromSecret transfers settings from a Kubernetes secret into an ArgoCDSettings struct.
func (mgr *SettingsManager) updateSettingsFromSecret(settings *ArgoCDSettings, argoCDSecret *corev1.Secret, secrets []*corev1.Secret) error {
	var errs []error
	secretKey, ok := argoCDSecret.Data[settingServerSignatureKey]
	if ok {
		settings.ServerSignature = secretKey
	} else {
		errs = append(errs, &incompleteSettingsError{message: "server.secretkey is missing"})
	}

	// The TLS certificate may be externally managed. We try to load it from an
	// external secret first. If the external secret doesn't exist, we either
	// load it from argocd-secret or generate (and persist) a self-signed one.
	cert, err := mgr.externalServerTLSCertificate()
	if err != nil {
		errs = append(errs, &incompleteSettingsError{message: fmt.Sprintf("could not read from secret %s/%s: %v", mgr.namespace, externalServerTLSSecretName, err)})
	} else {
		if cert != nil {
			settings.Certificate = cert
			settings.CertificateIsExternal = true
			log.Infof("Loading TLS configuration from secret %s/%s", mgr.namespace, externalServerTLSSecretName)
		} else {
			serverCert, certOk := argoCDSecret.Data[settingServerCertificate]
			serverKey, keyOk := argoCDSecret.Data[settingServerPrivateKey]
			if certOk && keyOk {
				cert, err := tls.X509KeyPair(serverCert, serverKey)
				if err != nil {
					errs = append(errs, &incompleteSettingsError{message: fmt.Sprintf("invalid x509 key pair %s/%s in secret: %s", settingServerCertificate, settingServerPrivateKey, err)})
				} else {
					settings.Certificate = &cert
					settings.CertificateIsExternal = false
				}
			}
		}
	}
	secretValues := make(map[string]string, len(argoCDSecret.Data))
	for _, s := range secrets {
		for k, v := range s.Data {
			secretValues[fmt.Sprintf("%s:%s", s.Name, k)] = string(v)
		}
	}
	for k, v := range argoCDSecret.Data {
		secretValues[k] = string(v)
	}
	settings.Secrets = secretValues
	if len(errs) > 0 {
		return errs[0]
	}

	settings.WebhookGitHubSecret = ReplaceStringSecret(string(argoCDSecret.Data[settingsWebhookGitHubSecretKey]), settings.Secrets)
	settings.WebhookGitLabSecret = ReplaceStringSecret(string(argoCDSecret.Data[settingsWebhookGitLabSecretKey]), settings.Secrets)
	settings.WebhookBitbucketUUID = ReplaceStringSecret(string(argoCDSecret.Data[settingsWebhookBitbucketUUIDKey]), settings.Secrets)
	settings.WebhookBitbucketServerSecret = ReplaceStringSecret(string(argoCDSecret.Data[settingsWebhookBitbucketServerSecretKey]), settings.Secrets)
	settings.WebhookGogsSecret = ReplaceStringSecret(string(argoCDSecret.Data[settingsWebhookGogsSecretKey]), settings.Secrets)
	settings.WebhookAzureDevOpsUsername = ReplaceStringSecret(string(argoCDSecret.Data[settingsWebhookAzureDevOpsUsernameKey]), settings.Secrets)
	settings.WebhookAzureDevOpsPassword = ReplaceStringSecret(string(argoCDSecret.Data[settingsWebhookAzureDevOpsPasswordKey]), settings.Secrets)

	return nil
}

// externalServerTLSCertificate will try and load a TLS certificate from an
// external secret, instead of tls.crt and tls.key in argocd-secret. If both
// return values are nil, no external secret has been configured.
func (mgr *SettingsManager) externalServerTLSCertificate() (*tls.Certificate, error) {
	var cert tls.Certificate
	secret, err := mgr.GetSecretByName(externalServerTLSSecretName)
	if err != nil {
		if apierr.IsNotFound(err) {
			return nil, nil
		}
	}
	tlsCert, certOK := secret.Data[settingServerCertificate]
	tlsKey, keyOK := secret.Data[settingServerPrivateKey]
	if certOK && keyOK {
		cert, err = tls.X509KeyPair(tlsCert, tlsKey)
		if err != nil {
			return nil, err
		}
	}
	return &cert, nil
}

// SaveSettings serializes ArgoCDSettings and upserts it into K8s secret/configmap
func (mgr *SettingsManager) SaveSettings(settings *ArgoCDSettings) error {
	err := mgr.updateConfigMap(func(argoCDCM *corev1.ConfigMap) error {
		if settings.URL != "" {
			argoCDCM.Data[settingURLKey] = settings.URL
		} else {
			delete(argoCDCM.Data, settingURLKey)
		}
		if settings.DexConfig != "" {
			argoCDCM.Data[settingDexConfigKey] = settings.DexConfig
		} else {
			delete(argoCDCM.Data, settings.DexConfig)
		}
		if settings.OIDCConfigRAW != "" {
			argoCDCM.Data[settingsOIDCConfigKey] = settings.OIDCConfigRAW
		} else {
			delete(argoCDCM.Data, settingsOIDCConfigKey)
		}
		if settings.UiCssURL != "" {
			argoCDCM.Data[settingUiCssURLKey] = settings.UiCssURL
		}
		if settings.UiBannerContent != "" {
			argoCDCM.Data[settingUiBannerContentKey] = settings.UiBannerContent
		} else {
			delete(argoCDCM.Data, settingUiBannerContentKey)
		}
		if settings.UiBannerURL != "" {
			argoCDCM.Data[settingUiBannerURLKey] = settings.UiBannerURL
		} else {
			delete(argoCDCM.Data, settingUiBannerURLKey)
		}
		return nil
	})
	if err != nil {
		return err
	}

	return mgr.updateSecret(func(argoCDSecret *corev1.Secret) error {
		argoCDSecret.Data[settingServerSignatureKey] = settings.ServerSignature
		if settings.WebhookGitHubSecret != "" {
			argoCDSecret.Data[settingsWebhookGitHubSecretKey] = []byte(settings.WebhookGitHubSecret)
		}
		if settings.WebhookGitLabSecret != "" {
			argoCDSecret.Data[settingsWebhookGitLabSecretKey] = []byte(settings.WebhookGitLabSecret)
		}
		if settings.WebhookBitbucketUUID != "" {
			argoCDSecret.Data[settingsWebhookBitbucketUUIDKey] = []byte(settings.WebhookBitbucketUUID)
		}
		if settings.WebhookBitbucketServerSecret != "" {
			argoCDSecret.Data[settingsWebhookBitbucketServerSecretKey] = []byte(settings.WebhookBitbucketServerSecret)
		}
		if settings.WebhookGogsSecret != "" {
			argoCDSecret.Data[settingsWebhookGogsSecretKey] = []byte(settings.WebhookGogsSecret)
		}
		if settings.WebhookAzureDevOpsUsername != "" {
			argoCDSecret.Data[settingsWebhookAzureDevOpsUsernameKey] = []byte(settings.WebhookAzureDevOpsUsername)
		}
		if settings.WebhookAzureDevOpsPassword != "" {
			argoCDSecret.Data[settingsWebhookAzureDevOpsPasswordKey] = []byte(settings.WebhookAzureDevOpsPassword)
		}
		// we only write the certificate to the secret if it's not externally
		// managed.
		if settings.Certificate != nil && !settings.CertificateIsExternal {
			cert, key := tlsutil.EncodeX509KeyPair(*settings.Certificate)
			argoCDSecret.Data[settingServerCertificate] = cert
			argoCDSecret.Data[settingServerPrivateKey] = key
		} else {
			delete(argoCDSecret.Data, settingServerCertificate)
			delete(argoCDSecret.Data, settingServerPrivateKey)
		}
		return nil
	})
}

// Save the SSH known host data into the corresponding ConfigMap
func (mgr *SettingsManager) SaveSSHKnownHostsData(ctx context.Context, knownHostsList []string) error {
	certCM, err := mgr.GetConfigMapByName(common.ArgoCDKnownHostsConfigMapName)
	if err != nil {
		return err
	}

	sshKnownHostsData := strings.Join(knownHostsList, "\n") + "\n"
	certCM.Data["ssh_known_hosts"] = sshKnownHostsData
	_, err = mgr.clientset.CoreV1().ConfigMaps(mgr.namespace).Update(ctx, certCM, metav1.UpdateOptions{})
	if err != nil {
		return err
	}

	return mgr.ResyncInformers()
}

func (mgr *SettingsManager) SaveTLSCertificateData(ctx context.Context, tlsCertificates map[string]string) error {
	certCM, err := mgr.GetConfigMapByName(common.ArgoCDTLSCertsConfigMapName)
	if err != nil {
		return err
	}

	certCM.Data = tlsCertificates
	_, err = mgr.clientset.CoreV1().ConfigMaps(mgr.namespace).Update(ctx, certCM, metav1.UpdateOptions{})
	if err != nil {
		return err
	}

	return mgr.ResyncInformers()
}

func (mgr *SettingsManager) SaveGPGPublicKeyData(ctx context.Context, gpgPublicKeys map[string]string) error {
	keysCM, err := mgr.GetConfigMapByName(common.ArgoCDGPGKeysConfigMapName)
	if err != nil {
		return err
	}

	keysCM.Data = gpgPublicKeys
	_, err = mgr.clientset.CoreV1().ConfigMaps(mgr.namespace).Update(ctx, keysCM, metav1.UpdateOptions{})
	if err != nil {
		return err
	}

	return mgr.ResyncInformers()
}

type SettingsManagerOpts func(mgs *SettingsManager)

func WithRepoOrClusterChangedHandler(handler func()) SettingsManagerOpts {
	return func(mgr *SettingsManager) {
		mgr.reposOrClusterChanged = handler
	}
}

// NewSettingsManager generates a new SettingsManager pointer and returns it
func NewSettingsManager(ctx context.Context, clientset kubernetes.Interface, namespace string, opts ...SettingsManagerOpts) *SettingsManager {
	mgr := &SettingsManager{
		ctx:       ctx,
		clientset: clientset,
		namespace: namespace,
		mutex:     &sync.Mutex{},
	}
	for i := range opts {
		opts[i](mgr)
	}

	return mgr
}

func (mgr *SettingsManager) ResyncInformers() error {
	return mgr.ensureSynced(true)
}

// IsSSOConfigured returns whether or not single-sign-on is configured
func (a *ArgoCDSettings) IsSSOConfigured() bool {
	if a.IsDexConfigured() {
		return true
	}
	if a.OIDCConfig() != nil {
		return true
	}
	return false
}

func (a *ArgoCDSettings) IsDexConfigured() bool {
	if a.URL == "" {
		return false
	}
	dexCfg, err := UnmarshalDexConfig(a.DexConfig)
	if err != nil {
		log.Warnf("invalid dex yaml config: %s", err.Error())
		return false
	}
	return len(dexCfg) > 0
}

// GetServerEncryptionKey generates a new server encryption key using the server signature as a passphrase
func (a *ArgoCDSettings) GetServerEncryptionKey() ([]byte, error) {
	return crypto.KeyFromPassphrase(string(a.ServerSignature))
}

func UnmarshalDexConfig(config string) (map[string]any, error) {
	var dexCfg map[string]any
	err := yaml.Unmarshal([]byte(config), &dexCfg)
	return dexCfg, err
}

func (a *ArgoCDSettings) oidcConfig() *oidcConfig {
	if a.OIDCConfigRAW == "" {
		return nil
	}
	configMap := map[string]any{}
	err := yaml.Unmarshal([]byte(a.OIDCConfigRAW), &configMap)
	if err != nil {
		log.Warnf("invalid oidc config: %v", err)
		return nil
	}

	configMap = ReplaceMapSecrets(configMap, a.Secrets)
	data, err := yaml.Marshal(configMap)
	if err != nil {
		log.Warnf("invalid oidc config: %v", err)
		return nil
	}

	config, err := unmarshalOIDCConfig(string(data))
	if err != nil {
		log.Warnf("invalid oidc config: %v", err)
		return nil
	}

	return &config
}

func (a *ArgoCDSettings) OIDCConfig() *OIDCConfig {
	config := a.oidcConfig()
	if config == nil {
		return nil
	}
	return config.toExported()
}

func unmarshalOIDCConfig(configStr string) (oidcConfig, error) {
	var config oidcConfig
	err := yaml.Unmarshal([]byte(configStr), &config)
	return config, err
}

func ValidateOIDCConfig(configStr string) error {
	_, err := unmarshalOIDCConfig(configStr)
	return err
}

// TLSConfig returns a tls.Config with the configured certificates
func (a *ArgoCDSettings) TLSConfig() *tls.Config {
	if a.Certificate == nil {
		return nil
	}
	certPool := x509.NewCertPool()
	pemCertBytes, _ := tlsutil.EncodeX509KeyPair(*a.Certificate)
	ok := certPool.AppendCertsFromPEM(pemCertBytes)
	if !ok {
		panic("bad certs")
	}
	return &tls.Config{
		RootCAs: certPool,
	}
}

func (a *ArgoCDSettings) IssuerURL() string {
	if oidcConfig := a.OIDCConfig(); oidcConfig != nil {
		return oidcConfig.Issuer
	}
	if a.DexConfig != "" {
		return a.URL + common.DexAPIEndpoint
	}
	return ""
}

// UserInfoGroupsEnabled returns whether group claims should be fetch from UserInfo endpoint
func (a *ArgoCDSettings) UserInfoGroupsEnabled() bool {
	if oidcConfig := a.OIDCConfig(); oidcConfig != nil {
		return oidcConfig.EnableUserInfoGroups
	}
	return false
}

// UserInfoPath returns the sub-path on which the IDP exposes the UserInfo endpoint
func (a *ArgoCDSettings) UserInfoPath() string {
	if oidcConfig := a.OIDCConfig(); oidcConfig != nil {
		return oidcConfig.UserInfoPath
	}
	return ""
}

// UserInfoCacheExpiration returns the expiry time of the UserInfo cache
func (a *ArgoCDSettings) UserInfoCacheExpiration() time.Duration {
	if oidcConfig := a.OIDCConfig(); oidcConfig != nil && oidcConfig.UserInfoCacheExpiration != "" {
		userInfoCacheExpiration, err := time.ParseDuration(oidcConfig.UserInfoCacheExpiration)
		if err != nil {
			log.Warnf("Failed to parse 'oidc.config.userInfoCacheExpiration' key: %v", err)
		}
		return userInfoCacheExpiration
	}
	return 0
}

func (a *ArgoCDSettings) OAuth2ClientID() string {
	if oidcConfig := a.OIDCConfig(); oidcConfig != nil {
		return oidcConfig.ClientID
	}
	if a.DexConfig != "" {
		return common.ArgoCDClientAppID
	}
	return ""
}

// OAuth2AllowedAudiences returns a list of audiences that are allowed for the OAuth2 client. If the user has not
// explicitly configured the list of audiences (or has configured an empty list), then the OAuth2 client ID is returned
// as the only allowed audience. When using the bundled Dex, that client ID is always "argo-cd".
func (a *ArgoCDSettings) OAuth2AllowedAudiences() []string {
	if config := a.oidcConfig(); config != nil {
		if len(config.AllowedAudiences) == 0 {
			allowedAudiences := []string{config.ClientID}
			if config.CLIClientID != "" {
				allowedAudiences = append(allowedAudiences, config.CLIClientID)
			}
			return allowedAudiences
		}
		return config.AllowedAudiences
	}
	if a.DexConfig != "" {
		return []string{common.ArgoCDClientAppID, common.ArgoCDCLIClientAppID}
	}
	return nil
}

func (a *ArgoCDSettings) SkipAudienceCheckWhenTokenHasNoAudience() bool {
	if config := a.oidcConfig(); config != nil {
		if config.SkipAudienceCheckWhenTokenHasNoAudience != nil {
			return *config.SkipAudienceCheckWhenTokenHasNoAudience
		}
		return false
	}
	// When using the bundled Dex, the audience check is required. Dex will always send JWTs with an audience.
	return false
}

func (a *ArgoCDSettings) OAuth2ClientSecret() string {
	if oidcConfig := a.OIDCConfig(); oidcConfig != nil {
		return oidcConfig.ClientSecret
	}
	if a.DexConfig != "" {
		return a.DexOAuth2ClientSecret()
	}
	return ""
}

// OIDCTLSConfig returns the TLS config for the OIDC provider. If an external provider is configured, returns a TLS
// config using the root CAs (if any) specified in the OIDC config. If an external OIDC provider is not configured,
// returns the API server TLS config, because the API server proxies requests to Dex.
func (a *ArgoCDSettings) OIDCTLSConfig() *tls.Config {
	var tlsConfig *tls.Config

	oidcConfig := a.OIDCConfig()
	if oidcConfig != nil {
		tlsConfig = &tls.Config{}
		if oidcConfig.RootCA != "" {
			certPool := x509.NewCertPool()
			ok := certPool.AppendCertsFromPEM([]byte(oidcConfig.RootCA))
			if !ok {
				log.Warn("failed to append certificates from PEM: proceeding without custom rootCA")
			} else {
				tlsConfig.RootCAs = certPool
			}
		}
	} else {
		tlsConfig = a.TLSConfig()
	}
	if tlsConfig != nil && a.OIDCTLSInsecureSkipVerify {
		tlsConfig.InsecureSkipVerify = true
	}
	return tlsConfig
}

func appendURLPath(inputURL string, inputPath string) (string, error) {
	u, err := url.Parse(inputURL)
	if err != nil {
		return "", err
	}
	u.Path = path.Join(u.Path, inputPath)
	return u.String(), nil
}

func (a *ArgoCDSettings) RedirectURL() (string, error) {
	return appendURLPath(a.URL, common.CallbackEndpoint)
}

func (a *ArgoCDSettings) ArgoURLForRequest(r *http.Request) (string, error) {
	for _, candidateURL := range append([]string{a.URL}, a.AdditionalURLs...) {
		u, err := url.Parse(candidateURL)
		if err != nil {
			return "", err
		}
		if u.Host == r.Host && strings.HasPrefix(r.URL.RequestURI(), u.RequestURI()) {
			return candidateURL, nil
		}
	}
	return a.URL, nil
}

func (a *ArgoCDSettings) RedirectURLForRequest(r *http.Request) (string, error) {
	base, err := a.ArgoURLForRequest(r)
	if err != nil {
		return "", err
	}
	return appendURLPath(base, common.CallbackEndpoint)
}

func (a *ArgoCDSettings) RedirectAdditionalURLs() ([]string, error) {
	RedirectAdditionalURLs := []string{}
	for _, url := range a.AdditionalURLs {
		redirectURL, err := appendURLPath(url, common.CallbackEndpoint)
		if err != nil {
			return []string{}, err
		}
		RedirectAdditionalURLs = append(RedirectAdditionalURLs, redirectURL)
	}
	return RedirectAdditionalURLs, nil
}

func (a *ArgoCDSettings) DexRedirectURL() (string, error) {
	return appendURLPath(a.URL, common.DexCallbackEndpoint)
}

// DexOAuth2ClientSecret calculates an arbitrary, but predictable OAuth2 client secret string derived
// from the server secret. This is called by the dex startup wrapper (argocd-dex rundex), as well
// as the API server, such that they both independently come to the same conclusion of what the
// OAuth2 shared client secret should be.
func (a *ArgoCDSettings) DexOAuth2ClientSecret() string {
	h := sha256.New()
	_, err := h.Write(a.ServerSignature)
	if err != nil {
		panic(err)
	}
	sha := h.Sum(nil)
	return base64.URLEncoding.EncodeToString(sha)[:40]
}

// Subscribe registers a channel in which to subscribe to settings updates
func (mgr *SettingsManager) Subscribe(subCh chan<- *ArgoCDSettings) {
	mgr.mutex.Lock()
	defer mgr.mutex.Unlock()
	mgr.subscribers = append(mgr.subscribers, subCh)
	log.Infof("%v subscribed to settings updates", subCh)
}

// Unsubscribe unregisters a channel from receiving of settings updates
func (mgr *SettingsManager) Unsubscribe(subCh chan<- *ArgoCDSettings) {
	mgr.mutex.Lock()
	defer mgr.mutex.Unlock()
	for i, ch := range mgr.subscribers {
		if ch == subCh {
			mgr.subscribers = append(mgr.subscribers[:i], mgr.subscribers[i+1:]...)
			log.Infof("%v unsubscribed from settings updates", subCh)
			return
		}
	}
}

func (mgr *SettingsManager) notifySubscribers(newSettings *ArgoCDSettings) {
	mgr.mutex.Lock()
	defer mgr.mutex.Unlock()
	if len(mgr.subscribers) > 0 {
		subscribers := make([]chan<- *ArgoCDSettings, len(mgr.subscribers))
		copy(subscribers, mgr.subscribers)
		// make sure subscribes are notified in a separate thread to avoid potential deadlock
		go func() {
			log.Infof("Notifying %d settings subscribers: %v", len(subscribers), subscribers)
			for _, sub := range subscribers {
				sub <- newSettings
			}
		}()
	}
}

func isIncompleteSettingsError(err error) bool {
	var incompleteSettingsErr *incompleteSettingsError
	return errors.As(err, &incompleteSettingsErr)
}

// InitializeSettings is used to initialize empty admin password, signature, certificate etc if missing
func (mgr *SettingsManager) InitializeSettings(insecureModeEnabled bool) (*ArgoCDSettings, error) {
	const letters = "0123456789ABCDEFGHIJKLMNOPQRSTUVWXYZabcdefghijklmnopqrstuvwxyz-"

	cdSettings, err := mgr.GetSettings()
	if err != nil && !isIncompleteSettingsError(err) {
		return nil, err
	}
	if cdSettings == nil {
		cdSettings = &ArgoCDSettings{}
	}
	if cdSettings.ServerSignature == nil {
		// set JWT signature
		signature, err := util.MakeSignature(32)
		if err != nil {
			return nil, fmt.Errorf("error setting JWT signature: %w", err)
		}
		cdSettings.ServerSignature = signature
		log.Info("Initialized server signature")
	}
	err = mgr.UpdateAccount(common.ArgoCDAdminUsername, func(adminAccount *Account) error {
		if adminAccount.Enabled {
			now := time.Now().UTC()
			if adminAccount.PasswordHash == "" {
				randBytes := make([]byte, initialPasswordLength)
				for i := 0; i < initialPasswordLength; i++ {
					num, err := rand.Int(rand.Reader, big.NewInt(int64(len(letters))))
					if err != nil {
						return err
					}
					randBytes[i] = letters[num.Int64()]
				}
				initialPassword := string(randBytes)

				hashedPassword, err := password.HashPassword(initialPassword)
				if err != nil {
					return err
				}
				ku := kube.NewKubeUtil(mgr.clientset, mgr.ctx)
				err = ku.CreateOrUpdateSecretField(mgr.namespace, initialPasswordSecretName, initialPasswordSecretField, initialPassword)
				if err != nil {
					return err
				}
				adminAccount.PasswordHash = hashedPassword
				adminAccount.PasswordMtime = &now
				log.Info("Initialized admin password")
			}
			if adminAccount.PasswordMtime == nil || adminAccount.PasswordMtime.IsZero() {
				adminAccount.PasswordMtime = &now
				log.Info("Initialized admin mtime")
			}
		} else {
			log.Info("admin disabled")
		}
		return nil
	})
	if err != nil {
		return nil, err
	}

	if cdSettings.Certificate == nil && !insecureModeEnabled {
		// generate TLS cert
		hosts := []string{
			"localhost",
			"argocd-server",
			"argocd-server." + mgr.namespace,
			fmt.Sprintf("argocd-server.%s.svc", mgr.namespace),
			fmt.Sprintf("argocd-server.%s.svc.cluster.local", mgr.namespace),
		}
		certOpts := tlsutil.CertOptions{
			Hosts:        hosts,
			Organization: "Argo CD",
			IsCA:         false,
		}
		cert, err := tlsutil.GenerateX509KeyPair(certOpts)
		if err != nil {
			return nil, err
		}
		cdSettings.Certificate = cert
		log.Info("Initialized TLS certificate")
	}

	err = mgr.SaveSettings(cdSettings)
	if apierrors.IsConflict(err) {
		// assume settings are initialized by another instance of api server
		log.Warnf("conflict when initializing settings. assuming updated by another replica")
		return mgr.GetSettings()
	}
	return cdSettings, nil
}

// ReplaceMapSecrets takes a json object and recursively looks for any secret key references in the
// object and replaces the value with the secret value
func ReplaceMapSecrets(obj map[string]any, secretValues map[string]string) map[string]any {
	newObj := make(map[string]any)
	for k, v := range obj {
		switch val := v.(type) {
		case map[string]any:
			newObj[k] = ReplaceMapSecrets(val, secretValues)
		case []any:
			newObj[k] = replaceListSecrets(val, secretValues)
		case string:
			newObj[k] = ReplaceStringSecret(val, secretValues)
		default:
			newObj[k] = val
		}
	}
	return newObj
}

func replaceListSecrets(obj []any, secretValues map[string]string) []any {
	newObj := make([]any, len(obj))
	for i, v := range obj {
		switch val := v.(type) {
		case map[string]any:
			newObj[i] = ReplaceMapSecrets(val, secretValues)
		case []any:
			newObj[i] = replaceListSecrets(val, secretValues)
		case string:
			newObj[i] = ReplaceStringSecret(val, secretValues)
		default:
			newObj[i] = val
		}
	}
	return newObj
}

// ReplaceStringSecret checks if given string is a secret key reference ( starts with $ ) and returns corresponding value from provided map
func ReplaceStringSecret(val string, secretValues map[string]string) string {
	if val == "" || !strings.HasPrefix(val, "$") {
		return val
	}
	secretKey := val[1:]
	secretVal, ok := secretValues[secretKey]
	if !ok {
		log.Warnf("config referenced '%s', but key does not exist in secret", val)
		return val
	}
	return strings.TrimSpace(secretVal)
}

// GetGlobalProjectsSettings loads the global project settings from argocd-cm ConfigMap
func (mgr *SettingsManager) GetGlobalProjectsSettings() ([]GlobalProjectSettings, error) {
	argoCDCM, err := mgr.getConfigMap()
	if err != nil {
		return nil, fmt.Errorf("error retrieving argocd-cm: %w", err)
	}
	globalProjectSettings := make([]GlobalProjectSettings, 0)
	if value, ok := argoCDCM.Data[globalProjectsKey]; ok {
		if value != "" {
			err := yaml.Unmarshal([]byte(value), &globalProjectSettings)
			if err != nil {
				return nil, fmt.Errorf("error unmarshalling global project settings: %w", err)
			}
		}
	}
	return globalProjectSettings, nil
}

func (mgr *SettingsManager) GetNamespace() string {
	return mgr.namespace
}

func (mgr *SettingsManager) GetResourceCustomLabels() ([]string, error) {
	argoCDCM, err := mgr.getConfigMap()
	if err != nil {
		return []string{}, fmt.Errorf("failed getting configmap: %w", err)
	}
	labels := argoCDCM.Data[resourceCustomLabelsKey]
	if labels != "" {
		return strings.Split(labels, ","), nil
	}
	return []string{}, nil
}

func (mgr *SettingsManager) GetIncludeEventLabelKeys() []string {
	labelKeys := []string{}
	argoCDCM, err := mgr.getConfigMap()
	if err != nil {
		log.Error(fmt.Errorf("failed getting configmap: %w", err))
		return labelKeys
	}
	if value, ok := argoCDCM.Data[resourceIncludeEventLabelKeys]; ok {
		if value != "" {
			value = strings.ReplaceAll(value, " ", "")
			labelKeys = strings.Split(value, ",")
		}
	}
	return labelKeys
}

func (mgr *SettingsManager) GetExcludeEventLabelKeys() []string {
	labelKeys := []string{}
	argoCDCM, err := mgr.getConfigMap()
	if err != nil {
		log.Error(fmt.Errorf("failed getting configmap: %w", err))
		return labelKeys
	}
	if value, ok := argoCDCM.Data[resourceExcludeEventLabelKeys]; ok {
		if value != "" {
			value = strings.ReplaceAll(value, " ", "")
			labelKeys = strings.Split(value, ",")
		}
	}
	return labelKeys
}

func (mgr *SettingsManager) GetSensitiveAnnotations() map[string]bool {
	annotationKeys := make(map[string]bool)

	argoCDCM, err := mgr.getConfigMap()
	if err != nil {
		log.Error(fmt.Errorf("failed getting configmap: %w", err))
		return annotationKeys
	}

	value, ok := argoCDCM.Data[resourceSensitiveAnnotationsKey]
	if !ok || value == "" {
		return annotationKeys
	}

	value = strings.ReplaceAll(value, " ", "")
	keys := strings.Split(value, ",")
	for _, k := range keys {
		annotationKeys[k] = true
	}
	return annotationKeys
}

func (mgr *SettingsManager) GetMaxWebhookPayloadSize() int64 {
	argoCDCM, err := mgr.getConfigMap()
	if err != nil {
		return defaultMaxWebhookPayloadSize
	}

	if argoCDCM.Data[settingsWebhookMaxPayloadSizeMB] == "" {
		return defaultMaxWebhookPayloadSize
	}

	maxPayloadSizeMB, err := strconv.ParseInt(argoCDCM.Data[settingsWebhookMaxPayloadSizeMB], 10, 64)
	if err != nil {
		log.Warnf("Failed to parse '%s' key: %v", settingsWebhookMaxPayloadSizeMB, err)
		return defaultMaxWebhookPayloadSize
	}

	return maxPayloadSizeMB * 1024 * 1024
}

// IsImpersonationEnabled returns true if application sync with impersonation feature is enabled in argocd-cm configmap
func (mgr *SettingsManager) IsImpersonationEnabled() (bool, error) {
	cm, err := mgr.getConfigMap()
	if err != nil {
		return defaultImpersonationEnabledFlag, fmt.Errorf("error checking %s property in configmap: %w", impersonationEnabledKey, err)
	}
	return cm.Data[impersonationEnabledKey] == "true", nil
}<|MERGE_RESOLUTION|>--- conflicted
+++ resolved
@@ -1203,114 +1203,6 @@
 	return nil
 }
 
-<<<<<<< HEAD
-=======
-// DEPRECATED. Helm repository credentials are now managed using RepoCredentials
-func (mgr *SettingsManager) GetHelmRepositories() ([]HelmRepoCredentials, error) {
-	argoCDCM, err := mgr.getConfigMap()
-	if err != nil {
-		return nil, fmt.Errorf("error retrieving config map: %w", err)
-	}
-	helmRepositories := make([]HelmRepoCredentials, 0)
-	helmRepositoriesStr := argoCDCM.Data[helmRepositoriesKey]
-	if helmRepositoriesStr != "" {
-		err := yaml.Unmarshal([]byte(helmRepositoriesStr), &helmRepositories)
-		if err != nil {
-			return nil, fmt.Errorf("error unmarshalling helm repositories: %w", err)
-		}
-	}
-	return helmRepositories, nil
-}
-
-func (mgr *SettingsManager) GetRepositories() ([]Repository, error) {
-	mgr.mutex.Lock()
-	reposCache := mgr.reposCache
-	mgr.mutex.Unlock()
-	if reposCache != nil {
-		return reposCache, nil
-	}
-
-	// Get the config map outside of the lock
-	argoCDCM, err := mgr.getConfigMap()
-	if err != nil {
-		return nil, fmt.Errorf("failed to get argo-cd config map: %w", err)
-	}
-
-	mgr.mutex.Lock()
-	defer mgr.mutex.Unlock()
-	repositories := make([]Repository, 0)
-	repositoriesStr := argoCDCM.Data[repositoriesKey]
-	if repositoriesStr != "" {
-		err := yaml.Unmarshal([]byte(repositoriesStr), &repositories)
-		if err != nil {
-			return nil, fmt.Errorf("failed to unmarshal repositories from config map key %q: %w", repositoriesKey, err)
-		}
-	}
-	mgr.reposCache = repositories
-
-	return mgr.reposCache, nil
-}
-
-func (mgr *SettingsManager) SaveRepositories(repos []Repository) error {
-	return mgr.updateConfigMap(func(argoCDCM *corev1.ConfigMap) error {
-		if len(repos) > 0 {
-			yamlStr, err := yaml.Marshal(repos)
-			if err != nil {
-				return err
-			}
-			argoCDCM.Data[repositoriesKey] = string(yamlStr)
-		} else {
-			delete(argoCDCM.Data, repositoriesKey)
-		}
-		return nil
-	})
-}
-
-func (mgr *SettingsManager) SaveRepositoryCredentials(creds []RepositoryCredentials) error {
-	return mgr.updateConfigMap(func(argoCDCM *corev1.ConfigMap) error {
-		if len(creds) > 0 {
-			yamlStr, err := yaml.Marshal(creds)
-			if err != nil {
-				return err
-			}
-			argoCDCM.Data[repositoryCredentialsKey] = string(yamlStr)
-		} else {
-			delete(argoCDCM.Data, repositoryCredentialsKey)
-		}
-		return nil
-	})
-}
-
-func (mgr *SettingsManager) GetRepositoryCredentials() ([]RepositoryCredentials, error) {
-	mgr.mutex.Lock()
-	repoCredsCache := mgr.repoCredsCache
-	mgr.mutex.Unlock()
-	if repoCredsCache != nil {
-		return repoCredsCache, nil
-	}
-
-	// Get the config map outside of the lock
-	argoCDCM, err := mgr.getConfigMap()
-	if err != nil {
-		return nil, fmt.Errorf("error retrieving config map: %w", err)
-	}
-
-	mgr.mutex.Lock()
-	defer mgr.mutex.Unlock()
-	creds := make([]RepositoryCredentials, 0)
-	credsStr := argoCDCM.Data[repositoryCredentialsKey]
-	if credsStr != "" {
-		err := yaml.Unmarshal([]byte(credsStr), &creds)
-		if err != nil {
-			return nil, err
-		}
-	}
-	mgr.repoCredsCache = creds
-
-	return mgr.repoCredsCache, nil
-}
-
->>>>>>> ef55ba54
 func (mgr *SettingsManager) GetGoogleAnalytics() (*GoogleAnalytics, error) {
 	argoCDCM, err := mgr.getConfigMap()
 	if err != nil {
