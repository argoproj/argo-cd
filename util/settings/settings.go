--- conflicted
+++ resolved
@@ -723,33 +723,6 @@
 	return mgr.GetConfigMapByName(common.ArgoCDConfigMapName)
 }
 
-// Returns the ConfigMap with the given name from the cluster.
-// The ConfigMap must be labeled with "app.kubernetes.io/part-of: argocd" in
-// order to be retrievable.
-func (mgr *SettingsManager) GetConfigMapByName(configMapName string) (*corev1.ConfigMap, error) {
-	err := mgr.ensureSynced(false)
-	if err != nil {
-		return nil, err
-	}
-	configMap, err := mgr.configmaps.ConfigMaps(mgr.namespace).Get(configMapName)
-	if err != nil {
-		return nil, err
-	}
-	cmCopy := configMap.DeepCopy()
-	if cmCopy.Data == nil {
-		cmCopy.Data = make(map[string]string)
-	}
-	return cmCopy, err
-}
-
-<<<<<<< HEAD
-func (mgr *SettingsManager) getSecret() (*corev1.Secret, error) {
-	return mgr.GetSecretByName(common.ArgoCDSecretName)
-}
-
-// Returns the Secret with the given name from the cluster.
-func (mgr *SettingsManager) GetSecretByName(secretName string) (*corev1.Secret, error) {
-=======
 func (mgr *SettingsManager) getResourceOverrideConfigMap() (*apiv1.ConfigMap, error) {
 	err := mgr.ensureSynced(false)
 	if err != nil {
@@ -774,8 +747,28 @@
 // Returns the ConfigMap with the given name from the cluster.
 // The ConfigMap must be labeled with "app.kubernetes.io/part-of: argocd" in
 // order to be retrievable.
-func (mgr *SettingsManager) GetConfigMapByName(configMapName string) (*apiv1.ConfigMap, error) {
->>>>>>> 64c1865b
+func (mgr *SettingsManager) GetConfigMapByName(configMapName string) (*corev1.ConfigMap, error) {
+	err := mgr.ensureSynced(false)
+	if err != nil {
+		return nil, err
+	}
+	configMap, err := mgr.configmaps.ConfigMaps(mgr.namespace).Get(configMapName)
+	if err != nil {
+		return nil, err
+	}
+	cmCopy := configMap.DeepCopy()
+	if cmCopy.Data == nil {
+		cmCopy.Data = make(map[string]string)
+	}
+	return cmCopy, err
+}
+
+func (mgr *SettingsManager) getSecret() (*corev1.Secret, error) {
+	return mgr.GetSecretByName(common.ArgoCDSecretName)
+}
+
+// Returns the Secret with the given name from the cluster.
+func (mgr *SettingsManager) GetSecretByName(secretName string) (*corev1.Secret, error) {
 	err := mgr.ensureSynced(false)
 	if err != nil {
 		return nil, err
