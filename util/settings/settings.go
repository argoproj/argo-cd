package settings

import (
	"context"
	"crypto/rand"
	"crypto/sha256"
	"crypto/tls"
	"crypto/x509"
	"encoding/base64"
	"fmt"
	"math/big"
	"net/url"
	"path"
	"reflect"
	"strconv"
	"strings"
	"sync"
	"time"

	timeutil "github.com/argoproj/pkg/time"
	"github.com/ghodss/yaml"
	log "github.com/sirupsen/logrus"
	apiv1 "k8s.io/api/core/v1"
	apierr "k8s.io/apimachinery/pkg/api/errors"
	apierrors "k8s.io/apimachinery/pkg/api/errors"
	metav1 "k8s.io/apimachinery/pkg/apis/meta/v1"
	"k8s.io/apimachinery/pkg/fields"
	"k8s.io/apimachinery/pkg/labels"
	v1 "k8s.io/client-go/informers/core/v1"
	"k8s.io/client-go/kubernetes"
	v1listers "k8s.io/client-go/listers/core/v1"
	"k8s.io/client-go/tools/cache"

	"github.com/argoproj/argo-cd/v2/common"
	"github.com/argoproj/argo-cd/v2/pkg/apis/application/v1alpha1"
	"github.com/argoproj/argo-cd/v2/server/settings/oidc"
	"github.com/argoproj/argo-cd/v2/util"
	"github.com/argoproj/argo-cd/v2/util/crypto"
	"github.com/argoproj/argo-cd/v2/util/kube"
	"github.com/argoproj/argo-cd/v2/util/password"
	tlsutil "github.com/argoproj/argo-cd/v2/util/tls"
)

// ArgoCDSettings holds in-memory runtime configuration options.
type ArgoCDSettings struct {
	// URL is the externally facing URL users will visit to reach Argo CD.
	// The value here is used when configuring SSO. Omitting this value will disable SSO.
	URL string `json:"url,omitempty"`
	// Indicates if status badge is enabled or not.
	StatusBadgeEnabled bool `json:"statusBadgeEnable"`
	// Indicates if status badge custom root URL should be used.
	StatusBadgeRootUrl string `json:"statusBadgeRootUrl,omitempty"`
	// DexConfig contains portions of a dex config yaml
	DexConfig string `json:"dexConfig,omitempty"`
	// OIDCConfigRAW holds OIDC configuration as a raw string
	OIDCConfigRAW string `json:"oidcConfig,omitempty"`
	// ServerSignature holds the key used to generate JWT tokens.
	ServerSignature []byte `json:"serverSignature,omitempty"`
	// Certificate holds the certificate/private key for the Argo CD API server.
	// If nil, will run insecure without TLS.
	Certificate *tls.Certificate `json:"-"`
	// CertificateIsExternal indicates whether Certificate was loaded from external secret
	CertificateIsExternal bool `json:"-"`
	// WebhookGitLabSecret holds the shared secret for authenticating GitHub webhook events
	WebhookGitHubSecret string `json:"webhookGitHubSecret,omitempty"`
	// WebhookGitLabSecret holds the shared secret for authenticating GitLab webhook events
	WebhookGitLabSecret string `json:"webhookGitLabSecret,omitempty"`
	// WebhookBitbucketUUID holds the UUID for authenticating Bitbucket webhook events
	WebhookBitbucketUUID string `json:"webhookBitbucketUUID,omitempty"`
	// WebhookBitbucketServerSecret holds the shared secret for authenticating BitbucketServer webhook events
	WebhookBitbucketServerSecret string `json:"webhookBitbucketServerSecret,omitempty"`
	// WebhookGogsSecret holds the shared secret for authenticating Gogs webhook events
	WebhookGogsSecret string `json:"webhookGogsSecret,omitempty"`
	// Secrets holds all secrets in argocd-secret as a map[string]string
	Secrets map[string]string `json:"secrets,omitempty"`
	// KustomizeBuildOptions is a string of kustomize build parameters
	KustomizeBuildOptions string `json:"kustomizeBuildOptions,omitempty"`
	// Indicates if anonymous user is enabled or not
	AnonymousUserEnabled bool `json:"anonymousUserEnabled,omitempty"`
	// Specifies token expiration duration
	UserSessionDuration time.Duration `json:"userSessionDuration,omitempty"`
	// UiCssURL local or remote path to user-defined CSS to customize ArgoCD UI
	UiCssURL string `json:"uiCssURL,omitempty"`
	// Content of UI Banner
	UiBannerContent string `json:"uiBannerContent,omitempty"`
	// URL for UI Banner
	UiBannerURL string `json:"uiBannerURL,omitempty"`
	// Make Banner permanent and not closeable
	UiBannerPermanent bool `json:"uiBannerPermanent,omitempty"`
	// Position of UI Banner
	UiBannerPosition string `json:"uiBannerPosition,omitempty"`
	// PasswordPattern for password regular expression
	PasswordPattern string `json:"passwordPattern,omitempty"`
	// BinaryUrls contains the URLs for downloading argocd binaries
	BinaryUrls map[string]string `json:"binaryUrls,omitempty"`
	// InClusterEnabled indicates whether to allow in-cluster server address
	InClusterEnabled bool `json:"inClusterEnabled"`
	// ServerRBACLogEnforceEnable temporary var indicates whether rbac will be enforced on logs
	ServerRBACLogEnforceEnable bool `json:"serverRBACLogEnforceEnable"`
	// ExecEnabled indicates whether the UI exec feature is enabled
	ExecEnabled bool `json:"execEnabled"`
	// ExecShells restricts which shells are allowed for `exec` and in which order they are tried
	ExecShells []string `json:"execShells"`
<<<<<<< HEAD
=======
	// TrackingMethod defines the resource tracking method to be used
	TrackingMethod string `json:"application.resourceTrackingMethod,omitempty"`
>>>>>>> fc3eaec6
	// OIDCTLSInsecureSkipVerify determines whether certificate verification is skipped when verifying tokens with the
	// configured OIDC provider (either external or the bundled Dex instance). Setting this to `true` will cause JWT
	// token verification to pass despite the OIDC provider having an invalid certificate. Only set to `true` if you
	// understand the risks.
	OIDCTLSInsecureSkipVerify bool `json:"oidcTLSInsecureSkipVerify"`
<<<<<<< HEAD
	// TrackingMethod defines the resource tracking method to be used
	TrackingMethod string `json:"application.resourceTrackingMethod,omitempty"`
=======
	// AppsInAnyNamespaceEnabled indicates whether applications are allowed to be created in any namespace
	AppsInAnyNamespaceEnabled bool `json:"appsInAnyNamespaceEnabled"`
>>>>>>> fc3eaec6
}

type GoogleAnalytics struct {
	TrackingID     string `json:"trackingID,omitempty"`
	AnonymizeUsers bool   `json:"anonymizeUsers,omitempty"`
}

type GlobalProjectSettings struct {
	ProjectName   string               `json:"projectName,omitempty"`
	LabelSelector metav1.LabelSelector `json:"labelSelector,omitempty"`
}

// Help settings
type Help struct {
	// the URL for getting chat help, this will typically be your Slack channel for support
	ChatURL string `json:"chatUrl,omitempty"`
	// the text for getting chat help, defaults to "Chat now!"
	ChatText string `json:"chatText,omitempty"`
	// the URLs for downloading argocd binaries
	BinaryURLs map[string]string `json:"binaryUrl,omitempty"`
}

type OIDCConfig struct {
	Name                   string                 `json:"name,omitempty"`
	Issuer                 string                 `json:"issuer,omitempty"`
	ClientID               string                 `json:"clientID,omitempty"`
	ClientSecret           string                 `json:"clientSecret,omitempty"`
	CLIClientID            string                 `json:"cliClientID,omitempty"`
	RequestedScopes        []string               `json:"requestedScopes,omitempty"`
	RequestedIDTokenClaims map[string]*oidc.Claim `json:"requestedIDTokenClaims,omitempty"`
	LogoutURL              string                 `json:"logoutURL,omitempty"`
	RootCA                 string                 `json:"rootCA,omitempty"`
}

// DEPRECATED. Helm repository credentials are now managed using RepoCredentials
type HelmRepoCredentials struct {
	URL            string                   `json:"url,omitempty"`
	Name           string                   `json:"name,omitempty"`
	UsernameSecret *apiv1.SecretKeySelector `json:"usernameSecret,omitempty"`
	PasswordSecret *apiv1.SecretKeySelector `json:"passwordSecret,omitempty"`
	CertSecret     *apiv1.SecretKeySelector `json:"certSecret,omitempty"`
	KeySecret      *apiv1.SecretKeySelector `json:"keySecret,omitempty"`
}

// KustomizeVersion holds information about additional Kustomize version
type KustomizeVersion struct {
	// Name holds Kustomize version name
	Name string
	// Path holds corresponding binary path
	Path string
	// BuildOptions that are specific to Kustomize version
	BuildOptions string
}

// KustomizeSettings holds kustomize settings
type KustomizeSettings struct {
	BuildOptions string
	Versions     []KustomizeVersion
}

var (
	ByClusterURLIndexer     = "byClusterURL"
	byClusterURLIndexerFunc = func(obj interface{}) ([]string, error) {
		s, ok := obj.(*apiv1.Secret)
		if !ok {
			return nil, nil
		}
		if s.Labels == nil || s.Labels[common.LabelKeySecretType] != common.LabelValueSecretTypeCluster {
			return nil, nil
		}
		if s.Data == nil {
			return nil, nil
		}
		if url, ok := s.Data["server"]; ok {
			return []string{strings.TrimRight(string(url), "/")}, nil
		}
		return nil, nil
	}
	ByClusterNameIndexer     = "byClusterName"
	byClusterNameIndexerFunc = func(obj interface{}) ([]string, error) {
		s, ok := obj.(*apiv1.Secret)
		if !ok {
			return nil, nil
		}
		if s.Labels == nil || s.Labels[common.LabelKeySecretType] != common.LabelValueSecretTypeCluster {
			return nil, nil
		}
		if s.Data == nil {
			return nil, nil
		}
		if name, ok := s.Data["name"]; ok {
			return []string{string(name)}, nil
		}
		return nil, nil
	}
	ByProjectClusterIndexer = "byProjectCluster"
	ByProjectRepoIndexer    = "byProjectRepo"
	byProjectIndexerFunc    = func(secretType string) func(obj interface{}) ([]string, error) {
		return func(obj interface{}) ([]string, error) {
			s, ok := obj.(*apiv1.Secret)
			if !ok {
				return nil, nil
			}
			if s.Labels == nil || s.Labels[common.LabelKeySecretType] != secretType {
				return nil, nil
			}
			if s.Data == nil {
				return nil, nil
			}
			if project, ok := s.Data["project"]; ok {
				return []string{string(project)}, nil
			}
			return nil, nil
		}
	}
)

func (ks *KustomizeSettings) GetOptions(source v1alpha1.ApplicationSource) (*v1alpha1.KustomizeOptions, error) {
	binaryPath := ""
	buildOptions := ""
	if source.Kustomize != nil && source.Kustomize.Version != "" {
		for _, ver := range ks.Versions {
			if ver.Name == source.Kustomize.Version {
				// add version specific path and build options
				binaryPath = ver.Path
				buildOptions = ver.BuildOptions
				break
			}
		}
		if binaryPath == "" {
			return nil, fmt.Errorf("kustomize version %s is not registered", source.Kustomize.Version)
		}
	} else {
		// add build options for the default version
		buildOptions = ks.BuildOptions
	}
	return &v1alpha1.KustomizeOptions{
		BuildOptions: buildOptions,
		BinaryPath:   binaryPath,
	}, nil
}

// Credentials for accessing a Git repository
type Repository struct {
	// The URL to the repository
	URL string `json:"url,omitempty"`
	// the type of the repo, "git" or "helm", assumed to be "git" if empty or absent
	Type string `json:"type,omitempty"`
	// helm only
	Name string `json:"name,omitempty"`
	// Name of the secret storing the username used to access the repo
	UsernameSecret *apiv1.SecretKeySelector `json:"usernameSecret,omitempty"`
	// Name of the secret storing the password used to access the repo
	PasswordSecret *apiv1.SecretKeySelector `json:"passwordSecret,omitempty"`
	// Name of the secret storing the SSH private key used to access the repo. Git only
	SSHPrivateKeySecret *apiv1.SecretKeySelector `json:"sshPrivateKeySecret,omitempty"`
	// Whether to connect the repository in an insecure way (deprecated)
	InsecureIgnoreHostKey bool `json:"insecureIgnoreHostKey,omitempty"`
	// Whether to connect the repository in an insecure way
	Insecure bool `json:"insecure,omitempty"`
	// Whether the repo is git-lfs enabled. Git only.
	EnableLFS bool `json:"enableLfs,omitempty"`
	// Name of the secret storing the TLS client cert data
	TLSClientCertDataSecret *apiv1.SecretKeySelector `json:"tlsClientCertDataSecret,omitempty"`
	// Name of the secret storing the TLS client cert's key data
	TLSClientCertKeySecret *apiv1.SecretKeySelector `json:"tlsClientCertKeySecret,omitempty"`
	// Whether the repo is helm-oci enabled. Git only.
	EnableOci bool `json:"enableOci,omitempty"`
	// Github App Private Key PEM data
	GithubAppPrivateKeySecret *apiv1.SecretKeySelector `json:"githubAppPrivateKeySecret,omitempty"`
	// Github App ID of the app used to access the repo
	GithubAppId int64 `json:"githubAppID,omitempty"`
	// Github App Installation ID of the installed GitHub App
	GithubAppInstallationId int64 `json:"githubAppInstallationID,omitempty"`
	// Github App Enterprise base url if empty will default to https://api.github.com
	GithubAppEnterpriseBaseURL string `json:"githubAppEnterpriseBaseUrl,omitempty"`
	// Proxy specifies the HTTP/HTTPS proxy used to access the repo
	Proxy string `json:"proxy,omitempty"`
}

// Credential template for accessing repositories
type RepositoryCredentials struct {
	// The URL pattern the repository URL has to match
	URL string `json:"url,omitempty"`
	// Name of the secret storing the username used to access the repo
	UsernameSecret *apiv1.SecretKeySelector `json:"usernameSecret,omitempty"`
	// Name of the secret storing the password used to access the repo
	PasswordSecret *apiv1.SecretKeySelector `json:"passwordSecret,omitempty"`
	// Name of the secret storing the SSH private key used to access the repo. Git only
	SSHPrivateKeySecret *apiv1.SecretKeySelector `json:"sshPrivateKeySecret,omitempty"`
	// Name of the secret storing the TLS client cert data
	TLSClientCertDataSecret *apiv1.SecretKeySelector `json:"tlsClientCertDataSecret,omitempty"`
	// Name of the secret storing the TLS client cert's key data
	TLSClientCertKeySecret *apiv1.SecretKeySelector `json:"tlsClientCertKeySecret,omitempty"`
	// Github App Private Key PEM data
	GithubAppPrivateKeySecret *apiv1.SecretKeySelector `json:"githubAppPrivateKeySecret,omitempty"`
	// Github App ID of the app used to access the repo
	GithubAppId int64 `json:"githubAppID,omitempty"`
	// Github App Installation ID of the installed GitHub App
	GithubAppInstallationId int64 `json:"githubAppInstallationID,omitempty"`
	// Github App Enterprise base url if empty will default to https://api.github.com
	GithubAppEnterpriseBaseURL string `json:"githubAppEnterpriseBaseUrl,omitempty"`
	// EnableOCI specifies whether helm-oci support should be enabled for this repo
	EnableOCI bool `json:"enableOCI,omitempty"`
	// the type of the repositoryCredentials, "git" or "helm", assumed to be "git" if empty or absent
	Type string `json:"type,omitempty"`
}

const (
	// settingServerSignatureKey designates the key for a server secret key inside a Kubernetes secret.
	settingServerSignatureKey = "server.secretkey"
	// gaTrackingID holds Google Analytics tracking id
	gaTrackingID = "ga.trackingid"
	// the URL for getting chat help, this will typically be your Slack channel for support
	helpChatURL = "help.chatUrl"
	// the text for getting chat help, defaults to "Chat now!"
	helpChatText = "help.chatText"
	// gaAnonymizeUsers specifies if user ids should be anonymized (hashed) before sending to Google Analytics. True unless value is set to 'false'
	gaAnonymizeUsers = "ga.anonymizeusers"
	// settingServerCertificate designates the key for the public cert used in TLS
	settingServerCertificate = "tls.crt"
	// settingServerPrivateKey designates the key for the private key used in TLS
	settingServerPrivateKey = "tls.key"
	// settingURLKey designates the key where Argo CD's external URL is set
	settingURLKey = "url"
	// repositoriesKey designates the key where ArgoCDs repositories list is set
	repositoriesKey = "repositories"
	// repositoryCredentialsKey designates the key where ArgoCDs repositories credentials list is set
	repositoryCredentialsKey = "repository.credentials"
	// helmRepositoriesKey designates the key where list of helm repositories is set
	helmRepositoriesKey = "helm.repositories"
	// settingDexConfigKey designates the key for the dex config
	settingDexConfigKey = "dex.config"
	// settingsOIDCConfigKey designates the key for OIDC config
	settingsOIDCConfigKey = "oidc.config"
	// statusBadgeEnabledKey holds the key which enables of disables status badge feature
	statusBadgeEnabledKey = "statusbadge.enabled"
	// statusBadgeRootUrlKey holds the key for the root badge URL override
	statusBadgeRootUrlKey = "statusbadge.url"
	// settingsWebhookGitHubSecret is the key for the GitHub shared webhook secret
	settingsWebhookGitHubSecretKey = "webhook.github.secret"
	// settingsWebhookGitLabSecret is the key for the GitLab shared webhook secret
	settingsWebhookGitLabSecretKey = "webhook.gitlab.secret"
	// settingsWebhookBitbucketUUID is the key for Bitbucket webhook UUID
	settingsWebhookBitbucketUUIDKey = "webhook.bitbucket.uuid"
	// settingsWebhookBitbucketServerSecret is the key for BitbucketServer webhook secret
	settingsWebhookBitbucketServerSecretKey = "webhook.bitbucketserver.secret"
	// settingsWebhookGogsSecret is the key for Gogs webhook secret
	settingsWebhookGogsSecretKey = "webhook.gogs.secret"
	// settingsApplicationInstanceLabelKey is the key to configure injected app instance label key
	settingsApplicationInstanceLabelKey = "application.instanceLabelKey"
	// settingsResourceTrackingMethodKey is the key to configure tracking method for application resources
	settingsResourceTrackingMethodKey = "application.resourceTrackingMethod"
	// resourcesCustomizationsKey is the key to the map of resource overrides
	resourceCustomizationsKey = "resource.customizations"
	// resourceExclusions is the key to the list of excluded resources
	resourceExclusionsKey = "resource.exclusions"
	// resourceInclusions is the key to the list of explicitly watched resources
	resourceInclusionsKey = "resource.inclusions"
	// configManagementPluginsKey is the key to the list of config management plugins
	configManagementPluginsKey = "configManagementPlugins"
	// kustomizeBuildOptionsKey is a string of kustomize build parameters
	kustomizeBuildOptionsKey = "kustomize.buildOptions"
	// kustomizeVersionKeyPrefix is a kustomize version key prefix
	kustomizeVersionKeyPrefix = "kustomize.version"
	// kustomizePathPrefixKey is a kustomize path for a specific version
	kustomizePathPrefixKey = "kustomize.path"
	// anonymousUserEnabledKey is the key which enables or disables anonymous user
	anonymousUserEnabledKey = "users.anonymous.enabled"
	// userSessionDurationKey is the key which specifies token expiration duration
	userSessionDurationKey = "users.session.duration"
	// diffOptions is the key where diff options are configured
	resourceCompareOptionsKey = "resource.compareoptions"
	// settingUiCssURLKey designates the key for user-defined CSS URL for UI customization
	settingUiCssURLKey = "ui.cssurl"
	// settingUiBannerContentKey designates the key for content of user-defined info banner for UI
	settingUiBannerContentKey = "ui.bannercontent"
	// settingUiBannerURLKey designates the key for the link for user-defined info banner for UI
	settingUiBannerURLKey = "ui.bannerurl"
	// settingUiBannerPermanentKey designates the key for whether the banner is permanent and not closeable
	settingUiBannerPermanentKey = "ui.bannerpermanent"
	// settingUiBannerPositionKey designates the key for the position of the banner
	settingUiBannerPositionKey = "ui.bannerposition"
	// settingsBinaryUrlsKey designates the key for the argocd binary URLs
	settingsBinaryUrlsKey = "help.download"
	// globalProjectsKey designates the key for global project settings
	globalProjectsKey = "globalProjects"
	// initialPasswordSecretName is the name of the secret that will hold the initial admin password
	initialPasswordSecretName = "argocd-initial-admin-secret"
	// initialPasswordSecretField is the name of the field in initialPasswordSecretName to store the password
	initialPasswordSecretField = "password"
	// initialPasswordLength defines the length of the generated initial password
	initialPasswordLength = 16
	// externalServerTLSSecretName defines the name of the external secret holding the server's TLS certificate
	externalServerTLSSecretName = "argocd-server-tls"
	// partOfArgoCDSelector holds label selector that should be applied to config maps and secrets used to manage Argo CD
	partOfArgoCDSelector = "app.kubernetes.io/part-of=argocd"
	// settingsPasswordPatternKey is the key to configure user password regular expression
	settingsPasswordPatternKey = "passwordPattern"
	// inClusterEnabledKey is the key to configure whether to allow in-cluster server address
	inClusterEnabledKey = "cluster.inClusterEnabled"
	// settingsServerRBACLogEnforceEnable is the key to configure whether logs RBAC enforcement is enabled
	settingsServerRBACLogEnforceEnableKey = "server.rbac.log.enforce.enable"
	// helmValuesFileSchemesKey is the key to configure the list of supported helm values file schemas
	helmValuesFileSchemesKey = "helm.valuesFileSchemes"
	// execEnabledKey is the key to configure whether the UI exec feature is enabled
	execEnabledKey = "exec.enabled"
	// execShellsKey is the key to configure which shells are allowed for `exec` and in what order they are tried
	execShellsKey = "exec.shells"
	// oidcTLSInsecureSkipVerifyKey is the key to configure whether TLS cert verification is skipped for OIDC connections
	oidcTLSInsecureSkipVerifyKey = "oidc.tls.insecure.skip.verify"
)

var (
	sourceTypeToEnableGenerationKey = map[v1alpha1.ApplicationSourceType]string{
		v1alpha1.ApplicationSourceTypeKustomize: "kustomize.enable",
		v1alpha1.ApplicationSourceTypeHelm:      "helm.enable",
		v1alpha1.ApplicationSourceTypeDirectory: "jsonnet.enable",
	}
)

// SettingsManager holds config info for a new manager with which to access Kubernetes ConfigMaps.
type SettingsManager struct {
	ctx             context.Context
	clientset       kubernetes.Interface
	secrets         v1listers.SecretLister
	secretsInformer cache.SharedIndexInformer
	configmaps      v1listers.ConfigMapLister
	namespace       string
	// subscribers is a list of subscribers to settings updates
	subscribers []chan<- *ArgoCDSettings
	// mutex protects concurrency sensitive parts of settings manager: access to subscribers list and initialization flag
	mutex                 *sync.Mutex
	initContextCancel     func()
	reposCache            []Repository
	repoCredsCache        []RepositoryCredentials
	reposOrClusterChanged func()
}

type incompleteSettingsError struct {
	message string
}

type IgnoreStatus string

const (
	// IgnoreResourceStatusInCRD ignores status changes for all CRDs
	IgnoreResourceStatusInCRD IgnoreStatus = "crd"
	// IgnoreResourceStatusInAll ignores status changes for all resources
	IgnoreResourceStatusInAll IgnoreStatus = "all"
	// IgnoreResourceStatusInNone ignores status changes for no resources
	IgnoreResourceStatusInNone IgnoreStatus = "off"
)

type ArgoCDDiffOptions struct {
	IgnoreAggregatedRoles bool `json:"ignoreAggregatedRoles,omitempty"`

	// If set to true then differences caused by status are ignored.
	IgnoreResourceStatusField IgnoreStatus `json:"ignoreResourceStatusField,omitempty"`
}

func (e *incompleteSettingsError) Error() string {
	return e.message
}

func (mgr *SettingsManager) onRepoOrClusterChanged() {
	if mgr.reposOrClusterChanged != nil {
		go mgr.reposOrClusterChanged()
	}
}

func (mgr *SettingsManager) GetSecretsLister() (v1listers.SecretLister, error) {
	err := mgr.ensureSynced(false)
	if err != nil {
		return nil, err
	}
	return mgr.secrets, nil
}

func (mgr *SettingsManager) GetSecretsInformer() (cache.SharedIndexInformer, error) {
	err := mgr.ensureSynced(false)
	if err != nil {
		return nil, err
	}
	return mgr.secretsInformer, nil
}

func (mgr *SettingsManager) updateSecret(callback func(*apiv1.Secret) error) error {
	err := mgr.ensureSynced(false)
	if err != nil {
		return err
	}
	argoCDSecret, err := mgr.secrets.Secrets(mgr.namespace).Get(common.ArgoCDSecretName)
	createSecret := false
	if err != nil {
		if !apierr.IsNotFound(err) {
			return err
		}
		argoCDSecret = &apiv1.Secret{
			ObjectMeta: metav1.ObjectMeta{
				Name: common.ArgoCDSecretName,
			},
			Data: make(map[string][]byte),
		}
		createSecret = true
	}
	if argoCDSecret.Data == nil {
		argoCDSecret.Data = make(map[string][]byte)
	}

	updatedSecret := argoCDSecret.DeepCopy()
	err = callback(updatedSecret)
	if err != nil {
		return err
	}

	if !createSecret && reflect.DeepEqual(argoCDSecret.Data, updatedSecret.Data) {
		return nil
	}

	if createSecret {
		_, err = mgr.clientset.CoreV1().Secrets(mgr.namespace).Create(context.Background(), updatedSecret, metav1.CreateOptions{})
	} else {
		_, err = mgr.clientset.CoreV1().Secrets(mgr.namespace).Update(context.Background(), updatedSecret, metav1.UpdateOptions{})
	}
	if err != nil {
		return err
	}

	return mgr.ResyncInformers()
}

func (mgr *SettingsManager) updateConfigMap(callback func(*apiv1.ConfigMap) error) error {
	argoCDCM, err := mgr.getConfigMap()
	createCM := false
	if err != nil {
		if !apierr.IsNotFound(err) {
			return err
		}
		argoCDCM = &apiv1.ConfigMap{
			ObjectMeta: metav1.ObjectMeta{
				Name: common.ArgoCDConfigMapName,
			},
		}
		createCM = true
	}
	if argoCDCM.Data == nil {
		argoCDCM.Data = make(map[string]string)
	}
	beforeUpdate := argoCDCM.DeepCopy()
	err = callback(argoCDCM)
	if err != nil {
		return err
	}
	if reflect.DeepEqual(beforeUpdate.Data, argoCDCM.Data) {
		return nil
	}

	if createCM {
		_, err = mgr.clientset.CoreV1().ConfigMaps(mgr.namespace).Create(context.Background(), argoCDCM, metav1.CreateOptions{})
	} else {
		_, err = mgr.clientset.CoreV1().ConfigMaps(mgr.namespace).Update(context.Background(), argoCDCM, metav1.UpdateOptions{})
	}

	if err != nil {
		return err
	}

	mgr.invalidateCache()

	return mgr.ResyncInformers()
}

func (mgr *SettingsManager) getConfigMap() (*apiv1.ConfigMap, error) {
	err := mgr.ensureSynced(false)
	if err != nil {
		return nil, err
	}
	argoCDCM, err := mgr.configmaps.ConfigMaps(mgr.namespace).Get(common.ArgoCDConfigMapName)
	if err != nil {
		return nil, err
	}
	if argoCDCM.Data == nil {
		argoCDCM.Data = make(map[string]string)
	}
	return argoCDCM, err
}

// Returns the ConfigMap with the given name from the cluster.
// The ConfigMap must be labeled with "app.kubernetes.io/part-of: argocd" in
// order to be retrievable.
func (mgr *SettingsManager) GetConfigMapByName(configMapName string) (*apiv1.ConfigMap, error) {
	err := mgr.ensureSynced(false)
	if err != nil {
		return nil, err
	}
	configMap, err := mgr.configmaps.ConfigMaps(mgr.namespace).Get(configMapName)
	if err != nil {
		return nil, err
	}
	return configMap, err
}

func (mgr *SettingsManager) GetResourcesFilter() (*ResourcesFilter, error) {
	argoCDCM, err := mgr.getConfigMap()
	if err != nil {
		return nil, err
	}
	rf := &ResourcesFilter{}
	if value, ok := argoCDCM.Data[resourceInclusionsKey]; ok {
		includedResources := make([]FilteredResource, 0)
		err := yaml.Unmarshal([]byte(value), &includedResources)
		if err != nil {
			return nil, err
		}
		rf.ResourceInclusions = includedResources
	}

	if value, ok := argoCDCM.Data[resourceExclusionsKey]; ok {
		excludedResources := make([]FilteredResource, 0)
		err := yaml.Unmarshal([]byte(value), &excludedResources)
		if err != nil {
			return nil, err
		}
		rf.ResourceExclusions = excludedResources
	}
	return rf, nil
}

func (mgr *SettingsManager) GetAppInstanceLabelKey() (string, error) {
	argoCDCM, err := mgr.getConfigMap()
	if err != nil {
		return "", err
	}
	label := argoCDCM.Data[settingsApplicationInstanceLabelKey]
	if label == "" {
		return common.LabelKeyAppInstance, nil
	}
	return label, nil
}

func (mgr *SettingsManager) GetTrackingMethod() (string, error) {
	argoCDCM, err := mgr.getConfigMap()
	if err != nil {
		return "", err
	}
	return argoCDCM.Data[settingsResourceTrackingMethodKey], nil
}

func (mgr *SettingsManager) GetPasswordPattern() (string, error) {
	argoCDCM, err := mgr.getConfigMap()
	if err != nil {
		return "", err
	}
	label := argoCDCM.Data[settingsPasswordPatternKey]
	if label == "" {
		return common.PasswordPatten, nil
	}
	return label, nil
}

func (mgr *SettingsManager) GetServerRBACLogEnforceEnable() (bool, error) {
	argoCDCM, err := mgr.getConfigMap()
	if err != nil {
		return false, err
	}

	if argoCDCM.Data[settingsServerRBACLogEnforceEnableKey] == "" {
		return false, nil
	}

	return strconv.ParseBool(argoCDCM.Data[settingsServerRBACLogEnforceEnableKey])
}

func (mgr *SettingsManager) GetConfigManagementPlugins() ([]v1alpha1.ConfigManagementPlugin, error) {
	argoCDCM, err := mgr.getConfigMap()
	if err != nil {
		return nil, err
	}
	plugins := make([]v1alpha1.ConfigManagementPlugin, 0)
	if value, ok := argoCDCM.Data[configManagementPluginsKey]; ok {
		err := yaml.Unmarshal([]byte(value), &plugins)
		if err != nil {
			return nil, err
		}
	}
	return plugins, nil
}

func (mgr *SettingsManager) GetEnabledSourceTypes() (map[string]bool, error) {
	argoCDCM, err := mgr.getConfigMap()
	if err != nil {
		return nil, err
	}
	res := map[string]bool{}
	for sourceType := range sourceTypeToEnableGenerationKey {
		res[string(sourceType)] = true
	}
	for sourceType, key := range sourceTypeToEnableGenerationKey {
		if val, ok := argoCDCM.Data[key]; ok && val != "" {
			res[string(sourceType)] = val == "true"
		}
	}
	// plugin based manifest generation cannot be disabled
	res[string(v1alpha1.ApplicationSourceTypePlugin)] = true
	return res, nil
}

// GetResourceOverrides loads Resource Overrides from argocd-cm ConfigMap
func (mgr *SettingsManager) GetResourceOverrides() (map[string]v1alpha1.ResourceOverride, error) {
	argoCDCM, err := mgr.getConfigMap()
	if err != nil {
		return nil, err
	}
	resourceOverrides := map[string]v1alpha1.ResourceOverride{}
	if value, ok := argoCDCM.Data[resourceCustomizationsKey]; ok && value != "" {
		err := yaml.Unmarshal([]byte(value), &resourceOverrides)
		if err != nil {
			return nil, err
		}
	}

	err = mgr.appendResourceOverridesFromSplitKeys(argoCDCM.Data, resourceOverrides)
	if err != nil {
		return nil, err
	}

	var diffOptions ArgoCDDiffOptions
	if value, ok := argoCDCM.Data[resourceCompareOptionsKey]; ok {
		err := yaml.Unmarshal([]byte(value), &diffOptions)
		if err != nil {
			return nil, err
		}
	}

	crdGK := "apiextensions.k8s.io/CustomResourceDefinition"
	crdPrsvUnkn := "/spec/preserveUnknownFields"

	switch diffOptions.IgnoreResourceStatusField {
	case "", "crd":
		addStatusOverrideToGK(resourceOverrides, crdGK)
		addIgnoreDiffItemOverrideToGK(resourceOverrides, crdGK, crdPrsvUnkn)
	case "all":
		addStatusOverrideToGK(resourceOverrides, "*/*")
		log.Info("Ignore status for all objects")

	case "off", "false":
		log.Info("Not ignoring status for any object")

	default:
		addStatusOverrideToGK(resourceOverrides, crdGK)
		log.Warnf("Unrecognized value for ignoreResourceStatusField - %s, ignore status for CustomResourceDefinitions", diffOptions.IgnoreResourceStatusField)
	}

	return resourceOverrides, nil
}

func addStatusOverrideToGK(resourceOverrides map[string]v1alpha1.ResourceOverride, groupKind string) {
	if val, ok := resourceOverrides[groupKind]; ok {
		val.IgnoreDifferences.JSONPointers = append(val.IgnoreDifferences.JSONPointers, "/status")
		resourceOverrides[groupKind] = val
	} else {
		resourceOverrides[groupKind] = v1alpha1.ResourceOverride{
			IgnoreDifferences: v1alpha1.OverrideIgnoreDiff{JSONPointers: []string{"/status"}},
		}
	}
}

func addIgnoreDiffItemOverrideToGK(resourceOverrides map[string]v1alpha1.ResourceOverride, groupKind, ignoreItem string) {
	if val, ok := resourceOverrides[groupKind]; ok {
		val.IgnoreDifferences.JSONPointers = append(val.IgnoreDifferences.JSONPointers, ignoreItem)
		resourceOverrides[groupKind] = val
	} else {
		resourceOverrides[groupKind] = v1alpha1.ResourceOverride{
			IgnoreDifferences: v1alpha1.OverrideIgnoreDiff{JSONPointers: []string{ignoreItem}},
		}
	}
}

func (mgr *SettingsManager) appendResourceOverridesFromSplitKeys(cmData map[string]string, resourceOverrides map[string]v1alpha1.ResourceOverride) error {
	for k, v := range cmData {
		if !strings.HasPrefix(k, resourceCustomizationsKey) {
			continue
		}

		// config map key should be of format resource.customizations.<type>.<group-kind>
		parts := strings.SplitN(k, ".", 4)
		if len(parts) < 4 {
			continue
		}

		overrideKey, err := convertToOverrideKey(parts[3])
		if err != nil {
			return err
		}

		if overrideKey == "all" {
			overrideKey = "*/*"
		}

		overrideVal, ok := resourceOverrides[overrideKey]
		if !ok {
			overrideVal = v1alpha1.ResourceOverride{}
		}

		customizationType := parts[2]
		switch customizationType {
		case "health":
			overrideVal.HealthLua = v
		case "useOpenLibs":
			useOpenLibs, err := strconv.ParseBool(v)
			if err != nil {
				return err
			}
			overrideVal.UseOpenLibs = useOpenLibs
		case "actions":
			overrideVal.Actions = v
		case "ignoreDifferences":
			overrideIgnoreDiff := v1alpha1.OverrideIgnoreDiff{}
			err := yaml.Unmarshal([]byte(v), &overrideIgnoreDiff)
			if err != nil {
				return err
			}
			overrideVal.IgnoreDifferences = overrideIgnoreDiff
		case "knownTypeFields":
			var knownTypeFields []v1alpha1.KnownTypeField
			err := yaml.Unmarshal([]byte(v), &knownTypeFields)
			if err != nil {
				return err
			}
			overrideVal.KnownTypeFields = knownTypeFields
		default:
			return fmt.Errorf("resource customization type %s not supported", customizationType)
		}
		resourceOverrides[overrideKey] = overrideVal
	}
	return nil
}

// Convert group-kind format to <group/kind>, allowed key format examples
// resource.customizations.health.cert-manager.io_Certificate
// resource.customizations.health.Certificate
func convertToOverrideKey(groupKind string) (string, error) {
	parts := strings.Split(groupKind, "_")
	if len(parts) == 2 {
		return fmt.Sprintf("%s/%s", parts[0], parts[1]), nil
	} else if len(parts) == 1 && groupKind != "" {
		return groupKind, nil
	}
	return "", fmt.Errorf("group kind should be in format `resource.customizations.<type>.<group_kind>` or resource.customizations.<type>.<kind>`, got group kind: '%s'", groupKind)
}

func GetDefaultDiffOptions() ArgoCDDiffOptions {
	return ArgoCDDiffOptions{IgnoreAggregatedRoles: false}
}

// GetResourceCompareOptions loads the resource compare options settings from the ConfigMap
func (mgr *SettingsManager) GetResourceCompareOptions() (ArgoCDDiffOptions, error) {
	// We have a sane set of default diff options
	diffOptions := GetDefaultDiffOptions()

	argoCDCM, err := mgr.getConfigMap()
	if err != nil {
		return diffOptions, err
	}

	if value, ok := argoCDCM.Data[resourceCompareOptionsKey]; ok {
		err := yaml.Unmarshal([]byte(value), &diffOptions)
		if err != nil {
			return diffOptions, err
		}
	}

	return diffOptions, nil
}

// GetHelmSettings returns helm settings
func (mgr *SettingsManager) GetHelmSettings() (*v1alpha1.HelmOptions, error) {
	argoCDCM, err := mgr.getConfigMap()
	if err != nil {
		return nil, err
	}
	helmOptions := &v1alpha1.HelmOptions{}
	if value, ok := argoCDCM.Data[helmValuesFileSchemesKey]; ok {
		for _, item := range strings.Split(value, ",") {
			if item := strings.TrimSpace(item); item != "" {
				helmOptions.ValuesFileSchemes = append(helmOptions.ValuesFileSchemes, item)
			}
		}
	} else {
		helmOptions.ValuesFileSchemes = []string{"https", "http"}
	}
	return helmOptions, nil
}

// GetKustomizeSettings loads the kustomize settings from argocd-cm ConfigMap
func (mgr *SettingsManager) GetKustomizeSettings() (*KustomizeSettings, error) {
	argoCDCM, err := mgr.getConfigMap()
	if err != nil {
		return nil, err
	}
	kustomizeVersionsMap := map[string]KustomizeVersion{}
	buildOptions := map[string]string{}
	settings := &KustomizeSettings{}

	// extract build options for the default version
	if options, ok := argoCDCM.Data[kustomizeBuildOptionsKey]; ok {
		settings.BuildOptions = options
	}

	// extract per-version binary paths and build options
	for k, v := range argoCDCM.Data {
		// extract version and path from kustomize.version.<version>
		if strings.HasPrefix(k, kustomizeVersionKeyPrefix) {
			err = addKustomizeVersion(kustomizeVersionKeyPrefix, k, v, kustomizeVersionsMap)
			if err != nil {
				return nil, err
			}
		}

		// extract version and path from kustomize.path.<version>
		if strings.HasPrefix(k, kustomizePathPrefixKey) {
			err = addKustomizeVersion(kustomizePathPrefixKey, k, v, kustomizeVersionsMap)
			if err != nil {
				return nil, err
			}
		}

		// extract version and build options from kustomize.buildOptions.<version>
		if strings.HasPrefix(k, kustomizeBuildOptionsKey) && k != kustomizeBuildOptionsKey {
			buildOptions[k[len(kustomizeBuildOptionsKey)+1:]] = v
		}
	}

	for _, v := range kustomizeVersionsMap {
		if _, ok := buildOptions[v.Name]; ok {
			v.BuildOptions = buildOptions[v.Name]
		}
		settings.Versions = append(settings.Versions, v)
	}
	return settings, nil
}

func addKustomizeVersion(prefix, name, path string, kvMap map[string]KustomizeVersion) error {
	version := name[len(prefix)+1:]
	if _, ok := kvMap[version]; ok {
		return fmt.Errorf("found duplicate kustomize version: %s", version)
	}
	kvMap[version] = KustomizeVersion{
		Name: version,
		Path: path,
	}
	return nil
}

// DEPRECATED. Helm repository credentials are now managed using RepoCredentials
func (mgr *SettingsManager) GetHelmRepositories() ([]HelmRepoCredentials, error) {
	argoCDCM, err := mgr.getConfigMap()
	if err != nil {
		return nil, err
	}
	helmRepositories := make([]HelmRepoCredentials, 0)
	helmRepositoriesStr := argoCDCM.Data[helmRepositoriesKey]
	if helmRepositoriesStr != "" {
		err := yaml.Unmarshal([]byte(helmRepositoriesStr), &helmRepositories)
		if err != nil {
			return nil, err
		}
	}
	return helmRepositories, nil
}

func (mgr *SettingsManager) GetRepositories() ([]Repository, error) {

	mgr.mutex.Lock()
	reposCache := mgr.reposCache
	mgr.mutex.Unlock()
	if reposCache != nil {
		return reposCache, nil
	}

	// Get the config map outside of the lock
	argoCDCM, err := mgr.getConfigMap()
	if err != nil {
		return nil, err
	}

	mgr.mutex.Lock()
	defer mgr.mutex.Unlock()
	repositories := make([]Repository, 0)
	repositoriesStr := argoCDCM.Data[repositoriesKey]
	if repositoriesStr != "" {
		err := yaml.Unmarshal([]byte(repositoriesStr), &repositories)
		if err != nil {
			return nil, err
		}
	}
	mgr.reposCache = repositories

	return mgr.reposCache, nil
}

func (mgr *SettingsManager) SaveRepositories(repos []Repository) error {
	return mgr.updateConfigMap(func(argoCDCM *apiv1.ConfigMap) error {
		if len(repos) > 0 {
			yamlStr, err := yaml.Marshal(repos)
			if err != nil {
				return err
			}
			argoCDCM.Data[repositoriesKey] = string(yamlStr)
		} else {
			delete(argoCDCM.Data, repositoriesKey)
		}
		return nil
	})
}

func (mgr *SettingsManager) SaveRepositoryCredentials(creds []RepositoryCredentials) error {
	return mgr.updateConfigMap(func(argoCDCM *apiv1.ConfigMap) error {
		if len(creds) > 0 {
			yamlStr, err := yaml.Marshal(creds)
			if err != nil {
				return err
			}
			argoCDCM.Data[repositoryCredentialsKey] = string(yamlStr)
		} else {
			delete(argoCDCM.Data, repositoryCredentialsKey)
		}
		return nil
	})
}

func (mgr *SettingsManager) GetRepositoryCredentials() ([]RepositoryCredentials, error) {

	mgr.mutex.Lock()
	repoCredsCache := mgr.repoCredsCache
	mgr.mutex.Unlock()
	if repoCredsCache != nil {
		return repoCredsCache, nil
	}

	// Get the config map outside of the lock
	argoCDCM, err := mgr.getConfigMap()
	if err != nil {
		return nil, err
	}

	mgr.mutex.Lock()
	defer mgr.mutex.Unlock()
	creds := make([]RepositoryCredentials, 0)
	credsStr := argoCDCM.Data[repositoryCredentialsKey]
	if credsStr != "" {
		err := yaml.Unmarshal([]byte(credsStr), &creds)
		if err != nil {
			return nil, err
		}
	}
	mgr.repoCredsCache = creds

	return mgr.repoCredsCache, nil
}

func (mgr *SettingsManager) GetGoogleAnalytics() (*GoogleAnalytics, error) {
	argoCDCM, err := mgr.getConfigMap()
	if err != nil {
		return nil, err
	}
	return &GoogleAnalytics{
		TrackingID:     argoCDCM.Data[gaTrackingID],
		AnonymizeUsers: argoCDCM.Data[gaAnonymizeUsers] != "false",
	}, nil
}

func (mgr *SettingsManager) GetHelp() (*Help, error) {
	argoCDCM, err := mgr.getConfigMap()
	if err != nil {
		return nil, err
	}
	chatText, ok := argoCDCM.Data[helpChatText]
	if !ok {
		chatText = "Chat now!"
	}
	return &Help{
		ChatURL:    argoCDCM.Data[helpChatURL],
		ChatText:   chatText,
		BinaryURLs: getDownloadBinaryUrlsFromConfigMap(argoCDCM),
	}, nil
}

// GetSettings retrieves settings from the ArgoCDConfigMap and secret.
func (mgr *SettingsManager) GetSettings() (*ArgoCDSettings, error) {
	err := mgr.ensureSynced(false)
	if err != nil {
		return nil, err
	}
	argoCDCM, err := mgr.configmaps.ConfigMaps(mgr.namespace).Get(common.ArgoCDConfigMapName)
	if err != nil {
		return nil, err
	}
	argoCDSecret, err := mgr.secrets.Secrets(mgr.namespace).Get(common.ArgoCDSecretName)
	if err != nil {
		return nil, err
	}
	selector, err := labels.Parse(partOfArgoCDSelector)
	if err != nil {
		return nil, err
	}
	secrets, err := mgr.secrets.Secrets(mgr.namespace).List(selector)
	if err != nil {
		return nil, err
	}
	var settings ArgoCDSettings
	var errs []error
	updateSettingsFromConfigMap(&settings, argoCDCM)
	if err := mgr.updateSettingsFromSecret(&settings, argoCDSecret, secrets); err != nil {
		errs = append(errs, err)
	}
	if len(errs) > 0 {
		return &settings, errs[0]
	}

	return &settings, nil
}

// Clears cached settings on configmap/secret change
func (mgr *SettingsManager) invalidateCache() {
	mgr.mutex.Lock()
	defer mgr.mutex.Unlock()

	mgr.reposCache = nil
	mgr.repoCredsCache = nil
}

func (mgr *SettingsManager) initialize(ctx context.Context) error {
	tweakConfigMap := func(options *metav1.ListOptions) {
		cmLabelSelector := fields.ParseSelectorOrDie(partOfArgoCDSelector)
		options.LabelSelector = cmLabelSelector.String()
	}

	eventHandler := cache.ResourceEventHandlerFuncs{
		UpdateFunc: func(oldObj, newObj interface{}) {
			mgr.invalidateCache()
			mgr.onRepoOrClusterChanged()
		},
		AddFunc: func(obj interface{}) {
			mgr.onRepoOrClusterChanged()
		},
		DeleteFunc: func(obj interface{}) {
			mgr.onRepoOrClusterChanged()
		},
	}
	indexers := cache.Indexers{
		cache.NamespaceIndex:    cache.MetaNamespaceIndexFunc,
		ByClusterURLIndexer:     byClusterURLIndexerFunc,
		ByClusterNameIndexer:    byClusterNameIndexerFunc,
		ByProjectClusterIndexer: byProjectIndexerFunc(common.LabelValueSecretTypeCluster),
		ByProjectRepoIndexer:    byProjectIndexerFunc(common.LabelValueSecretTypeRepository),
	}
	cmInformer := v1.NewFilteredConfigMapInformer(mgr.clientset, mgr.namespace, 3*time.Minute, indexers, tweakConfigMap)
	secretsInformer := v1.NewSecretInformer(mgr.clientset, mgr.namespace, 3*time.Minute, indexers)
	cmInformer.AddEventHandler(eventHandler)
	secretsInformer.AddEventHandler(eventHandler)

	log.Info("Starting configmap/secret informers")
	go func() {
		cmInformer.Run(ctx.Done())
		log.Info("configmap informer cancelled")
	}()
	go func() {
		secretsInformer.Run(ctx.Done())
		log.Info("secrets informer cancelled")
	}()

	if !cache.WaitForCacheSync(ctx.Done(), cmInformer.HasSynced, secretsInformer.HasSynced) {
		return fmt.Errorf("Timed out waiting for settings cache to sync")
	}
	log.Info("Configmap/secret informer synced")

	tryNotify := func() {
		newSettings, err := mgr.GetSettings()
		if err != nil {
			log.Warnf("Unable to parse updated settings: %v", err)
		} else {
			mgr.notifySubscribers(newSettings)
		}
	}
	now := time.Now()
	handler := cache.ResourceEventHandlerFuncs{
		AddFunc: func(obj interface{}) {
			if metaObj, ok := obj.(metav1.Object); ok {
				if metaObj.GetCreationTimestamp().After(now) {
					tryNotify()
				}
			}

		},
		UpdateFunc: func(oldObj, newObj interface{}) {
			oldMeta, oldOk := oldObj.(metav1.Common)
			newMeta, newOk := newObj.(metav1.Common)
			if oldOk && newOk && oldMeta.GetResourceVersion() != newMeta.GetResourceVersion() {
				tryNotify()
			}
		},
	}
	secretsInformer.AddEventHandler(handler)
	cmInformer.AddEventHandler(handler)
	mgr.secrets = v1listers.NewSecretLister(secretsInformer.GetIndexer())
	mgr.secretsInformer = secretsInformer
	mgr.configmaps = v1listers.NewConfigMapLister(cmInformer.GetIndexer())
	return nil
}

func (mgr *SettingsManager) ensureSynced(forceResync bool) error {
	mgr.mutex.Lock()
	defer mgr.mutex.Unlock()
	if !forceResync && mgr.secrets != nil && mgr.configmaps != nil {
		return nil
	}

	if mgr.initContextCancel != nil {
		mgr.initContextCancel()
	}
	ctx, cancel := context.WithCancel(mgr.ctx)
	mgr.initContextCancel = cancel
	return mgr.initialize(ctx)
}

func getDownloadBinaryUrlsFromConfigMap(argoCDCM *apiv1.ConfigMap) map[string]string {
	binaryUrls := map[string]string{}
	for _, archType := range []string{"darwin-amd64", "darwin-arm64", "windows-amd64", "linux-amd64", "linux-arm64", "linux-ppc64le", "linux-s390x"} {
		if val, ok := argoCDCM.Data[settingsBinaryUrlsKey+"."+archType]; ok {
			binaryUrls[archType] = val
		}
	}
	return binaryUrls
}

// updateSettingsFromConfigMap transfers settings from a Kubernetes configmap into an ArgoCDSettings struct.
func updateSettingsFromConfigMap(settings *ArgoCDSettings, argoCDCM *apiv1.ConfigMap) {
	settings.DexConfig = argoCDCM.Data[settingDexConfigKey]
	settings.OIDCConfigRAW = argoCDCM.Data[settingsOIDCConfigKey]
	settings.KustomizeBuildOptions = argoCDCM.Data[kustomizeBuildOptionsKey]
	settings.StatusBadgeEnabled = argoCDCM.Data[statusBadgeEnabledKey] == "true"
	settings.StatusBadgeRootUrl = argoCDCM.Data[statusBadgeRootUrlKey]
	settings.AnonymousUserEnabled = argoCDCM.Data[anonymousUserEnabledKey] == "true"
	settings.UiCssURL = argoCDCM.Data[settingUiCssURLKey]
	settings.UiBannerContent = argoCDCM.Data[settingUiBannerContentKey]
	settings.UiBannerPermanent = argoCDCM.Data[settingUiBannerPermanentKey] == "true"
	settings.UiBannerPosition = argoCDCM.Data[settingUiBannerPositionKey]
	settings.ServerRBACLogEnforceEnable = argoCDCM.Data[settingsServerRBACLogEnforceEnableKey] == "true"
	settings.BinaryUrls = getDownloadBinaryUrlsFromConfigMap(argoCDCM)
	if err := validateExternalURL(argoCDCM.Data[settingURLKey]); err != nil {
		log.Warnf("Failed to validate URL in configmap: %v", err)
	}
	settings.URL = argoCDCM.Data[settingURLKey]
	if err := validateExternalURL(argoCDCM.Data[settingUiBannerURLKey]); err != nil {
		log.Warnf("Failed to validate UI banner URL in configmap: %v", err)
	}
	settings.UiBannerURL = argoCDCM.Data[settingUiBannerURLKey]
	settings.UserSessionDuration = time.Hour * 24
	if userSessionDurationStr, ok := argoCDCM.Data[userSessionDurationKey]; ok {
		if val, err := timeutil.ParseDuration(userSessionDurationStr); err != nil {
			log.Warnf("Failed to parse '%s' key: %v", userSessionDurationKey, err)
		} else {
			settings.UserSessionDuration = *val
		}
	}
	settings.PasswordPattern = argoCDCM.Data[settingsPasswordPatternKey]
	if settings.PasswordPattern == "" {
		settings.PasswordPattern = common.PasswordPatten
	}
	settings.InClusterEnabled = argoCDCM.Data[inClusterEnabledKey] != "false"
	settings.ExecEnabled = argoCDCM.Data[execEnabledKey] == "true"
	execShells := argoCDCM.Data[execShellsKey]
	if execShells != "" {
		settings.ExecShells = strings.Split(execShells, ",")
	} else {
		// Fall back to default. If you change this list, also change docs/operator-manual/argocd-cm.yaml.
		settings.ExecShells = []string{"bash", "sh", "powershell", "cmd"}
	}
<<<<<<< HEAD
	settings.OIDCTLSInsecureSkipVerify = argoCDCM.Data[oidcTLSInsecureSkipVerifyKey] == "true"
	settings.TrackingMethod = argoCDCM.Data[settingsResourceTrackingMethodKey]
=======
	settings.TrackingMethod = argoCDCM.Data[settingsResourceTrackingMethodKey]
	settings.OIDCTLSInsecureSkipVerify = argoCDCM.Data[oidcTLSInsecureSkipVerifyKey] == "true"
>>>>>>> fc3eaec6
}

// validateExternalURL ensures the external URL that is set on the configmap is valid
func validateExternalURL(u string) error {
	if u == "" {
		return nil
	}
	URL, err := url.Parse(u)
	if err != nil {
		return fmt.Errorf("Failed to parse URL: %v", err)
	}
	if URL.Scheme != "http" && URL.Scheme != "https" {
		return fmt.Errorf("URL must include http or https protocol")
	}
	return nil
}

// updateSettingsFromSecret transfers settings from a Kubernetes secret into an ArgoCDSettings struct.
func (mgr *SettingsManager) updateSettingsFromSecret(settings *ArgoCDSettings, argoCDSecret *apiv1.Secret, secrets []*apiv1.Secret) error {
	var errs []error
	secretKey, ok := argoCDSecret.Data[settingServerSignatureKey]
	if ok {
		settings.ServerSignature = secretKey
	} else {
		errs = append(errs, &incompleteSettingsError{message: "server.secretkey is missing"})
	}
	if githubWebhookSecret := argoCDSecret.Data[settingsWebhookGitHubSecretKey]; len(githubWebhookSecret) > 0 {
		settings.WebhookGitHubSecret = string(githubWebhookSecret)
	}
	if gitlabWebhookSecret := argoCDSecret.Data[settingsWebhookGitLabSecretKey]; len(gitlabWebhookSecret) > 0 {
		settings.WebhookGitLabSecret = string(gitlabWebhookSecret)
	}
	if bitbucketWebhookUUID := argoCDSecret.Data[settingsWebhookBitbucketUUIDKey]; len(bitbucketWebhookUUID) > 0 {
		settings.WebhookBitbucketUUID = string(bitbucketWebhookUUID)
	}
	if bitbucketserverWebhookSecret := argoCDSecret.Data[settingsWebhookBitbucketServerSecretKey]; len(bitbucketserverWebhookSecret) > 0 {
		settings.WebhookBitbucketServerSecret = string(bitbucketserverWebhookSecret)
	}
	if gogsWebhookSecret := argoCDSecret.Data[settingsWebhookGogsSecretKey]; len(gogsWebhookSecret) > 0 {
		settings.WebhookGogsSecret = string(gogsWebhookSecret)
	}

	// The TLS certificate may be externally managed. We try to load it from an
	// external secret first. If the external secret doesn't exist, we either
	// load it from argocd-secret or generate (and persist) a self-signed one.
	cert, err := mgr.externalServerTLSCertificate()
	if err != nil {
		errs = append(errs, &incompleteSettingsError{message: fmt.Sprintf("could not read from secret %s/%s: %v", mgr.namespace, externalServerTLSSecretName, err)})
	} else {
		if cert != nil {
			settings.Certificate = cert
			settings.CertificateIsExternal = true
			log.Infof("Loading TLS configuration from secret %s/%s", mgr.namespace, externalServerTLSSecretName)
		} else {
			serverCert, certOk := argoCDSecret.Data[settingServerCertificate]
			serverKey, keyOk := argoCDSecret.Data[settingServerPrivateKey]
			if certOk && keyOk {
				cert, err := tls.X509KeyPair(serverCert, serverKey)
				if err != nil {
					errs = append(errs, &incompleteSettingsError{message: fmt.Sprintf("invalid x509 key pair %s/%s in secret: %s", settingServerCertificate, settingServerPrivateKey, err)})
				} else {
					settings.Certificate = &cert
					settings.CertificateIsExternal = false
				}
			}
		}
	}
	secretValues := make(map[string]string, len(argoCDSecret.Data))
	for _, s := range secrets {
		for k, v := range s.Data {
			secretValues[fmt.Sprintf("%s:%s", s.Name, k)] = string(v)
		}
	}
	for k, v := range argoCDSecret.Data {
		secretValues[k] = string(v)
	}
	settings.Secrets = secretValues
	if len(errs) > 0 {
		return errs[0]
	}
	return nil
}

// externalServerTLSCertificate will try and load a TLS certificate from an
// external secret, instead of tls.crt and tls.key in argocd-secret. If both
// return values are nil, no external secret has been configured.
func (mgr *SettingsManager) externalServerTLSCertificate() (*tls.Certificate, error) {
	var cert tls.Certificate
	secret, err := mgr.clientset.CoreV1().Secrets(mgr.namespace).Get(mgr.ctx, externalServerTLSSecretName, metav1.GetOptions{})
	if err != nil {
		if apierr.IsNotFound(err) {
			return nil, nil
		}
	}
	tlsCert, certOK := secret.Data[settingServerCertificate]
	tlsKey, keyOK := secret.Data[settingServerPrivateKey]
	if certOK && keyOK {
		cert, err = tls.X509KeyPair(tlsCert, tlsKey)
		if err != nil {
			return nil, err
		}
	}
	return &cert, nil
}

// SaveSettings serializes ArgoCDSettings and upserts it into K8s secret/configmap
func (mgr *SettingsManager) SaveSettings(settings *ArgoCDSettings) error {
	err := mgr.updateConfigMap(func(argoCDCM *apiv1.ConfigMap) error {
		if settings.URL != "" {
			argoCDCM.Data[settingURLKey] = settings.URL
		} else {
			delete(argoCDCM.Data, settingURLKey)
		}
		if settings.DexConfig != "" {
			argoCDCM.Data[settingDexConfigKey] = settings.DexConfig
		} else {
			delete(argoCDCM.Data, settings.DexConfig)
		}
		if settings.OIDCConfigRAW != "" {
			argoCDCM.Data[settingsOIDCConfigKey] = settings.OIDCConfigRAW
		} else {
			delete(argoCDCM.Data, settingsOIDCConfigKey)
		}
		if settings.UiCssURL != "" {
			argoCDCM.Data[settingUiCssURLKey] = settings.UiCssURL
		}
		if settings.UiBannerContent != "" {
			argoCDCM.Data[settingUiBannerContentKey] = settings.UiBannerContent
		} else {
			delete(argoCDCM.Data, settingUiBannerContentKey)
		}
		if settings.UiBannerURL != "" {
			argoCDCM.Data[settingUiBannerURLKey] = settings.UiBannerURL
		} else {
			delete(argoCDCM.Data, settingUiBannerURLKey)
		}
		return nil
	})

	if err != nil {
		return err
	}

	return mgr.updateSecret(func(argoCDSecret *apiv1.Secret) error {
		argoCDSecret.Data[settingServerSignatureKey] = settings.ServerSignature
		if settings.WebhookGitHubSecret != "" {
			argoCDSecret.Data[settingsWebhookGitHubSecretKey] = []byte(settings.WebhookGitHubSecret)
		}
		if settings.WebhookGitLabSecret != "" {
			argoCDSecret.Data[settingsWebhookGitLabSecretKey] = []byte(settings.WebhookGitLabSecret)
		}
		if settings.WebhookBitbucketUUID != "" {
			argoCDSecret.Data[settingsWebhookBitbucketUUIDKey] = []byte(settings.WebhookBitbucketUUID)
		}
		if settings.WebhookBitbucketServerSecret != "" {
			argoCDSecret.Data[settingsWebhookBitbucketServerSecretKey] = []byte(settings.WebhookBitbucketServerSecret)
		}
		if settings.WebhookGogsSecret != "" {
			argoCDSecret.Data[settingsWebhookGogsSecretKey] = []byte(settings.WebhookGogsSecret)
		}
		// we only write the certificate to the secret if it's not externally
		// managed.
		if settings.Certificate != nil && !settings.CertificateIsExternal {
			cert, key := tlsutil.EncodeX509KeyPair(*settings.Certificate)
			argoCDSecret.Data[settingServerCertificate] = cert
			argoCDSecret.Data[settingServerPrivateKey] = key
		} else {
			delete(argoCDSecret.Data, settingServerCertificate)
			delete(argoCDSecret.Data, settingServerPrivateKey)
		}
		return nil
	})
}

// Save the SSH known host data into the corresponding ConfigMap
func (mgr *SettingsManager) SaveSSHKnownHostsData(ctx context.Context, knownHostsList []string) error {
	err := mgr.ensureSynced(false)
	if err != nil {
		return err
	}

	certCM, err := mgr.GetConfigMapByName(common.ArgoCDKnownHostsConfigMapName)
	if err != nil {
		return err
	}

	if certCM.Data == nil {
		certCM.Data = make(map[string]string)
	}

	sshKnownHostsData := strings.Join(knownHostsList, "\n") + "\n"
	certCM.Data["ssh_known_hosts"] = sshKnownHostsData
	_, err = mgr.clientset.CoreV1().ConfigMaps(mgr.namespace).Update(ctx, certCM, metav1.UpdateOptions{})
	if err != nil {
		return err
	}

	return mgr.ResyncInformers()
}

func (mgr *SettingsManager) SaveTLSCertificateData(ctx context.Context, tlsCertificates map[string]string) error {
	err := mgr.ensureSynced(false)
	if err != nil {
		return err
	}

	certCM, err := mgr.GetConfigMapByName(common.ArgoCDTLSCertsConfigMapName)
	if err != nil {
		return err
	}

	certCM.Data = tlsCertificates
	_, err = mgr.clientset.CoreV1().ConfigMaps(mgr.namespace).Update(ctx, certCM, metav1.UpdateOptions{})
	if err != nil {
		return err
	}

	return mgr.ResyncInformers()
}

func (mgr *SettingsManager) SaveGPGPublicKeyData(ctx context.Context, gpgPublicKeys map[string]string) error {
	err := mgr.ensureSynced(false)
	if err != nil {
		return err
	}

	keysCM, err := mgr.GetConfigMapByName(common.ArgoCDGPGKeysConfigMapName)
	if err != nil {
		return err
	}

	keysCM.Data = gpgPublicKeys
	_, err = mgr.clientset.CoreV1().ConfigMaps(mgr.namespace).Update(ctx, keysCM, metav1.UpdateOptions{})
	if err != nil {
		return err
	}

	return mgr.ResyncInformers()

}

type SettingsManagerOpts func(mgs *SettingsManager)

func WithRepoOrClusterChangedHandler(handler func()) SettingsManagerOpts {
	return func(mgr *SettingsManager) {
		mgr.reposOrClusterChanged = handler
	}
}

// NewSettingsManager generates a new SettingsManager pointer and returns it
func NewSettingsManager(ctx context.Context, clientset kubernetes.Interface, namespace string, opts ...SettingsManagerOpts) *SettingsManager {

	mgr := &SettingsManager{
		ctx:       ctx,
		clientset: clientset,
		namespace: namespace,
		mutex:     &sync.Mutex{},
	}
	for i := range opts {
		opts[i](mgr)
	}

	return mgr
}

func (mgr *SettingsManager) ResyncInformers() error {
	return mgr.ensureSynced(true)
}

// IsSSOConfigured returns whether or not single-sign-on is configured
func (a *ArgoCDSettings) IsSSOConfigured() bool {
	if a.IsDexConfigured() {
		return true
	}
	if a.OIDCConfig() != nil {
		return true
	}
	return false
}

func (a *ArgoCDSettings) IsDexConfigured() bool {
	if a.URL == "" {
		return false
	}
	dexCfg, err := UnmarshalDexConfig(a.DexConfig)
	if err != nil {
		log.Warn("invalid dex yaml config")
		return false
	}
	return len(dexCfg) > 0
}

// GetServerEncryptionKey generates a new server encryption key using the server signature as a passphrase
func (a *ArgoCDSettings) GetServerEncryptionKey() ([]byte, error) {
	return crypto.KeyFromPassphrase(string(a.ServerSignature))
}

func UnmarshalDexConfig(config string) (map[string]interface{}, error) {
	var dexCfg map[string]interface{}
	err := yaml.Unmarshal([]byte(config), &dexCfg)
	return dexCfg, err
}

func (a *ArgoCDSettings) OIDCConfig() *OIDCConfig {
	if a.OIDCConfigRAW == "" {
		return nil
	}
	oidcConfig, err := UnmarshalOIDCConfig(a.OIDCConfigRAW)
	if err != nil {
		log.Warnf("invalid oidc config: %v", err)
		return nil
	}
	oidcConfig.ClientSecret = ReplaceStringSecret(oidcConfig.ClientSecret, a.Secrets)
	oidcConfig.ClientID = ReplaceStringSecret(oidcConfig.ClientID, a.Secrets)
	return &oidcConfig
}

func UnmarshalOIDCConfig(config string) (OIDCConfig, error) {
	var oidcConfig OIDCConfig
	err := yaml.Unmarshal([]byte(config), &oidcConfig)
	return oidcConfig, err
}

// TLSConfig returns a tls.Config with the configured certificates
func (a *ArgoCDSettings) TLSConfig() *tls.Config {
	if a.Certificate == nil {
		return nil
	}
	certPool := x509.NewCertPool()
	pemCertBytes, _ := tlsutil.EncodeX509KeyPair(*a.Certificate)
	ok := certPool.AppendCertsFromPEM(pemCertBytes)
	if !ok {
		panic("bad certs")
	}
	return &tls.Config{
		RootCAs: certPool,
	}
}

func (a *ArgoCDSettings) IssuerURL() string {
	if oidcConfig := a.OIDCConfig(); oidcConfig != nil {
		return oidcConfig.Issuer
	}
	if a.DexConfig != "" {
		return a.URL + common.DexAPIEndpoint
	}
	return ""
}

func (a *ArgoCDSettings) OAuth2ClientID() string {
	if oidcConfig := a.OIDCConfig(); oidcConfig != nil {
		return oidcConfig.ClientID
	}
	if a.DexConfig != "" {
		return common.ArgoCDClientAppID
	}
	return ""
}

func (a *ArgoCDSettings) OAuth2ClientSecret() string {
	if oidcConfig := a.OIDCConfig(); oidcConfig != nil {
		return oidcConfig.ClientSecret
	}
	if a.DexConfig != "" {
		return a.DexOAuth2ClientSecret()
	}
	return ""
}

// OIDCTLSConfig returns the TLS config for the OIDC provider. If an external provider is configured, returns a TLS
// config using the root CAs (if any) specified in the OIDC config. If an external OIDC provider is not configured,
// returns the API server TLS config, because the API server proxies requests to Dex.
func (a *ArgoCDSettings) OIDCTLSConfig() *tls.Config {
	var tlsConfig *tls.Config

	oidcConfig := a.OIDCConfig()
	if oidcConfig != nil {
		tlsConfig = &tls.Config{}
		if oidcConfig.RootCA != "" {
			certPool := x509.NewCertPool()
			ok := certPool.AppendCertsFromPEM([]byte(oidcConfig.RootCA))
			if !ok {
				log.Warn("failed to append certificates from PEM: proceeding without custom rootCA")
			} else {
				tlsConfig.RootCAs = certPool
			}
		}
	} else {
		tlsConfig = a.TLSConfig()
	}
	if tlsConfig != nil && a.OIDCTLSInsecureSkipVerify {
		tlsConfig.InsecureSkipVerify = true
	}
	return tlsConfig
}

func appendURLPath(inputURL string, inputPath string) (string, error) {
	u, err := url.Parse(inputURL)
	if err != nil {
		return "", err
	}
	u.Path = path.Join(u.Path, inputPath)
	return u.String(), nil
}

func (a *ArgoCDSettings) RedirectURL() (string, error) {
	return appendURLPath(a.URL, common.CallbackEndpoint)
}

func (a *ArgoCDSettings) DexRedirectURL() (string, error) {
	return appendURLPath(a.URL, common.DexCallbackEndpoint)
}

// DexOAuth2ClientSecret calculates an arbitrary, but predictable OAuth2 client secret string derived
// from the server secret. This is called by the dex startup wrapper (argocd-dex rundex), as well
// as the API server, such that they both independently come to the same conclusion of what the
// OAuth2 shared client secret should be.
func (a *ArgoCDSettings) DexOAuth2ClientSecret() string {
	h := sha256.New()
	_, err := h.Write(a.ServerSignature)
	if err != nil {
		panic(err)
	}
	sha := h.Sum(nil)
	return base64.URLEncoding.EncodeToString(sha)[:40]
}

// Subscribe registers a channel in which to subscribe to settings updates
func (mgr *SettingsManager) Subscribe(subCh chan<- *ArgoCDSettings) {
	mgr.mutex.Lock()
	defer mgr.mutex.Unlock()
	mgr.subscribers = append(mgr.subscribers, subCh)
	log.Infof("%v subscribed to settings updates", subCh)
}

// Unsubscribe unregisters a channel from receiving of settings updates
func (mgr *SettingsManager) Unsubscribe(subCh chan<- *ArgoCDSettings) {
	mgr.mutex.Lock()
	defer mgr.mutex.Unlock()
	for i, ch := range mgr.subscribers {
		if ch == subCh {
			mgr.subscribers = append(mgr.subscribers[:i], mgr.subscribers[i+1:]...)
			log.Infof("%v unsubscribed from settings updates", subCh)
			return
		}
	}
}

func (mgr *SettingsManager) notifySubscribers(newSettings *ArgoCDSettings) {
	mgr.mutex.Lock()
	defer mgr.mutex.Unlock()
	if len(mgr.subscribers) > 0 {
		subscribers := make([]chan<- *ArgoCDSettings, len(mgr.subscribers))
		copy(subscribers, mgr.subscribers)
		// make sure subscribes are notified in a separate thread to avoid potential deadlock
		go func() {
			log.Infof("Notifying %d settings subscribers: %v", len(subscribers), subscribers)
			for _, sub := range subscribers {
				sub <- newSettings
			}
		}()
	}
}

func isIncompleteSettingsError(err error) bool {
	_, ok := err.(*incompleteSettingsError)
	return ok
}

// InitializeSettings is used to initialize empty admin password, signature, certificate etc if missing
func (mgr *SettingsManager) InitializeSettings(insecureModeEnabled bool) (*ArgoCDSettings, error) {
	const letters = "0123456789ABCDEFGHIJKLMNOPQRSTUVWXYZabcdefghijklmnopqrstuvwxyz-"

	cdSettings, err := mgr.GetSettings()
	if err != nil && !isIncompleteSettingsError(err) {
		return nil, err
	}
	if cdSettings == nil {
		cdSettings = &ArgoCDSettings{}
	}
	if cdSettings.ServerSignature == nil {
		// set JWT signature
		signature, err := util.MakeSignature(32)
		if err != nil {
			return nil, err
		}
		cdSettings.ServerSignature = signature
		log.Info("Initialized server signature")
	}
	err = mgr.UpdateAccount(common.ArgoCDAdminUsername, func(adminAccount *Account) error {
		if adminAccount.Enabled {
			now := time.Now().UTC()
			if adminAccount.PasswordHash == "" {
				randBytes := make([]byte, initialPasswordLength)
				for i := 0; i < initialPasswordLength; i++ {
					num, err := rand.Int(rand.Reader, big.NewInt(int64(len(letters))))
					if err != nil {
						return err
					}
					randBytes[i] = letters[num.Int64()]
				}
				initialPassword := string(randBytes)

				hashedPassword, err := password.HashPassword(initialPassword)
				if err != nil {
					return err
				}
				ku := kube.NewKubeUtil(mgr.clientset, mgr.ctx)
				err = ku.CreateOrUpdateSecretField(mgr.namespace, initialPasswordSecretName, initialPasswordSecretField, initialPassword)
				if err != nil {
					return err
				}
				adminAccount.PasswordHash = hashedPassword
				adminAccount.PasswordMtime = &now
				log.Info("Initialized admin password")
			}
			if adminAccount.PasswordMtime == nil || adminAccount.PasswordMtime.IsZero() {
				adminAccount.PasswordMtime = &now
				log.Info("Initialized admin mtime")
			}
		} else {
			log.Info("admin disabled")
		}
		return nil
	})
	if err != nil {
		return nil, err
	}

	if cdSettings.Certificate == nil && !insecureModeEnabled {
		// generate TLS cert
		hosts := []string{
			"localhost",
			"argocd-server",
			fmt.Sprintf("argocd-server.%s", mgr.namespace),
			fmt.Sprintf("argocd-server.%s.svc", mgr.namespace),
			fmt.Sprintf("argocd-server.%s.svc.cluster.local", mgr.namespace),
		}
		certOpts := tlsutil.CertOptions{
			Hosts:        hosts,
			Organization: "Argo CD",
			IsCA:         false,
		}
		cert, err := tlsutil.GenerateX509KeyPair(certOpts)
		if err != nil {
			return nil, err
		}
		cdSettings.Certificate = cert
		log.Info("Initialized TLS certificate")
	}

	err = mgr.SaveSettings(cdSettings)
	if apierrors.IsConflict(err) {
		// assume settings are initialized by another instance of api server
		log.Warnf("conflict when initializing settings. assuming updated by another replica")
		return mgr.GetSettings()
	}
	return cdSettings, nil
}

// ReplaceStringSecret checks if given string is a secret key reference ( starts with $ ) and returns corresponding value from provided map
func ReplaceStringSecret(val string, secretValues map[string]string) string {
	if val == "" || !strings.HasPrefix(val, "$") {
		return val
	}
	secretKey := val[1:]
	secretVal, ok := secretValues[secretKey]
	if !ok {
		log.Warnf("config referenced '%s', but key does not exist in secret", val)
		return val
	}
	return strings.TrimSpace(secretVal)
}

// GetGlobalProjectsSettings loads the global project settings from argocd-cm ConfigMap
func (mgr *SettingsManager) GetGlobalProjectsSettings() ([]GlobalProjectSettings, error) {
	argoCDCM, err := mgr.getConfigMap()
	if err != nil {
		return nil, err
	}
	globalProjectSettings := make([]GlobalProjectSettings, 0)
	if value, ok := argoCDCM.Data[globalProjectsKey]; ok {
		if value != "" {
			err := yaml.Unmarshal([]byte(value), &globalProjectSettings)
			if err != nil {
				return nil, err
			}
		}
	}
	return globalProjectSettings, nil
}

func (mgr *SettingsManager) GetNamespace() string {
	return mgr.namespace
}<|MERGE_RESOLUTION|>--- conflicted
+++ resolved
@@ -101,23 +101,15 @@
 	ExecEnabled bool `json:"execEnabled"`
 	// ExecShells restricts which shells are allowed for `exec` and in which order they are tried
 	ExecShells []string `json:"execShells"`
-<<<<<<< HEAD
-=======
 	// TrackingMethod defines the resource tracking method to be used
 	TrackingMethod string `json:"application.resourceTrackingMethod,omitempty"`
->>>>>>> fc3eaec6
 	// OIDCTLSInsecureSkipVerify determines whether certificate verification is skipped when verifying tokens with the
 	// configured OIDC provider (either external or the bundled Dex instance). Setting this to `true` will cause JWT
 	// token verification to pass despite the OIDC provider having an invalid certificate. Only set to `true` if you
 	// understand the risks.
 	OIDCTLSInsecureSkipVerify bool `json:"oidcTLSInsecureSkipVerify"`
-<<<<<<< HEAD
-	// TrackingMethod defines the resource tracking method to be used
-	TrackingMethod string `json:"application.resourceTrackingMethod,omitempty"`
-=======
 	// AppsInAnyNamespaceEnabled indicates whether applications are allowed to be created in any namespace
 	AppsInAnyNamespaceEnabled bool `json:"appsInAnyNamespaceEnabled"`
->>>>>>> fc3eaec6
 }
 
 type GoogleAnalytics struct {
@@ -1298,13 +1290,8 @@
 		// Fall back to default. If you change this list, also change docs/operator-manual/argocd-cm.yaml.
 		settings.ExecShells = []string{"bash", "sh", "powershell", "cmd"}
 	}
-<<<<<<< HEAD
-	settings.OIDCTLSInsecureSkipVerify = argoCDCM.Data[oidcTLSInsecureSkipVerifyKey] == "true"
-	settings.TrackingMethod = argoCDCM.Data[settingsResourceTrackingMethodKey]
-=======
 	settings.TrackingMethod = argoCDCM.Data[settingsResourceTrackingMethodKey]
 	settings.OIDCTLSInsecureSkipVerify = argoCDCM.Data[oidcTLSInsecureSkipVerifyKey] == "true"
->>>>>>> fc3eaec6
 }
 
 // validateExternalURL ensures the external URL that is set on the configmap is valid
