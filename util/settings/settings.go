--- conflicted
+++ resolved
@@ -144,16 +144,13 @@
 	// ImpersonationEnabled indicates whether Application sync privileges can be decoupled from control plane
 	// privileges using impersonation
 	ImpersonationEnabled bool `json:"impersonationEnabled"`
-<<<<<<< HEAD
 	// Set Transport security header for HTTP requests
 	HstsEnabled bool `json:"hstsEnabled"`
 	// HtstDirectiveValue is the value of the Strict-Transport-Security header
 	HstsDirectiveValue string `json:"hstsDirectiveValue,omitempty"`
-=======
 	// RequireOverridePrivilegeForRevisionSync indicates whether giving an external revision during snyc is considered an override.
 	// Up to revision 3.2, this was always false. It is now still false by default, in order to not breaking existing usage.
 	RequireOverridePrivilegeForRevisionSync bool `json:"requireOverridePrivilegeForRevisionSync"`
->>>>>>> 8273c3a8
 }
 
 type GoogleAnalytics struct {
@@ -562,13 +559,10 @@
 	RespectRBACValueNormal = "normal"
 	// impersonationEnabledKey is the key to configure whether the application sync decoupling through impersonation feature is enabled
 	impersonationEnabledKey = "application.sync.impersonation.enabled"
-<<<<<<< HEAD
 	settingHSTSEnabledKey   = "server.hsts.enabled"
 	settingHSTSDirectiveKey = "server.hsts.directive"
-=======
 	// requireOverridePrivilegeForRevisionSyncKey is the key to configure whether giving an external revision during sync is considered an override
 	requireOverridePrivilegeForRevisionSyncKey = "application.sync.requireOverridePrivilegeForRevisionSync"
->>>>>>> 8273c3a8
 )
 
 const (
