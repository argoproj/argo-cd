package settings

import (
	"context"
	"crypto/rand"
	"crypto/sha256"
	"crypto/tls"
	"crypto/x509"
	"encoding/base64"
	"fmt"
	"math/big"
	"net/url"
	"path"
	"reflect"
	"strconv"
	"strings"
	"sync"
	"time"

	log "github.com/sirupsen/logrus"
	apiv1 "k8s.io/api/core/v1"
	apierr "k8s.io/apimachinery/pkg/api/errors"
	apierrors "k8s.io/apimachinery/pkg/api/errors"
	metav1 "k8s.io/apimachinery/pkg/apis/meta/v1"
	"k8s.io/apimachinery/pkg/fields"
	"k8s.io/apimachinery/pkg/labels"
	v1 "k8s.io/client-go/informers/core/v1"
	"k8s.io/client-go/kubernetes"
	v1listers "k8s.io/client-go/listers/core/v1"
	"k8s.io/client-go/tools/cache"
	"sigs.k8s.io/yaml"

	"github.com/argoproj/argo-cd/v2/common"
	"github.com/argoproj/argo-cd/v2/pkg/apis/application/v1alpha1"
	"github.com/argoproj/argo-cd/v2/server/settings/oidc"
	"github.com/argoproj/argo-cd/v2/util"
	"github.com/argoproj/argo-cd/v2/util/crypto"
	"github.com/argoproj/argo-cd/v2/util/kube"
	"github.com/argoproj/argo-cd/v2/util/password"
	tlsutil "github.com/argoproj/argo-cd/v2/util/tls"
	enginecache "github.com/argoproj/gitops-engine/pkg/cache"
	timeutil "github.com/argoproj/pkg/time"
)

// ArgoCDSettings holds in-memory runtime configuration options.
type ArgoCDSettings struct {
	// URL is the externally facing URL users will visit to reach Argo CD.
	// The value here is used when configuring SSO. Omitting this value will disable SSO.
	URL string `json:"url,omitempty"`
	// Indicates if status badge is enabled or not.
	StatusBadgeEnabled bool `json:"statusBadgeEnable"`
	// Indicates if status badge custom root URL should be used.
	StatusBadgeRootUrl string `json:"statusBadgeRootUrl,omitempty"`
	// DexConfig contains portions of a dex config yaml
	DexConfig string `json:"dexConfig,omitempty"`
	// OIDCConfigRAW holds OIDC configuration as a raw string
	OIDCConfigRAW string `json:"oidcConfig,omitempty"`
	// ServerSignature holds the key used to generate JWT tokens.
	ServerSignature []byte `json:"serverSignature,omitempty"`
	// Certificate holds the certificate/private key for the Argo CD API server.
	// If nil, will run insecure without TLS.
	Certificate *tls.Certificate `json:"-"`
	// CertificateIsExternal indicates whether Certificate was loaded from external secret
	CertificateIsExternal bool `json:"-"`
	// WebhookGitLabSecret holds the shared secret for authenticating GitHub webhook events
	WebhookGitHubSecret string `json:"webhookGitHubSecret,omitempty"`
	// WebhookGitLabSecret holds the shared secret for authenticating GitLab webhook events
	WebhookGitLabSecret string `json:"webhookGitLabSecret,omitempty"`
	// WebhookBitbucketUUID holds the UUID for authenticating Bitbucket webhook events
	WebhookBitbucketUUID string `json:"webhookBitbucketUUID,omitempty"`
	// WebhookBitbucketServerSecret holds the shared secret for authenticating BitbucketServer webhook events
	WebhookBitbucketServerSecret string `json:"webhookBitbucketServerSecret,omitempty"`
	// WebhookGogsSecret holds the shared secret for authenticating Gogs webhook events
	WebhookGogsSecret string `json:"webhookGogsSecret,omitempty"`
	// WebhookAzureDevOpsUsername holds the username for authenticating Azure DevOps webhook events
	WebhookAzureDevOpsUsername string `json:"webhookAzureDevOpsUsername,omitempty"`
	// WebhookAzureDevOpsPassword holds the password for authenticating Azure DevOps webhook events
	WebhookAzureDevOpsPassword string `json:"webhookAzureDevOpsPassword,omitempty"`
	// WebhookMaxConcurrentAppRefresh sets the number of concurrent app refreshes run by the webhook handler
	WebhookMaxConcurrentAppRefresh int `json:"webhookMaxConcurrentAppRefresh,omitempty"`
	// Secrets holds all secrets in argocd-secret as a map[string]string
	Secrets map[string]string `json:"secrets,omitempty"`
	// KustomizeBuildOptions is a string of kustomize build parameters
	KustomizeBuildOptions string `json:"kustomizeBuildOptions,omitempty"`
	// Indicates if anonymous user is enabled or not
	AnonymousUserEnabled bool `json:"anonymousUserEnabled,omitempty"`
	// Specifies token expiration duration
	UserSessionDuration time.Duration `json:"userSessionDuration,omitempty"`
	// UiCssURL local or remote path to user-defined CSS to customize ArgoCD UI
	UiCssURL string `json:"uiCssURL,omitempty"`
	// Content of UI Banner
	UiBannerContent string `json:"uiBannerContent,omitempty"`
	// URL for UI Banner
	UiBannerURL string `json:"uiBannerURL,omitempty"`
	// Make Banner permanent and not closeable
	UiBannerPermanent bool `json:"uiBannerPermanent,omitempty"`
	// Position of UI Banner
	UiBannerPosition string `json:"uiBannerPosition,omitempty"`
	// PasswordPattern for password regular expression
	PasswordPattern string `json:"passwordPattern,omitempty"`
	// BinaryUrls contains the URLs for downloading argocd binaries
	BinaryUrls map[string]string `json:"binaryUrls,omitempty"`
	// InClusterEnabled indicates whether to allow in-cluster server address
	InClusterEnabled bool `json:"inClusterEnabled"`
	// ServerRBACLogEnforceEnable temporary var indicates whether rbac will be enforced on logs
	ServerRBACLogEnforceEnable bool `json:"serverRBACLogEnforceEnable"`
	// ExecEnabled indicates whether the UI exec feature is enabled
	ExecEnabled bool `json:"execEnabled"`
	// ExecShells restricts which shells are allowed for `exec` and in which order they are tried
	ExecShells []string `json:"execShells"`
	// TrackingMethod defines the resource tracking method to be used
	TrackingMethod string `json:"application.resourceTrackingMethod,omitempty"`
	// OIDCTLSInsecureSkipVerify determines whether certificate verification is skipped when verifying tokens with the
	// configured OIDC provider (either external or the bundled Dex instance). Setting this to `true` will cause JWT
	// token verification to pass despite the OIDC provider having an invalid certificate. Only set to `true` if you
	// understand the risks.
	OIDCTLSInsecureSkipVerify bool `json:"oidcTLSInsecureSkipVerify"`
	// AppsInAnyNamespaceEnabled indicates whether applications are allowed to be created in any namespace
	AppsInAnyNamespaceEnabled bool `json:"appsInAnyNamespaceEnabled"`
	// ExtensionConfig configurations related to ArgoCD proxy extensions. The value
	// is a yaml string defined in extension.ExtensionConfigs struct.
	ExtensionConfig string `json:"extensionConfig,omitempty"`
}

type GoogleAnalytics struct {
	TrackingID     string `json:"trackingID,omitempty"`
	AnonymizeUsers bool   `json:"anonymizeUsers,omitempty"`
}

type GlobalProjectSettings struct {
	ProjectName   string               `json:"projectName,omitempty"`
	LabelSelector metav1.LabelSelector `json:"labelSelector,omitempty"`
}

// Help settings
type Help struct {
	// the URL for getting chat help, this will typically be your Slack channel for support
	ChatURL string `json:"chatUrl,omitempty"`
	// the text for getting chat help, defaults to "Chat now!"
	ChatText string `json:"chatText,omitempty"`
	// the URLs for downloading argocd binaries
	BinaryURLs map[string]string `json:"binaryUrl,omitempty"`
}

// oidcConfig is the same as the public OIDCConfig, except the public one excludes the AllowedAudiences and the
// SkipAudienceCheckWhenTokenHasNoAudience fields.
// AllowedAudiences should be accessed via ArgoCDSettings.OAuth2AllowedAudiences.
// SkipAudienceCheckWhenTokenHasNoAudience should be accessed via ArgoCDSettings.SkipAudienceCheckWhenTokenHasNoAudience.
type oidcConfig struct {
	OIDCConfig
	AllowedAudiences                        []string `json:"allowedAudiences,omitempty"`
	SkipAudienceCheckWhenTokenHasNoAudience *bool    `json:"skipAudienceCheckWhenTokenHasNoAudience,omitempty"`
}

func (o *oidcConfig) toExported() *OIDCConfig {
	if o == nil {
		return nil
	}
	return &OIDCConfig{
		Name:                   o.Name,
		Issuer:                 o.Issuer,
		ClientID:               o.ClientID,
		ClientSecret:           o.ClientSecret,
		CLIClientID:            o.CLIClientID,
		RequestedScopes:        o.RequestedScopes,
		RequestedIDTokenClaims: o.RequestedIDTokenClaims,
		LogoutURL:              o.LogoutURL,
		RootCA:                 o.RootCA,
	}
}

type OIDCConfig struct {
	Name                   string                 `json:"name,omitempty"`
	Issuer                 string                 `json:"issuer,omitempty"`
	ClientID               string                 `json:"clientID,omitempty"`
	ClientSecret           string                 `json:"clientSecret,omitempty"`
	CLIClientID            string                 `json:"cliClientID,omitempty"`
	RequestedScopes        []string               `json:"requestedScopes,omitempty"`
	RequestedIDTokenClaims map[string]*oidc.Claim `json:"requestedIDTokenClaims,omitempty"`
	LogoutURL              string                 `json:"logoutURL,omitempty"`
	RootCA                 string                 `json:"rootCA,omitempty"`
}

// DEPRECATED. Helm repository credentials are now managed using RepoCredentials
type HelmRepoCredentials struct {
	URL            string                   `json:"url,omitempty"`
	Name           string                   `json:"name,omitempty"`
	UsernameSecret *apiv1.SecretKeySelector `json:"usernameSecret,omitempty"`
	PasswordSecret *apiv1.SecretKeySelector `json:"passwordSecret,omitempty"`
	CertSecret     *apiv1.SecretKeySelector `json:"certSecret,omitempty"`
	KeySecret      *apiv1.SecretKeySelector `json:"keySecret,omitempty"`
}

// KustomizeVersion holds information about additional Kustomize version
type KustomizeVersion struct {
	// Name holds Kustomize version name
	Name string
	// Path holds corresponding binary path
	Path string
	// BuildOptions that are specific to Kustomize version
	BuildOptions string
}

// KustomizeSettings holds kustomize settings
type KustomizeSettings struct {
	BuildOptions string
	Versions     []KustomizeVersion
}

var (
	ByClusterURLIndexer     = "byClusterURL"
	byClusterURLIndexerFunc = func(obj interface{}) ([]string, error) {
		s, ok := obj.(*apiv1.Secret)
		if !ok {
			return nil, nil
		}
		if s.Labels == nil || s.Labels[common.LabelKeySecretType] != common.LabelValueSecretTypeCluster {
			return nil, nil
		}
		if s.Data == nil {
			return nil, nil
		}
		if url, ok := s.Data["server"]; ok {
			return []string{strings.TrimRight(string(url), "/")}, nil
		}
		return nil, nil
	}
	ByClusterNameIndexer     = "byClusterName"
	byClusterNameIndexerFunc = func(obj interface{}) ([]string, error) {
		s, ok := obj.(*apiv1.Secret)
		if !ok {
			return nil, nil
		}
		if s.Labels == nil || s.Labels[common.LabelKeySecretType] != common.LabelValueSecretTypeCluster {
			return nil, nil
		}
		if s.Data == nil {
			return nil, nil
		}
		if name, ok := s.Data["name"]; ok {
			return []string{string(name)}, nil
		}
		return nil, nil
	}
	ByProjectClusterIndexer = "byProjectCluster"
	ByProjectRepoIndexer    = "byProjectRepo"
	byProjectIndexerFunc    = func(secretType string) func(obj interface{}) ([]string, error) {
		return func(obj interface{}) ([]string, error) {
			s, ok := obj.(*apiv1.Secret)
			if !ok {
				return nil, nil
			}
			if s.Labels == nil || s.Labels[common.LabelKeySecretType] != secretType {
				return nil, nil
			}
			if s.Data == nil {
				return nil, nil
			}
			if project, ok := s.Data["project"]; ok {
				return []string{string(project)}, nil
			}
			return nil, nil
		}
	}
)

func (ks *KustomizeSettings) GetOptions(source v1alpha1.ApplicationSource) (*v1alpha1.KustomizeOptions, error) {
	binaryPath := ""
	buildOptions := ""
	if source.Kustomize != nil && source.Kustomize.Version != "" {
		for _, ver := range ks.Versions {
			if ver.Name == source.Kustomize.Version {
				// add version specific path and build options
				binaryPath = ver.Path
				buildOptions = ver.BuildOptions
				break
			}
		}
		if binaryPath == "" {
			return nil, fmt.Errorf("kustomize version %s is not registered", source.Kustomize.Version)
		}
	} else {
		// add build options for the default version
		buildOptions = ks.BuildOptions
	}
	return &v1alpha1.KustomizeOptions{
		BuildOptions: buildOptions,
		BinaryPath:   binaryPath,
	}, nil
}

// Credentials for accessing a Git repository
type Repository struct {
	// The URL to the repository
	URL string `json:"url,omitempty"`
	// the type of the repo, "git" or "helm", assumed to be "git" if empty or absent
	Type string `json:"type,omitempty"`
	// helm only
	Name string `json:"name,omitempty"`
	// Name of the secret storing the username used to access the repo
	UsernameSecret *apiv1.SecretKeySelector `json:"usernameSecret,omitempty"`
	// Name of the secret storing the password used to access the repo
	PasswordSecret *apiv1.SecretKeySelector `json:"passwordSecret,omitempty"`
	// Name of the secret storing the SSH private key used to access the repo. Git only
	SSHPrivateKeySecret *apiv1.SecretKeySelector `json:"sshPrivateKeySecret,omitempty"`
	// Whether to connect the repository in an insecure way (deprecated)
	InsecureIgnoreHostKey bool `json:"insecureIgnoreHostKey,omitempty"`
	// Whether to connect the repository in an insecure way
	Insecure bool `json:"insecure,omitempty"`
	// Whether the repo is git-lfs enabled. Git only.
	EnableLFS bool `json:"enableLfs,omitempty"`
	// Name of the secret storing the TLS client cert data
	TLSClientCertDataSecret *apiv1.SecretKeySelector `json:"tlsClientCertDataSecret,omitempty"`
	// Name of the secret storing the TLS client cert's key data
	TLSClientCertKeySecret *apiv1.SecretKeySelector `json:"tlsClientCertKeySecret,omitempty"`
	// Whether the repo is helm-oci enabled. Git only.
	EnableOci bool `json:"enableOci,omitempty"`
	// Github App Private Key PEM data
	GithubAppPrivateKeySecret *apiv1.SecretKeySelector `json:"githubAppPrivateKeySecret,omitempty"`
	// Github App ID of the app used to access the repo
	GithubAppId int64 `json:"githubAppID,omitempty"`
	// Github App Installation ID of the installed GitHub App
	GithubAppInstallationId int64 `json:"githubAppInstallationID,omitempty"`
	// Github App Enterprise base url if empty will default to https://api.github.com
	GithubAppEnterpriseBaseURL string `json:"githubAppEnterpriseBaseUrl,omitempty"`
	// Proxy specifies the HTTP/HTTPS proxy used to access the repo
	Proxy string `json:"proxy,omitempty"`
	// GCPServiceAccountKey specifies the service account key in JSON format to be used for getting credentials to Google Cloud Source repos
	GCPServiceAccountKey *apiv1.SecretKeySelector `json:"gcpServiceAccountKey,omitempty"`
	// ForceHttpBasicAuth determines whether Argo CD should force use of basic auth for HTTP connected repositories
	ForceHttpBasicAuth bool `json:"forceHttpBasicAuth,omitempty"`
}

// Credential template for accessing repositories
type RepositoryCredentials struct {
	// The URL pattern the repository URL has to match
	URL string `json:"url,omitempty"`
	// Name of the secret storing the username used to access the repo
	UsernameSecret *apiv1.SecretKeySelector `json:"usernameSecret,omitempty"`
	// Name of the secret storing the password used to access the repo
	PasswordSecret *apiv1.SecretKeySelector `json:"passwordSecret,omitempty"`
	// Name of the secret storing the SSH private key used to access the repo. Git only
	SSHPrivateKeySecret *apiv1.SecretKeySelector `json:"sshPrivateKeySecret,omitempty"`
	// Name of the secret storing the TLS client cert data
	TLSClientCertDataSecret *apiv1.SecretKeySelector `json:"tlsClientCertDataSecret,omitempty"`
	// Name of the secret storing the TLS client cert's key data
	TLSClientCertKeySecret *apiv1.SecretKeySelector `json:"tlsClientCertKeySecret,omitempty"`
	// Github App Private Key PEM data
	GithubAppPrivateKeySecret *apiv1.SecretKeySelector `json:"githubAppPrivateKeySecret,omitempty"`
	// Github App ID of the app used to access the repo
	GithubAppId int64 `json:"githubAppID,omitempty"`
	// Github App Installation ID of the installed GitHub App
	GithubAppInstallationId int64 `json:"githubAppInstallationID,omitempty"`
	// Github App Enterprise base url if empty will default to https://api.github.com
	GithubAppEnterpriseBaseURL string `json:"githubAppEnterpriseBaseUrl,omitempty"`
	// EnableOCI specifies whether helm-oci support should be enabled for this repo
	EnableOCI bool `json:"enableOCI,omitempty"`
	// the type of the repositoryCredentials, "git" or "helm", assumed to be "git" if empty or absent
	Type string `json:"type,omitempty"`
	// GCPServiceAccountKey specifies the service account key in JSON format to be used for getting credentials to Google Cloud Source repos
	GCPServiceAccountKey *apiv1.SecretKeySelector `json:"gcpServiceAccountKey,omitempty"`
	// ForceHttpBasicAuth determines whether Argo CD should force use of basic auth for HTTP connected repositories
	ForceHttpBasicAuth bool `json:"forceHttpBasicAuth,omitempty"`
}

// DeepLink structure
type DeepLink struct {
	// URL that the deep link will redirect to
	URL string `json:"url"`
	// Title that will be displayed in the UI corresponding to that link
	Title string `json:"title"`
	// Description (optional) a description for what the deep link is about
	Description *string `json:"description,omitempty"`
	// IconClass (optional) a font-awesome icon class to be used when displaying the links in dropdown menus.
	IconClass *string `json:"icon.class,omitempty"`
	// Condition (optional) a conditional statement depending on which the deep link shall be rendered
	Condition *string `json:"if,omitempty"`
}

const (
	// settingServerSignatureKey designates the key for a server secret key inside a Kubernetes secret.
	settingServerSignatureKey = "server.secretkey"
	// gaTrackingID holds Google Analytics tracking id
	gaTrackingID = "ga.trackingid"
	// the URL for getting chat help, this will typically be your Slack channel for support
	helpChatURL = "help.chatUrl"
	// the text for getting chat help, defaults to "Chat now!"
	helpChatText = "help.chatText"
	// gaAnonymizeUsers specifies if user ids should be anonymized (hashed) before sending to Google Analytics. True unless value is set to 'false'
	gaAnonymizeUsers = "ga.anonymizeusers"
	// settingServerCertificate designates the key for the public cert used in TLS
	settingServerCertificate = "tls.crt"
	// settingServerPrivateKey designates the key for the private key used in TLS
	settingServerPrivateKey = "tls.key"
	// settingURLKey designates the key where Argo CD's external URL is set
	settingURLKey = "url"
	// repositoriesKey designates the key where ArgoCDs repositories list is set
	repositoriesKey = "repositories"
	// repositoryCredentialsKey designates the key where ArgoCDs repositories credentials list is set
	repositoryCredentialsKey = "repository.credentials"
	// helmRepositoriesKey designates the key where list of helm repositories is set
	helmRepositoriesKey = "helm.repositories"
	// settingDexConfigKey designates the key for the dex config
	settingDexConfigKey = "dex.config"
	// settingsOIDCConfigKey designates the key for OIDC config
	settingsOIDCConfigKey = "oidc.config"
	// statusBadgeEnabledKey holds the key which enables of disables status badge feature
	statusBadgeEnabledKey = "statusbadge.enabled"
	// statusBadgeRootUrlKey holds the key for the root badge URL override
	statusBadgeRootUrlKey = "statusbadge.url"
	// settingsWebhookGitHubSecret is the key for the GitHub shared webhook secret
	settingsWebhookGitHubSecretKey = "webhook.github.secret"
	// settingsWebhookGitLabSecret is the key for the GitLab shared webhook secret
	settingsWebhookGitLabSecretKey = "webhook.gitlab.secret"
	// settingsWebhookBitbucketUUID is the key for Bitbucket webhook UUID
	settingsWebhookBitbucketUUIDKey = "webhook.bitbucket.uuid"
	// settingsWebhookBitbucketServerSecret is the key for BitbucketServer webhook secret
	settingsWebhookBitbucketServerSecretKey = "webhook.bitbucketserver.secret"
	// settingsWebhookGogsSecret is the key for Gogs webhook secret
	settingsWebhookGogsSecretKey = "webhook.gogs.secret"
	// settingsWebhookAzureDevOpsUsernameKey is the key for Azure DevOps webhook username
	settingsWebhookAzureDevOpsUsernameKey = "webhook.azuredevops.username"
	// settingsWebhookAzureDevOpsPasswordKey is the key for Azure DevOps webhook password
	settingsWebhookAzureDevOpsPasswordKey = "webhook.azuredevops.password"
	// settingsApplicationInstanceLabelKey is the key to configure injected app instance label key
	settingsApplicationInstanceLabelKey = "application.instanceLabelKey"
	// settingsResourceTrackingMethodKey is the key to configure tracking method for application resources
	settingsResourceTrackingMethodKey = "application.resourceTrackingMethod"
	// resourcesCustomizationsKey is the key to the map of resource overrides
	resourceCustomizationsKey = "resource.customizations"
	// resourceExclusions is the key to the list of excluded resources
	resourceExclusionsKey = "resource.exclusions"
	// resourceInclusions is the key to the list of explicitly watched resources
	resourceInclusionsKey = "resource.inclusions"
	// resourceIgnoreResourceUpdatesEnabledKey is the key to a boolean determining whether the resourceIgnoreUpdates feature is enabled
	resourceIgnoreResourceUpdatesEnabledKey = "resource.ignoreResourceUpdatesEnabled"
	// resourceCustomLabelKey is the key to a custom label to show in node info, if present
	resourceCustomLabelsKey = "resource.customLabels"
	// kustomizeBuildOptionsKey is a string of kustomize build parameters
	kustomizeBuildOptionsKey = "kustomize.buildOptions"
	// kustomizeVersionKeyPrefix is a kustomize version key prefix
	kustomizeVersionKeyPrefix = "kustomize.version"
	// kustomizePathPrefixKey is a kustomize path for a specific version
	kustomizePathPrefixKey = "kustomize.path"
	// anonymousUserEnabledKey is the key which enables or disables anonymous user
	anonymousUserEnabledKey = "users.anonymous.enabled"
	// userSessionDurationKey is the key which specifies token expiration duration
	userSessionDurationKey = "users.session.duration"
	// diffOptions is the key where diff options are configured
	resourceCompareOptionsKey = "resource.compareoptions"
	// settingUiCssURLKey designates the key for user-defined CSS URL for UI customization
	settingUiCssURLKey = "ui.cssurl"
	// settingUiBannerContentKey designates the key for content of user-defined info banner for UI
	settingUiBannerContentKey = "ui.bannercontent"
	// settingUiBannerURLKey designates the key for the link for user-defined info banner for UI
	settingUiBannerURLKey = "ui.bannerurl"
	// settingUiBannerPermanentKey designates the key for whether the banner is permanent and not closeable
	settingUiBannerPermanentKey = "ui.bannerpermanent"
	// settingUiBannerPositionKey designates the key for the position of the banner
	settingUiBannerPositionKey = "ui.bannerposition"
	// settingsBinaryUrlsKey designates the key for the argocd binary URLs
	settingsBinaryUrlsKey = "help.download"
	// globalProjectsKey designates the key for global project settings
	globalProjectsKey = "globalProjects"
	// initialPasswordSecretName is the name of the secret that will hold the initial admin password
	initialPasswordSecretName = "argocd-initial-admin-secret"
	// initialPasswordSecretField is the name of the field in initialPasswordSecretName to store the password
	initialPasswordSecretField = "password"
	// initialPasswordLength defines the length of the generated initial password
	initialPasswordLength = 16
	// externalServerTLSSecretName defines the name of the external secret holding the server's TLS certificate
	externalServerTLSSecretName = "argocd-server-tls"
	// partOfArgoCDSelector holds label selector that should be applied to config maps and secrets used to manage Argo CD
	partOfArgoCDSelector = "app.kubernetes.io/part-of=argocd"
	// settingsPasswordPatternKey is the key to configure user password regular expression
	settingsPasswordPatternKey = "passwordPattern"
	// inClusterEnabledKey is the key to configure whether to allow in-cluster server address
	inClusterEnabledKey = "cluster.inClusterEnabled"
	// settingsServerRBACLogEnforceEnable is the key to configure whether logs RBAC enforcement is enabled
	settingsServerRBACLogEnforceEnableKey = "server.rbac.log.enforce.enable"
	// helmValuesFileSchemesKey is the key to configure the list of supported helm values file schemas
	helmValuesFileSchemesKey = "helm.valuesFileSchemes"
	// execEnabledKey is the key to configure whether the UI exec feature is enabled
	execEnabledKey = "exec.enabled"
	// execShellsKey is the key to configure which shells are allowed for `exec` and in what order they are tried
	execShellsKey = "exec.shells"
	// oidcTLSInsecureSkipVerifyKey is the key to configure whether TLS cert verification is skipped for OIDC connections
	oidcTLSInsecureSkipVerifyKey = "oidc.tls.insecure.skip.verify"
	// ApplicationDeepLinks is the application deep link key
	ApplicationDeepLinks = "application.links"
	// ProjectDeepLinks is the project deep link key
	ProjectDeepLinks = "project.links"
	// ResourceDeepLinks is the resource deep link key
	ResourceDeepLinks = "resource.links"
	extensionConfig   = "extension.config"
<<<<<<< HEAD
	// settingsWebhookMaxConcurrentAppRefresh is the key for max concurrent app refresh
	settingsWebhookMaxConcurrentAppRefreshKey = "webhook.maxConcurrentAppRefresh"
	// defaultSettingsWebhookMaxConcurrentAppRefresh is the default value for the number of max concurrent app refresh
	defaultSettingsWebhookMaxConcurrentAppRefresh = 10
=======
	// RespectRBAC is the key to configure argocd to respect rbac while watching for resources
	RespectRBAC            = "resource.respectRBAC"
	RespectRBACValueStrict = "strict"
	RespectRBACValueNormal = "normal"
>>>>>>> 696e6e8b
)

var (
	sourceTypeToEnableGenerationKey = map[v1alpha1.ApplicationSourceType]string{
		v1alpha1.ApplicationSourceTypeKustomize: "kustomize.enable",
		v1alpha1.ApplicationSourceTypeHelm:      "helm.enable",
		v1alpha1.ApplicationSourceTypeDirectory: "jsonnet.enable",
	}
)

// SettingsManager holds config info for a new manager with which to access Kubernetes ConfigMaps.
type SettingsManager struct {
	ctx             context.Context
	clientset       kubernetes.Interface
	secrets         v1listers.SecretLister
	secretsInformer cache.SharedIndexInformer
	configmaps      v1listers.ConfigMapLister
	namespace       string
	// subscribers is a list of subscribers to settings updates
	subscribers []chan<- *ArgoCDSettings
	// mutex protects concurrency sensitive parts of settings manager: access to subscribers list and initialization flag
	mutex                 *sync.Mutex
	initContextCancel     func()
	reposCache            []Repository
	repoCredsCache        []RepositoryCredentials
	reposOrClusterChanged func()
}

type incompleteSettingsError struct {
	message string
}

type IgnoreStatus string

const (
	// IgnoreResourceStatusInCRD ignores status changes for all CRDs
	IgnoreResourceStatusInCRD IgnoreStatus = "crd"
	// IgnoreResourceStatusInAll ignores status changes for all resources
	IgnoreResourceStatusInAll IgnoreStatus = "all"
	// IgnoreResourceStatusInNone ignores status changes for no resources
	IgnoreResourceStatusInNone IgnoreStatus = "off"
)

type ArgoCDDiffOptions struct {
	IgnoreAggregatedRoles bool `json:"ignoreAggregatedRoles,omitempty"`

	// If set to true then differences caused by status are ignored.
	IgnoreResourceStatusField IgnoreStatus `json:"ignoreResourceStatusField,omitempty"`

	// If set to true then ignoreDifferences are applied to ignore application refresh on resource updates.
	IgnoreDifferencesOnResourceUpdates bool `json:"ignoreDifferencesOnResourceUpdates,omitempty"`
}

func (e *incompleteSettingsError) Error() string {
	return e.message
}

func (mgr *SettingsManager) onRepoOrClusterChanged() {
	if mgr.reposOrClusterChanged != nil {
		go mgr.reposOrClusterChanged()
	}
}

func (mgr *SettingsManager) RespectRBAC() (int, error) {
	cm, err := mgr.getConfigMap()
	if err != nil {
		return enginecache.RespectRbacDisabled, err
	}
	if cm.Data[RespectRBAC] != "" {
		switch cm.Data[RespectRBAC] {
		case RespectRBACValueNormal:
			return enginecache.RespectRbacNormal, nil
		case RespectRBACValueStrict:
			return enginecache.RespectRbacStrict, nil
		default:
			return enginecache.RespectRbacDisabled, fmt.Errorf("invalid value for %s: %s", RespectRBAC, cm.Data[RespectRBAC])
		}
	}
	return enginecache.RespectRbacDisabled, nil
}

func (mgr *SettingsManager) GetSecretsLister() (v1listers.SecretLister, error) {
	err := mgr.ensureSynced(false)
	if err != nil {
		return nil, err
	}
	return mgr.secrets, nil
}

func (mgr *SettingsManager) GetSecretsInformer() (cache.SharedIndexInformer, error) {
	err := mgr.ensureSynced(false)
	if err != nil {
		return nil, fmt.Errorf("error ensuring that the secrets manager is synced: %w", err)
	}
	return mgr.secretsInformer, nil
}

func (mgr *SettingsManager) updateSecret(callback func(*apiv1.Secret) error) error {
	err := mgr.ensureSynced(false)
	if err != nil {
		return err
	}
	argoCDSecret, err := mgr.secrets.Secrets(mgr.namespace).Get(common.ArgoCDSecretName)
	createSecret := false
	if err != nil {
		if !apierr.IsNotFound(err) {
			return err
		}
		argoCDSecret = &apiv1.Secret{
			ObjectMeta: metav1.ObjectMeta{
				Name: common.ArgoCDSecretName,
			},
			Data: make(map[string][]byte),
		}
		createSecret = true
	}
	if argoCDSecret.Data == nil {
		argoCDSecret.Data = make(map[string][]byte)
	}

	updatedSecret := argoCDSecret.DeepCopy()
	err = callback(updatedSecret)
	if err != nil {
		return err
	}

	if !createSecret && reflect.DeepEqual(argoCDSecret.Data, updatedSecret.Data) {
		return nil
	}

	if createSecret {
		_, err = mgr.clientset.CoreV1().Secrets(mgr.namespace).Create(context.Background(), updatedSecret, metav1.CreateOptions{})
	} else {
		_, err = mgr.clientset.CoreV1().Secrets(mgr.namespace).Update(context.Background(), updatedSecret, metav1.UpdateOptions{})
	}
	if err != nil {
		return err
	}

	return mgr.ResyncInformers()
}

func (mgr *SettingsManager) updateConfigMap(callback func(*apiv1.ConfigMap) error) error {
	argoCDCM, err := mgr.getConfigMap()
	createCM := false
	if err != nil {
		if !apierr.IsNotFound(err) {
			return err
		}
		argoCDCM = &apiv1.ConfigMap{
			ObjectMeta: metav1.ObjectMeta{
				Name: common.ArgoCDConfigMapName,
			},
		}
		createCM = true
	}
	if argoCDCM.Data == nil {
		argoCDCM.Data = make(map[string]string)
	}
	beforeUpdate := argoCDCM.DeepCopy()
	err = callback(argoCDCM)
	if err != nil {
		return err
	}
	if reflect.DeepEqual(beforeUpdate.Data, argoCDCM.Data) {
		return nil
	}

	if createCM {
		_, err = mgr.clientset.CoreV1().ConfigMaps(mgr.namespace).Create(context.Background(), argoCDCM, metav1.CreateOptions{})
	} else {
		_, err = mgr.clientset.CoreV1().ConfigMaps(mgr.namespace).Update(context.Background(), argoCDCM, metav1.UpdateOptions{})
	}

	if err != nil {
		return err
	}

	mgr.invalidateCache()

	return mgr.ResyncInformers()
}

func (mgr *SettingsManager) getConfigMap() (*apiv1.ConfigMap, error) {
	err := mgr.ensureSynced(false)
	if err != nil {
		return nil, err
	}
	argoCDCM, err := mgr.configmaps.ConfigMaps(mgr.namespace).Get(common.ArgoCDConfigMapName)
	if err != nil {
		return nil, err
	}
	if argoCDCM.Data == nil {
		argoCDCM.Data = make(map[string]string)
	}
	return argoCDCM, err
}

// Returns the ConfigMap with the given name from the cluster.
// The ConfigMap must be labeled with "app.kubernetes.io/part-of: argocd" in
// order to be retrievable.
func (mgr *SettingsManager) GetConfigMapByName(configMapName string) (*apiv1.ConfigMap, error) {
	err := mgr.ensureSynced(false)
	if err != nil {
		return nil, err
	}
	configMap, err := mgr.configmaps.ConfigMaps(mgr.namespace).Get(configMapName)
	if err != nil {
		return nil, err
	}
	return configMap, err
}

func (mgr *SettingsManager) GetResourcesFilter() (*ResourcesFilter, error) {
	argoCDCM, err := mgr.getConfigMap()
	if err != nil {
		return nil, fmt.Errorf("error retrieving argocd-cm: %w", err)
	}
	rf := &ResourcesFilter{}
	if value, ok := argoCDCM.Data[resourceInclusionsKey]; ok {
		includedResources := make([]FilteredResource, 0)
		err := yaml.Unmarshal([]byte(value), &includedResources)
		if err != nil {
			return nil, fmt.Errorf("error unmarshalling included resources %w", err)
		}
		rf.ResourceInclusions = includedResources
	}

	if value, ok := argoCDCM.Data[resourceExclusionsKey]; ok {
		excludedResources := make([]FilteredResource, 0)
		err := yaml.Unmarshal([]byte(value), &excludedResources)
		if err != nil {
			return nil, fmt.Errorf("error unmarshalling excluded resources %w", err)
		}
		rf.ResourceExclusions = excludedResources
	}
	return rf, nil
}

func (mgr *SettingsManager) GetAppInstanceLabelKey() (string, error) {
	argoCDCM, err := mgr.getConfigMap()
	if err != nil {
		return "", err
	}
	label := argoCDCM.Data[settingsApplicationInstanceLabelKey]
	if label == "" {
		return common.LabelKeyAppInstance, nil
	}
	return label, nil
}

func (mgr *SettingsManager) GetTrackingMethod() (string, error) {
	argoCDCM, err := mgr.getConfigMap()
	if err != nil {
		return "", err
	}
	return argoCDCM.Data[settingsResourceTrackingMethodKey], nil
}

func (mgr *SettingsManager) GetPasswordPattern() (string, error) {
	argoCDCM, err := mgr.getConfigMap()
	if err != nil {
		return "", err
	}
	label := argoCDCM.Data[settingsPasswordPatternKey]
	if label == "" {
		return common.PasswordPatten, nil
	}
	return label, nil
}

func (mgr *SettingsManager) GetServerRBACLogEnforceEnable() (bool, error) {
	argoCDCM, err := mgr.getConfigMap()
	if err != nil {
		return false, err
	}

	if argoCDCM.Data[settingsServerRBACLogEnforceEnableKey] == "" {
		return false, nil
	}

	return strconv.ParseBool(argoCDCM.Data[settingsServerRBACLogEnforceEnableKey])
}

func (mgr *SettingsManager) GetDeepLinks(deeplinkType string) ([]DeepLink, error) {
	argoCDCM, err := mgr.getConfigMap()
	if err != nil {
		return nil, fmt.Errorf("error retrieving argocd-cm: %w", err)
	}
	deepLinks := make([]DeepLink, 0)
	if value, ok := argoCDCM.Data[deeplinkType]; ok {
		err := yaml.Unmarshal([]byte(value), &deepLinks)
		if err != nil {
			return nil, fmt.Errorf("error unmarshalling deep links %w", err)
		}
	}
	return deepLinks, nil
}

func (mgr *SettingsManager) GetEnabledSourceTypes() (map[string]bool, error) {
	argoCDCM, err := mgr.getConfigMap()
	if err != nil {
		return nil, fmt.Errorf("failed to get argo-cd config map: %w", err)
	}
	res := map[string]bool{}
	for sourceType := range sourceTypeToEnableGenerationKey {
		res[string(sourceType)] = true
	}
	for sourceType, key := range sourceTypeToEnableGenerationKey {
		if val, ok := argoCDCM.Data[key]; ok && val != "" {
			res[string(sourceType)] = val == "true"
		}
	}
	// plugin based manifest generation cannot be disabled
	res[string(v1alpha1.ApplicationSourceTypePlugin)] = true
	return res, nil
}

func (mgr *SettingsManager) GetIgnoreResourceUpdatesOverrides() (map[string]v1alpha1.ResourceOverride, error) {
	compareOptions, err := mgr.GetResourceCompareOptions()
	if err != nil {
		return nil, fmt.Errorf("failed to get compare options: %w", err)
	}

	resourceOverrides, err := mgr.GetResourceOverrides()
	if err != nil {
		return nil, fmt.Errorf("failed to get resource overrides: %w", err)
	}

	for k, v := range resourceOverrides {
		resourceUpdates := v.IgnoreResourceUpdates
		if compareOptions.IgnoreDifferencesOnResourceUpdates {
			resourceUpdates.JQPathExpressions = append(resourceUpdates.JQPathExpressions, v.IgnoreDifferences.JQPathExpressions...)
			resourceUpdates.JSONPointers = append(resourceUpdates.JSONPointers, v.IgnoreDifferences.JSONPointers...)
			resourceUpdates.ManagedFieldsManagers = append(resourceUpdates.ManagedFieldsManagers, v.IgnoreDifferences.ManagedFieldsManagers...)
		}
		// Set the IgnoreDifferences because these are the overrides used by Normalizers
		v.IgnoreDifferences = resourceUpdates
		v.IgnoreResourceUpdates = v1alpha1.OverrideIgnoreDiff{}
		resourceOverrides[k] = v
	}

	if compareOptions.IgnoreDifferencesOnResourceUpdates {
		log.Info("Using diffing customizations to ignore resource updates")
	}

	addIgnoreDiffItemOverrideToGK(resourceOverrides, "*/*", "/metadata/resourceVersion")
	addIgnoreDiffItemOverrideToGK(resourceOverrides, "*/*", "/metadata/generation")
	addIgnoreDiffItemOverrideToGK(resourceOverrides, "*/*", "/metadata/managedFields")

	return resourceOverrides, nil
}

func (mgr *SettingsManager) GetIsIgnoreResourceUpdatesEnabled() (bool, error) {
	argoCDCM, err := mgr.getConfigMap()
	if err != nil {
		return false, fmt.Errorf("error retrieving config map: %w", err)
	}

	if argoCDCM.Data[resourceIgnoreResourceUpdatesEnabledKey] == "" {
		return false, nil
	}

	return strconv.ParseBool(argoCDCM.Data[resourceIgnoreResourceUpdatesEnabledKey])
}

// GetResourceOverrides loads Resource Overrides from argocd-cm ConfigMap
func (mgr *SettingsManager) GetResourceOverrides() (map[string]v1alpha1.ResourceOverride, error) {
	argoCDCM, err := mgr.getConfigMap()
	if err != nil {
		return nil, fmt.Errorf("error retrieving config map: %w", err)
	}
	resourceOverrides := map[string]v1alpha1.ResourceOverride{}
	if value, ok := argoCDCM.Data[resourceCustomizationsKey]; ok && value != "" {
		err := yaml.Unmarshal([]byte(value), &resourceOverrides)
		if err != nil {
			return nil, err
		}
	}

	err = mgr.appendResourceOverridesFromSplitKeys(argoCDCM.Data, resourceOverrides)
	if err != nil {
		return nil, err
	}

	var diffOptions ArgoCDDiffOptions
	if value, ok := argoCDCM.Data[resourceCompareOptionsKey]; ok {
		err := yaml.Unmarshal([]byte(value), &diffOptions)
		if err != nil {
			return nil, err
		}
	}

	crdGK := "apiextensions.k8s.io/CustomResourceDefinition"
	crdPrsvUnkn := "/spec/preserveUnknownFields"

	switch diffOptions.IgnoreResourceStatusField {
	case "", "crd":
		addStatusOverrideToGK(resourceOverrides, crdGK)
		addIgnoreDiffItemOverrideToGK(resourceOverrides, crdGK, crdPrsvUnkn)
	case "all":
		addStatusOverrideToGK(resourceOverrides, "*/*")
		log.Info("Ignore status for all objects")

	case "off", "false":
		log.Info("Not ignoring status for any object")

	default:
		addStatusOverrideToGK(resourceOverrides, crdGK)
		log.Warnf("Unrecognized value for ignoreResourceStatusField - %s, ignore status for CustomResourceDefinitions", diffOptions.IgnoreResourceStatusField)
	}

	return resourceOverrides, nil
}

func addStatusOverrideToGK(resourceOverrides map[string]v1alpha1.ResourceOverride, groupKind string) {
	if val, ok := resourceOverrides[groupKind]; ok {
		val.IgnoreDifferences.JSONPointers = append(val.IgnoreDifferences.JSONPointers, "/status")
		resourceOverrides[groupKind] = val
	} else {
		resourceOverrides[groupKind] = v1alpha1.ResourceOverride{
			IgnoreDifferences: v1alpha1.OverrideIgnoreDiff{JSONPointers: []string{"/status"}},
		}
	}
}

func addIgnoreDiffItemOverrideToGK(resourceOverrides map[string]v1alpha1.ResourceOverride, groupKind, ignoreItem string) {
	if val, ok := resourceOverrides[groupKind]; ok {
		val.IgnoreDifferences.JSONPointers = append(val.IgnoreDifferences.JSONPointers, ignoreItem)
		resourceOverrides[groupKind] = val
	} else {
		resourceOverrides[groupKind] = v1alpha1.ResourceOverride{
			IgnoreDifferences: v1alpha1.OverrideIgnoreDiff{JSONPointers: []string{ignoreItem}},
		}
	}
}

func (mgr *SettingsManager) appendResourceOverridesFromSplitKeys(cmData map[string]string, resourceOverrides map[string]v1alpha1.ResourceOverride) error {
	for k, v := range cmData {
		if !strings.HasPrefix(k, resourceCustomizationsKey) {
			continue
		}

		// config map key should be of format resource.customizations.<type>.<group-kind>
		parts := strings.SplitN(k, ".", 4)
		if len(parts) < 4 {
			continue
		}

		overrideKey, err := convertToOverrideKey(parts[3])
		if err != nil {
			return err
		}

		if overrideKey == "all" {
			overrideKey = "*/*"
		}

		overrideVal, ok := resourceOverrides[overrideKey]
		if !ok {
			overrideVal = v1alpha1.ResourceOverride{}
		}

		customizationType := parts[2]
		switch customizationType {
		case "health":
			overrideVal.HealthLua = v
		case "useOpenLibs":
			useOpenLibs, err := strconv.ParseBool(v)
			if err != nil {
				return err
			}
			overrideVal.UseOpenLibs = useOpenLibs
		case "actions":
			overrideVal.Actions = v
		case "ignoreDifferences":
			overrideIgnoreDiff := v1alpha1.OverrideIgnoreDiff{}
			err := yaml.Unmarshal([]byte(v), &overrideIgnoreDiff)
			if err != nil {
				return err
			}
			overrideVal.IgnoreDifferences = overrideIgnoreDiff
		case "ignoreResourceUpdates":
			overrideIgnoreUpdate := v1alpha1.OverrideIgnoreDiff{}
			err := yaml.Unmarshal([]byte(v), &overrideIgnoreUpdate)
			if err != nil {
				return err
			}
			overrideVal.IgnoreResourceUpdates = overrideIgnoreUpdate
		case "knownTypeFields":
			var knownTypeFields []v1alpha1.KnownTypeField
			err := yaml.Unmarshal([]byte(v), &knownTypeFields)
			if err != nil {
				return err
			}
			overrideVal.KnownTypeFields = knownTypeFields
		default:
			return fmt.Errorf("resource customization type %s not supported", customizationType)
		}
		resourceOverrides[overrideKey] = overrideVal
	}
	return nil
}

// Convert group-kind format to <group/kind>, allowed key format examples
// resource.customizations.health.cert-manager.io_Certificate
// resource.customizations.health.Certificate
func convertToOverrideKey(groupKind string) (string, error) {
	parts := strings.Split(groupKind, "_")
	if len(parts) == 2 {
		return fmt.Sprintf("%s/%s", parts[0], parts[1]), nil
	} else if len(parts) == 1 && groupKind != "" {
		return groupKind, nil
	}
	return "", fmt.Errorf("group kind should be in format `resource.customizations.<type>.<group_kind>` or resource.customizations.<type>.<kind>`, got group kind: '%s'", groupKind)
}

func GetDefaultDiffOptions() ArgoCDDiffOptions {
	return ArgoCDDiffOptions{IgnoreAggregatedRoles: false, IgnoreDifferencesOnResourceUpdates: false}
}

// GetResourceCompareOptions loads the resource compare options settings from the ConfigMap
func (mgr *SettingsManager) GetResourceCompareOptions() (ArgoCDDiffOptions, error) {
	// We have a sane set of default diff options
	diffOptions := GetDefaultDiffOptions()

	argoCDCM, err := mgr.getConfigMap()
	if err != nil {
		return diffOptions, err
	}

	if value, ok := argoCDCM.Data[resourceCompareOptionsKey]; ok {
		err := yaml.Unmarshal([]byte(value), &diffOptions)
		if err != nil {
			return diffOptions, err
		}
	}

	return diffOptions, nil
}

// GetHelmSettings returns helm settings
func (mgr *SettingsManager) GetHelmSettings() (*v1alpha1.HelmOptions, error) {
	argoCDCM, err := mgr.getConfigMap()
	if err != nil {
		return nil, fmt.Errorf("failed to get argo-cd config map: %v", err)
	}
	helmOptions := &v1alpha1.HelmOptions{}
	if value, ok := argoCDCM.Data[helmValuesFileSchemesKey]; ok {
		for _, item := range strings.Split(value, ",") {
			if item := strings.TrimSpace(item); item != "" {
				helmOptions.ValuesFileSchemes = append(helmOptions.ValuesFileSchemes, item)
			}
		}
	} else {
		helmOptions.ValuesFileSchemes = []string{"https", "http"}
	}
	return helmOptions, nil
}

// GetKustomizeSettings loads the kustomize settings from argocd-cm ConfigMap
func (mgr *SettingsManager) GetKustomizeSettings() (*KustomizeSettings, error) {
	argoCDCM, err := mgr.getConfigMap()
	if err != nil {
		return nil, fmt.Errorf("error retrieving argocd-cm: %w", err)
	}
	kustomizeVersionsMap := map[string]KustomizeVersion{}
	buildOptions := map[string]string{}
	settings := &KustomizeSettings{}

	// extract build options for the default version
	if options, ok := argoCDCM.Data[kustomizeBuildOptionsKey]; ok {
		settings.BuildOptions = options
	}

	// extract per-version binary paths and build options
	for k, v := range argoCDCM.Data {
		// extract version and path from kustomize.version.<version>
		if strings.HasPrefix(k, kustomizeVersionKeyPrefix) {
			err = addKustomizeVersion(kustomizeVersionKeyPrefix, k, v, kustomizeVersionsMap)
			if err != nil {
				return nil, fmt.Errorf("failed to add kustomize version from %q: %w", k, err)
			}
		}

		// extract version and path from kustomize.path.<version>
		if strings.HasPrefix(k, kustomizePathPrefixKey) {
			err = addKustomizeVersion(kustomizePathPrefixKey, k, v, kustomizeVersionsMap)
			if err != nil {
				return nil, fmt.Errorf("failed to add kustomize version from %q: %w", k, err)
			}
		}

		// extract version and build options from kustomize.buildOptions.<version>
		if strings.HasPrefix(k, kustomizeBuildOptionsKey) && k != kustomizeBuildOptionsKey {
			buildOptions[k[len(kustomizeBuildOptionsKey)+1:]] = v
		}
	}

	for _, v := range kustomizeVersionsMap {
		if _, ok := buildOptions[v.Name]; ok {
			v.BuildOptions = buildOptions[v.Name]
		}
		settings.Versions = append(settings.Versions, v)
	}
	return settings, nil
}

func addKustomizeVersion(prefix, name, path string, kvMap map[string]KustomizeVersion) error {
	version := name[len(prefix)+1:]
	if _, ok := kvMap[version]; ok {
		return fmt.Errorf("found duplicate kustomize version: %s", version)
	}
	kvMap[version] = KustomizeVersion{
		Name: version,
		Path: path,
	}
	return nil
}

// DEPRECATED. Helm repository credentials are now managed using RepoCredentials
func (mgr *SettingsManager) GetHelmRepositories() ([]HelmRepoCredentials, error) {
	argoCDCM, err := mgr.getConfigMap()
	if err != nil {
		return nil, fmt.Errorf("error retrieving config map: %w", err)
	}
	helmRepositories := make([]HelmRepoCredentials, 0)
	helmRepositoriesStr := argoCDCM.Data[helmRepositoriesKey]
	if helmRepositoriesStr != "" {
		err := yaml.Unmarshal([]byte(helmRepositoriesStr), &helmRepositories)
		if err != nil {
			return nil, fmt.Errorf("error unmarshalling helm repositories: %w", err)
		}
	}
	return helmRepositories, nil
}

func (mgr *SettingsManager) GetRepositories() ([]Repository, error) {

	mgr.mutex.Lock()
	reposCache := mgr.reposCache
	mgr.mutex.Unlock()
	if reposCache != nil {
		return reposCache, nil
	}

	// Get the config map outside of the lock
	argoCDCM, err := mgr.getConfigMap()
	if err != nil {
		return nil, fmt.Errorf("failed to get argo-cd config map: %w", err)
	}

	mgr.mutex.Lock()
	defer mgr.mutex.Unlock()
	repositories := make([]Repository, 0)
	repositoriesStr := argoCDCM.Data[repositoriesKey]
	if repositoriesStr != "" {
		err := yaml.Unmarshal([]byte(repositoriesStr), &repositories)
		if err != nil {
			return nil, fmt.Errorf("failed to unmarshal repositories from config map key %q: %w", repositoriesKey, err)
		}
	}
	mgr.reposCache = repositories

	return mgr.reposCache, nil
}

func (mgr *SettingsManager) SaveRepositories(repos []Repository) error {
	return mgr.updateConfigMap(func(argoCDCM *apiv1.ConfigMap) error {
		if len(repos) > 0 {
			yamlStr, err := yaml.Marshal(repos)
			if err != nil {
				return err
			}
			argoCDCM.Data[repositoriesKey] = string(yamlStr)
		} else {
			delete(argoCDCM.Data, repositoriesKey)
		}
		return nil
	})
}

func (mgr *SettingsManager) SaveRepositoryCredentials(creds []RepositoryCredentials) error {
	return mgr.updateConfigMap(func(argoCDCM *apiv1.ConfigMap) error {
		if len(creds) > 0 {
			yamlStr, err := yaml.Marshal(creds)
			if err != nil {
				return err
			}
			argoCDCM.Data[repositoryCredentialsKey] = string(yamlStr)
		} else {
			delete(argoCDCM.Data, repositoryCredentialsKey)
		}
		return nil
	})
}

func (mgr *SettingsManager) GetRepositoryCredentials() ([]RepositoryCredentials, error) {

	mgr.mutex.Lock()
	repoCredsCache := mgr.repoCredsCache
	mgr.mutex.Unlock()
	if repoCredsCache != nil {
		return repoCredsCache, nil
	}

	// Get the config map outside of the lock
	argoCDCM, err := mgr.getConfigMap()
	if err != nil {
		return nil, fmt.Errorf("error retrieving config map: %w", err)
	}

	mgr.mutex.Lock()
	defer mgr.mutex.Unlock()
	creds := make([]RepositoryCredentials, 0)
	credsStr := argoCDCM.Data[repositoryCredentialsKey]
	if credsStr != "" {
		err := yaml.Unmarshal([]byte(credsStr), &creds)
		if err != nil {
			return nil, err
		}
	}
	mgr.repoCredsCache = creds

	return mgr.repoCredsCache, nil
}

func (mgr *SettingsManager) GetGoogleAnalytics() (*GoogleAnalytics, error) {
	argoCDCM, err := mgr.getConfigMap()
	if err != nil {
		return nil, fmt.Errorf("error retrieving config map: %w", err)
	}
	return &GoogleAnalytics{
		TrackingID:     argoCDCM.Data[gaTrackingID],
		AnonymizeUsers: argoCDCM.Data[gaAnonymizeUsers] != "false",
	}, nil
}

func (mgr *SettingsManager) GetHelp() (*Help, error) {
	argoCDCM, err := mgr.getConfigMap()
	if err != nil {
		return nil, fmt.Errorf("error retrieving config map: %w", err)
	}
	chatText, ok := argoCDCM.Data[helpChatText]
	if !ok {
		chatText = "Chat now!"
	}
	chatURL, ok := argoCDCM.Data[helpChatURL]
	if !ok {
		chatText = ""
	}
	return &Help{
		ChatURL:    chatURL,
		ChatText:   chatText,
		BinaryURLs: getDownloadBinaryUrlsFromConfigMap(argoCDCM),
	}, nil
}

// GetSettings retrieves settings from the ArgoCDConfigMap and secret.
func (mgr *SettingsManager) GetSettings() (*ArgoCDSettings, error) {
	err := mgr.ensureSynced(false)
	if err != nil {
		return nil, err
	}
	argoCDCM, err := mgr.configmaps.ConfigMaps(mgr.namespace).Get(common.ArgoCDConfigMapName)
	if err != nil {
		return nil, fmt.Errorf("error retrieving argocd-cm: %w", err)
	}
	argoCDSecret, err := mgr.secrets.Secrets(mgr.namespace).Get(common.ArgoCDSecretName)
	if err != nil {
		return nil, fmt.Errorf("error retrieving argocd-secret: %w", err)
	}
	selector, err := labels.Parse(partOfArgoCDSelector)
	if err != nil {
		return nil, fmt.Errorf("error parsing Argo CD selector %w", err)
	}
	secrets, err := mgr.secrets.Secrets(mgr.namespace).List(selector)
	if err != nil {
		return nil, err
	}
	var settings ArgoCDSettings
	var errs []error
	updateSettingsFromConfigMap(&settings, argoCDCM)
	if err := mgr.updateSettingsFromSecret(&settings, argoCDSecret, secrets); err != nil {
		errs = append(errs, err)
	}
	if len(errs) > 0 {
		return &settings, errs[0]
	}

	return &settings, nil
}

// Clears cached settings on configmap/secret change
func (mgr *SettingsManager) invalidateCache() {
	mgr.mutex.Lock()
	defer mgr.mutex.Unlock()

	mgr.reposCache = nil
	mgr.repoCredsCache = nil
}

func (mgr *SettingsManager) initialize(ctx context.Context) error {
	tweakConfigMap := func(options *metav1.ListOptions) {
		cmLabelSelector := fields.ParseSelectorOrDie(partOfArgoCDSelector)
		options.LabelSelector = cmLabelSelector.String()
	}

	eventHandler := cache.ResourceEventHandlerFuncs{
		UpdateFunc: func(oldObj, newObj interface{}) {
			mgr.invalidateCache()
			mgr.onRepoOrClusterChanged()
		},
		AddFunc: func(obj interface{}) {
			mgr.onRepoOrClusterChanged()
		},
		DeleteFunc: func(obj interface{}) {
			mgr.onRepoOrClusterChanged()
		},
	}
	indexers := cache.Indexers{
		cache.NamespaceIndex:    cache.MetaNamespaceIndexFunc,
		ByClusterURLIndexer:     byClusterURLIndexerFunc,
		ByClusterNameIndexer:    byClusterNameIndexerFunc,
		ByProjectClusterIndexer: byProjectIndexerFunc(common.LabelValueSecretTypeCluster),
		ByProjectRepoIndexer:    byProjectIndexerFunc(common.LabelValueSecretTypeRepository),
	}
	cmInformer := v1.NewFilteredConfigMapInformer(mgr.clientset, mgr.namespace, 3*time.Minute, indexers, tweakConfigMap)
	secretsInformer := v1.NewSecretInformer(mgr.clientset, mgr.namespace, 3*time.Minute, indexers)
	cmInformer.AddEventHandler(eventHandler)
	secretsInformer.AddEventHandler(eventHandler)

	log.Info("Starting configmap/secret informers")
	go func() {
		cmInformer.Run(ctx.Done())
		log.Info("configmap informer cancelled")
	}()
	go func() {
		secretsInformer.Run(ctx.Done())
		log.Info("secrets informer cancelled")
	}()

	if !cache.WaitForCacheSync(ctx.Done(), cmInformer.HasSynced, secretsInformer.HasSynced) {
		return fmt.Errorf("Timed out waiting for settings cache to sync")
	}
	log.Info("Configmap/secret informer synced")

	tryNotify := func() {
		newSettings, err := mgr.GetSettings()
		if err != nil {
			log.Warnf("Unable to parse updated settings: %v", err)
		} else {
			mgr.notifySubscribers(newSettings)
		}
	}
	now := time.Now()
	handler := cache.ResourceEventHandlerFuncs{
		AddFunc: func(obj interface{}) {
			if metaObj, ok := obj.(metav1.Object); ok {
				if metaObj.GetCreationTimestamp().After(now) {
					tryNotify()
				}
			}

		},
		UpdateFunc: func(oldObj, newObj interface{}) {
			oldMeta, oldOk := oldObj.(metav1.Common)
			newMeta, newOk := newObj.(metav1.Common)
			if oldOk && newOk && oldMeta.GetResourceVersion() != newMeta.GetResourceVersion() {
				tryNotify()
			}
		},
	}
	secretsInformer.AddEventHandler(handler)
	cmInformer.AddEventHandler(handler)
	mgr.secrets = v1listers.NewSecretLister(secretsInformer.GetIndexer())
	mgr.secretsInformer = secretsInformer
	mgr.configmaps = v1listers.NewConfigMapLister(cmInformer.GetIndexer())
	return nil
}

func (mgr *SettingsManager) ensureSynced(forceResync bool) error {
	mgr.mutex.Lock()
	defer mgr.mutex.Unlock()
	if !forceResync && mgr.secrets != nil && mgr.configmaps != nil {
		return nil
	}

	if mgr.initContextCancel != nil {
		mgr.initContextCancel()
	}
	ctx, cancel := context.WithCancel(mgr.ctx)
	mgr.initContextCancel = cancel
	return mgr.initialize(ctx)
}

func getDownloadBinaryUrlsFromConfigMap(argoCDCM *apiv1.ConfigMap) map[string]string {
	binaryUrls := map[string]string{}
	for _, archType := range []string{"darwin-amd64", "darwin-arm64", "windows-amd64", "linux-amd64", "linux-arm64", "linux-ppc64le", "linux-s390x"} {
		if val, ok := argoCDCM.Data[settingsBinaryUrlsKey+"."+archType]; ok {
			binaryUrls[archType] = val
		}
	}
	return binaryUrls
}

// updateSettingsFromConfigMap transfers settings from a Kubernetes configmap into an ArgoCDSettings struct.
func updateSettingsFromConfigMap(settings *ArgoCDSettings, argoCDCM *apiv1.ConfigMap) {
	settings.DexConfig = argoCDCM.Data[settingDexConfigKey]
	settings.OIDCConfigRAW = argoCDCM.Data[settingsOIDCConfigKey]
	settings.KustomizeBuildOptions = argoCDCM.Data[kustomizeBuildOptionsKey]
	settings.StatusBadgeEnabled = argoCDCM.Data[statusBadgeEnabledKey] == "true"
	settings.StatusBadgeRootUrl = argoCDCM.Data[statusBadgeRootUrlKey]
	settings.AnonymousUserEnabled = argoCDCM.Data[anonymousUserEnabledKey] == "true"
	settings.UiCssURL = argoCDCM.Data[settingUiCssURLKey]
	settings.UiBannerContent = argoCDCM.Data[settingUiBannerContentKey]
	settings.UiBannerPermanent = argoCDCM.Data[settingUiBannerPermanentKey] == "true"
	settings.UiBannerPosition = argoCDCM.Data[settingUiBannerPositionKey]
	settings.ServerRBACLogEnforceEnable = argoCDCM.Data[settingsServerRBACLogEnforceEnableKey] == "true"
	settings.BinaryUrls = getDownloadBinaryUrlsFromConfigMap(argoCDCM)
	if err := validateExternalURL(argoCDCM.Data[settingURLKey]); err != nil {
		log.Warnf("Failed to validate URL in configmap: %v", err)
	}
	settings.URL = argoCDCM.Data[settingURLKey]
	if err := validateExternalURL(argoCDCM.Data[settingUiBannerURLKey]); err != nil {
		log.Warnf("Failed to validate UI banner URL in configmap: %v", err)
	}
	settings.UiBannerURL = argoCDCM.Data[settingUiBannerURLKey]
	settings.UserSessionDuration = time.Hour * 24
	if userSessionDurationStr, ok := argoCDCM.Data[userSessionDurationKey]; ok {
		if val, err := timeutil.ParseDuration(userSessionDurationStr); err != nil {
			log.Warnf("Failed to parse '%s' key: %v", userSessionDurationKey, err)
		} else {
			settings.UserSessionDuration = *val
		}
	}
	settings.PasswordPattern = argoCDCM.Data[settingsPasswordPatternKey]
	if settings.PasswordPattern == "" {
		settings.PasswordPattern = common.PasswordPatten
	}
	settings.InClusterEnabled = argoCDCM.Data[inClusterEnabledKey] != "false"
	settings.ExecEnabled = argoCDCM.Data[execEnabledKey] == "true"
	execShells := argoCDCM.Data[execShellsKey]
	if execShells != "" {
		settings.ExecShells = strings.Split(execShells, ",")
	} else {
		// Fall back to default. If you change this list, also change docs/operator-manual/argocd-cm.yaml.
		settings.ExecShells = []string{"bash", "sh", "powershell", "cmd"}
	}
	settings.TrackingMethod = argoCDCM.Data[settingsResourceTrackingMethodKey]
	settings.OIDCTLSInsecureSkipVerify = argoCDCM.Data[oidcTLSInsecureSkipVerifyKey] == "true"
	settings.ExtensionConfig = argoCDCM.Data[extensionConfig]
	if webhookMaxConcurrentAppRefresh := argoCDCM.Data[settingsWebhookMaxConcurrentAppRefreshKey]; len(webhookMaxConcurrentAppRefresh) > 0 {
		i, err := strconv.Atoi(string(webhookMaxConcurrentAppRefresh))
		if err != nil {
			log.Warnf("invalid input for %s: %s. Using the default value %d.", settingsWebhookMaxConcurrentAppRefreshKey, err.Error(), defaultSettingsWebhookMaxConcurrentAppRefresh)
		}
		if i < 1 {
			i = defaultSettingsWebhookMaxConcurrentAppRefresh
			log.Warnf("%s is less than 1. Using the default value %d.", settingsWebhookMaxConcurrentAppRefreshKey, defaultSettingsWebhookMaxConcurrentAppRefresh)
		}
		settings.WebhookMaxConcurrentAppRefresh = i
	} else {
		settings.WebhookMaxConcurrentAppRefresh = defaultSettingsWebhookMaxConcurrentAppRefresh
	}
}

// validateExternalURL ensures the external URL that is set on the configmap is valid
func validateExternalURL(u string) error {
	if u == "" {
		return nil
	}
	URL, err := url.Parse(u)
	if err != nil {
		return fmt.Errorf("Failed to parse URL: %v", err)
	}
	if URL.Scheme != "http" && URL.Scheme != "https" {
		return fmt.Errorf("URL must include http or https protocol")
	}
	return nil
}

// updateSettingsFromSecret transfers settings from a Kubernetes secret into an ArgoCDSettings struct.
func (mgr *SettingsManager) updateSettingsFromSecret(settings *ArgoCDSettings, argoCDSecret *apiv1.Secret, secrets []*apiv1.Secret) error {
	var errs []error
	secretKey, ok := argoCDSecret.Data[settingServerSignatureKey]
	if ok {
		settings.ServerSignature = secretKey
	} else {
		errs = append(errs, &incompleteSettingsError{message: "server.secretkey is missing"})
	}
	if githubWebhookSecret := argoCDSecret.Data[settingsWebhookGitHubSecretKey]; len(githubWebhookSecret) > 0 {
		settings.WebhookGitHubSecret = string(githubWebhookSecret)
	}
	if gitlabWebhookSecret := argoCDSecret.Data[settingsWebhookGitLabSecretKey]; len(gitlabWebhookSecret) > 0 {
		settings.WebhookGitLabSecret = string(gitlabWebhookSecret)
	}
	if bitbucketWebhookUUID := argoCDSecret.Data[settingsWebhookBitbucketUUIDKey]; len(bitbucketWebhookUUID) > 0 {
		settings.WebhookBitbucketUUID = string(bitbucketWebhookUUID)
	}
	if bitbucketserverWebhookSecret := argoCDSecret.Data[settingsWebhookBitbucketServerSecretKey]; len(bitbucketserverWebhookSecret) > 0 {
		settings.WebhookBitbucketServerSecret = string(bitbucketserverWebhookSecret)
	}
	if gogsWebhookSecret := argoCDSecret.Data[settingsWebhookGogsSecretKey]; len(gogsWebhookSecret) > 0 {
		settings.WebhookGogsSecret = string(gogsWebhookSecret)
	}
	if azureDevOpsUsername := argoCDSecret.Data[settingsWebhookAzureDevOpsUsernameKey]; len(azureDevOpsUsername) > 0 {
		settings.WebhookAzureDevOpsUsername = string(azureDevOpsUsername)
	}
	if azureDevOpsPassword := argoCDSecret.Data[settingsWebhookAzureDevOpsPasswordKey]; len(azureDevOpsPassword) > 0 {
		settings.WebhookAzureDevOpsPassword = string(azureDevOpsPassword)
	}

	// The TLS certificate may be externally managed. We try to load it from an
	// external secret first. If the external secret doesn't exist, we either
	// load it from argocd-secret or generate (and persist) a self-signed one.
	cert, err := mgr.externalServerTLSCertificate()
	if err != nil {
		errs = append(errs, &incompleteSettingsError{message: fmt.Sprintf("could not read from secret %s/%s: %v", mgr.namespace, externalServerTLSSecretName, err)})
	} else {
		if cert != nil {
			settings.Certificate = cert
			settings.CertificateIsExternal = true
			log.Infof("Loading TLS configuration from secret %s/%s", mgr.namespace, externalServerTLSSecretName)
		} else {
			serverCert, certOk := argoCDSecret.Data[settingServerCertificate]
			serverKey, keyOk := argoCDSecret.Data[settingServerPrivateKey]
			if certOk && keyOk {
				cert, err := tls.X509KeyPair(serverCert, serverKey)
				if err != nil {
					errs = append(errs, &incompleteSettingsError{message: fmt.Sprintf("invalid x509 key pair %s/%s in secret: %s", settingServerCertificate, settingServerPrivateKey, err)})
				} else {
					settings.Certificate = &cert
					settings.CertificateIsExternal = false
				}
			}
		}
	}
	secretValues := make(map[string]string, len(argoCDSecret.Data))
	for _, s := range secrets {
		for k, v := range s.Data {
			secretValues[fmt.Sprintf("%s:%s", s.Name, k)] = string(v)
		}
	}
	for k, v := range argoCDSecret.Data {
		secretValues[k] = string(v)
	}
	settings.Secrets = secretValues
	if len(errs) > 0 {
		return errs[0]
	}
	return nil
}

// externalServerTLSCertificate will try and load a TLS certificate from an
// external secret, instead of tls.crt and tls.key in argocd-secret. If both
// return values are nil, no external secret has been configured.
func (mgr *SettingsManager) externalServerTLSCertificate() (*tls.Certificate, error) {
	var cert tls.Certificate
	secret, err := mgr.secrets.Secrets(mgr.namespace).Get(externalServerTLSSecretName)
	if err != nil {
		if apierr.IsNotFound(err) {
			return nil, nil
		}
	}
	tlsCert, certOK := secret.Data[settingServerCertificate]
	tlsKey, keyOK := secret.Data[settingServerPrivateKey]
	if certOK && keyOK {
		cert, err = tls.X509KeyPair(tlsCert, tlsKey)
		if err != nil {
			return nil, err
		}
	}
	return &cert, nil
}

// SaveSettings serializes ArgoCDSettings and upserts it into K8s secret/configmap
func (mgr *SettingsManager) SaveSettings(settings *ArgoCDSettings) error {
	err := mgr.updateConfigMap(func(argoCDCM *apiv1.ConfigMap) error {
		if settings.URL != "" {
			argoCDCM.Data[settingURLKey] = settings.URL
		} else {
			delete(argoCDCM.Data, settingURLKey)
		}
		if settings.DexConfig != "" {
			argoCDCM.Data[settingDexConfigKey] = settings.DexConfig
		} else {
			delete(argoCDCM.Data, settings.DexConfig)
		}
		if settings.OIDCConfigRAW != "" {
			argoCDCM.Data[settingsOIDCConfigKey] = settings.OIDCConfigRAW
		} else {
			delete(argoCDCM.Data, settingsOIDCConfigKey)
		}
		if settings.UiCssURL != "" {
			argoCDCM.Data[settingUiCssURLKey] = settings.UiCssURL
		}
		if settings.UiBannerContent != "" {
			argoCDCM.Data[settingUiBannerContentKey] = settings.UiBannerContent
		} else {
			delete(argoCDCM.Data, settingUiBannerContentKey)
		}
		if settings.UiBannerURL != "" {
			argoCDCM.Data[settingUiBannerURLKey] = settings.UiBannerURL
		} else {
			delete(argoCDCM.Data, settingUiBannerURLKey)
		}
		return nil
	})

	if err != nil {
		return err
	}

	return mgr.updateSecret(func(argoCDSecret *apiv1.Secret) error {
		argoCDSecret.Data[settingServerSignatureKey] = settings.ServerSignature
		if settings.WebhookGitHubSecret != "" {
			argoCDSecret.Data[settingsWebhookGitHubSecretKey] = []byte(settings.WebhookGitHubSecret)
		}
		if settings.WebhookGitLabSecret != "" {
			argoCDSecret.Data[settingsWebhookGitLabSecretKey] = []byte(settings.WebhookGitLabSecret)
		}
		if settings.WebhookBitbucketUUID != "" {
			argoCDSecret.Data[settingsWebhookBitbucketUUIDKey] = []byte(settings.WebhookBitbucketUUID)
		}
		if settings.WebhookBitbucketServerSecret != "" {
			argoCDSecret.Data[settingsWebhookBitbucketServerSecretKey] = []byte(settings.WebhookBitbucketServerSecret)
		}
		if settings.WebhookGogsSecret != "" {
			argoCDSecret.Data[settingsWebhookGogsSecretKey] = []byte(settings.WebhookGogsSecret)
		}
		if settings.WebhookAzureDevOpsUsername != "" {
			argoCDSecret.Data[settingsWebhookAzureDevOpsUsernameKey] = []byte(settings.WebhookAzureDevOpsUsername)
		}
		if settings.WebhookAzureDevOpsPassword != "" {
			argoCDSecret.Data[settingsWebhookAzureDevOpsPasswordKey] = []byte(settings.WebhookAzureDevOpsPassword)
		}
		// we only write the certificate to the secret if it's not externally
		// managed.
		if settings.Certificate != nil && !settings.CertificateIsExternal {
			cert, key := tlsutil.EncodeX509KeyPair(*settings.Certificate)
			argoCDSecret.Data[settingServerCertificate] = cert
			argoCDSecret.Data[settingServerPrivateKey] = key
		} else {
			delete(argoCDSecret.Data, settingServerCertificate)
			delete(argoCDSecret.Data, settingServerPrivateKey)
		}
		return nil
	})
}

// Save the SSH known host data into the corresponding ConfigMap
func (mgr *SettingsManager) SaveSSHKnownHostsData(ctx context.Context, knownHostsList []string) error {
	err := mgr.ensureSynced(false)
	if err != nil {
		return err
	}

	certCM, err := mgr.GetConfigMapByName(common.ArgoCDKnownHostsConfigMapName)
	if err != nil {
		return err
	}

	if certCM.Data == nil {
		certCM.Data = make(map[string]string)
	}

	sshKnownHostsData := strings.Join(knownHostsList, "\n") + "\n"
	certCM.Data["ssh_known_hosts"] = sshKnownHostsData
	_, err = mgr.clientset.CoreV1().ConfigMaps(mgr.namespace).Update(ctx, certCM, metav1.UpdateOptions{})
	if err != nil {
		return err
	}

	return mgr.ResyncInformers()
}

func (mgr *SettingsManager) SaveTLSCertificateData(ctx context.Context, tlsCertificates map[string]string) error {
	err := mgr.ensureSynced(false)
	if err != nil {
		return err
	}

	certCM, err := mgr.GetConfigMapByName(common.ArgoCDTLSCertsConfigMapName)
	if err != nil {
		return err
	}

	certCM.Data = tlsCertificates
	_, err = mgr.clientset.CoreV1().ConfigMaps(mgr.namespace).Update(ctx, certCM, metav1.UpdateOptions{})
	if err != nil {
		return err
	}

	return mgr.ResyncInformers()
}

func (mgr *SettingsManager) SaveGPGPublicKeyData(ctx context.Context, gpgPublicKeys map[string]string) error {
	err := mgr.ensureSynced(false)
	if err != nil {
		return err
	}

	keysCM, err := mgr.GetConfigMapByName(common.ArgoCDGPGKeysConfigMapName)
	if err != nil {
		return err
	}

	keysCM.Data = gpgPublicKeys
	_, err = mgr.clientset.CoreV1().ConfigMaps(mgr.namespace).Update(ctx, keysCM, metav1.UpdateOptions{})
	if err != nil {
		return err
	}

	return mgr.ResyncInformers()

}

type SettingsManagerOpts func(mgs *SettingsManager)

func WithRepoOrClusterChangedHandler(handler func()) SettingsManagerOpts {
	return func(mgr *SettingsManager) {
		mgr.reposOrClusterChanged = handler
	}
}

// NewSettingsManager generates a new SettingsManager pointer and returns it
func NewSettingsManager(ctx context.Context, clientset kubernetes.Interface, namespace string, opts ...SettingsManagerOpts) *SettingsManager {

	mgr := &SettingsManager{
		ctx:       ctx,
		clientset: clientset,
		namespace: namespace,
		mutex:     &sync.Mutex{},
	}
	for i := range opts {
		opts[i](mgr)
	}

	return mgr
}

func (mgr *SettingsManager) ResyncInformers() error {
	return mgr.ensureSynced(true)
}

// IsSSOConfigured returns whether or not single-sign-on is configured
func (a *ArgoCDSettings) IsSSOConfigured() bool {
	if a.IsDexConfigured() {
		return true
	}
	if a.OIDCConfig() != nil {
		return true
	}
	return false
}

func (a *ArgoCDSettings) IsDexConfigured() bool {
	if a.URL == "" {
		return false
	}
	dexCfg, err := UnmarshalDexConfig(a.DexConfig)
	if err != nil {
		log.Warnf("invalid dex yaml config: %s", err.Error())
		return false
	}
	return len(dexCfg) > 0
}

// GetServerEncryptionKey generates a new server encryption key using the server signature as a passphrase
func (a *ArgoCDSettings) GetServerEncryptionKey() ([]byte, error) {
	return crypto.KeyFromPassphrase(string(a.ServerSignature))
}

func UnmarshalDexConfig(config string) (map[string]interface{}, error) {
	var dexCfg map[string]interface{}
	err := yaml.Unmarshal([]byte(config), &dexCfg)
	return dexCfg, err
}

func (a *ArgoCDSettings) oidcConfig() *oidcConfig {
	if a.OIDCConfigRAW == "" {
		return nil
	}
	configMap := map[string]interface{}{}
	err := yaml.Unmarshal([]byte(a.OIDCConfigRAW), &configMap)
	if err != nil {
		log.Warnf("invalid oidc config: %v", err)
		return nil
	}

	configMap = ReplaceMapSecrets(configMap, a.Secrets)
	data, err := yaml.Marshal(configMap)
	if err != nil {
		log.Warnf("invalid oidc config: %v", err)
		return nil
	}

	config, err := unmarshalOIDCConfig(string(data))
	if err != nil {
		log.Warnf("invalid oidc config: %v", err)
		return nil
	}

	return &config
}

func (a *ArgoCDSettings) OIDCConfig() *OIDCConfig {
	config := a.oidcConfig()
	if config == nil {
		return nil
	}
	return config.toExported()
}

func unmarshalOIDCConfig(configStr string) (oidcConfig, error) {
	var config oidcConfig
	err := yaml.Unmarshal([]byte(configStr), &config)
	return config, err
}

func ValidateOIDCConfig(configStr string) error {
	_, err := unmarshalOIDCConfig(configStr)
	return err
}

// TLSConfig returns a tls.Config with the configured certificates
func (a *ArgoCDSettings) TLSConfig() *tls.Config {
	if a.Certificate == nil {
		return nil
	}
	certPool := x509.NewCertPool()
	pemCertBytes, _ := tlsutil.EncodeX509KeyPair(*a.Certificate)
	ok := certPool.AppendCertsFromPEM(pemCertBytes)
	if !ok {
		panic("bad certs")
	}
	return &tls.Config{
		RootCAs: certPool,
	}
}

func (a *ArgoCDSettings) IssuerURL() string {
	if oidcConfig := a.OIDCConfig(); oidcConfig != nil {
		return oidcConfig.Issuer
	}
	if a.DexConfig != "" {
		return a.URL + common.DexAPIEndpoint
	}
	return ""
}

func (a *ArgoCDSettings) OAuth2ClientID() string {
	if oidcConfig := a.OIDCConfig(); oidcConfig != nil {
		return oidcConfig.ClientID
	}
	if a.DexConfig != "" {
		return common.ArgoCDClientAppID
	}
	return ""
}

// OAuth2AllowedAudiences returns a list of audiences that are allowed for the OAuth2 client. If the user has not
// explicitly configured the list of audiences (or has configured an empty list), then the OAuth2 client ID is returned
// as the only allowed audience. When using the bundled Dex, that client ID is always "argo-cd".
func (a *ArgoCDSettings) OAuth2AllowedAudiences() []string {
	if config := a.oidcConfig(); config != nil {
		if len(config.AllowedAudiences) == 0 {
			allowedAudiences := []string{config.ClientID}
			if config.CLIClientID != "" {
				allowedAudiences = append(allowedAudiences, config.CLIClientID)
			}
			return allowedAudiences
		}
		return config.AllowedAudiences
	}
	if a.DexConfig != "" {
		return []string{common.ArgoCDClientAppID, common.ArgoCDCLIClientAppID}
	}
	return nil
}

func (a *ArgoCDSettings) SkipAudienceCheckWhenTokenHasNoAudience() bool {
	if config := a.oidcConfig(); config != nil {
		if config.SkipAudienceCheckWhenTokenHasNoAudience != nil {
			return *config.SkipAudienceCheckWhenTokenHasNoAudience
		}
		return false
	}
	// When using the bundled Dex, the audience check is required. Dex will always send JWTs with an audience.
	return false
}

func (a *ArgoCDSettings) OAuth2ClientSecret() string {
	if oidcConfig := a.OIDCConfig(); oidcConfig != nil {
		return oidcConfig.ClientSecret
	}
	if a.DexConfig != "" {
		return a.DexOAuth2ClientSecret()
	}
	return ""
}

// OIDCTLSConfig returns the TLS config for the OIDC provider. If an external provider is configured, returns a TLS
// config using the root CAs (if any) specified in the OIDC config. If an external OIDC provider is not configured,
// returns the API server TLS config, because the API server proxies requests to Dex.
func (a *ArgoCDSettings) OIDCTLSConfig() *tls.Config {
	var tlsConfig *tls.Config

	oidcConfig := a.OIDCConfig()
	if oidcConfig != nil {
		tlsConfig = &tls.Config{}
		if oidcConfig.RootCA != "" {
			certPool := x509.NewCertPool()
			ok := certPool.AppendCertsFromPEM([]byte(oidcConfig.RootCA))
			if !ok {
				log.Warn("failed to append certificates from PEM: proceeding without custom rootCA")
			} else {
				tlsConfig.RootCAs = certPool
			}
		}
	} else {
		tlsConfig = a.TLSConfig()
	}
	if tlsConfig != nil && a.OIDCTLSInsecureSkipVerify {
		tlsConfig.InsecureSkipVerify = true
	}
	return tlsConfig
}

func appendURLPath(inputURL string, inputPath string) (string, error) {
	u, err := url.Parse(inputURL)
	if err != nil {
		return "", err
	}
	u.Path = path.Join(u.Path, inputPath)
	return u.String(), nil
}

func (a *ArgoCDSettings) RedirectURL() (string, error) {
	return appendURLPath(a.URL, common.CallbackEndpoint)
}

func (a *ArgoCDSettings) DexRedirectURL() (string, error) {
	return appendURLPath(a.URL, common.DexCallbackEndpoint)
}

// DexOAuth2ClientSecret calculates an arbitrary, but predictable OAuth2 client secret string derived
// from the server secret. This is called by the dex startup wrapper (argocd-dex rundex), as well
// as the API server, such that they both independently come to the same conclusion of what the
// OAuth2 shared client secret should be.
func (a *ArgoCDSettings) DexOAuth2ClientSecret() string {
	h := sha256.New()
	_, err := h.Write(a.ServerSignature)
	if err != nil {
		panic(err)
	}
	sha := h.Sum(nil)
	return base64.URLEncoding.EncodeToString(sha)[:40]
}

// Subscribe registers a channel in which to subscribe to settings updates
func (mgr *SettingsManager) Subscribe(subCh chan<- *ArgoCDSettings) {
	mgr.mutex.Lock()
	defer mgr.mutex.Unlock()
	mgr.subscribers = append(mgr.subscribers, subCh)
	log.Infof("%v subscribed to settings updates", subCh)
}

// Unsubscribe unregisters a channel from receiving of settings updates
func (mgr *SettingsManager) Unsubscribe(subCh chan<- *ArgoCDSettings) {
	mgr.mutex.Lock()
	defer mgr.mutex.Unlock()
	for i, ch := range mgr.subscribers {
		if ch == subCh {
			mgr.subscribers = append(mgr.subscribers[:i], mgr.subscribers[i+1:]...)
			log.Infof("%v unsubscribed from settings updates", subCh)
			return
		}
	}
}

func (mgr *SettingsManager) notifySubscribers(newSettings *ArgoCDSettings) {
	mgr.mutex.Lock()
	defer mgr.mutex.Unlock()
	if len(mgr.subscribers) > 0 {
		subscribers := make([]chan<- *ArgoCDSettings, len(mgr.subscribers))
		copy(subscribers, mgr.subscribers)
		// make sure subscribes are notified in a separate thread to avoid potential deadlock
		go func() {
			log.Infof("Notifying %d settings subscribers: %v", len(subscribers), subscribers)
			for _, sub := range subscribers {
				sub <- newSettings
			}
		}()
	}
}

func isIncompleteSettingsError(err error) bool {
	_, ok := err.(*incompleteSettingsError)
	return ok
}

// InitializeSettings is used to initialize empty admin password, signature, certificate etc if missing
func (mgr *SettingsManager) InitializeSettings(insecureModeEnabled bool) (*ArgoCDSettings, error) {
	const letters = "0123456789ABCDEFGHIJKLMNOPQRSTUVWXYZabcdefghijklmnopqrstuvwxyz-"

	cdSettings, err := mgr.GetSettings()
	if err != nil && !isIncompleteSettingsError(err) {
		return nil, err
	}
	if cdSettings == nil {
		cdSettings = &ArgoCDSettings{}
	}
	if cdSettings.ServerSignature == nil {
		// set JWT signature
		signature, err := util.MakeSignature(32)
		if err != nil {
			return nil, fmt.Errorf("error setting JWT signature: %w", err)
		}
		cdSettings.ServerSignature = signature
		log.Info("Initialized server signature")
	}
	err = mgr.UpdateAccount(common.ArgoCDAdminUsername, func(adminAccount *Account) error {
		if adminAccount.Enabled {
			now := time.Now().UTC()
			if adminAccount.PasswordHash == "" {
				randBytes := make([]byte, initialPasswordLength)
				for i := 0; i < initialPasswordLength; i++ {
					num, err := rand.Int(rand.Reader, big.NewInt(int64(len(letters))))
					if err != nil {
						return err
					}
					randBytes[i] = letters[num.Int64()]
				}
				initialPassword := string(randBytes)

				hashedPassword, err := password.HashPassword(initialPassword)
				if err != nil {
					return err
				}
				ku := kube.NewKubeUtil(mgr.clientset, mgr.ctx)
				err = ku.CreateOrUpdateSecretField(mgr.namespace, initialPasswordSecretName, initialPasswordSecretField, initialPassword)
				if err != nil {
					return err
				}
				adminAccount.PasswordHash = hashedPassword
				adminAccount.PasswordMtime = &now
				log.Info("Initialized admin password")
			}
			if adminAccount.PasswordMtime == nil || adminAccount.PasswordMtime.IsZero() {
				adminAccount.PasswordMtime = &now
				log.Info("Initialized admin mtime")
			}
		} else {
			log.Info("admin disabled")
		}
		return nil
	})
	if err != nil {
		return nil, err
	}

	if cdSettings.Certificate == nil && !insecureModeEnabled {
		// generate TLS cert
		hosts := []string{
			"localhost",
			"argocd-server",
			fmt.Sprintf("argocd-server.%s", mgr.namespace),
			fmt.Sprintf("argocd-server.%s.svc", mgr.namespace),
			fmt.Sprintf("argocd-server.%s.svc.cluster.local", mgr.namespace),
		}
		certOpts := tlsutil.CertOptions{
			Hosts:        hosts,
			Organization: "Argo CD",
			IsCA:         false,
		}
		cert, err := tlsutil.GenerateX509KeyPair(certOpts)
		if err != nil {
			return nil, err
		}
		cdSettings.Certificate = cert
		log.Info("Initialized TLS certificate")
	}

	err = mgr.SaveSettings(cdSettings)
	if apierrors.IsConflict(err) {
		// assume settings are initialized by another instance of api server
		log.Warnf("conflict when initializing settings. assuming updated by another replica")
		return mgr.GetSettings()
	}
	return cdSettings, nil
}

// ReplaceMapSecrets takes a json object and recursively looks for any secret key references in the
// object and replaces the value with the secret value
func ReplaceMapSecrets(obj map[string]interface{}, secretValues map[string]string) map[string]interface{} {
	newObj := make(map[string]interface{})
	for k, v := range obj {
		switch val := v.(type) {
		case map[string]interface{}:
			newObj[k] = ReplaceMapSecrets(val, secretValues)
		case []interface{}:
			newObj[k] = replaceListSecrets(val, secretValues)
		case string:
			newObj[k] = ReplaceStringSecret(val, secretValues)
		default:
			newObj[k] = val
		}
	}
	return newObj
}

func replaceListSecrets(obj []interface{}, secretValues map[string]string) []interface{} {
	newObj := make([]interface{}, len(obj))
	for i, v := range obj {
		switch val := v.(type) {
		case map[string]interface{}:
			newObj[i] = ReplaceMapSecrets(val, secretValues)
		case []interface{}:
			newObj[i] = replaceListSecrets(val, secretValues)
		case string:
			newObj[i] = ReplaceStringSecret(val, secretValues)
		default:
			newObj[i] = val
		}
	}
	return newObj
}

// ReplaceStringSecret checks if given string is a secret key reference ( starts with $ ) and returns corresponding value from provided map
func ReplaceStringSecret(val string, secretValues map[string]string) string {
	if val == "" || !strings.HasPrefix(val, "$") {
		return val
	}
	secretKey := val[1:]
	secretVal, ok := secretValues[secretKey]
	if !ok {
		log.Warnf("config referenced '%s', but key does not exist in secret", val)
		return val
	}
	return strings.TrimSpace(secretVal)
}

// GetGlobalProjectsSettings loads the global project settings from argocd-cm ConfigMap
func (mgr *SettingsManager) GetGlobalProjectsSettings() ([]GlobalProjectSettings, error) {
	argoCDCM, err := mgr.getConfigMap()
	if err != nil {
		return nil, fmt.Errorf("error retrieving argocd-cm: %w", err)
	}
	globalProjectSettings := make([]GlobalProjectSettings, 0)
	if value, ok := argoCDCM.Data[globalProjectsKey]; ok {
		if value != "" {
			err := yaml.Unmarshal([]byte(value), &globalProjectSettings)
			if err != nil {
				return nil, fmt.Errorf("error unmarshalling global project settings: %w", err)
			}
		}
	}
	return globalProjectSettings, nil
}

func (mgr *SettingsManager) GetNamespace() string {
	return mgr.namespace
}

func (mgr *SettingsManager) GetResourceCustomLabels() ([]string, error) {
	argoCDCM, err := mgr.getConfigMap()
	if err != nil {
		return []string{}, fmt.Errorf("failed getting configmap: %v", err)
	}
	labels := argoCDCM.Data[resourceCustomLabelsKey]
	if labels != "" {
		return strings.Split(labels, ","), nil
	}
	return []string{}, nil
}<|MERGE_RESOLUTION|>--- conflicted
+++ resolved
@@ -493,17 +493,14 @@
 	// ResourceDeepLinks is the resource deep link key
 	ResourceDeepLinks = "resource.links"
 	extensionConfig   = "extension.config"
-<<<<<<< HEAD
+	// RespectRBAC is the key to configure argocd to respect rbac while watching for resources
+	RespectRBAC            = "resource.respectRBAC"
+	RespectRBACValueStrict = "strict"
+	RespectRBACValueNormal = "normal"
 	// settingsWebhookMaxConcurrentAppRefresh is the key for max concurrent app refresh
 	settingsWebhookMaxConcurrentAppRefreshKey = "webhook.maxConcurrentAppRefresh"
 	// defaultSettingsWebhookMaxConcurrentAppRefresh is the default value for the number of max concurrent app refresh
 	defaultSettingsWebhookMaxConcurrentAppRefresh = 10
-=======
-	// RespectRBAC is the key to configure argocd to respect rbac while watching for resources
-	RespectRBAC            = "resource.respectRBAC"
-	RespectRBACValueStrict = "strict"
-	RespectRBACValueNormal = "normal"
->>>>>>> 696e6e8b
 )
 
 var (
