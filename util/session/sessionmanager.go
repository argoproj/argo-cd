--- conflicted
+++ resolved
@@ -123,7 +123,7 @@
 	if err != nil {
 		panic(err)
 	}
-<<<<<<< HEAD
+
 	transport := &http.Transport{
 		Proxy: http.ProxyFromEnvironment,
 		Dial: (&net.Dialer{
@@ -133,9 +133,7 @@
 		TLSHandshakeTimeout:   10 * time.Second,
 		ExpectContinueTimeout: 1 * time.Second,
 	}
-=======
-	tlsConfig := settings.OIDCTLSConfig()
->>>>>>> f223182d
+
 	s.client = &http.Client{
 		Transport: transport,
 	}
