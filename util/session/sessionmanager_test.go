package session

import (
	"context"
	"encoding/json"
	"encoding/pem"
	stderrors "errors"
	"fmt"
	"io"
	"math"
	"net/http"
	"net/http/httptest"
	"strconv"
	"strings"
	"testing"
	"time"

	"github.com/golang-jwt/jwt/v5"
	"github.com/stretchr/testify/assert"
	"github.com/stretchr/testify/require"
	"google.golang.org/grpc/codes"
	"google.golang.org/grpc/status"
	corev1 "k8s.io/api/core/v1"
	metav1 "k8s.io/apimachinery/pkg/apis/meta/v1"
	"k8s.io/apimachinery/pkg/runtime"
	"k8s.io/client-go/kubernetes/fake"

	"github.com/argoproj/argo-cd/v3/common"
	appv1 "github.com/argoproj/argo-cd/v3/pkg/apis/application/v1alpha1"
	apps "github.com/argoproj/argo-cd/v3/pkg/client/clientset/versioned/fake"
	"github.com/argoproj/argo-cd/v3/pkg/client/listers/application/v1alpha1"
	"github.com/argoproj/argo-cd/v3/test"
<<<<<<< HEAD
	claimsutil "github.com/argoproj/argo-cd/v3/util/claims"
	"github.com/argoproj/argo-cd/v3/util/dex"
=======
	"github.com/argoproj/argo-cd/v3/util"
	"github.com/argoproj/argo-cd/v3/util/cache"
	"github.com/argoproj/argo-cd/v3/util/crypto"
>>>>>>> 7c3b710f
	jwtutil "github.com/argoproj/argo-cd/v3/util/jwt"
	"github.com/argoproj/argo-cd/v3/util/oidc"
	"github.com/argoproj/argo-cd/v3/util/password"
	"github.com/argoproj/argo-cd/v3/util/settings"
	utiltest "github.com/argoproj/argo-cd/v3/util/test"
)

func getProjLister(objects ...runtime.Object) v1alpha1.AppProjectNamespaceLister {
	return test.NewFakeProjListerFromInterface(apps.NewSimpleClientset(objects...).ArgoprojV1alpha1().AppProjects("argocd"))
}

func getKubeClient(t *testing.T, pass string, enabled bool, capabilities ...settings.AccountCapability) *fake.Clientset {
	t.Helper()
	const defaultSecretKey = "Hello, world!"

	bcrypt, err := password.HashPassword(pass)
	require.NoError(t, err)
	if len(capabilities) == 0 {
		capabilities = []settings.AccountCapability{settings.AccountCapabilityLogin, settings.AccountCapabilityApiKey}
	}
	var capabilitiesStr []string
	for i := range capabilities {
		capabilitiesStr = append(capabilitiesStr, string(capabilities[i]))
	}

	return fake.NewClientset(&corev1.ConfigMap{
		ObjectMeta: metav1.ObjectMeta{
			Name:      "argocd-cm",
			Namespace: "argocd",
			Labels: map[string]string{
				"app.kubernetes.io/part-of": "argocd",
			},
		},
		Data: map[string]string{
			"admin":         strings.Join(capabilitiesStr, ","),
			"admin.enabled": strconv.FormatBool(enabled),
		},
	}, &corev1.Secret{
		ObjectMeta: metav1.ObjectMeta{
			Name:      "argocd-secret",
			Namespace: "argocd",
		},
		Data: map[string][]byte{
			"admin.password":   []byte(bcrypt),
			"server.secretkey": []byte(defaultSecretKey),
		},
	})
}

func newSessionManager(settingsMgr *settings.SettingsManager, projectLister v1alpha1.AppProjectNamespaceLister, storage UserStateStorage) *SessionManager {
	mgr := NewSessionManager(settingsMgr, projectLister, "", nil, storage)
	mgr.verificationDelayNoiseEnabled = false
	return mgr
}

func TestSessionManager_AdminToken(t *testing.T) {
	redisClient, closer := test.NewInMemoryRedis()
	defer closer()

	settingsMgr := settings.NewSettingsManager(t.Context(), getKubeClient(t, "pass", true), "argocd")
	mgr := newSessionManager(settingsMgr, getProjLister(), NewUserStateStorage(redisClient))

	token, err := mgr.Create("admin:login", int64(autoRegenerateTokenDuration.Seconds()*2), "123")
	require.NoError(t, err, "Could not create token")

	claims, newToken, err := mgr.Parse(token)
	require.NoError(t, err)
	assert.Empty(t, newToken)

	mapClaims := *(claims.(*jwt.MapClaims))
	subject := mapClaims["sub"].(string)
	if subject != "admin" {
		t.Errorf("Token claim subject %q does not match expected subject %q.", subject, "admin")
	}
}

func TestSessionManager_AdminToken_ExpiringSoon(t *testing.T) {
	redisClient, closer := test.NewInMemoryRedis()
	defer closer()

	settingsMgr := settings.NewSettingsManager(t.Context(), getKubeClient(t, "pass", true), "argocd")
	mgr := newSessionManager(settingsMgr, getProjLister(), NewUserStateStorage(redisClient))

	token, err := mgr.Create("admin:login", int64(autoRegenerateTokenDuration.Seconds()-1), "123")
	require.NoError(t, err)

	// verify new token is generated is login token is expiring soon
	_, newToken, err := mgr.Parse(token)
	require.NoError(t, err)
	assert.NotEmpty(t, newToken)

	// verify that new token is valid and for the same user
	claims, _, err := mgr.Parse(newToken)
	require.NoError(t, err)

	mapClaims := *(claims.(*jwt.MapClaims))
	subject := mapClaims["sub"].(string)
	assert.Equal(t, "admin", subject)
}

func TestSessionManager_AdminToken_Revoked(t *testing.T) {
	redisClient, closer := test.NewInMemoryRedis()
	defer closer()

	settingsMgr := settings.NewSettingsManager(t.Context(), getKubeClient(t, "pass", true), "argocd")
	storage := NewUserStateStorage(redisClient)

	mgr := newSessionManager(settingsMgr, getProjLister(), storage)

	token, err := mgr.Create("admin:login", int64(autoRegenerateTokenDuration.Seconds()*2), "123")
	require.NoError(t, err)

	err = storage.RevokeToken(t.Context(), "123", autoRegenerateTokenDuration*2)
	require.NoError(t, err)

	_, _, err = mgr.Parse(token)
	assert.Equal(t, "token has been revoked, please re-login", err.Error())
}

func TestSessionManager_AdminToken_NoExpirationTime(t *testing.T) {
	redisClient, closer := test.NewInMemoryRedis()
	defer closer()

	settingsMgr := settings.NewSettingsManager(t.Context(), getKubeClient(t, "pass", true), "argocd")
	mgr := newSessionManager(settingsMgr, getProjLister(), NewUserStateStorage(redisClient))

	token, err := mgr.Create("admin:login", 0, "123")
	if err != nil {
		t.Errorf("Could not create token: %v", err)
	}

	claims, newToken, err := mgr.Parse(token)
	require.NoError(t, err)
	assert.Empty(t, newToken)

	mapClaims, err := jwtutil.MapClaims(claims)
	require.NoError(t, err)
	argoClaims, err := claimsutil.MapClaimsToArgoClaims(mapClaims)
	require.NoError(t, err)

	assert.Equal(t, "admin", argoClaims.Subject)
}

func TestSessionManager_AdminToken_Expired(t *testing.T) {
	redisClient, closer := test.NewInMemoryRedis()
	defer closer()

	settingsMgr := settings.NewSettingsManager(t.Context(), getKubeClient(t, "pass", true), "argocd")
	mgr := newSessionManager(settingsMgr, getProjLister(), NewUserStateStorage(redisClient))

	token, err := mgr.Create("admin:login", 2, "123")
	if err != nil {
		t.Errorf("Could not create token: %v", err)
	}

	time.Sleep(3 * time.Second)

	_, _, err = mgr.Parse(token)
	require.Error(t, err)
	assert.ErrorContains(t, err, "token is expired")
}

func TestSessionManager_AdminToken_Deactivated(t *testing.T) {
	settingsMgr := settings.NewSettingsManager(t.Context(), getKubeClient(t, "pass", false), "argocd")
	mgr := newSessionManager(settingsMgr, getProjLister(), NewUserStateStorage(nil))

	token, err := mgr.Create("admin:login", int64(autoRegenerateTokenDuration.Seconds()*2), "abc")
	require.NoError(t, err, "Could not create token")

	_, _, err = mgr.Parse(token)
	assert.ErrorContains(t, err, "account admin is disabled")
}

func TestSessionManager_AdminToken_LoginCapabilityDisabled(t *testing.T) {
	settingsMgr := settings.NewSettingsManager(t.Context(), getKubeClient(t, "pass", true, settings.AccountCapabilityLogin), "argocd")
	mgr := newSessionManager(settingsMgr, getProjLister(), NewUserStateStorage(nil))

	token, err := mgr.Create("admin", int64(autoRegenerateTokenDuration.Seconds()*2), "abc")
	require.NoError(t, err, "Could not create token")

	_, _, err = mgr.Parse(token)
	assert.ErrorContains(t, err, "account admin does not have 'apiKey' capability")
}

func TestSessionManager_ProjectToken(t *testing.T) {
	settingsMgr := settings.NewSettingsManager(t.Context(), getKubeClient(t, "pass", true), "argocd")

	t.Run("Valid Token", func(t *testing.T) {
		proj := appv1.AppProject{
			ObjectMeta: metav1.ObjectMeta{
				Name:      "default",
				Namespace: "argocd",
			},
			Spec: appv1.AppProjectSpec{Roles: []appv1.ProjectRole{{Name: "test"}}},
			Status: appv1.AppProjectStatus{JWTTokensByRole: map[string]appv1.JWTTokens{
				"test": {
					Items: []appv1.JWTToken{{ID: "abc", IssuedAt: time.Now().Unix(), ExpiresAt: 0}},
				},
			}},
		}
		mgr := newSessionManager(settingsMgr, getProjLister(&proj), NewUserStateStorage(nil))

		jwtToken, err := mgr.Create("proj:default:test", 100, "abc")
		require.NoError(t, err)

		claims, _, err := mgr.Parse(jwtToken)
		require.NoError(t, err)

		mapClaims, err := jwtutil.MapClaims(claims)
		require.NoError(t, err)

		assert.Equal(t, "proj:default:test", mapClaims["sub"])
	})

	t.Run("Token Revoked", func(t *testing.T) {
		proj := appv1.AppProject{
			ObjectMeta: metav1.ObjectMeta{
				Name:      "default",
				Namespace: "argocd",
			},
			Spec: appv1.AppProjectSpec{Roles: []appv1.ProjectRole{{Name: "test"}}},
		}

		mgr := newSessionManager(settingsMgr, getProjLister(&proj), NewUserStateStorage(nil))

		jwtToken, err := mgr.Create("proj:default:test", 10, "")
		require.NoError(t, err)

		_, _, err = mgr.Parse(jwtToken)
		assert.ErrorContains(t, err, "does not exist in project 'default'")
	})
}

type tokenVerifierMock struct {
	claims jwt.Claims
	err    error
}

func (tm *tokenVerifierMock) VerifyToken(_ context.Context, _ string) (jwt.Claims, string, error) {
	if tm.claims == nil {
		return nil, "", tm.err
	}
	return tm.claims, "", tm.err
}

func strPointer(str string) *string {
	return &str
}

func TestSessionManager_WithAuthMiddleware(t *testing.T) {
	handlerFunc := func() func(http.ResponseWriter, *http.Request) {
		return func(w http.ResponseWriter, r *http.Request) {
			t.Helper()
			w.WriteHeader(http.StatusOK)

			contextClaims := r.Context().Value("claims")
			if contextClaims != nil {
				var gotClaims jwt.MapClaims
				var ok bool
				if gotClaims, ok = contextClaims.(jwt.MapClaims); !ok {
					if tmpClaims, ok := contextClaims.(*jwt.MapClaims); ok && tmpClaims != nil {
						gotClaims = *tmpClaims
					}
				}
				jsonClaims, err := json.Marshal(gotClaims)
				require.NoError(t, err, "error marshalling claims set by AuthMiddleware")
				w.Header().Set("Content-Type", "application/json")
				_, err = w.Write(jsonClaims)
				require.NoError(t, err, "error writing response: %s", err)
			} else {
				w.Header().Set("Content-Type", "application/text")
				_, err := w.Write([]byte("Ok"))
				require.NoError(t, err, "error writing response: %s", err)
			}
		}
	}
	type testCase struct {
		name                 string
		authDisabled         bool
		ssoEnabled           bool
		cookieHeader         bool
		verifiedClaims       *jwt.MapClaims
		verifyTokenErr       error
		userInfoCacheClaims  *jwt.MapClaims
		expectedStatusCode   int
		expectedResponseBody *string
	}

	cases := []testCase{
		{
			name:                 "will authenticate successfully",
			authDisabled:         false,
			ssoEnabled:           false,
			cookieHeader:         true,
			verifiedClaims:       &jwt.MapClaims{},
			verifyTokenErr:       nil,
			userInfoCacheClaims:  nil,
			expectedStatusCode:   http.StatusOK,
			expectedResponseBody: strPointer("{}"),
		},
		{
			name:                 "will be noop if auth is disabled",
			authDisabled:         true,
			ssoEnabled:           false,
			cookieHeader:         false,
			verifiedClaims:       nil,
			verifyTokenErr:       nil,
			userInfoCacheClaims:  nil,
			expectedStatusCode:   http.StatusOK,
			expectedResponseBody: strPointer("Ok"),
		},
		{
			name:                 "will return 400 if no cookie header",
			authDisabled:         false,
			ssoEnabled:           false,
			cookieHeader:         false,
			verifiedClaims:       &jwt.MapClaims{},
			verifyTokenErr:       nil,
			userInfoCacheClaims:  nil,
			expectedStatusCode:   http.StatusBadRequest,
			expectedResponseBody: nil,
		},
		{
			name:                 "will return 401 verify token fails",
			authDisabled:         false,
			ssoEnabled:           false,
			cookieHeader:         true,
			verifiedClaims:       &jwt.MapClaims{},
			verifyTokenErr:       stderrors.New("token error"),
			userInfoCacheClaims:  nil,
			expectedStatusCode:   http.StatusUnauthorized,
			expectedResponseBody: nil,
		},
		{
			name:                 "will return 200 if claims are nil",
			authDisabled:         false,
			ssoEnabled:           false,
			cookieHeader:         true,
			verifiedClaims:       nil,
			verifyTokenErr:       nil,
			userInfoCacheClaims:  nil,
			expectedStatusCode:   http.StatusOK,
			expectedResponseBody: strPointer("null"),
		},
		{
			name:                 "will return 401 if sso is enabled but userinfo response not working",
			authDisabled:         false,
			ssoEnabled:           true,
			cookieHeader:         true,
			verifiedClaims:       nil,
			verifyTokenErr:       nil,
			userInfoCacheClaims:  nil, // indicates that the userinfo response will not work since cache is empty and userinfo endpoint not rechable
			expectedStatusCode:   http.StatusUnauthorized,
			expectedResponseBody: strPointer("Invalid session"),
		},
		{
			name:                 "will return 200 if sso is enabled and userinfo response from cache is valid",
			authDisabled:         false,
			ssoEnabled:           true,
			cookieHeader:         true,
			verifiedClaims:       &jwt.MapClaims{"sub": "randomUser", "exp": float64(time.Now().Add(5 * time.Minute).Unix())},
			verifyTokenErr:       nil,
			userInfoCacheClaims:  &jwt.MapClaims{"sub": "randomUser", "groups": []string{"superusers"}, "exp": float64(time.Now().Add(5 * time.Minute).Unix())},
			expectedStatusCode:   http.StatusOK,
			expectedResponseBody: strPointer("\"groups\":[\"superusers\"]"),
		},
	}
	for _, tc := range cases {
		tc := tc
		t.Run(tc.name, func(t *testing.T) {
			// given
			mux := http.NewServeMux()
			mux.HandleFunc("/", handlerFunc())
			tm := &tokenVerifierMock{
				claims: tc.verifiedClaims,
				err:    tc.verifyTokenErr,
			}
			clientApp := &oidc.ClientApp{} // all testcases need at least the empty struct for the function to work
			if tc.ssoEnabled {
				userInfoCache := cache.NewInMemoryCache(24 * time.Hour)
				signature, err := util.MakeSignature(32)
				require.NoError(t, err, "failed creating signature for settings object")
				cdSettings := &settings.ArgoCDSettings{
					ServerSignature: signature,
					OIDCConfigRAW: `
issuer: http://localhost:63231
enableUserInfoGroups: true
userInfoPath: /`,
				}
				clientApp, err = oidc.NewClientApp(cdSettings, "", nil, "/argo-cd", userInfoCache)
				require.NoError(t, err, "failed creating clientapp")

				// prepopulate the cache with claims to return for a userinfo call
				encryptionKey, err := cdSettings.GetServerEncryptionKey()
				require.NoError(t, err, "failed obtaining encryption key from settings")
				// set fake accessToken for GetUserInfo to not return early (can be the same for all cases)
				encAccessToken, err := crypto.Encrypt([]byte("123456"), encryptionKey)
				require.NoError(t, err, "failed encrypting dummy access token")
				err = userInfoCache.Set(&cache.Item{
					Key:    oidc.FormatAccessTokenCacheKey("randomUser"),
					Object: encAccessToken,
				})
				require.NoError(t, err, "failed setting item to in-memory cache")

				// set cacheClaims to in-memory cache to let GetUserInfo return early with this information
				if tc.userInfoCacheClaims != nil {
					cacheClaims, err := json.Marshal(tc.userInfoCacheClaims)
					require.NoError(t, err)
					encCacheClaims, err := crypto.Encrypt([]byte(cacheClaims), encryptionKey)
					require.NoError(t, err, "failed encrypting cache Claims")
					err = userInfoCache.Set(&cache.Item{
						Key:    oidc.FormatUserInfoResponseCacheKey("randomUser"),
						Object: encCacheClaims,
					})
					require.NoError(t, err, "failed setting item to in-memory cache")
				}
			}
			ts := httptest.NewServer(WithAuthMiddleware(tc.authDisabled, tc.ssoEnabled, clientApp, tm, mux))
			defer ts.Close()
			req, err := http.NewRequestWithContext(t.Context(), http.MethodGet, ts.URL, http.NoBody)
			require.NoErrorf(t, err, "error creating request: %s", err)
			if tc.cookieHeader {
				req.Header.Add("Cookie", "argocd.token=123456")
			}

			// when
			resp, err := http.DefaultClient.Do(req)

			// then
			require.NoError(t, err)
			assert.NotNil(t, resp)
			assert.Equal(t, tc.expectedStatusCode, resp.StatusCode)
			if tc.expectedResponseBody != nil {
				body, err := io.ReadAll(resp.Body)
				require.NoError(t, err)
				actual := strings.TrimSuffix(string(body), "\n")
				assert.Contains(t, actual, *tc.expectedResponseBody)
			}
		})
	}
}

var (
	loggedOutContext = context.Background()
	//nolint:staticcheck
	loggedInContext = context.WithValue(context.Background(), "claims", &jwt.MapClaims{"iss": "qux", "sub": "foo", "email": "bar", "groups": []string{"baz"}})
	//nolint:staticcheck
	loggedInContextFederated = context.WithValue(context.Background(), "claims", &jwt.MapClaims{"iss": "qux", "sub": "not-foo", "email": "bar", "groups": []string{"baz"}, "federated_claims": map[string]any{"user_id": "foo"}})
)

func TestIss(t *testing.T) {
	assert.Empty(t, Iss(loggedOutContext))
	assert.Equal(t, "qux", Iss(loggedInContext))
	assert.Equal(t, "qux", Iss(loggedInContextFederated))
}

func TestLoggedIn(t *testing.T) {
	assert.False(t, LoggedIn(loggedOutContext))
	assert.True(t, LoggedIn(loggedInContext))
	assert.True(t, LoggedIn(loggedInContextFederated))
}

func TestUsername(t *testing.T) {
	assert.Empty(t, Username(loggedOutContext))
	assert.Equal(t, "bar", Username(loggedInContext))
	assert.Equal(t, "bar", Username(loggedInContextFederated))
}

func TestGetUserIdentifier(t *testing.T) {
	assert.Empty(t, GetUserIdentifier(loggedOutContext))
	assert.Equal(t, "foo", GetUserIdentifier(loggedInContext))
	assert.Equal(t, "foo", GetUserIdentifier(loggedInContextFederated))
}

func TestGroups(t *testing.T) {
	assert.Empty(t, Groups(loggedOutContext, []string{"groups"}))
	assert.Equal(t, []string{"baz"}, Groups(loggedInContext, []string{"groups"}))
}

func TestVerifyUsernamePassword(t *testing.T) {
	const password = "password"

	for _, tc := range []struct {
		name     string
		disabled bool
		userName string
		password string
		expected error
	}{
		{
			name:     "Success if userName and password is correct",
			disabled: false,
			userName: common.ArgoCDAdminUsername,
			password: password,
			expected: nil,
		},
		{
			name:     "Return error if password is empty",
			disabled: false,
			userName: common.ArgoCDAdminUsername,
			password: "",
			expected: status.Errorf(codes.Unauthenticated, blankPasswordError),
		},
		{
			name:     "Return error if password is not correct",
			disabled: false,
			userName: common.ArgoCDAdminUsername,
			password: "foo",
			expected: status.Errorf(codes.Unauthenticated, invalidLoginError),
		},
		{
			name:     "Return error if disableAdmin is true",
			disabled: true,
			userName: common.ArgoCDAdminUsername,
			password: password,
			expected: status.Errorf(codes.Unauthenticated, accountDisabled, "admin"),
		},
	} {
		t.Run(tc.name, func(t *testing.T) {
			settingsMgr := settings.NewSettingsManager(t.Context(), getKubeClient(t, password, !tc.disabled), "argocd")

			mgr := newSessionManager(settingsMgr, getProjLister(), NewUserStateStorage(nil))

			err := mgr.VerifyUsernamePassword(tc.userName, tc.password)

			if tc.expected == nil {
				require.NoError(t, err)
			} else {
				assert.EqualError(t, err, tc.expected.Error())
			}
		})
	}
}

func TestCacheValueGetters(t *testing.T) {
	t.Run("Default values", func(t *testing.T) {
		mlf := getMaxLoginFailures()
		assert.Equal(t, defaultMaxLoginFailures, mlf)

		mcs := getMaximumCacheSize()
		assert.Equal(t, defaultMaxCacheSize, mcs)
	})

	t.Run("Valid environment overrides", func(t *testing.T) {
		t.Setenv(envLoginMaxFailCount, "5")
		t.Setenv(envLoginMaxCacheSize, "5")

		mlf := getMaxLoginFailures()
		assert.Equal(t, 5, mlf)

		mcs := getMaximumCacheSize()
		assert.Equal(t, 5, mcs)
	})

	t.Run("Invalid environment overrides", func(t *testing.T) {
		t.Setenv(envLoginMaxFailCount, "invalid")
		t.Setenv(envLoginMaxCacheSize, "invalid")

		mlf := getMaxLoginFailures()
		assert.Equal(t, defaultMaxLoginFailures, mlf)

		mcs := getMaximumCacheSize()
		assert.Equal(t, defaultMaxCacheSize, mcs)
	})

	t.Run("Less than allowed in environment overrides", func(t *testing.T) {
		t.Setenv(envLoginMaxFailCount, "-1")
		t.Setenv(envLoginMaxCacheSize, "-1")

		mlf := getMaxLoginFailures()
		assert.Equal(t, defaultMaxLoginFailures, mlf)

		mcs := getMaximumCacheSize()
		assert.Equal(t, defaultMaxCacheSize, mcs)
	})

	t.Run("Greater than allowed in environment overrides", func(t *testing.T) {
		t.Setenv(envLoginMaxFailCount, strconv.Itoa(math.MaxInt32+1))
		t.Setenv(envLoginMaxCacheSize, strconv.Itoa(math.MaxInt32+1))

		mlf := getMaxLoginFailures()
		assert.Equal(t, defaultMaxLoginFailures, mlf)

		mcs := getMaximumCacheSize()
		assert.Equal(t, defaultMaxCacheSize, mcs)
	})
}

func TestLoginRateLimiter(t *testing.T) {
	settingsMgr := settings.NewSettingsManager(t.Context(), getKubeClient(t, "password", true), "argocd")
	storage := NewUserStateStorage(nil)

	mgr := newSessionManager(settingsMgr, getProjLister(), storage)

	t.Run("Test login delay valid user", func(t *testing.T) {
		for i := 0; i < getMaxLoginFailures(); i++ {
			err := mgr.VerifyUsernamePassword("admin", "wrong")
			require.Error(t, err)
		}

		// The 11th time should fail even if password is right
		{
			err := mgr.VerifyUsernamePassword("admin", "password")
			require.Error(t, err)
		}

		storage.attempts = map[string]LoginAttempts{}
		// Failed counter should have been reset, should validate immediately
		{
			err := mgr.VerifyUsernamePassword("admin", "password")
			require.NoError(t, err)
		}
	})

	t.Run("Test login delay invalid user", func(t *testing.T) {
		for i := 0; i < getMaxLoginFailures(); i++ {
			err := mgr.VerifyUsernamePassword("invalid", "wrong")
			require.Error(t, err)
		}

		err := mgr.VerifyUsernamePassword("invalid", "wrong")
		require.Error(t, err)
	})
}

func TestMaxUsernameLength(t *testing.T) {
	username := ""
	for i := 0; i < maxUsernameLength+1; i++ {
		username += "a"
	}
	settingsMgr := settings.NewSettingsManager(t.Context(), getKubeClient(t, "password", true), "argocd")
	mgr := newSessionManager(settingsMgr, getProjLister(), NewUserStateStorage(nil))
	err := mgr.VerifyUsernamePassword(username, "password")
	assert.ErrorContains(t, err, fmt.Sprintf(usernameTooLongError, maxUsernameLength))
}

func TestMaxCacheSize(t *testing.T) {
	settingsMgr := settings.NewSettingsManager(t.Context(), getKubeClient(t, "password", true), "argocd")
	mgr := newSessionManager(settingsMgr, getProjLister(), NewUserStateStorage(nil))

	invalidUsers := []string{"invalid1", "invalid2", "invalid3", "invalid4", "invalid5", "invalid6", "invalid7"}
	// Temporarily decrease max cache size
	t.Setenv(envLoginMaxCacheSize, "5")

	for _, user := range invalidUsers {
		err := mgr.VerifyUsernamePassword(user, "password")
		require.Error(t, err)
	}

	assert.Len(t, mgr.GetLoginFailures(), 5)
}

func TestFailedAttemptsExpiry(t *testing.T) {
	settingsMgr := settings.NewSettingsManager(t.Context(), getKubeClient(t, "password", true), "argocd")
	mgr := newSessionManager(settingsMgr, getProjLister(), NewUserStateStorage(nil))

	invalidUsers := []string{"invalid1", "invalid2", "invalid3", "invalid4", "invalid5", "invalid6", "invalid7"}

	t.Setenv(envLoginFailureWindowSeconds, "1")

	for _, user := range invalidUsers {
		err := mgr.VerifyUsernamePassword(user, "password")
		require.Error(t, err)
	}

	time.Sleep(2 * time.Second)

	err := mgr.VerifyUsernamePassword("invalid8", "password")
	require.Error(t, err)
	assert.Len(t, mgr.GetLoginFailures(), 1)
}

func getKubeClientWithConfig(config map[string]string, secretConfig map[string][]byte) *fake.Clientset {
	mergedSecretConfig := map[string][]byte{
		"server.secretkey": []byte("Hello, world!"),
	}
	for key, value := range secretConfig {
		mergedSecretConfig[key] = value
	}

	return fake.NewClientset(&corev1.ConfigMap{
		ObjectMeta: metav1.ObjectMeta{
			Name:      "argocd-cm",
			Namespace: "argocd",
			Labels: map[string]string{
				"app.kubernetes.io/part-of": "argocd",
			},
		},
		Data: config,
	}, &corev1.Secret{
		ObjectMeta: metav1.ObjectMeta{
			Name:      "argocd-secret",
			Namespace: "argocd",
		},
		Data: mergedSecretConfig,
	})
}

func TestSessionManager_VerifyToken(t *testing.T) {
	oidcTestServer := utiltest.GetOIDCTestServer(t, nil)
	t.Cleanup(oidcTestServer.Close)

	dexTestServer := utiltest.GetDexTestServer(t)
	t.Cleanup(dexTestServer.Close)

	t.Run("RS512 is supported", func(t *testing.T) {
		config := map[string]string{
			"url": "",
			"oidc.config": fmt.Sprintf(`
name: Test
issuer: %s
clientID: xxx
clientSecret: yyy
requestedScopes: ["oidc"]`, oidcTestServer.URL),
		}

		settingsMgr := settings.NewSettingsManager(t.Context(), getKubeClientWithConfig(config, nil), "argocd")
		mgr := NewSessionManager(settingsMgr, getProjLister(), "", nil, NewUserStateStorage(nil))
		mgr.verificationDelayNoiseEnabled = false
		// Use test server's client to avoid TLS issues.
		mgr.client = oidcTestServer.Client()

		claims := jwt.RegisteredClaims{Audience: jwt.ClaimStrings{"test-client"}, Subject: "admin", ExpiresAt: jwt.NewNumericDate(time.Now().Add(time.Hour * 24))}
		claims.Issuer = oidcTestServer.URL
		token := jwt.NewWithClaims(jwt.SigningMethodRS512, claims)
		key, err := jwt.ParseRSAPrivateKeyFromPEM(utiltest.PrivateKey)
		require.NoError(t, err)
		tokenString, err := token.SignedString(key)
		require.NoError(t, err)

		_, _, err = mgr.VerifyToken(t.Context(), tokenString)
		assert.NotContains(t, err.Error(), "oidc: id token signed with unsupported algorithm")
	})

	t.Run("oidcConfig.rootCA is respected", func(t *testing.T) {
		cert := pem.EncodeToMemory(&pem.Block{Type: "CERTIFICATE", Bytes: oidcTestServer.TLS.Certificates[0].Certificate[0]})

		config := map[string]string{
			"url": "",
			"oidc.config": fmt.Sprintf(`
name: Test
issuer: %s
clientID: xxx
clientSecret: yyy
requestedScopes: ["oidc"]
rootCA: |
  %s
`, oidcTestServer.URL, strings.ReplaceAll(string(cert), "\n", "\n  ")),
		}

		settingsMgr := settings.NewSettingsManager(t.Context(), getKubeClientWithConfig(config, nil), "argocd")
		mgr := NewSessionManager(settingsMgr, getProjLister(), "", nil, NewUserStateStorage(nil))
		mgr.verificationDelayNoiseEnabled = false

		claims := jwt.RegisteredClaims{Audience: jwt.ClaimStrings{"test-client"}, Subject: "admin", ExpiresAt: jwt.NewNumericDate(time.Now().Add(time.Hour * 24))}
		claims.Issuer = oidcTestServer.URL
		token := jwt.NewWithClaims(jwt.SigningMethodRS256, claims)
		key, err := jwt.ParseRSAPrivateKeyFromPEM(utiltest.PrivateKey)
		require.NoError(t, err)
		tokenString, err := token.SignedString(key)
		require.NoError(t, err)

		_, _, err = mgr.VerifyToken(t.Context(), tokenString)
		// If the root CA is being respected, we won't get this error. The error message is environment-dependent, so
		// we check for either of the error messages associated with a failed cert check.
		assert.NotContains(t, err.Error(), "certificate is not trusted")
		assert.NotContains(t, err.Error(), "certificate signed by unknown authority")
	})

	t.Run("OIDC provider is Dex, TLS is configured", func(t *testing.T) {
		config := map[string]string{
			"url": dexTestServer.URL,
			"dex.config": `connectors:
- type: github
  name: GitHub
  config:
    clientID: aabbccddeeff00112233
    clientSecret: aabbccddeeff00112233`,
		}

		// This is not actually used in the test. The test only calls the OIDC test server. But a valid cert/key pair
		// must be set to test VerifyToken's behavior when Argo CD is configured with TLS enabled.
		secretConfig := map[string][]byte{
			"tls.crt": utiltest.Cert,
			"tls.key": utiltest.PrivateKey,
		}

		settingsMgr := settings.NewSettingsManager(t.Context(), getKubeClientWithConfig(config, secretConfig), "argocd")
		mgr := NewSessionManager(settingsMgr, getProjLister(), dexTestServer.URL, &dex.DexTLSConfig{StrictValidation: false}, NewUserStateStorage(nil))
		mgr.verificationDelayNoiseEnabled = false

		claims := jwt.RegisteredClaims{Audience: jwt.ClaimStrings{"argo-cd"}, Subject: "admin", ExpiresAt: jwt.NewNumericDate(time.Now().Add(time.Hour * 24))}
		claims.Issuer = dexTestServer.URL + "/api/dex"
		token := jwt.NewWithClaims(jwt.SigningMethodRS512, claims)
		key, err := jwt.ParseRSAPrivateKeyFromPEM(utiltest.PrivateKey)
		require.NoError(t, err)
		tokenString, err := token.SignedString(key)
		require.NoError(t, err)

<<<<<<< HEAD
		_, _, err = mgr.VerifyToken(tokenString)
		require.NoError(t, err)
=======
		_, _, err = mgr.VerifyToken(t.Context(), tokenString)
		require.Error(t, err)
		assert.ErrorIs(t, err, common.ErrTokenVerification)
>>>>>>> 7c3b710f
	})

	t.Run("OIDC provider is external, TLS is configured", func(t *testing.T) {
		config := map[string]string{
			"url": "",
			"oidc.config": fmt.Sprintf(`
name: Test
issuer: %s
clientID: xxx
clientSecret: yyy
requestedScopes: ["oidc"]`, oidcTestServer.URL),
		}

		// This is not actually used in the test. The test only calls the OIDC test server. But a valid cert/key pair
		// must be set to test VerifyToken's behavior when Argo CD is configured with TLS enabled.
		secretConfig := map[string][]byte{
			"tls.crt": utiltest.Cert,
			"tls.key": utiltest.PrivateKey,
		}

		settingsMgr := settings.NewSettingsManager(t.Context(), getKubeClientWithConfig(config, secretConfig), "argocd")
		mgr := NewSessionManager(settingsMgr, getProjLister(), "", nil, NewUserStateStorage(nil))
		mgr.verificationDelayNoiseEnabled = false

		claims := jwt.RegisteredClaims{Audience: jwt.ClaimStrings{"argo-cd-cli"}, Subject: "admin", ExpiresAt: jwt.NewNumericDate(time.Now().Add(time.Hour * 24))}
		claims.Issuer = oidcTestServer.URL
		token := jwt.NewWithClaims(jwt.SigningMethodRS512, claims)
		key, err := jwt.ParseRSAPrivateKeyFromPEM(utiltest.PrivateKey)
		require.NoError(t, err)
		tokenString, err := token.SignedString(key)
		require.NoError(t, err)

		_, _, err = mgr.VerifyToken(t.Context(), tokenString)
		require.Error(t, err)
		assert.ErrorIs(t, err, common.ErrTokenVerification)
	})

<<<<<<< HEAD
=======
	t.Run("OIDC provider is Dex, TLS is configured", func(t *testing.T) {
		dexConfig := map[string]string{
			"url": dexTestServer.URL,
			"dex.config": `connectors:
- type: github
  name: GitHub
  config:
    clientID: aabbccddeeff00112233
    clientSecret: aabbccddeeff00112233`,
		}

		// This is not actually used in the test. The test only calls the OIDC test server. But a valid cert/key pair
		// must be set to test VerifyToken's behavior when Argo CD is configured with TLS enabled.
		secretConfig := map[string][]byte{
			"tls.crt": utiltest.Cert,
			"tls.key": utiltest.PrivateKey,
		}

		settingsMgr := settings.NewSettingsManager(t.Context(), getKubeClientWithConfig(dexConfig, secretConfig), "argocd")
		mgr := NewSessionManager(settingsMgr, getProjLister(), dexTestServer.URL, nil, NewUserStateStorage(nil))
		mgr.verificationDelayNoiseEnabled = false

		claims := jwt.RegisteredClaims{Audience: jwt.ClaimStrings{"test-client"}, Subject: "admin", ExpiresAt: jwt.NewNumericDate(time.Now().Add(time.Hour * 24))}
		claims.Issuer = dexTestServer.URL + "/api/dex"
		token := jwt.NewWithClaims(jwt.SigningMethodRS512, claims)
		key, err := jwt.ParseRSAPrivateKeyFromPEM(utiltest.PrivateKey)
		require.NoError(t, err)
		tokenString, err := token.SignedString(key)
		require.NoError(t, err)

		_, _, err = mgr.VerifyToken(t.Context(), tokenString)
		require.Error(t, err)
		assert.ErrorIs(t, err, common.ErrTokenVerification)
	})

>>>>>>> 7c3b710f
	t.Run("OIDC provider is external, TLS is configured, OIDCTLSInsecureSkipVerify is true", func(t *testing.T) {
		config := map[string]string{
			"url": "",
			"oidc.config": fmt.Sprintf(`
name: Test
issuer: %s
clientID: xxx
clientSecret: yyy
requestedScopes: ["oidc"]`, oidcTestServer.URL),
			"oidc.tls.insecure.skip.verify": "true",
		}

		// This is not actually used in the test. The test only calls the OIDC test server. But a valid cert/key pair
		// must be set to test VerifyToken's behavior when Argo CD is configured with TLS enabled.
		secretConfig := map[string][]byte{
			"tls.crt": utiltest.Cert,
			"tls.key": utiltest.PrivateKey,
		}

		settingsMgr := settings.NewSettingsManager(t.Context(), getKubeClientWithConfig(config, secretConfig), "argocd")
		mgr := NewSessionManager(settingsMgr, getProjLister(), "", nil, NewUserStateStorage(nil))
		mgr.verificationDelayNoiseEnabled = false

		claims := jwt.RegisteredClaims{Audience: jwt.ClaimStrings{"test-client"}, Subject: "admin", ExpiresAt: jwt.NewNumericDate(time.Now().Add(time.Hour * 24))}
		claims.Issuer = oidcTestServer.URL
		token := jwt.NewWithClaims(jwt.SigningMethodRS512, claims)
		key, err := jwt.ParseRSAPrivateKeyFromPEM(utiltest.PrivateKey)
		require.NoError(t, err)
		tokenString, err := token.SignedString(key)
		require.NoError(t, err)

		_, _, err = mgr.VerifyToken(t.Context(), tokenString)
		assert.NotContains(t, err.Error(), "certificate is not trusted")
		assert.NotContains(t, err.Error(), "certificate signed by unknown authority")
	})

	t.Run("OIDC provider is external, TLS is not configured, OIDCTLSInsecureSkipVerify is true", func(t *testing.T) {
		config := map[string]string{
			"url": "",
			"oidc.config": fmt.Sprintf(`
name: Test
issuer: %s
clientID: xxx
clientSecret: yyy
requestedScopes: ["oidc"]`, oidcTestServer.URL),
			"oidc.tls.insecure.skip.verify": "true",
		}

		settingsMgr := settings.NewSettingsManager(t.Context(), getKubeClientWithConfig(config, nil), "argocd")
		mgr := NewSessionManager(settingsMgr, getProjLister(), "", nil, NewUserStateStorage(nil))
		mgr.verificationDelayNoiseEnabled = false

		claims := jwt.RegisteredClaims{Audience: jwt.ClaimStrings{"test-client"}, Subject: "admin", ExpiresAt: jwt.NewNumericDate(time.Now().Add(time.Hour * 24))}
		claims.Issuer = oidcTestServer.URL
		token := jwt.NewWithClaims(jwt.SigningMethodRS512, claims)
		key, err := jwt.ParseRSAPrivateKeyFromPEM(utiltest.PrivateKey)
		require.NoError(t, err)
		tokenString, err := token.SignedString(key)
		require.NoError(t, err)

		_, _, err = mgr.VerifyToken(t.Context(), tokenString)
		// This is the error thrown when the test server's certificate _is_ being verified.
		assert.NotContains(t, err.Error(), "certificate is not trusted")
		assert.NotContains(t, err.Error(), "certificate signed by unknown authority")
	})

	t.Run("OIDC provider is external, audience is not specified", func(t *testing.T) {
		config := map[string]string{
			"url": "",
			"oidc.config": fmt.Sprintf(`
name: Test
issuer: %s
clientID: xxx
clientSecret: yyy
requestedScopes: ["oidc"]`, oidcTestServer.URL),
			"oidc.tls.insecure.skip.verify": "true", // This isn't what we're testing.
		}

		// This is not actually used in the test. The test only calls the OIDC test server. But a valid cert/key pair
		// must be set to test VerifyToken's behavior when Argo CD is configured with TLS enabled.
		secretConfig := map[string][]byte{
			"tls.crt": utiltest.Cert,
			"tls.key": utiltest.PrivateKey,
		}

		settingsMgr := settings.NewSettingsManager(t.Context(), getKubeClientWithConfig(config, secretConfig), "argocd")
		mgr := NewSessionManager(settingsMgr, getProjLister(), "", nil, NewUserStateStorage(nil))
		mgr.verificationDelayNoiseEnabled = false

		claims := jwt.RegisteredClaims{Subject: "admin", ExpiresAt: jwt.NewNumericDate(time.Now().Add(time.Hour * 24))}
		claims.Issuer = oidcTestServer.URL
		token := jwt.NewWithClaims(jwt.SigningMethodRS512, claims)
		key, err := jwt.ParseRSAPrivateKeyFromPEM(utiltest.PrivateKey)
		require.NoError(t, err)
		tokenString, err := token.SignedString(key)
		require.NoError(t, err)

		_, _, err = mgr.VerifyToken(t.Context(), tokenString)
		require.Error(t, err)
	})

	t.Run("OIDC provider is external, audience is not specified, absent audience is allowed", func(t *testing.T) {
		config := map[string]string{
			"url": "",
			"oidc.config": fmt.Sprintf(`
name: Test
issuer: %s
clientID: xxx
clientSecret: yyy
requestedScopes: ["oidc"]
skipAudienceCheckWhenTokenHasNoAudience: true`, oidcTestServer.URL),
			"oidc.tls.insecure.skip.verify": "true", // This isn't what we're testing.
		}

		// This is not actually used in the test. The test only calls the OIDC test server. But a valid cert/key pair
		// must be set to test VerifyToken's behavior when Argo CD is configured with TLS enabled.
		secretConfig := map[string][]byte{
			"tls.crt": utiltest.Cert,
			"tls.key": utiltest.PrivateKey,
		}

		settingsMgr := settings.NewSettingsManager(t.Context(), getKubeClientWithConfig(config, secretConfig), "argocd")
		mgr := NewSessionManager(settingsMgr, getProjLister(), "", nil, NewUserStateStorage(nil))
		mgr.verificationDelayNoiseEnabled = false

		claims := jwt.RegisteredClaims{Subject: "admin", ExpiresAt: jwt.NewNumericDate(time.Now().Add(time.Hour * 24))}
		claims.Issuer = oidcTestServer.URL
		token := jwt.NewWithClaims(jwt.SigningMethodRS512, claims)
		key, err := jwt.ParseRSAPrivateKeyFromPEM(utiltest.PrivateKey)
		require.NoError(t, err)
		tokenString, err := token.SignedString(key)
		require.NoError(t, err)

		_, _, err = mgr.VerifyToken(t.Context(), tokenString)
		require.NoError(t, err)
	})

	t.Run("OIDC provider is external, audience is not specified but is required", func(t *testing.T) {
		config := map[string]string{
			"url": "",
			"oidc.config": fmt.Sprintf(`
name: Test
issuer: %s
clientID: xxx
clientSecret: yyy
requestedScopes: ["oidc"]
skipAudienceCheckWhenTokenHasNoAudience: false`, oidcTestServer.URL),
			"oidc.tls.insecure.skip.verify": "true", // This isn't what we're testing.
		}

		// This is not actually used in the test. The test only calls the OIDC test server. But a valid cert/key pair
		// must be set to test VerifyToken's behavior when Argo CD is configured with TLS enabled.
		secretConfig := map[string][]byte{
			"tls.crt": utiltest.Cert,
			"tls.key": utiltest.PrivateKey,
		}

		settingsMgr := settings.NewSettingsManager(t.Context(), getKubeClientWithConfig(config, secretConfig), "argocd")
		mgr := NewSessionManager(settingsMgr, getProjLister(), "", nil, NewUserStateStorage(nil))
		mgr.verificationDelayNoiseEnabled = false

		claims := jwt.RegisteredClaims{Subject: "admin", ExpiresAt: jwt.NewNumericDate(time.Now().Add(time.Hour * 24))}
		claims.Issuer = oidcTestServer.URL
		token := jwt.NewWithClaims(jwt.SigningMethodRS512, claims)
		key, err := jwt.ParseRSAPrivateKeyFromPEM(utiltest.PrivateKey)
		require.NoError(t, err)
		tokenString, err := token.SignedString(key)
		require.NoError(t, err)

		_, _, err = mgr.VerifyToken(t.Context(), tokenString)
		require.Error(t, err)
		assert.ErrorIs(t, err, common.ErrTokenVerification)
	})

	t.Run("OIDC provider is external, audience is client ID, no allowed list specified", func(t *testing.T) {
		config := map[string]string{
			"url": "",
			"oidc.config": fmt.Sprintf(`
name: Test
issuer: %s
clientID: xxx
clientSecret: yyy
requestedScopes: ["oidc"]`, oidcTestServer.URL),
			"oidc.tls.insecure.skip.verify": "true", // This isn't what we're testing.
		}

		// This is not actually used in the test. The test only calls the OIDC test server. But a valid cert/key pair
		// must be set to test VerifyToken's behavior when Argo CD is configured with TLS enabled.
		secretConfig := map[string][]byte{
			"tls.crt": utiltest.Cert,
			"tls.key": utiltest.PrivateKey,
		}

		settingsMgr := settings.NewSettingsManager(t.Context(), getKubeClientWithConfig(config, secretConfig), "argocd")
		mgr := NewSessionManager(settingsMgr, getProjLister(), "", nil, NewUserStateStorage(nil))
		mgr.verificationDelayNoiseEnabled = false

		claims := jwt.RegisteredClaims{Audience: jwt.ClaimStrings{"xxx"}, Subject: "admin", ExpiresAt: jwt.NewNumericDate(time.Now().Add(time.Hour * 24))}
		claims.Issuer = oidcTestServer.URL
		token := jwt.NewWithClaims(jwt.SigningMethodRS512, claims)
		key, err := jwt.ParseRSAPrivateKeyFromPEM(utiltest.PrivateKey)
		require.NoError(t, err)
		tokenString, err := token.SignedString(key)
		require.NoError(t, err)

		_, _, err = mgr.VerifyToken(t.Context(), tokenString)
		require.NoError(t, err)
	})

	t.Run("OIDC provider is external, audience is in allowed list", func(t *testing.T) {
		config := map[string]string{
			"url": "",
			"oidc.config": fmt.Sprintf(`
name: Test
issuer: %s
clientID: xxx
clientSecret: yyy
requestedScopes: ["oidc"]
allowedAudiences:
- something`, oidcTestServer.URL),
			"oidc.tls.insecure.skip.verify": "true", // This isn't what we're testing.
		}

		// This is not actually used in the test. The test only calls the OIDC test server. But a valid cert/key pair
		// must be set to test VerifyToken's behavior when Argo CD is configured with TLS enabled.
		secretConfig := map[string][]byte{
			"tls.crt": utiltest.Cert,
			"tls.key": utiltest.PrivateKey,
		}

		settingsMgr := settings.NewSettingsManager(t.Context(), getKubeClientWithConfig(config, secretConfig), "argocd")
		mgr := NewSessionManager(settingsMgr, getProjLister(), "", nil, NewUserStateStorage(nil))
		mgr.verificationDelayNoiseEnabled = false

		claims := jwt.RegisteredClaims{Audience: jwt.ClaimStrings{"something"}, Subject: "admin", ExpiresAt: jwt.NewNumericDate(time.Now().Add(time.Hour * 24))}
		claims.Issuer = oidcTestServer.URL
		token := jwt.NewWithClaims(jwt.SigningMethodRS512, claims)
		key, err := jwt.ParseRSAPrivateKeyFromPEM(utiltest.PrivateKey)
		require.NoError(t, err)
		tokenString, err := token.SignedString(key)
		require.NoError(t, err)

		_, _, err = mgr.VerifyToken(t.Context(), tokenString)
		require.NoError(t, err)
	})

	t.Run("OIDC provider is external, audience is not in allowed list", func(t *testing.T) {
		config := map[string]string{
			"url": "",
			"oidc.config": fmt.Sprintf(`
name: Test
issuer: %s
clientID: xxx
clientSecret: yyy
requestedScopes: ["oidc"]
allowedAudiences:
- something-else`, oidcTestServer.URL),
			"oidc.tls.insecure.skip.verify": "true", // This isn't what we're testing.
		}

		// This is not actually used in the test. The test only calls the OIDC test server. But a valid cert/key pair
		// must be set to test VerifyToken's behavior when Argo CD is configured with TLS enabled.
		secretConfig := map[string][]byte{
			"tls.crt": utiltest.Cert,
			"tls.key": utiltest.PrivateKey,
		}

		settingsMgr := settings.NewSettingsManager(t.Context(), getKubeClientWithConfig(config, secretConfig), "argocd")
		mgr := NewSessionManager(settingsMgr, getProjLister(), "", nil, NewUserStateStorage(nil))
		mgr.verificationDelayNoiseEnabled = false

		claims := jwt.RegisteredClaims{Audience: jwt.ClaimStrings{"something"}, Subject: "admin", ExpiresAt: jwt.NewNumericDate(time.Now().Add(time.Hour * 24))}
		claims.Issuer = oidcTestServer.URL
		token := jwt.NewWithClaims(jwt.SigningMethodRS512, claims)
		key, err := jwt.ParseRSAPrivateKeyFromPEM(utiltest.PrivateKey)
		require.NoError(t, err)
		tokenString, err := token.SignedString(key)
		require.NoError(t, err)

		_, _, err = mgr.VerifyToken(t.Context(), tokenString)
		require.Error(t, err)
		assert.ErrorIs(t, err, common.ErrTokenVerification)
	})

	t.Run("OIDC provider is external, audience is not client ID, and there is no allow list", func(t *testing.T) {
		config := map[string]string{
			"url": "",
			"oidc.config": fmt.Sprintf(`
name: Test
issuer: %s
clientID: xxx
clientSecret: yyy
requestedScopes: ["oidc"]`, oidcTestServer.URL),
			"oidc.tls.insecure.skip.verify": "true", // This isn't what we're testing.
		}

		// This is not actually used in the test. The test only calls the OIDC test server. But a valid cert/key pair
		// must be set to test VerifyToken's behavior when Argo CD is configured with TLS enabled.
		secretConfig := map[string][]byte{
			"tls.crt": utiltest.Cert,
			"tls.key": utiltest.PrivateKey,
		}

		settingsMgr := settings.NewSettingsManager(t.Context(), getKubeClientWithConfig(config, secretConfig), "argocd")
		mgr := NewSessionManager(settingsMgr, getProjLister(), "", nil, NewUserStateStorage(nil))
		mgr.verificationDelayNoiseEnabled = false

		claims := jwt.RegisteredClaims{Audience: jwt.ClaimStrings{"something"}, Subject: "admin", ExpiresAt: jwt.NewNumericDate(time.Now().Add(time.Hour * 24))}
		claims.Issuer = oidcTestServer.URL
		token := jwt.NewWithClaims(jwt.SigningMethodRS512, claims)
		key, err := jwt.ParseRSAPrivateKeyFromPEM(utiltest.PrivateKey)
		require.NoError(t, err)
		tokenString, err := token.SignedString(key)
		require.NoError(t, err)

		_, _, err = mgr.VerifyToken(t.Context(), tokenString)
		require.Error(t, err)
		assert.ErrorIs(t, err, common.ErrTokenVerification)
	})

	t.Run("OIDC provider is external, audience is specified, but allow list is empty", func(t *testing.T) {
		config := map[string]string{
			"url": "",
			"oidc.config": fmt.Sprintf(`
name: Test
issuer: %s
clientID: xxx
clientSecret: yyy
requestedScopes: ["oidc"]
allowedAudiences: []`, oidcTestServer.URL),
			"oidc.tls.insecure.skip.verify": "true", // This isn't what we're testing.
		}

		// This is not actually used in the test. The test only calls the OIDC test server. But a valid cert/key pair
		// must be set to test VerifyToken's behavior when Argo CD is configured with TLS enabled.
		secretConfig := map[string][]byte{
			"tls.crt": utiltest.Cert,
			"tls.key": utiltest.PrivateKey,
		}

		settingsMgr := settings.NewSettingsManager(t.Context(), getKubeClientWithConfig(config, secretConfig), "argocd")
		mgr := NewSessionManager(settingsMgr, getProjLister(), "", nil, NewUserStateStorage(nil))
		mgr.verificationDelayNoiseEnabled = false

		claims := jwt.RegisteredClaims{Audience: jwt.ClaimStrings{"something"}, Subject: "admin", ExpiresAt: jwt.NewNumericDate(time.Now().Add(time.Hour * 24))}
		claims.Issuer = oidcTestServer.URL
		token := jwt.NewWithClaims(jwt.SigningMethodRS512, claims)
		key, err := jwt.ParseRSAPrivateKeyFromPEM(utiltest.PrivateKey)
		require.NoError(t, err)
		tokenString, err := token.SignedString(key)
		require.NoError(t, err)

		_, _, err = mgr.VerifyToken(t.Context(), tokenString)
		require.Error(t, err)
		assert.ErrorIs(t, err, common.ErrTokenVerification)
	})

	// Make sure the logic works to allow any of the allowed audiences, not just the first one.
	t.Run("OIDC provider is external, audience is specified, actual audience isn't the first allowed audience", func(t *testing.T) {
		config := map[string]string{
			"url": "",
			"oidc.config": fmt.Sprintf(`
name: Test
issuer: %s
clientID: xxx
clientSecret: yyy
requestedScopes: ["oidc"]
allowedAudiences: ["aud-a", "aud-b"]`, oidcTestServer.URL),
			"oidc.tls.insecure.skip.verify": "true", // This isn't what we're testing.
		}

		// This is not actually used in the test. The test only calls the OIDC test server. But a valid cert/key pair
		// must be set to test VerifyToken's behavior when Argo CD is configured with TLS enabled.
		secretConfig := map[string][]byte{
			"tls.crt": utiltest.Cert,
			"tls.key": utiltest.PrivateKey,
		}

		settingsMgr := settings.NewSettingsManager(t.Context(), getKubeClientWithConfig(config, secretConfig), "argocd")
		mgr := NewSessionManager(settingsMgr, getProjLister(), "", nil, NewUserStateStorage(nil))
		mgr.verificationDelayNoiseEnabled = false

		claims := jwt.RegisteredClaims{Audience: jwt.ClaimStrings{"aud-b"}, Subject: "admin", ExpiresAt: jwt.NewNumericDate(time.Now().Add(time.Hour * 24))}
		claims.Issuer = oidcTestServer.URL
		token := jwt.NewWithClaims(jwt.SigningMethodRS512, claims)
		key, err := jwt.ParseRSAPrivateKeyFromPEM(utiltest.PrivateKey)
		require.NoError(t, err)
		tokenString, err := token.SignedString(key)
		require.NoError(t, err)

		_, _, err = mgr.VerifyToken(t.Context(), tokenString)
		require.NoError(t, err)
	})

	t.Run("OIDC provider is external, audience is not specified, token is signed with the wrong key", func(t *testing.T) {
		config := map[string]string{
			"url": "",
			"oidc.config": fmt.Sprintf(`
name: Test
issuer: %s
clientID: xxx
clientSecret: yyy
requestedScopes: ["oidc"]`, oidcTestServer.URL),
			"oidc.tls.insecure.skip.verify": "true", // This isn't what we're testing.
		}

		// This is not actually used in the test. The test only calls the OIDC test server. But a valid cert/key pair
		// must be set to test VerifyToken's behavior when Argo CD is configured with TLS enabled.
		secretConfig := map[string][]byte{
			"tls.crt": utiltest.Cert,
			"tls.key": utiltest.PrivateKey,
		}

		settingsMgr := settings.NewSettingsManager(t.Context(), getKubeClientWithConfig(config, secretConfig), "argocd")
		mgr := NewSessionManager(settingsMgr, getProjLister(), "", nil, NewUserStateStorage(nil))
		mgr.verificationDelayNoiseEnabled = false

		claims := jwt.RegisteredClaims{Subject: "admin", ExpiresAt: jwt.NewNumericDate(time.Now().Add(time.Hour * 24))}
		claims.Issuer = oidcTestServer.URL
		token := jwt.NewWithClaims(jwt.SigningMethodRS512, claims)
		key, err := jwt.ParseRSAPrivateKeyFromPEM(utiltest.PrivateKey2)
		require.NoError(t, err)
		tokenString, err := token.SignedString(key)
		require.NoError(t, err)

		_, _, err = mgr.VerifyToken(t.Context(), tokenString)
		require.Error(t, err)
		assert.ErrorIs(t, err, common.ErrTokenVerification)
	})

	t.Run("OIDC provider is external, token is revoked", func(t *testing.T) {
		tokenID := "123"
		redisClient, closer := test.NewInMemoryRedis()
		defer closer()

		storage := NewUserStateStorage(redisClient)
		err := storage.RevokeToken(t.Context(), tokenID, autoRegenerateTokenDuration*2)
		require.NoError(t, err)

		config := map[string]string{
			"url": "",
			"oidc.config": fmt.Sprintf(`
 name: Test
 issuer: %s
 clientID: xxx
 clientSecret: yyy
 requestedScopes: ["oidc"]`, oidcTestServer.URL),
			"oidc.tls.insecure.skip.verify": "true", // This isn't what we're testing.
		}

		// This is not actually used in the test. The test only calls the OIDC test server. But a valid cert/key pair
		// must be set to test VerifyToken's behavior when Argo CD is configured with TLS enabled.
		secretConfig := map[string][]byte{
			"tls.crt": utiltest.Cert,
			"tls.key": utiltest.PrivateKey,
		}

		settingsMgr := settings.NewSettingsManager(t.Context(), getKubeClientWithConfig(config, secretConfig), "argocd")
		mgr := NewSessionManager(settingsMgr, getProjLister(), "", nil, storage)
		mgr.verificationDelayNoiseEnabled = false

		claims := jwt.RegisteredClaims{Audience: jwt.ClaimStrings{"xxx"}, Subject: "admin", ExpiresAt: jwt.NewNumericDate(time.Now().Add(time.Hour * 24))}
		claims.Issuer = oidcTestServer.URL
		claims.ID = tokenID
		token := jwt.NewWithClaims(jwt.SigningMethodRS512, claims)
		key, err := jwt.ParseRSAPrivateKeyFromPEM(utiltest.PrivateKey)
		require.NoError(t, err)
		tokenString, err := token.SignedString(key)
		require.NoError(t, err)

		_, _, err = mgr.VerifyToken(tokenString)
		require.Error(t, err)
		assert.Equal(t, "token has been revoked, please re-login", err.Error())
	})

	t.Run("OIDC provider is Dex, token is revoked", func(t *testing.T) {
		tokenID := "123"
		redisClient, closer := test.NewInMemoryRedis()
		defer closer()

		storage := NewUserStateStorage(redisClient)
		err := storage.RevokeToken(t.Context(), tokenID, autoRegenerateTokenDuration*2)
		require.NoError(t, err)

		config := map[string]string{
			"url": dexTestServer.URL,
			"dex.config": `connectors:
 - type: github
   name: GitHub
   config:
     clientID: aabbccddeeff00112233
     clientSecret: aabbccddeeff00112233`,
		}

		// This is not actually used in the test. The test only calls the OIDC test server. But a valid cert/key pair
		// must be set to test VerifyToken's behavior when Argo CD is configured with TLS enabled.
		secretConfig := map[string][]byte{
			"tls.crt": utiltest.Cert,
			"tls.key": utiltest.PrivateKey,
		}

		settingsMgr := settings.NewSettingsManager(t.Context(), getKubeClientWithConfig(config, secretConfig), "argocd")
		mgr := NewSessionManager(settingsMgr, getProjLister(), dexTestServer.URL, &dex.DexTLSConfig{StrictValidation: false}, storage)
		mgr.verificationDelayNoiseEnabled = false

		claims := jwt.RegisteredClaims{Audience: jwt.ClaimStrings{"argo-cd-cli"}, Subject: "admin", ExpiresAt: jwt.NewNumericDate(time.Now().Add(time.Hour * 24))}
		claims.Issuer = dexTestServer.URL + "/api/dex"
		claims.ID = tokenID
		token := jwt.NewWithClaims(jwt.SigningMethodRS512, claims)
		key, err := jwt.ParseRSAPrivateKeyFromPEM(utiltest.PrivateKey)
		require.NoError(t, err)
		tokenString, err := token.SignedString(key)
		require.NoError(t, err)

		_, _, err = mgr.VerifyToken(tokenString)
		require.Error(t, err)
		assert.Equal(t, "token has been revoked, please re-login", err.Error())
	})
}

func Test_PickFailureAttemptWhenOverflowed(t *testing.T) {
	t.Run("Not pick admin user from the queue", func(t *testing.T) {
		failures := map[string]LoginAttempts{
			"admin": {
				FailCount: 1,
			},
			"test2": {
				FailCount: 1,
			},
		}

		// inside pickRandomNonAdminLoginFailure, it uses random, so we need to test it multiple times
		for i := 0; i < 1000; i++ {
			user := pickRandomNonAdminLoginFailure(failures, "test")
			assert.Equal(t, "test2", *user)
		}
	})

	t.Run("Not pick admin user and current user from the queue", func(t *testing.T) {
		failures := map[string]LoginAttempts{
			"test": {
				FailCount: 1,
			},
			"admin": {
				FailCount: 1,
			},
			"test2": {
				FailCount: 1,
			},
		}

		// inside pickRandomNonAdminLoginFailure, it uses random, so we need to test it multiple times
		for i := 0; i < 1000; i++ {
			user := pickRandomNonAdminLoginFailure(failures, "test")
			assert.Equal(t, "test2", *user)
		}
	})
}<|MERGE_RESOLUTION|>--- conflicted
+++ resolved
@@ -30,14 +30,10 @@
 	apps "github.com/argoproj/argo-cd/v3/pkg/client/clientset/versioned/fake"
 	"github.com/argoproj/argo-cd/v3/pkg/client/listers/application/v1alpha1"
 	"github.com/argoproj/argo-cd/v3/test"
-<<<<<<< HEAD
-	claimsutil "github.com/argoproj/argo-cd/v3/util/claims"
-	"github.com/argoproj/argo-cd/v3/util/dex"
-=======
 	"github.com/argoproj/argo-cd/v3/util"
 	"github.com/argoproj/argo-cd/v3/util/cache"
 	"github.com/argoproj/argo-cd/v3/util/crypto"
->>>>>>> 7c3b710f
+	"github.com/argoproj/argo-cd/v3/util/dex"
 	jwtutil "github.com/argoproj/argo-cd/v3/util/jwt"
 	"github.com/argoproj/argo-cd/v3/util/oidc"
 	"github.com/argoproj/argo-cd/v3/util/password"
@@ -173,12 +169,9 @@
 	require.NoError(t, err)
 	assert.Empty(t, newToken)
 
-	mapClaims, err := jwtutil.MapClaims(claims)
-	require.NoError(t, err)
-	argoClaims, err := claimsutil.MapClaimsToArgoClaims(mapClaims)
-	require.NoError(t, err)
-
-	assert.Equal(t, "admin", argoClaims.Subject)
+	mapClaims := *(claims.(*jwt.MapClaims))
+	subject := mapClaims["sub"].(string)
+	assert.Equal(t, "admin", subject)
 }
 
 func TestSessionManager_AdminToken_Expired(t *testing.T) {
@@ -837,14 +830,8 @@
 		tokenString, err := token.SignedString(key)
 		require.NoError(t, err)
 
-<<<<<<< HEAD
-		_, _, err = mgr.VerifyToken(tokenString)
-		require.NoError(t, err)
-=======
-		_, _, err = mgr.VerifyToken(t.Context(), tokenString)
-		require.Error(t, err)
-		assert.ErrorIs(t, err, common.ErrTokenVerification)
->>>>>>> 7c3b710f
+		_, _, err = mgr.VerifyToken(t.Context(), tokenString)
+		require.NoError(t, err)
 	})
 
 	t.Run("OIDC provider is external, TLS is configured", func(t *testing.T) {
@@ -882,44 +869,6 @@
 		assert.ErrorIs(t, err, common.ErrTokenVerification)
 	})
 
-<<<<<<< HEAD
-=======
-	t.Run("OIDC provider is Dex, TLS is configured", func(t *testing.T) {
-		dexConfig := map[string]string{
-			"url": dexTestServer.URL,
-			"dex.config": `connectors:
-- type: github
-  name: GitHub
-  config:
-    clientID: aabbccddeeff00112233
-    clientSecret: aabbccddeeff00112233`,
-		}
-
-		// This is not actually used in the test. The test only calls the OIDC test server. But a valid cert/key pair
-		// must be set to test VerifyToken's behavior when Argo CD is configured with TLS enabled.
-		secretConfig := map[string][]byte{
-			"tls.crt": utiltest.Cert,
-			"tls.key": utiltest.PrivateKey,
-		}
-
-		settingsMgr := settings.NewSettingsManager(t.Context(), getKubeClientWithConfig(dexConfig, secretConfig), "argocd")
-		mgr := NewSessionManager(settingsMgr, getProjLister(), dexTestServer.URL, nil, NewUserStateStorage(nil))
-		mgr.verificationDelayNoiseEnabled = false
-
-		claims := jwt.RegisteredClaims{Audience: jwt.ClaimStrings{"test-client"}, Subject: "admin", ExpiresAt: jwt.NewNumericDate(time.Now().Add(time.Hour * 24))}
-		claims.Issuer = dexTestServer.URL + "/api/dex"
-		token := jwt.NewWithClaims(jwt.SigningMethodRS512, claims)
-		key, err := jwt.ParseRSAPrivateKeyFromPEM(utiltest.PrivateKey)
-		require.NoError(t, err)
-		tokenString, err := token.SignedString(key)
-		require.NoError(t, err)
-
-		_, _, err = mgr.VerifyToken(t.Context(), tokenString)
-		require.Error(t, err)
-		assert.ErrorIs(t, err, common.ErrTokenVerification)
-	})
-
->>>>>>> 7c3b710f
 	t.Run("OIDC provider is external, TLS is configured, OIDCTLSInsecureSkipVerify is true", func(t *testing.T) {
 		config := map[string]string{
 			"url": "",
@@ -1389,8 +1338,8 @@
 		require.NoError(t, err)
 		tokenString, err := token.SignedString(key)
 		require.NoError(t, err)
-
-		_, _, err = mgr.VerifyToken(tokenString)
+		_, _, err = mgr.VerifyToken(t.Context(), tokenString)
+		_, _, err = mgr.VerifyToken(t.Context(), tokenString)
 		require.Error(t, err)
 		assert.Equal(t, "token has been revoked, please re-login", err.Error())
 	})
@@ -1433,8 +1382,8 @@
 		require.NoError(t, err)
 		tokenString, err := token.SignedString(key)
 		require.NoError(t, err)
-
-		_, _, err = mgr.VerifyToken(tokenString)
+		_, _, err = mgr.VerifyToken(t.Context(), tokenString)
+		_, _, err = mgr.VerifyToken(t.Context(), tokenString)
 		require.Error(t, err)
 		assert.Equal(t, "token has been revoked, please re-login", err.Error())
 	})
