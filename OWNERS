owners:
- alexmt
- jessesuen

approvers:
- alexec
- alexmt
- jannfis
- jessesuen
- jgwest
- keithchong
- mayzhang2000
- rbreeze
<<<<<<< HEAD
- pasha-codefresh
=======
- leoluz
- crenshaw-dev
>>>>>>> 2888a9dc

reviewers:
- dthomson25
- tetchel
- terrytangyuan
- wtam2018
- ishitasequeira
- reginapizza
- hblixt
- chetan-rns
- wanghong230
- ciiay
- saumeya<|MERGE_RESOLUTION|>--- conflicted
+++ resolved
@@ -11,12 +11,8 @@
 - keithchong
 - mayzhang2000
 - rbreeze
-<<<<<<< HEAD
-- pasha-codefresh
-=======
 - leoluz
 - crenshaw-dev
->>>>>>> 2888a9dc
 
 reviewers:
 - dthomson25
@@ -28,5 +24,6 @@
 - hblixt
 - chetan-rns
 - wanghong230
+- pasha-codefresh
 - ciiay
 - saumeya