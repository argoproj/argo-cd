--- conflicted
+++ resolved
@@ -14,8 +14,5 @@
 - dthomson25
 - tetchel
 - wtam2018
-<<<<<<< HEAD
 - ishitasequeira
-=======
-- reginapizza
->>>>>>> dff84a7d
+- reginapizza