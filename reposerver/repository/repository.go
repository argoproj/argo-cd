--- conflicted
+++ resolved
@@ -774,11 +774,7 @@
 
 		for _, target := range targets {
 			if q.AppLabelKey != "" && q.AppName != "" && !kube.IsCRD(target) {
-<<<<<<< HEAD
-				err = resourceTracking.SetAppInstance(target, q.AppLabelKey, q.AppName, v1alpha1.TrackingMethod(q.TrackingMethod))
-=======
 				err = resourceTracking.SetAppInstance(target, q.AppLabelKey, q.AppName, q.Namespace, v1alpha1.TrackingMethod(q.TrackingMethod))
->>>>>>> cc490639
 				if err != nil {
 					return nil, err
 				}
