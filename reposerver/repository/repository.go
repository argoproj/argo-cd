package repository

import (
	"bytes"
	"context"
	"encoding/json"
	"errors"
	"fmt"
	goio "io"
	"io/fs"
	"net/url"
	"os"
	"path"
	"path/filepath"
	"regexp"
	"strings"
	"time"

	"github.com/Masterminds/semver/v3"
	"github.com/TomOnTime/utfutil"
	"github.com/argoproj/gitops-engine/pkg/utils/kube"
	textutils "github.com/argoproj/gitops-engine/pkg/utils/text"
	"github.com/argoproj/pkg/sync"
	jsonpatch "github.com/evanphx/json-patch"
	gogit "github.com/go-git/go-git/v5"
	"github.com/golang/protobuf/ptypes/empty"
	"github.com/google/go-jsonnet"
	"github.com/google/uuid"
	grpc_retry "github.com/grpc-ecosystem/go-grpc-middleware/retry"
	log "github.com/sirupsen/logrus"
	"golang.org/x/sync/semaphore"
	"google.golang.org/grpc/codes"
	"google.golang.org/grpc/status"
	"k8s.io/apimachinery/pkg/api/resource"
	metav1 "k8s.io/apimachinery/pkg/apis/meta/v1"
	"k8s.io/apimachinery/pkg/apis/meta/v1/unstructured"
	"k8s.io/apimachinery/pkg/runtime"
	kubeyaml "k8s.io/apimachinery/pkg/util/yaml"
	"sigs.k8s.io/yaml"

	pluginclient "github.com/argoproj/argo-cd/v2/cmpserver/apiclient"
	"github.com/argoproj/argo-cd/v2/common"
	"github.com/argoproj/argo-cd/v2/pkg/apis/application/v1alpha1"
	"github.com/argoproj/argo-cd/v2/reposerver/apiclient"
	"github.com/argoproj/argo-cd/v2/reposerver/cache"
	"github.com/argoproj/argo-cd/v2/reposerver/metrics"
	"github.com/argoproj/argo-cd/v2/util/app/discovery"
	apppathutil "github.com/argoproj/argo-cd/v2/util/app/path"
	argopath "github.com/argoproj/argo-cd/v2/util/app/path"
	"github.com/argoproj/argo-cd/v2/util/argo"
	"github.com/argoproj/argo-cd/v2/util/cmp"
	"github.com/argoproj/argo-cd/v2/util/env"
	"github.com/argoproj/argo-cd/v2/util/git"
	"github.com/argoproj/argo-cd/v2/util/glob"
	"github.com/argoproj/argo-cd/v2/util/gpg"
	"github.com/argoproj/argo-cd/v2/util/grpc"
	"github.com/argoproj/argo-cd/v2/util/helm"
	"github.com/argoproj/argo-cd/v2/util/io"
	"github.com/argoproj/argo-cd/v2/util/io/files"
	pathutil "github.com/argoproj/argo-cd/v2/util/io/path"
	"github.com/argoproj/argo-cd/v2/util/kustomize"
	"github.com/argoproj/argo-cd/v2/util/manifeststream"
	"github.com/argoproj/argo-cd/v2/util/text"
)

const (
	cachedManifestGenerationPrefix = "Manifest generation error (cached)"
	helmDepUpMarkerFile            = ".argocd-helm-dep-up"
	allowConcurrencyFile           = ".argocd-allow-concurrency"
	repoSourceFile                 = ".argocd-source.yaml"
	appSourceFile                  = ".argocd-source-%s.yaml"
	ociPrefix                      = "oci://"
)

var (
	ErrExceededMaxCombinedManifestFileSize = errors.New("exceeded max combined manifest file size")
	// helmConcurrencyDefault if true then helm concurrent manifest generation is enabled
	// TODO: remove env variable and usage of .argocd-allow-concurrency once we are sure that it is safe to enable it by default
	helmConcurrencyDefault = env.ParseBoolFromEnv("ARGOCD_HELM_ALLOW_CONCURRENCY", false)
)

// Service implements ManifestService interface
type Service struct {
	gitCredsStore             git.CredsStore
	rootDir                   string
	gitRepoPaths              io.TempPaths
	chartPaths                io.TempPaths
	gitRepoInitializer        func(rootPath string) goio.Closer
	repoLock                  *repositoryLock
	cache                     *cache.Cache
	parallelismLimitSemaphore *semaphore.Weighted
	metricsServer             *metrics.MetricsServer
	resourceTracking          argo.ResourceTracking
	newGitClient              func(rawRepoURL string, root string, creds git.Creds, insecure bool, enableLfs bool, proxy string, opts ...git.ClientOpts) (git.Client, error)
	newHelmClient             func(repoURL string, creds helm.Creds, enableOci bool, proxy string, opts ...helm.ClientOpts) helm.Client
	initConstants             RepoServerInitConstants
	// now is usually just time.Now, but may be replaced by unit tests for testing purposes
	now func() time.Time
}

type RepoServerInitConstants struct {
	ParallelismLimit                             int64
	PauseGenerationAfterFailedGenerationAttempts int
	PauseGenerationOnFailureForMinutes           int
	PauseGenerationOnFailureForRequests          int
	SubmoduleEnabled                             bool
	MaxCombinedDirectoryManifestsSize            resource.Quantity
	CMPTarExcludedGlobs                          []string
	AllowOutOfBoundsSymlinks                     bool
	StreamedManifestMaxExtractedSize             int64
	StreamedManifestMaxTarSize                   int64
	HelmManifestMaxExtractedSize                 int64
	HelmRegistryMaxIndexSize                     int64
	DisableHelmManifestMaxExtractedSize          bool
	IncludeHiddenDirectories                     bool
}

// NewService returns a new instance of the Manifest service
func NewService(metricsServer *metrics.MetricsServer, cache *cache.Cache, initConstants RepoServerInitConstants, resourceTracking argo.ResourceTracking, gitCredsStore git.CredsStore, rootDir string) *Service {
	var parallelismLimitSemaphore *semaphore.Weighted
	if initConstants.ParallelismLimit > 0 {
		parallelismLimitSemaphore = semaphore.NewWeighted(initConstants.ParallelismLimit)
	}
	repoLock := NewRepositoryLock()
	gitRandomizedPaths := io.NewRandomizedTempPaths(rootDir)
	helmRandomizedPaths := io.NewRandomizedTempPaths(rootDir)
	return &Service{
		parallelismLimitSemaphore: parallelismLimitSemaphore,
		repoLock:                  repoLock,
		cache:                     cache,
		metricsServer:             metricsServer,
		newGitClient:              git.NewClientExt,
		resourceTracking:          resourceTracking,
		newHelmClient: func(repoURL string, creds helm.Creds, enableOci bool, proxy string, opts ...helm.ClientOpts) helm.Client {
			return helm.NewClientWithLock(repoURL, creds, sync.NewKeyLock(), enableOci, proxy, opts...)
		},
		initConstants:      initConstants,
		now:                time.Now,
		gitCredsStore:      gitCredsStore,
		gitRepoPaths:       gitRandomizedPaths,
		chartPaths:         helmRandomizedPaths,
		gitRepoInitializer: directoryPermissionInitializer,
		rootDir:            rootDir,
	}
}

func (s *Service) Init() error {
	_, err := os.Stat(s.rootDir)
	if os.IsNotExist(err) {
		return os.MkdirAll(s.rootDir, 0o300)
	}
	if err == nil {
		// give itself read permissions to list previously written directories
		err = os.Chmod(s.rootDir, 0o700)
	}
	var dirEntries []fs.DirEntry
	if err == nil {
		dirEntries, err = os.ReadDir(s.rootDir)
	}
	if err != nil {
		log.Warnf("Failed to restore cloned repositories paths: %v", err)
		return nil
	}

	for _, file := range dirEntries {
		if !file.IsDir() {
			continue
		}
		fullPath := filepath.Join(s.rootDir, file.Name())
		closer := s.gitRepoInitializer(fullPath)
		if repo, err := gogit.PlainOpen(fullPath); err == nil {
			if remotes, err := repo.Remotes(); err == nil && len(remotes) > 0 && len(remotes[0].Config().URLs) > 0 {
				s.gitRepoPaths.Add(git.NormalizeGitURL(remotes[0].Config().URLs[0]), fullPath)
			}
		}
		io.Close(closer)
	}
	// remove read permissions since no-one should be able to list the directories
	return os.Chmod(s.rootDir, 0o300)
}

// ListRefs List a subset of the refs (currently, branches and tags) of a git repo
func (s *Service) ListRefs(ctx context.Context, q *apiclient.ListRefsRequest) (*apiclient.Refs, error) {
	gitClient, err := s.newClient(q.Repo)
	if err != nil {
		return nil, fmt.Errorf("error creating git client: %w", err)
	}

	s.metricsServer.IncPendingRepoRequest(q.Repo.Repo)
	defer s.metricsServer.DecPendingRepoRequest(q.Repo.Repo)

	refs, err := gitClient.LsRefs()
	if err != nil {
		return nil, err
	}

	res := apiclient.Refs{
		Branches: refs.Branches,
		Tags:     refs.Tags,
	}

	return &res, nil
}

// ListApps lists the contents of a GitHub repo
func (s *Service) ListApps(ctx context.Context, q *apiclient.ListAppsRequest) (*apiclient.AppList, error) {
	gitClient, commitSHA, err := s.newClientResolveRevision(q.Repo, q.Revision)
	if err != nil {
		return nil, fmt.Errorf("error setting up git client and resolving given revision: %w", err)
	}
	if apps, err := s.cache.ListApps(q.Repo.Repo, commitSHA); err == nil {
		log.Infof("cache hit: %s/%s", q.Repo.Repo, q.Revision)
		return &apiclient.AppList{Apps: apps}, nil
	}

	s.metricsServer.IncPendingRepoRequest(q.Repo.Repo)
	defer s.metricsServer.DecPendingRepoRequest(q.Repo.Repo)

	closer, err := s.repoLock.Lock(gitClient.Root(), commitSHA, true, func() (goio.Closer, error) {
		return s.checkoutRevision(gitClient, commitSHA, s.initConstants.SubmoduleEnabled)
	})
	if err != nil {
		return nil, fmt.Errorf("error acquiring repository lock: %w", err)
	}

	defer io.Close(closer)
	apps, err := discovery.Discover(ctx, gitClient.Root(), gitClient.Root(), q.EnabledSourceTypes, s.initConstants.CMPTarExcludedGlobs, []string{})
	if err != nil {
		return nil, fmt.Errorf("error discovering applications: %w", err)
	}
	err = s.cache.SetApps(q.Repo.Repo, commitSHA, apps)
	if err != nil {
		log.Warnf("cache set error %s/%s: %v", q.Repo.Repo, commitSHA, err)
	}
	res := apiclient.AppList{Apps: apps}
	return &res, nil
}

// ListPlugins lists the contents of a GitHub repo
func (s *Service) ListPlugins(ctx context.Context, _ *empty.Empty) (*apiclient.PluginList, error) {
	pluginSockFilePath := common.GetPluginSockFilePath()

	sockFiles, err := os.ReadDir(pluginSockFilePath)
	if err != nil {
		return nil, fmt.Errorf("failed to get plugins from dir %v, error=%w", pluginSockFilePath, err)
	}

	var plugins []*apiclient.PluginInfo
	for _, file := range sockFiles {
		if file.Type() == os.ModeSocket {
			plugins = append(plugins, &apiclient.PluginInfo{Name: strings.TrimSuffix(file.Name(), ".sock")})
		}
	}

	res := apiclient.PluginList{Items: plugins}
	return &res, nil
}

type operationSettings struct {
	sem             *semaphore.Weighted
	noCache         bool
	noRevisionCache bool
	allowConcurrent bool
}

// operationContext contains request values which are generated by runRepoOperation (on demand) by a call to the
// provided operationContextSrc function.
type operationContext struct {
	// application path or helm chart path
	appPath string

	// output of 'git verify-(tag/commit)', if signature verification is enabled (otherwise "")
	verificationResult string
}

// The 'operation' function parameter of 'runRepoOperation' may call this function to retrieve
// the appPath or GPG verificationResult.
// Failure to generate either of these values will return an error which may be cached by
// the calling function (for example, 'runManifestGen')
type operationContextSrc = func() (*operationContext, error)

// runRepoOperation downloads either git folder or helm chart and executes specified operation
// - Returns a value from the cache if present (by calling getCached(...)); if no value is present, the
// provide operation(...) is called. The specific return type of this function is determined by the
// calling function, via the provided  getCached(...) and operation(...) function.
func (s *Service) runRepoOperation(
	ctx context.Context,
	revision string,
	repo *v1alpha1.Repository,
	source *v1alpha1.ApplicationSource,
	verifyCommit bool,
	cacheFn func(cacheKey string, refSourceCommitSHAs cache.ResolvedRevisions, firstInvocation bool) (bool, error),
	operation func(repoRoot, commitSHA, cacheKey string, ctxSrc operationContextSrc) error,
	settings operationSettings,
	hasMultipleSources bool,
	refSources map[string]*v1alpha1.RefTarget,
) error {
	if sanitizer, ok := grpc.SanitizerFromContext(ctx); ok {
		// make sure a randomized path replaced with '.' in the error message
		sanitizer.AddRegexReplacement(getRepoSanitizerRegex(s.rootDir), "<path to cached source>")
	}

	var gitClient git.Client
	var helmClient helm.Client
	var err error
	gitClientOpts := git.WithCache(s.cache, !settings.noRevisionCache && !settings.noCache)
	revision = textutils.FirstNonEmpty(revision, source.TargetRevision)
	unresolvedRevision := revision
	if source.IsHelm() {
		helmClient, revision, err = s.newHelmClientResolveRevision(repo, revision, source.Chart, settings.noCache || settings.noRevisionCache)
		if err != nil {
			return err
		}
	} else {
		gitClient, revision, err = s.newClientResolveRevision(repo, revision, gitClientOpts)
		if err != nil {
			return err
		}
	}

	repoRefs, err := resolveReferencedSources(hasMultipleSources, source.Helm, refSources, s.newClientResolveRevision, gitClientOpts)
	if err != nil {
		return err
	}

	if !settings.noCache {
		if ok, err := cacheFn(revision, repoRefs, true); ok {
			return err
		}
	}

	s.metricsServer.IncPendingRepoRequest(repo.Repo)
	defer s.metricsServer.DecPendingRepoRequest(repo.Repo)

	if settings.sem != nil {
		err = settings.sem.Acquire(ctx, 1)
		if err != nil {
			return err
		}
		defer settings.sem.Release(1)
	}

	if source.IsHelm() {
		if settings.noCache {
			err = helmClient.CleanChartCache(source.Chart, revision, repo.Project)
			if err != nil {
				return err
			}
		}
		helmPassCredentials := false
		if source.Helm != nil {
			helmPassCredentials = source.Helm.PassCredentials
		}
		chartPath, closer, err := helmClient.ExtractChart(source.Chart, revision, repo.Project, helmPassCredentials, s.initConstants.HelmManifestMaxExtractedSize, s.initConstants.DisableHelmManifestMaxExtractedSize)
		if err != nil {
			return err
		}
		defer io.Close(closer)
		if !s.initConstants.AllowOutOfBoundsSymlinks {
			err := argopath.CheckOutOfBoundsSymlinks(chartPath)
			if err != nil {
				oobError := &argopath.OutOfBoundsSymlinkError{}
				if errors.As(err, &oobError) {
					log.WithFields(log.Fields{
						common.SecurityField: common.SecurityHigh,
						"chart":              source.Chart,
						"revision":           revision,
						"file":               oobError.File,
					}).Warn("chart contains out-of-bounds symlink")
					return fmt.Errorf("chart contains out-of-bounds symlinks. file: %s", oobError.File)
				} else {
					return err
				}
			}
		}
		return operation(chartPath, revision, revision, func() (*operationContext, error) {
			return &operationContext{chartPath, ""}, nil
		})
	} else {
		closer, err := s.repoLock.Lock(gitClient.Root(), revision, settings.allowConcurrent, func() (goio.Closer, error) {
			return s.checkoutRevision(gitClient, revision, s.initConstants.SubmoduleEnabled)
		})
		if err != nil {
			return err
		}

		defer io.Close(closer)

		if !s.initConstants.AllowOutOfBoundsSymlinks {
			err := argopath.CheckOutOfBoundsSymlinks(gitClient.Root())
			if err != nil {
				oobError := &argopath.OutOfBoundsSymlinkError{}
				if errors.As(err, &oobError) {
					log.WithFields(log.Fields{
						common.SecurityField: common.SecurityHigh,
						"repo":               repo.Repo,
						"revision":           revision,
						"file":               oobError.File,
					}).Warn("repository contains out-of-bounds symlink")
					return fmt.Errorf("repository contains out-of-bounds symlinks. file: %s", oobError.File)
				} else {
					return err
				}
			}
		}

		var commitSHA string
		if hasMultipleSources {
			commitSHA = revision
		} else {
			commit, err := gitClient.CommitSHA()
			if err != nil {
				return fmt.Errorf("failed to get commit SHA: %w", err)
			}
			commitSHA = commit
		}

		// double-check locking
		if !settings.noCache {
			if ok, err := cacheFn(revision, repoRefs, false); ok {
				return err
			}
		}

		// Here commitSHA refers to the SHA of the actual commit, whereas revision refers to the branch/tag name etc
		// We use the commitSHA to generate manifests and store them in cache, and revision to retrieve them from cache
		return operation(gitClient.Root(), commitSHA, revision, func() (*operationContext, error) {
			var signature string
			if verifyCommit {
				// When the revision is an annotated tag, we need to pass the unresolved revision (i.e. the tag name)
				// to the verification routine. For everything else, we work with the SHA that the target revision is
				// pointing to (i.e. the resolved revision).
				var rev string
				if gitClient.IsAnnotatedTag(revision) {
					rev = unresolvedRevision
				} else {
					rev = revision
				}
				signature, err = gitClient.VerifyCommitSignature(rev)
				if err != nil {
					return nil, err
				}
			}
			appPath, err := argopath.Path(gitClient.Root(), source.Path)
			if err != nil {
				return nil, err
			}
			return &operationContext{appPath, signature}, nil
		})
	}
}

func getRepoSanitizerRegex(rootDir string) *regexp.Regexp {
	// This regex assumes that the sensitive part of the path (the component immediately after "rootDir") contains no
	// spaces. This assumption allows us to avoid sanitizing "more info" in "/tmp/_argocd-repo/SENSITIVE more info".
	//
	// The no-spaces assumption holds for our actual use case, which is "/tmp/_argocd-repo/{random UUID}". The UUID will
	// only ever contain digits and hyphens.
	return regexp.MustCompile(regexp.QuoteMeta(rootDir) + `/[^ /]*`)
}

type gitClientGetter func(repo *v1alpha1.Repository, revision string, opts ...git.ClientOpts) (git.Client, string, error)

// resolveReferencedSources resolves the revisions for the given referenced sources. This lets us invalidate the cached
// when one or more referenced sources change.
//
// Much of this logic is duplicated in runManifestGenAsync. If making changes here, check whether runManifestGenAsync
// should be updated.
func resolveReferencedSources(hasMultipleSources bool, source *v1alpha1.ApplicationSourceHelm, refSources map[string]*v1alpha1.RefTarget, newClientResolveRevision gitClientGetter, gitClientOpts git.ClientOpts) (map[string]string, error) {
	repoRefs := make(map[string]string)
	if !hasMultipleSources || source == nil {
		return repoRefs, nil
	}

	for _, valueFile := range source.ValueFiles {
		if strings.HasPrefix(valueFile, "$") {
			refVar := strings.Split(valueFile, "/")[0]

			refSourceMapping, ok := refSources[refVar]
			if !ok {
				if len(refSources) == 0 {
					return nil, fmt.Errorf("source referenced %q, but no source has a 'ref' field defined", refVar)
				}
				refKeys := make([]string, 0)
				for refKey := range refSources {
					refKeys = append(refKeys, refKey)
				}
				return nil, fmt.Errorf("source referenced %q, which is not one of the available sources (%s)", refVar, strings.Join(refKeys, ", "))
			}
			if refSourceMapping.Chart != "" {
				return nil, fmt.Errorf("source has a 'chart' field defined, but Helm charts are not yet not supported for 'ref' sources")
			}
			normalizedRepoURL := git.NormalizeGitURL(refSourceMapping.Repo.Repo)
			_, ok = repoRefs[normalizedRepoURL]
			if !ok {
				_, referencedCommitSHA, err := newClientResolveRevision(&refSourceMapping.Repo, refSourceMapping.TargetRevision, gitClientOpts)
				if err != nil {
					log.Errorf("Failed to get git client for repo %s: %v", refSourceMapping.Repo.Repo, err)
					return nil, fmt.Errorf("failed to get git client for repo %s", refSourceMapping.Repo.Repo)
				}

				repoRefs[normalizedRepoURL] = referencedCommitSHA
			}
		}
	}
	return repoRefs, nil
}

func (s *Service) GenerateManifest(ctx context.Context, q *apiclient.ManifestRequest) (*apiclient.ManifestResponse, error) {
	var res *apiclient.ManifestResponse
	var err error

	// Skip this path for ref only sources
	if q.HasMultipleSources && q.ApplicationSource.Path == "" && !q.ApplicationSource.IsHelm() && q.ApplicationSource.IsRef() {
		log.Debugf("Skipping manifest generation for ref only source for application: %s and ref %s", q.AppName, q.ApplicationSource.Ref)
		_, revision, err := s.newClientResolveRevision(q.Repo, q.Revision, git.WithCache(s.cache, !q.NoRevisionCache && !q.NoCache))
		res = &apiclient.ManifestResponse{
			Revision: revision,
		}
		return res, err
	}

	cacheFn := func(cacheKey string, refSourceCommitSHAs cache.ResolvedRevisions, firstInvocation bool) (bool, error) {
		ok, resp, err := s.getManifestCacheEntry(cacheKey, q, refSourceCommitSHAs, firstInvocation)
		res = resp
		return ok, err
	}

	tarConcluded := false
	var promise *ManifestResponsePromise

	operation := func(repoRoot, commitSHA, cacheKey string, ctxSrc operationContextSrc) error {
		// do not generate manifests if Path and Chart fields are not set for a source in Multiple Sources
		if q.HasMultipleSources && q.ApplicationSource.Path == "" && q.ApplicationSource.Chart == "" {
			log.WithFields(map[string]interface{}{
				"source": q.ApplicationSource,
			}).Debugf("not generating manifests as path and chart fields are empty")
			res = &apiclient.ManifestResponse{
				Revision: commitSHA,
			}
			return nil
		}

		promise = s.runManifestGen(ctx, repoRoot, commitSHA, cacheKey, ctxSrc, q)
		// The fist channel to send the message will resume this operation.
		// The main purpose for using channels here is to be able to unlock
		// the repository as soon as the lock in not required anymore. In
		// case of CMP the repo is compressed (tgz) and sent to the cmp-server
		// for manifest generation.
		select {
		case err := <-promise.errCh:
			return err
		case resp := <-promise.responseCh:
			res = resp
		case tarDone := <-promise.tarDoneCh:
			tarConcluded = tarDone
		}
		return nil
	}

	settings := operationSettings{sem: s.parallelismLimitSemaphore, noCache: q.NoCache, noRevisionCache: q.NoRevisionCache, allowConcurrent: q.ApplicationSource.AllowsConcurrentProcessing()}
	err = s.runRepoOperation(ctx, q.Revision, q.Repo, q.ApplicationSource, q.VerifySignature, cacheFn, operation, settings, q.HasMultipleSources, q.RefSources)

	// if the tarDoneCh message is sent it means that the manifest
	// generation is being managed by the cmp-server. In this case
	// we have to wait for the responseCh to send the manifest
	// response.
	if tarConcluded && res == nil {
		select {
		case resp := <-promise.responseCh:
			res = resp
		case err := <-promise.errCh:
			return nil, err
		}
	}
	return res, err
}

func (s *Service) GenerateManifestWithFiles(stream apiclient.RepoServerService_GenerateManifestWithFilesServer) error {
	workDir, err := files.CreateTempDir("")
	if err != nil {
		return fmt.Errorf("error creating temp dir: %w", err)
	}
	defer func() {
		if err := os.RemoveAll(workDir); err != nil {
			// we panic here as the workDir may contain sensitive information
			log.WithField(common.SecurityField, common.SecurityCritical).Errorf("error removing generate manifest workdir: %v", err)
			panic(fmt.Sprintf("error removing generate manifest workdir: %s", err))
		}
	}()

	req, metadata, err := manifeststream.ReceiveManifestFileStream(stream.Context(), stream, workDir, s.initConstants.StreamedManifestMaxTarSize, s.initConstants.StreamedManifestMaxExtractedSize)
	if err != nil {
		return fmt.Errorf("error receiving manifest file stream: %w", err)
	}

	if !s.initConstants.AllowOutOfBoundsSymlinks {
		err := argopath.CheckOutOfBoundsSymlinks(workDir)
		if err != nil {
			oobError := &argopath.OutOfBoundsSymlinkError{}
			if errors.As(err, &oobError) {
				log.WithFields(log.Fields{
					common.SecurityField: common.SecurityHigh,
					"file":               oobError.File,
				}).Warn("streamed files contains out-of-bounds symlink")
				return fmt.Errorf("streamed files contains out-of-bounds symlinks. file: %s", oobError.File)
			} else {
				return err
			}
		}
	}

	promise := s.runManifestGen(stream.Context(), workDir, "streamed", metadata.Checksum, func() (*operationContext, error) {
		appPath, err := argopath.Path(workDir, req.ApplicationSource.Path)
		if err != nil {
			return nil, fmt.Errorf("failed to get app path: %w", err)
		}
		return &operationContext{appPath, ""}, nil
	}, req)

	var res *apiclient.ManifestResponse
	tarConcluded := false

	select {
	case err := <-promise.errCh:
		return err
	case tarDone := <-promise.tarDoneCh:
		tarConcluded = tarDone
	case resp := <-promise.responseCh:
		res = resp
	}

	if tarConcluded && res == nil {
		select {
		case resp := <-promise.responseCh:
			res = resp
		case err := <-promise.errCh:
			return err
		}
	}

	err = stream.SendAndClose(res)
	return err
}

type ManifestResponsePromise struct {
	responseCh <-chan *apiclient.ManifestResponse
	tarDoneCh  <-chan bool
	errCh      <-chan error
}

func NewManifestResponsePromise(responseCh <-chan *apiclient.ManifestResponse, tarDoneCh <-chan bool, errCh chan error) *ManifestResponsePromise {
	return &ManifestResponsePromise{
		responseCh: responseCh,
		tarDoneCh:  tarDoneCh,
		errCh:      errCh,
	}
}

type generateManifestCh struct {
	responseCh chan<- *apiclient.ManifestResponse
	tarDoneCh  chan<- bool
	errCh      chan<- error
}

// runManifestGen will be called by runRepoOperation if:
// - the cache does not contain a value for this key
// - or, the cache does contain a value for this key, but it is an expired manifest generation entry
// - or, NoCache is true
// Returns a ManifestResponse, or an error, but not both
func (s *Service) runManifestGen(ctx context.Context, repoRoot, commitSHA, cacheKey string, opContextSrc operationContextSrc, q *apiclient.ManifestRequest) *ManifestResponsePromise {
	responseCh := make(chan *apiclient.ManifestResponse)
	tarDoneCh := make(chan bool)
	errCh := make(chan error)
	responsePromise := NewManifestResponsePromise(responseCh, tarDoneCh, errCh)

	channels := &generateManifestCh{
		responseCh: responseCh,
		tarDoneCh:  tarDoneCh,
		errCh:      errCh,
	}
	go s.runManifestGenAsync(ctx, repoRoot, commitSHA, cacheKey, opContextSrc, q, channels)
	return responsePromise
}

type repoRef struct {
	// revision is the git revision - can be any valid revision like a branch, tag, or commit SHA.
	revision string
	// commitSHA is the actual commit to which revision refers.
	commitSHA string
	// key is the name of the key which was used to reference this repo.
	key string
}

func (s *Service) runManifestGenAsync(ctx context.Context, repoRoot, commitSHA, cacheKey string, opContextSrc operationContextSrc, q *apiclient.ManifestRequest, ch *generateManifestCh) {
	defer func() {
		close(ch.errCh)
		close(ch.responseCh)
	}()

	// GenerateManifests mutates the source (applies overrides). Those overrides shouldn't be reflected in the cache
	// key. Overrides will break the cache anyway, because changes to overrides will change the revision.
	appSourceCopy := q.ApplicationSource.DeepCopy()
	repoRefs := make(map[string]repoRef)

	var manifestGenResult *apiclient.ManifestResponse
	opContext, err := opContextSrc()
	if err == nil {
		// Much of the multi-source handling logic is duplicated in resolveReferencedSources. If making changes here,
		// check whether they should be replicated in resolveReferencedSources.
		if q.HasMultipleSources {
			if q.ApplicationSource.Helm != nil {
				// Checkout every one of the referenced sources to the target revision before generating Manifests
				for _, valueFile := range q.ApplicationSource.Helm.ValueFiles {
					if strings.HasPrefix(valueFile, "$") {
						refVar := strings.Split(valueFile, "/")[0]

						refSourceMapping, ok := q.RefSources[refVar]
						if !ok {
							if len(q.RefSources) == 0 {
								ch.errCh <- fmt.Errorf("source referenced %q, but no source has a 'ref' field defined", refVar)
							}
							refKeys := make([]string, 0)
							for refKey := range q.RefSources {
								refKeys = append(refKeys, refKey)
							}
							ch.errCh <- fmt.Errorf("source referenced %q, which is not one of the available sources (%s)", refVar, strings.Join(refKeys, ", "))
							return
						}
						if refSourceMapping.Chart != "" {
							ch.errCh <- fmt.Errorf("source has a 'chart' field defined, but Helm charts are not yet not supported for 'ref' sources")
							return
						}
						normalizedRepoURL := git.NormalizeGitURL(refSourceMapping.Repo.Repo)
						closer, ok := repoRefs[normalizedRepoURL]
						if ok {
							if closer.revision != refSourceMapping.TargetRevision {
								ch.errCh <- fmt.Errorf("cannot reference multiple revisions for the same repository (%s references %q while %s references %q)", refVar, refSourceMapping.TargetRevision, closer.key, closer.revision)
								return
							}
						} else {
							gitClient, referencedCommitSHA, err := s.newClientResolveRevision(&refSourceMapping.Repo, refSourceMapping.TargetRevision, git.WithCache(s.cache, !q.NoRevisionCache && !q.NoCache))
							if err != nil {
								log.Errorf("Failed to get git client for repo %s: %v", refSourceMapping.Repo.Repo, err)
								ch.errCh <- fmt.Errorf("failed to get git client for repo %s", refSourceMapping.Repo.Repo)
								return
							}

							if git.NormalizeGitURL(q.ApplicationSource.RepoURL) == normalizedRepoURL && commitSHA != referencedCommitSHA {
								ch.errCh <- fmt.Errorf("cannot reference a different revision of the same repository (%s references %q which resolves to %q while the application references %q which resolves to %q)", refVar, refSourceMapping.TargetRevision, referencedCommitSHA, q.Revision, commitSHA)
								return
							}
							closer, err := s.repoLock.Lock(gitClient.Root(), referencedCommitSHA, true, func() (goio.Closer, error) {
								return s.checkoutRevision(gitClient, referencedCommitSHA, s.initConstants.SubmoduleEnabled)
							})
							if err != nil {
								log.Errorf("failed to acquire lock for referenced source %s", normalizedRepoURL)
								ch.errCh <- err
								return
							}
							defer func(closer goio.Closer) {
								err := closer.Close()
								if err != nil {
									log.Errorf("Failed to release repo lock: %v", err)
								}
							}(closer)

							// Symlink check must happen after acquiring lock.
							if !s.initConstants.AllowOutOfBoundsSymlinks {
								err := argopath.CheckOutOfBoundsSymlinks(gitClient.Root())
								if err != nil {
									oobError := &argopath.OutOfBoundsSymlinkError{}
									if errors.As(err, &oobError) {
										log.WithFields(log.Fields{
											common.SecurityField: common.SecurityHigh,
											"repo":               refSourceMapping.Repo,
											"revision":           refSourceMapping.TargetRevision,
											"file":               oobError.File,
										}).Warn("repository contains out-of-bounds symlink")
										ch.errCh <- fmt.Errorf("repository contains out-of-bounds symlinks. file: %s", oobError.File)
										return
									} else {
										ch.errCh <- err
										return
									}
								}
							}

							repoRefs[normalizedRepoURL] = repoRef{revision: refSourceMapping.TargetRevision, commitSHA: referencedCommitSHA, key: refVar}
						}
					}
				}
			}
		}

		manifestGenResult, err = GenerateManifests(ctx, opContext.appPath, repoRoot, commitSHA, q, false, s.gitCredsStore, s.initConstants.MaxCombinedDirectoryManifestsSize, s.gitRepoPaths, WithCMPTarDoneChannel(ch.tarDoneCh), WithCMPTarExcludedGlobs(s.initConstants.CMPTarExcludedGlobs))
	}
	refSourceCommitSHAs := make(map[string]string)
	if len(repoRefs) > 0 {
		for normalizedURL, repoRef := range repoRefs {
			refSourceCommitSHAs[normalizedURL] = repoRef.commitSHA
		}
	}
	if err != nil {
		logCtx := log.WithFields(log.Fields{
			"application":  q.AppName,
			"appNamespace": q.Namespace,
		})

		// If manifest generation error caching is enabled
		if s.initConstants.PauseGenerationAfterFailedGenerationAttempts > 0 {
			cache.LogDebugManifestCacheKeyFields("getting manifests cache", "GenerateManifests error", cacheKey, q.ApplicationSource, q.RefSources, q, q.Namespace, q.TrackingMethod, q.AppLabelKey, q.AppName, refSourceCommitSHAs)

			// Retrieve a new copy (if available) of the cached response: this ensures we are updating the latest copy of the cache,
			// rather than a copy of the cache that occurred before (a potentially lengthy) manifest generation.
			innerRes := &cache.CachedManifestResponse{}
			cacheErr := s.cache.GetManifests(cacheKey, appSourceCopy, q.RefSources, q, q.Namespace, q.TrackingMethod, q.AppLabelKey, q.AppName, innerRes, refSourceCommitSHAs)
			if cacheErr != nil && !errors.Is(cacheErr, cache.ErrCacheMiss) {
				logCtx.Warnf("manifest cache get error %s: %v", appSourceCopy.String(), cacheErr)
				ch.errCh <- cacheErr
				return
			}

			// If this is the first error we have seen, store the time (we only use the first failure, as this
			// value is used for PauseGenerationOnFailureForMinutes)
			if innerRes.FirstFailureTimestamp == 0 {
				innerRes.FirstFailureTimestamp = s.now().Unix()
			}

			cache.LogDebugManifestCacheKeyFields("setting manifests cache", "GenerateManifests error", cacheKey, q.ApplicationSource, q.RefSources, q, q.Namespace, q.TrackingMethod, q.AppLabelKey, q.AppName, refSourceCommitSHAs)

			// Update the cache to include failure information
			innerRes.NumberOfConsecutiveFailures++
			innerRes.MostRecentError = err.Error()
			cacheErr = s.cache.SetManifests(cacheKey, appSourceCopy, q.RefSources, q, q.Namespace, q.TrackingMethod, q.AppLabelKey, q.AppName, innerRes, refSourceCommitSHAs)

			if cacheErr != nil {
				logCtx.Warnf("manifest cache set error %s: %v", appSourceCopy.String(), cacheErr)
				ch.errCh <- cacheErr
				return
			}
		}
		ch.errCh <- err
		return
	}

	cache.LogDebugManifestCacheKeyFields("setting manifests cache", "fresh GenerateManifests response", cacheKey, q.ApplicationSource, q.RefSources, q, q.Namespace, q.TrackingMethod, q.AppLabelKey, q.AppName, refSourceCommitSHAs)

	// Otherwise, no error occurred, so ensure the manifest generation error data in the cache entry is reset before we cache the value
	manifestGenCacheEntry := cache.CachedManifestResponse{
		ManifestResponse:                manifestGenResult,
		NumberOfCachedResponsesReturned: 0,
		NumberOfConsecutiveFailures:     0,
		FirstFailureTimestamp:           0,
		MostRecentError:                 "",
	}
	manifestGenResult.Revision = commitSHA
	manifestGenResult.VerifyResult = opContext.verificationResult
	err = s.cache.SetManifests(cacheKey, appSourceCopy, q.RefSources, q, q.Namespace, q.TrackingMethod, q.AppLabelKey, q.AppName, &manifestGenCacheEntry, refSourceCommitSHAs)
	if err != nil {
		log.Warnf("manifest cache set error %s/%s: %v", appSourceCopy.String(), cacheKey, err)
	}
	ch.responseCh <- manifestGenCacheEntry.ManifestResponse
}

// getManifestCacheEntry returns false if the 'generate manifests' operation should be run by runRepoOperation, e.g.:
// - If the cache result is empty for the requested key
// - If the cache is not empty, but the cached value is a manifest generation error AND we have not yet met the failure threshold (e.g. res.NumberOfConsecutiveFailures > 0 && res.NumberOfConsecutiveFailures <  s.initConstants.PauseGenerationAfterFailedGenerationAttempts)
// - If the cache is not empty, but the cache value is an error AND that generation error has expired
// and returns true otherwise.
// If true is returned, either the second or third parameter (but not both) will contain a value from the cache (a ManifestResponse, or error, respectively)
func (s *Service) getManifestCacheEntry(cacheKey string, q *apiclient.ManifestRequest, refSourceCommitSHAs cache.ResolvedRevisions, firstInvocation bool) (bool, *apiclient.ManifestResponse, error) {
	cache.LogDebugManifestCacheKeyFields("getting manifests cache", "GenerateManifest API call", cacheKey, q.ApplicationSource, q.RefSources, q, q.Namespace, q.TrackingMethod, q.AppLabelKey, q.AppName, refSourceCommitSHAs)

	res := cache.CachedManifestResponse{}
	err := s.cache.GetManifests(cacheKey, q.ApplicationSource, q.RefSources, q, q.Namespace, q.TrackingMethod, q.AppLabelKey, q.AppName, &res, refSourceCommitSHAs)
	if err == nil {
		// The cache contains an existing value

		// If caching of manifest generation errors is enabled, and res is a cached manifest generation error...
		if s.initConstants.PauseGenerationAfterFailedGenerationAttempts > 0 && res.FirstFailureTimestamp > 0 {
			// If we are already in the 'manifest generation caching' state, due to too many consecutive failures...
			if res.NumberOfConsecutiveFailures >= s.initConstants.PauseGenerationAfterFailedGenerationAttempts {
				// Check if enough time has passed to try generation again (e.g. to exit the 'manifest generation caching' state)
				if s.initConstants.PauseGenerationOnFailureForMinutes > 0 {
					elapsedTimeInMinutes := int((s.now().Unix() - res.FirstFailureTimestamp) / 60)

					// After X minutes, reset the cache and retry the operation (e.g. perhaps the error is ephemeral and has passed)
					if elapsedTimeInMinutes >= s.initConstants.PauseGenerationOnFailureForMinutes {
						cache.LogDebugManifestCacheKeyFields("deleting manifests cache", "manifest hash did not match or cached response is empty", cacheKey, q.ApplicationSource, q.RefSources, q, q.Namespace, q.TrackingMethod, q.AppLabelKey, q.AppName, refSourceCommitSHAs)

						// We can now try again, so reset the cache state and run the operation below
						err = s.cache.DeleteManifests(cacheKey, q.ApplicationSource, q.RefSources, q, q.Namespace, q.TrackingMethod, q.AppLabelKey, q.AppName, refSourceCommitSHAs)
						if err != nil {
							log.Warnf("manifest cache set error %s/%s: %v", q.ApplicationSource.String(), cacheKey, err)
						}
						log.Infof("manifest error cache hit and reset: %s/%s", q.ApplicationSource.String(), cacheKey)
						return false, nil, nil
					}
				}

				// Check if enough cached responses have been returned to try generation again (e.g. to exit the 'manifest generation caching' state)
				if s.initConstants.PauseGenerationOnFailureForRequests > 0 && res.NumberOfCachedResponsesReturned > 0 {
					if res.NumberOfCachedResponsesReturned >= s.initConstants.PauseGenerationOnFailureForRequests {
						cache.LogDebugManifestCacheKeyFields("deleting manifests cache", "reset after paused generation count", cacheKey, q.ApplicationSource, q.RefSources, q, q.Namespace, q.TrackingMethod, q.AppLabelKey, q.AppName, refSourceCommitSHAs)

						// We can now try again, so reset the error cache state and run the operation below
						err = s.cache.DeleteManifests(cacheKey, q.ApplicationSource, q.RefSources, q, q.Namespace, q.TrackingMethod, q.AppLabelKey, q.AppName, refSourceCommitSHAs)
						if err != nil {
							log.Warnf("manifest cache set error %s/%s: %v", q.ApplicationSource.String(), cacheKey, err)
						}
						log.Infof("manifest error cache hit and reset: %s/%s", q.ApplicationSource.String(), cacheKey)
						return false, nil, nil
					}
				}

				// Otherwise, manifest generation is still paused
				log.Infof("manifest error cache hit: %s/%s", q.ApplicationSource.String(), cacheKey)

				cachedErrorResponse := fmt.Errorf(cachedManifestGenerationPrefix+": %s", res.MostRecentError)

				if firstInvocation {
					cache.LogDebugManifestCacheKeyFields("setting manifests cache", "update error count", cacheKey, q.ApplicationSource, q.RefSources, q, q.Namespace, q.TrackingMethod, q.AppLabelKey, q.AppName, refSourceCommitSHAs)

					// Increment the number of returned cached responses and push that new value to the cache
					// (if we have not already done so previously in this function)
					res.NumberOfCachedResponsesReturned++
					err = s.cache.SetManifests(cacheKey, q.ApplicationSource, q.RefSources, q, q.Namespace, q.TrackingMethod, q.AppLabelKey, q.AppName, &res, refSourceCommitSHAs)
					if err != nil {
						log.Warnf("manifest cache set error %s/%s: %v", q.ApplicationSource.String(), cacheKey, err)
					}
				}

				return true, nil, cachedErrorResponse
			}

			// Otherwise we are not yet in the manifest generation error state, and not enough consecutive errors have
			// yet occurred to put us in that state.
			log.Infof("manifest error cache miss: %s/%s", q.ApplicationSource.String(), cacheKey)
			return false, res.ManifestResponse, nil
		}

		log.Infof("manifest cache hit: %s/%s", q.ApplicationSource.String(), cacheKey)
		return true, res.ManifestResponse, nil
	}

	if !errors.Is(err, cache.ErrCacheMiss) {
		log.Warnf("manifest cache error %s: %v", q.ApplicationSource.String(), err)
	} else {
		log.Infof("manifest cache miss: %s/%s", q.ApplicationSource.String(), cacheKey)
	}

	return false, nil, nil
}

func getHelmRepos(appPath string, repositories []*v1alpha1.Repository, helmRepoCreds []*v1alpha1.RepoCreds) ([]helm.HelmRepository, error) {
	dependencies, err := getHelmDependencyRepos(appPath)
	if err != nil {
		return nil, fmt.Errorf("error retrieving helm dependency repos: %w", err)
	}
	reposByName := make(map[string]*v1alpha1.Repository)
	reposByUrl := make(map[string]*v1alpha1.Repository)
	for _, repo := range repositories {
		reposByUrl[repo.Repo] = repo
		if repo.Name != "" {
			reposByName[repo.Name] = repo
		}
	}

	repos := make([]helm.HelmRepository, 0)
	for _, dep := range dependencies {
		// find matching repo credentials by URL or name
		repo, ok := reposByUrl[dep.Repo]
		if !ok && dep.Name != "" {
			repo, ok = reposByName[dep.Name]
		}
		if !ok {
			// if no matching repo credentials found, use the repo creds from the credential list
			repo = &v1alpha1.Repository{Repo: dep.Repo, Name: dep.Name, EnableOCI: dep.EnableOCI}
			if repositoryCredential := getRepoCredential(helmRepoCreds, dep.Repo); repositoryCredential != nil {
				repo.EnableOCI = repositoryCredential.EnableOCI
				repo.Password = repositoryCredential.Password
				repo.Username = repositoryCredential.Username
				repo.SSHPrivateKey = repositoryCredential.SSHPrivateKey
				repo.TLSClientCertData = repositoryCredential.TLSClientCertData
				repo.TLSClientCertKey = repositoryCredential.TLSClientCertKey
			} else if repo.EnableOCI {
				// finally if repo is OCI and no credentials found, use the first OCI credential matching by hostname
				// see https://github.com/argoproj/argo-cd/issues/14636
				for _, cred := range repositories {
					// if the repo is OCI, don't match the repository URL exactly, but only as a dependent repository prefix just like in the getRepoCredential function
					// see https://github.com/argoproj/argo-cd/issues/12436
					if _, err := url.Parse("oci://" + dep.Repo); err == nil && cred.EnableOCI && strings.HasPrefix(dep.Repo, cred.Repo) {
						repo.Username = cred.Username
						repo.Password = cred.Password
						break
					}
				}
			}
		}
		repos = append(repos, helm.HelmRepository{Name: repo.Name, Repo: repo.Repo, Creds: repo.GetHelmCreds(), EnableOci: repo.EnableOCI})
	}
	return repos, nil
}

type dependencies struct {
	Dependencies []repositories `yaml:"dependencies"`
}

type repositories struct {
	Repository string `yaml:"repository"`
}

func getHelmDependencyRepos(appPath string) ([]*v1alpha1.Repository, error) {
	repos := make([]*v1alpha1.Repository, 0)
	f, err := os.ReadFile(filepath.Join(appPath, "Chart.yaml"))
	if err != nil {
		return nil, fmt.Errorf("error reading helm chart from %s: %w", filepath.Join(appPath, "Chart.yaml"), err)
	}

	d := &dependencies{}
	if err = yaml.Unmarshal(f, d); err != nil {
		return nil, fmt.Errorf("error unmarshalling the helm chart while getting helm dependency repos: %w", err)
	}

	for _, r := range d.Dependencies {
		if strings.HasPrefix(r.Repository, "@") {
			repos = append(repos, &v1alpha1.Repository{
				Name: r.Repository[1:],
			})
		} else if strings.HasPrefix(r.Repository, "alias:") {
			repos = append(repos, &v1alpha1.Repository{
				Name: strings.TrimPrefix(r.Repository, "alias:"),
			})
		} else if u, err := url.Parse(r.Repository); err == nil && (u.Scheme == "https" || u.Scheme == "oci") {
			repo := &v1alpha1.Repository{
				// trimming oci:// prefix since it is currently not supported by Argo CD (OCI repos just have no scheme)
				Repo:      strings.TrimPrefix(r.Repository, "oci://"),
				Name:      sanitizeRepoName(r.Repository),
				EnableOCI: u.Scheme == "oci",
			}
			repos = append(repos, repo)
		}
	}

	return repos, nil
}

func sanitizeRepoName(repoName string) string {
	return strings.ReplaceAll(repoName, "/", "-")
}

func isConcurrencyAllowed(appPath string) bool {
	if _, err := os.Stat(path.Join(appPath, allowConcurrencyFile)); err == nil {
		return true
	}
	return false
}

var manifestGenerateLock = sync.NewKeyLock()

// runHelmBuild executes `helm dependency build` in a given path and ensures that it is executed only once
// if multiple threads are trying to run it.
// Multiple goroutines might process same helm app in one repo concurrently when repo server process multiple
// manifest generation requests of the same commit.
func runHelmBuild(appPath string, h helm.Helm) ([]string, error) {
	manifestGenerateLock.Lock(appPath)
	defer manifestGenerateLock.Unlock(appPath)

	// the `helm dependency build` is potentially a time-consuming 1~2 seconds,
	// a marker file is used to check if command already run to avoid running it again unnecessarily
	// the file is removed when repository is re-initialized (e.g. when another commit is processed)
	markerFile := path.Join(appPath, helmDepUpMarkerFile)
	_, err := os.Stat(markerFile)
	if err == nil {
		return []string{}, nil
	} else if !os.IsNotExist(err) {
		return []string{}, err
	}

	commands, err := h.DependencyBuild()
	if err != nil {
		return []string{}, fmt.Errorf("error building helm chart dependencies: %w", err)
	}
	return commands, os.WriteFile(markerFile, []byte("marker"), 0o644)
}

func isSourcePermitted(url string, repos []string) bool {
	p := v1alpha1.AppProject{Spec: v1alpha1.AppProjectSpec{SourceRepos: repos}}
	return p.IsSourcePermitted(v1alpha1.ApplicationSource{RepoURL: url})
}

// helmTemplate runs helm template on the application source and returns the generated manifests as well as a list of
// commands that were executed
func helmTemplate(appPath string, repoRoot string, env *v1alpha1.Env, q *apiclient.ManifestRequest, isLocal bool, gitRepoPaths io.TempPaths) ([]*unstructured.Unstructured, []string, error) {
	// Track the commands executed as part of the helm template operation
	var commands []string

	concurrencyAllowed := helmConcurrencyDefault || isConcurrencyAllowed(appPath)
	if !concurrencyAllowed {
		manifestGenerateLock.Lock(appPath)
		defer manifestGenerateLock.Unlock(appPath)
	}

	// We use the app name as Helm's release name property, which must not
	// contain any underscore characters and must not exceed 53 characters.
	// We are not interested in the fully qualified application name while
	// templating, thus, we just use the name part of the identifier.
	appName, _ := argo.ParseInstanceName(q.AppName, "")

	// If the API versions are not set in the application source, use the ones from the request.
	var apiVersions []string
	if q.ApplicationSource.Helm != nil {
		apiVersions = q.ApplicationSource.Helm.ApiVersions
	}
	if len(apiVersions) == 0 {
		apiVersions = q.ApiVersions
	}

	// If the Kube version is not set in the application source, use the one from the request.
	kubeVersion := ""
	if q.ApplicationSource.Helm != nil {
		kubeVersion = q.ApplicationSource.Helm.KubeVersion
	}
	if kubeVersion == "" {
		kubeVersion = q.KubeVersion
	}

	templateOpts := &helm.TemplateOpts{
		Name:        appName,
		Namespace:   q.Namespace,
		KubeVersion: text.SemVer(kubeVersion),
		APIVersions: apiVersions,
		Set:         map[string]string{},
		SetString:   map[string]string{},
		SetFile:     map[string]pathutil.ResolvedFilePath{},
	}

	appHelm := q.ApplicationSource.Helm
	var version string
	var passCredentials bool
	if appHelm != nil {
		if appHelm.Version != "" {
			version = appHelm.Version
		}
		if appHelm.ReleaseName != "" {
			templateOpts.Name = appHelm.ReleaseName
		}
		if appHelm.Namespace != "" {
			templateOpts.Namespace = appHelm.Namespace
		}
		if templateOpts.Namespace == "" {
			return nil, nil, fmt.Errorf("cannot generate application '%s' without helm namespace", appName)
		}

		resolvedValueFiles, err := getResolvedValueFiles(appPath, repoRoot, env, q.GetValuesFileSchemes(), appHelm.ValueFiles, q.RefSources, gitRepoPaths, appHelm.IgnoreMissingValueFiles)
		if err != nil {
			return nil, nil, fmt.Errorf("error resolving helm value files: %w", err)
		}

		templateOpts.Values = resolvedValueFiles

		if !appHelm.ValuesIsEmpty() {
			rand, err := uuid.NewRandom()
			if err != nil {
				return nil, nil, fmt.Errorf("error generating random filename for Helm values file: %w", err)
			}
			p := path.Join(os.TempDir(), rand.String())
			defer func() {
				// do not remove the directory if it is the source has Ref field set
				if q.ApplicationSource.Ref == "" {
					_ = os.RemoveAll(p)
				}
			}()
			err = os.WriteFile(p, appHelm.ValuesYAML(), 0o644)
			if err != nil {
				return nil, nil, fmt.Errorf("error writing helm values file: %w", err)
			}
			templateOpts.Values = append(templateOpts.Values, pathutil.ResolvedFilePath(p))
		}

		for _, p := range appHelm.Parameters {
			if p.ForceString {
				templateOpts.SetString[p.Name] = p.Value
			} else {
				templateOpts.Set[p.Name] = p.Value
			}
		}
		for _, p := range appHelm.FileParameters {
			resolvedPath, _, err := pathutil.ResolveValueFilePathOrUrl(appPath, repoRoot, env.Envsubst(p.Path), q.GetValuesFileSchemes())
			if err != nil {
				return nil, nil, fmt.Errorf("error resolving helm value file path: %w", err)
			}
			templateOpts.SetFile[p.Name] = resolvedPath
		}
		passCredentials = appHelm.PassCredentials
		templateOpts.SkipCrds = appHelm.SkipCrds
	}
	if templateOpts.Name == "" {
		templateOpts.Name = q.AppName
	}
	for i, j := range templateOpts.Set {
		templateOpts.Set[i] = env.Envsubst(j)
	}
	for i, j := range templateOpts.SetString {
		templateOpts.SetString[i] = env.Envsubst(j)
	}

	var proxy string
	if q.Repo != nil {
		proxy = q.Repo.Proxy
	}

	helmRepos, err := getHelmRepos(appPath, q.Repos, q.HelmRepoCreds)
	if err != nil {
		return nil, nil, fmt.Errorf("error getting helm repos: %w", err)
	}

	h, err := helm.NewHelmApp(appPath, helmRepos, isLocal, version, proxy, passCredentials)
	if err != nil {
		return nil, nil, fmt.Errorf("error initializing helm app object: %w", err)
	}

	defer h.Dispose()
	command, err := h.Init()
	if err != nil {
		return nil, nil, fmt.Errorf("error initializing helm app: %w", err)
	}
	if command != "" {
		commands = append(commands, command)
	}

	out, command, err := h.Template(templateOpts)
	if err == nil {
		commands = append(commands, command)
	}
	if err != nil {
		if !helm.IsMissingDependencyErr(err) {
			return nil, nil, err
		}

		var buildCommands []string
		if concurrencyAllowed {
			buildCommands, err = runHelmBuild(appPath, h)
		} else {
			buildCommands, err = h.DependencyBuild()
		}
		commands = append(commands, buildCommands...)

		if err != nil {
			var reposNotPermitted []string
			// We do a sanity check here to give a nicer error message in case any of the Helm repositories are not permitted by
			// the AppProject which the application is a part of
			for _, repo := range helmRepos {
				msg := err.Error()

				chartCannotBeReached := strings.Contains(msg, "is not a valid chart repository or cannot be reached")
				couldNotDownloadChart := strings.Contains(msg, "could not download")

				if (chartCannotBeReached || couldNotDownloadChart) && !isSourcePermitted(repo.Repo, q.ProjectSourceRepos) {
					reposNotPermitted = append(reposNotPermitted, repo.Repo)
				}
			}

			if len(reposNotPermitted) > 0 {
				return nil, nil, status.Errorf(codes.PermissionDenied, "helm repos %s are not permitted in project '%s'", strings.Join(reposNotPermitted, ", "), q.ProjectName)
			}

			return nil, nil, err
		}

		out, command, err = h.Template(templateOpts)
		if err != nil {
			return nil, nil, err
		}
		commands = append(commands, command)
	}
	objs, err := kube.SplitYAML([]byte(out))

	redactedCommands := make([]string, len(commands))
	for i, c := range commands {
		redactedCommands[i] = redactPaths(c, gitRepoPaths)
	}

	return objs, redactedCommands, err
}

func redactPaths(s string, paths io.TempPaths) string {
	if paths == nil {
		return s
	}
	for _, p := range paths.GetPaths() {
		s = strings.ReplaceAll(s, p, ".")
	}
	return s
}

func getResolvedValueFiles(
	appPath string,
	repoRoot string,
	env *v1alpha1.Env,
	allowedValueFilesSchemas []string,
	rawValueFiles []string,
	refSources map[string]*v1alpha1.RefTarget,
	gitRepoPaths io.TempPaths,
	ignoreMissingValueFiles bool,
) ([]pathutil.ResolvedFilePath, error) {
	var resolvedValueFiles []pathutil.ResolvedFilePath
	for _, rawValueFile := range rawValueFiles {
		isRemote := false
		var resolvedPath pathutil.ResolvedFilePath
		var err error

		referencedSource := getReferencedSource(rawValueFile, refSources)
		if referencedSource != nil {
			// If the $-prefixed path appears to reference another source, do env substitution _after_ resolving that source.
			resolvedPath, err = getResolvedRefValueFile(rawValueFile, env, allowedValueFilesSchemas, referencedSource.Repo.Repo, gitRepoPaths, referencedSource.Repo.Project)
			if err != nil {
				return nil, fmt.Errorf("error resolving value file path: %w", err)
			}
		} else {
			// This will resolve val to an absolute path (or a URL)
			resolvedPath, isRemote, err = pathutil.ResolveValueFilePathOrUrl(appPath, repoRoot, env.Envsubst(rawValueFile), allowedValueFilesSchemas)
			if err != nil {
				return nil, fmt.Errorf("error resolving value file path: %w", err)
			}
		}

		if !isRemote {
			_, err = os.Stat(string(resolvedPath))
			if os.IsNotExist(err) {
				if ignoreMissingValueFiles {
					log.Debugf(" %s values file does not exist", resolvedPath)
					continue
				}
			}
		}

		resolvedValueFiles = append(resolvedValueFiles, resolvedPath)
	}
	return resolvedValueFiles, nil
}

func getResolvedRefValueFile(
	rawValueFile string,
	env *v1alpha1.Env,
	allowedValueFilesSchemas []string,
	refSourceRepo string,
	gitRepoPaths io.TempPaths,
	project string,
) (pathutil.ResolvedFilePath, error) {
	pathStrings := strings.Split(rawValueFile, "/")

	keyData, err := json.Marshal(map[string]string{"url": git.NormalizeGitURL(refSourceRepo), "project": project})
	if err != nil {
		return "", err
	}
	repoPath := gitRepoPaths.GetPathIfExists(string(keyData))
	if repoPath == "" {
		return "", fmt.Errorf("failed to find repo %q", refSourceRepo)
	}
	pathStrings[0] = "" // Remove first segment. It will be inserted by pathutil.ResolveValueFilePathOrUrl.
	substitutedPath := strings.Join(pathStrings, "/")

	// Resolve the path relative to the referenced repo and block any attempt at traversal.
	resolvedPath, _, err := pathutil.ResolveValueFilePathOrUrl(repoPath, repoPath, env.Envsubst(substitutedPath), allowedValueFilesSchemas)
	if err != nil {
		return "", fmt.Errorf("error resolving value file path: %w", err)
	}
	return resolvedPath, nil
}

func getReferencedSource(rawValueFile string, refSources map[string]*v1alpha1.RefTarget) *v1alpha1.RefTarget {
	if !strings.HasPrefix(rawValueFile, "$") {
		return nil
	}
	refVar := strings.Split(rawValueFile, "/")[0]
	referencedSource := refSources[refVar]
	return referencedSource
}

func getRepoCredential(repoCredentials []*v1alpha1.RepoCreds, repoURL string) *v1alpha1.RepoCreds {
	for _, cred := range repoCredentials {
		url := strings.TrimPrefix(repoURL, ociPrefix)
		if strings.HasPrefix(url, cred.URL) {
			return cred
		}
	}
	return nil
}

type (
	GenerateManifestOpt func(*generateManifestOpt)
	generateManifestOpt struct {
		cmpTarDoneCh        chan<- bool
		cmpTarExcludedGlobs []string
	}
)

func newGenerateManifestOpt(opts ...GenerateManifestOpt) *generateManifestOpt {
	o := &generateManifestOpt{}
	for _, opt := range opts {
		opt(o)
	}
	return o
}

// WithCMPTarDoneChannel defines the channel to be used to signalize when the tarball
// generation is concluded when generating manifests with the CMP server. This is used
// to unlock the git repo as soon as possible.
func WithCMPTarDoneChannel(ch chan<- bool) GenerateManifestOpt {
	return func(o *generateManifestOpt) {
		o.cmpTarDoneCh = ch
	}
}

// WithCMPTarExcludedGlobs defines globs for files to filter out when streaming the tarball
// to a CMP sidecar.
func WithCMPTarExcludedGlobs(excludedGlobs []string) GenerateManifestOpt {
	return func(o *generateManifestOpt) {
		o.cmpTarExcludedGlobs = excludedGlobs
	}
}

// GenerateManifests generates manifests from a path. Overrides are applied as a side effect on the given ApplicationSource.
func GenerateManifests(ctx context.Context, appPath, repoRoot, revision string, q *apiclient.ManifestRequest, isLocal bool, gitCredsStore git.CredsStore, maxCombinedManifestQuantity resource.Quantity, gitRepoPaths io.TempPaths, opts ...GenerateManifestOpt) (*apiclient.ManifestResponse, error) {
	opt := newGenerateManifestOpt(opts...)
	var targetObjs []*unstructured.Unstructured

	resourceTracking := argo.NewResourceTracking()

	env := newEnv(q, revision)

	// This call mutates q.ApplicationSource to apply overrides
	appSourceType, err := GetAppSourceType(ctx, q.ApplicationSource, appPath, repoRoot, q.AppName, q.EnabledSourceTypes, opt.cmpTarExcludedGlobs, env.Environ())
	if err != nil {
		return nil, fmt.Errorf("error getting app source type: %w", err)
	}
	repoURL := ""
	if q.Repo != nil {
		repoURL = q.Repo.Repo
	}

	var commands []string

	switch appSourceType {
	case v1alpha1.ApplicationSourceTypeHelm:
		targetObjs, commands, err = helmTemplate(appPath, repoRoot, env, q, isLocal, gitRepoPaths)
	case v1alpha1.ApplicationSourceTypeKustomize:
		kustomizeBinary := ""
		if q.KustomizeOptions != nil {
			kustomizeBinary = q.KustomizeOptions.BinaryPath
		}
		k := kustomize.NewKustomizeApp(repoRoot, appPath, q.Repo.GetGitCreds(gitCredsStore), repoURL, kustomizeBinary)
<<<<<<< HEAD
		targetObjs, _, commands, err = k.Build(q.ApplicationSource.Kustomize, q.KustomizeOptions, env)
=======
		targetObjs, _, err = k.Build(q.ApplicationSource.Kustomize, q.KustomizeOptions, env, &kustomize.BuildOpts{
			KubeVersion: q.KubeVersion,
			APIVersions: q.ApiVersions,
		})
>>>>>>> edf631c9
	case v1alpha1.ApplicationSourceTypePlugin:
		pluginName := ""
		if q.ApplicationSource.Plugin != nil {
			pluginName = q.ApplicationSource.Plugin.Name
		}
		// if pluginName is provided it has to be `<metadata.name>-<spec.version>` or just `<metadata.name>` if plugin version is empty
		targetObjs, err = runConfigManagementPluginSidecars(ctx, appPath, repoRoot, pluginName, env, q, opt.cmpTarDoneCh, opt.cmpTarExcludedGlobs)
		if err != nil {
			err = fmt.Errorf("plugin sidecar failed. %s", err.Error())
		}
	case v1alpha1.ApplicationSourceTypeDirectory:
		var directory *v1alpha1.ApplicationSourceDirectory
		if directory = q.ApplicationSource.Directory; directory == nil {
			directory = &v1alpha1.ApplicationSourceDirectory{}
		}
		logCtx := log.WithField("application", q.AppName)
		targetObjs, err = findManifests(logCtx, appPath, repoRoot, env, *directory, q.EnabledSourceTypes, maxCombinedManifestQuantity)
	}
	if err != nil {
		return nil, err
	}

	manifests := make([]string, 0)
	for _, obj := range targetObjs {
		if obj == nil {
			continue
		}

		var targets []*unstructured.Unstructured
		if obj.IsList() {
			err = obj.EachListItem(func(object runtime.Object) error {
				unstructuredObj, ok := object.(*unstructured.Unstructured)
				if ok {
					targets = append(targets, unstructuredObj)
					return nil
				}
				return fmt.Errorf("resource list item has unexpected type")
			})
			if err != nil {
				return nil, err
			}
		} else if isNullList(obj) {
			// noop
		} else {
			targets = []*unstructured.Unstructured{obj}
		}

		for _, target := range targets {
			if q.AppLabelKey != "" && q.AppName != "" && !kube.IsCRD(target) {
				err = resourceTracking.SetAppInstance(target, q.AppLabelKey, q.AppName, q.Namespace, v1alpha1.TrackingMethod(q.TrackingMethod))
				if err != nil {
					return nil, fmt.Errorf("failed to set app instance tracking info on manifest: %w", err)
				}
			}
			manifestStr, err := json.Marshal(target.Object)
			if err != nil {
				return nil, err
			}
			manifests = append(manifests, string(manifestStr))
		}
	}

	return &apiclient.ManifestResponse{
		Manifests:  manifests,
		SourceType: string(appSourceType),
		Commands:   commands,
	}, nil
}

func newEnv(q *apiclient.ManifestRequest, revision string) *v1alpha1.Env {
	shortRevision := revision
	if len(shortRevision) > 7 {
		shortRevision = shortRevision[:7]
	}
	return &v1alpha1.Env{
		&v1alpha1.EnvEntry{Name: "ARGOCD_APP_NAME", Value: q.AppName},
		&v1alpha1.EnvEntry{Name: "ARGOCD_APP_NAMESPACE", Value: q.Namespace},
		&v1alpha1.EnvEntry{Name: "ARGOCD_APP_REVISION", Value: revision},
		&v1alpha1.EnvEntry{Name: "ARGOCD_APP_REVISION_SHORT", Value: shortRevision},
		&v1alpha1.EnvEntry{Name: "ARGOCD_APP_SOURCE_REPO_URL", Value: q.Repo.Repo},
		&v1alpha1.EnvEntry{Name: "ARGOCD_APP_SOURCE_PATH", Value: q.ApplicationSource.Path},
		&v1alpha1.EnvEntry{Name: "ARGOCD_APP_SOURCE_TARGET_REVISION", Value: q.ApplicationSource.TargetRevision},
	}
}

func newEnvRepoQuery(q *apiclient.RepoServerAppDetailsQuery, revision string) *v1alpha1.Env {
	return &v1alpha1.Env{
		&v1alpha1.EnvEntry{Name: "ARGOCD_APP_NAME", Value: q.AppName},
		&v1alpha1.EnvEntry{Name: "ARGOCD_APP_REVISION", Value: revision},
		&v1alpha1.EnvEntry{Name: "ARGOCD_APP_SOURCE_REPO_URL", Value: q.Repo.Repo},
		&v1alpha1.EnvEntry{Name: "ARGOCD_APP_SOURCE_PATH", Value: q.Source.Path},
		&v1alpha1.EnvEntry{Name: "ARGOCD_APP_SOURCE_TARGET_REVISION", Value: q.Source.TargetRevision},
	}
}

// mergeSourceParameters merges parameter overrides from one or more files in
// the Git repo into the given ApplicationSource objects.
//
// If .argocd-source.yaml exists at application's path in repository, it will
// be read and merged. If appName is not the empty string, and a file named
// .argocd-source-<appName>.yaml exists, it will also be read and merged.
func mergeSourceParameters(source *v1alpha1.ApplicationSource, path, appName string) error {
	repoFilePath := filepath.Join(path, repoSourceFile)
	overrides := []string{repoFilePath}
	if appName != "" {
		overrides = append(overrides, filepath.Join(path, fmt.Sprintf(appSourceFile, appName)))
	}

	merged := *source.DeepCopy()

	for _, filename := range overrides {
		info, err := os.Stat(filename)
		if os.IsNotExist(err) {
			continue
		} else if info != nil && info.IsDir() {
			continue
		} else if err != nil {
			// filename should be part of error message here
			return err
		}

		data, err := json.Marshal(merged)
		if err != nil {
			return fmt.Errorf("%s: %w", filename, err)
		}
		patch, err := os.ReadFile(filename)
		if err != nil {
			return fmt.Errorf("%s: %w", filename, err)
		}
		patch, err = yaml.YAMLToJSON(patch)
		if err != nil {
			return fmt.Errorf("%s: %w", filename, err)
		}
		data, err = jsonpatch.MergePatch(data, patch)
		if err != nil {
			return fmt.Errorf("%s: %w", filename, err)
		}
		err = json.Unmarshal(data, &merged)
		if err != nil {
			return fmt.Errorf("%s: %w", filename, err)
		}
	}

	// make sure only config management tools related properties are used and ignore everything else
	merged.Chart = source.Chart
	merged.Path = source.Path
	merged.RepoURL = source.RepoURL
	merged.TargetRevision = source.TargetRevision

	*source = merged
	return nil
}

// GetAppSourceType returns explicit application source type or examines a directory and determines its application source type
func GetAppSourceType(ctx context.Context, source *v1alpha1.ApplicationSource, appPath, repoPath, appName string, enableGenerateManifests map[string]bool, tarExcludedGlobs []string, env []string) (v1alpha1.ApplicationSourceType, error) {
	err := mergeSourceParameters(source, appPath, appName)
	if err != nil {
		return "", fmt.Errorf("error while parsing source parameters: %w", err)
	}

	appSourceType, err := source.ExplicitType()
	if err != nil {
		return "", err
	}
	if appSourceType != nil {
		if !discovery.IsManifestGenerationEnabled(*appSourceType, enableGenerateManifests) {
			log.Debugf("Manifest generation is disabled for '%s'. Assuming plain YAML manifest.", *appSourceType)
			return v1alpha1.ApplicationSourceTypeDirectory, nil
		}
		return *appSourceType, nil
	}
	appType, err := discovery.AppType(ctx, appPath, repoPath, enableGenerateManifests, tarExcludedGlobs, env)
	if err != nil {
		return "", fmt.Errorf("error getting app source type: %w", err)
	}
	return v1alpha1.ApplicationSourceType(appType), nil
}

// isNullList checks if the object is a "List" type where items is null instead of an empty list.
// Handles a corner case where obj.IsList() returns false when a manifest is like:
// ---
// apiVersion: v1
// items: null
// kind: ConfigMapList
func isNullList(obj *unstructured.Unstructured) bool {
	if _, ok := obj.Object["spec"]; ok {
		return false
	}
	if _, ok := obj.Object["status"]; ok {
		return false
	}
	field, ok := obj.Object["items"]
	if !ok {
		return false
	}
	return field == nil
}

var manifestFile = regexp.MustCompile(`^.*\.(yaml|yml|json|jsonnet)$`)

// findManifests looks at all yaml files in a directory and unmarshals them into a list of unstructured objects
func findManifests(logCtx *log.Entry, appPath string, repoRoot string, env *v1alpha1.Env, directory v1alpha1.ApplicationSourceDirectory, enabledManifestGeneration map[string]bool, maxCombinedManifestQuantity resource.Quantity) ([]*unstructured.Unstructured, error) {
	// Validate the directory before loading any manifests to save memory.
	potentiallyValidManifests, err := getPotentiallyValidManifests(logCtx, appPath, repoRoot, directory.Recurse, directory.Include, directory.Exclude, maxCombinedManifestQuantity)
	if err != nil {
		logCtx.Errorf("failed to get potentially valid manifests: %s", err)
		return nil, fmt.Errorf("failed to get potentially valid manifests: %w", err)
	}

	var objs []*unstructured.Unstructured
	for _, potentiallyValidManifest := range potentiallyValidManifests {
		manifestPath := potentiallyValidManifest.path
		manifestFileInfo := potentiallyValidManifest.fileInfo

		if strings.HasSuffix(manifestFileInfo.Name(), ".jsonnet") {
			if !discovery.IsManifestGenerationEnabled(v1alpha1.ApplicationSourceTypeDirectory, enabledManifestGeneration) {
				continue
			}
			vm, err := makeJsonnetVm(appPath, repoRoot, directory.Jsonnet, env)
			if err != nil {
				return nil, err
			}
			jsonStr, err := vm.EvaluateFile(manifestPath)
			if err != nil {
				return nil, status.Errorf(codes.FailedPrecondition, "Failed to evaluate jsonnet %q: %v", manifestFileInfo.Name(), err)
			}

			// attempt to unmarshal either array or single object
			var jsonObjs []*unstructured.Unstructured
			err = json.Unmarshal([]byte(jsonStr), &jsonObjs)
			if err == nil {
				objs = append(objs, jsonObjs...)
			} else {
				var jsonObj unstructured.Unstructured
				err = json.Unmarshal([]byte(jsonStr), &jsonObj)
				if err != nil {
					return nil, status.Errorf(codes.FailedPrecondition, "Failed to unmarshal generated json %q: %v", manifestFileInfo.Name(), err)
				}
				objs = append(objs, &jsonObj)
			}
		} else {
			err := getObjsFromYAMLOrJson(logCtx, manifestPath, manifestFileInfo.Name(), &objs)
			if err != nil {
				return nil, err
			}
		}
	}
	return objs, nil
}

// getObjsFromYAMLOrJson unmarshals the given yaml or json file and appends it to the given list of objects.
func getObjsFromYAMLOrJson(logCtx *log.Entry, manifestPath string, filename string, objs *[]*unstructured.Unstructured) error {
	reader, err := utfutil.OpenFile(manifestPath, utfutil.UTF8)
	if err != nil {
		return status.Errorf(codes.FailedPrecondition, "Failed to open %q", manifestPath)
	}
	defer func() {
		err := reader.Close()
		if err != nil {
			logCtx.Errorf("failed to close %q - potential memory leak", manifestPath)
		}
	}()
	if strings.HasSuffix(filename, ".json") {
		var obj unstructured.Unstructured
		decoder := json.NewDecoder(reader)
		err = decoder.Decode(&obj)
		if err != nil {
			return status.Errorf(codes.FailedPrecondition, "Failed to unmarshal %q: %v", filename, err)
		}
		if decoder.More() {
			return status.Errorf(codes.FailedPrecondition, "Found multiple objects in %q. Only single objects are allowed in JSON files.", filename)
		}
		*objs = append(*objs, &obj)
	} else {
		yamlObjs, err := splitYAMLOrJSON(reader)
		if err != nil {
			if len(yamlObjs) > 0 {
				// If we get here, we had a multiple objects in a single YAML file which had some
				// valid k8s objects, but errors parsing others (within the same file). It's very
				// likely the user messed up a portion of the YAML, so report on that.
				return status.Errorf(codes.FailedPrecondition, "Failed to unmarshal %q: %v", filename, err)
			}
			// Read the whole file to check whether it looks like a manifest.
			out, err := utfutil.ReadFile(manifestPath, utfutil.UTF8)
			// Otherwise, let's see if it looks like a resource, if yes, we return error
			if bytes.Contains(out, []byte("apiVersion:")) &&
				bytes.Contains(out, []byte("kind:")) &&
				bytes.Contains(out, []byte("metadata:")) {
				return status.Errorf(codes.FailedPrecondition, "Failed to unmarshal %q: %v", filename, err)
			}
			// Otherwise, it might be an unrelated YAML file which we will ignore
		}
		*objs = append(*objs, yamlObjs...)
	}
	return nil
}

// splitYAMLOrJSON reads a YAML or JSON file and gets each document as an unstructured object. If the unmarshaller
// encounters an error, objects read up until the error are returned.
func splitYAMLOrJSON(reader goio.Reader) ([]*unstructured.Unstructured, error) {
	d := kubeyaml.NewYAMLOrJSONDecoder(reader, 4096)
	var objs []*unstructured.Unstructured
	for {
		u := &unstructured.Unstructured{}
		if err := d.Decode(&u); err != nil {
			if errors.Is(err, goio.EOF) {
				break
			}
			return objs, fmt.Errorf("failed to unmarshal manifest: %w", err)
		}
		if u == nil {
			continue
		}
		objs = append(objs, u)
	}
	return objs, nil
}

// getPotentiallyValidManifestFile checks whether the given path/FileInfo may be a valid manifest file. Returns a non-nil error if
// there was an error that should not be handled by ignoring the file. Returns non-nil realFileInfo if the file is a
// potential manifest. Returns a non-empty ignoreMessage if there's a message that should be logged about why the file
// was skipped. If realFileInfo is nil and the ignoreMessage is empty, there's no need to log the ignoreMessage; the
// file was skipped for a mundane reason.
//
// The file is still only a "potentially" valid manifest file because it could be invalid JSON or YAML, or it might not
// be a valid Kubernetes resource. This function tests everything possible without actually reading the file.
//
// repoPath must be absolute.
func getPotentiallyValidManifestFile(path string, f os.FileInfo, appPath, repoRoot, include, exclude string) (realFileInfo os.FileInfo, warning string, err error) {
	relPath, err := filepath.Rel(appPath, path)
	if err != nil {
		return nil, "", fmt.Errorf("failed to get relative path of %q: %w", path, err)
	}

	if !manifestFile.MatchString(f.Name()) {
		return nil, "", nil
	}

	// If the file is a symlink, these will be overridden with the destination file's info.
	relRealPath := relPath
	realFileInfo = f

	if files.IsSymlink(f) {
		realPath, err := filepath.EvalSymlinks(path)
		if err != nil {
			if os.IsNotExist(err) {
				return nil, fmt.Sprintf("destination of symlink %q is missing", relPath), nil
			}
			return nil, "", fmt.Errorf("failed to evaluate symlink at %q: %w", relPath, err)
		}
		if !files.Inbound(realPath, repoRoot) {
			return nil, "", fmt.Errorf("illegal filepath in symlink at %q", relPath)
		}
		realFileInfo, err = os.Stat(realPath)
		if err != nil {
			if os.IsNotExist(err) {
				// This should have been caught by filepath.EvalSymlinks, but check again since that function's docs
				// don't promise to return this error.
				return nil, fmt.Sprintf("destination of symlink %q is missing at %q", relPath, realPath), nil
			}
			return nil, "", fmt.Errorf("failed to get file info for symlink at %q to %q: %w", relPath, realPath, err)
		}
		relRealPath, err = filepath.Rel(repoRoot, realPath)
		if err != nil {
			return nil, "", fmt.Errorf("failed to get relative path of %q: %w", realPath, err)
		}
	}

	// FileInfo.Size() behavior is platform-specific for non-regular files. Allow only regular files, so we guarantee
	// accurate file sizes.
	if !realFileInfo.Mode().IsRegular() {
		return nil, fmt.Sprintf("ignoring symlink at %q to non-regular file %q", relPath, relRealPath), nil
	}

	if exclude != "" && glob.Match(exclude, relPath) {
		return nil, "", nil
	}

	if include != "" && !glob.Match(include, relPath) {
		return nil, "", nil
	}

	return realFileInfo, "", nil
}

type potentiallyValidManifest struct {
	path     string
	fileInfo os.FileInfo
}

// getPotentiallyValidManifests ensures that 1) there are no errors while checking for potential manifest files in the given dir
// and 2) the combined file size of the potentially-valid manifest files does not exceed the limit.
func getPotentiallyValidManifests(logCtx *log.Entry, appPath string, repoRoot string, recurse bool, include string, exclude string, maxCombinedManifestQuantity resource.Quantity) ([]potentiallyValidManifest, error) {
	maxCombinedManifestFileSize := maxCombinedManifestQuantity.Value()
	currentCombinedManifestFileSize := int64(0)

	var potentiallyValidManifests []potentiallyValidManifest
	err := filepath.Walk(appPath, func(path string, f os.FileInfo, err error) error {
		if err != nil {
			return err
		}

		if f.IsDir() {
			if path != appPath && !recurse {
				return filepath.SkipDir
			}
			return nil
		}

		realFileInfo, warning, err := getPotentiallyValidManifestFile(path, f, appPath, repoRoot, include, exclude)
		if err != nil {
			return fmt.Errorf("invalid manifest file %q: %w", path, err)
		}
		if realFileInfo == nil {
			if warning != "" {
				logCtx.Warnf("skipping manifest file %q: %s", path, warning)
			}
			return nil
		}
		// Don't count jsonnet file size against max. It's jsonnet's responsibility to manage memory usage.
		if !strings.HasSuffix(f.Name(), ".jsonnet") {
			// We use the realFileInfo size (which is guaranteed to be a regular file instead of a symlink or other
			// non-regular file) because .Size() behavior is platform-specific for non-regular files.
			currentCombinedManifestFileSize += realFileInfo.Size()
			if maxCombinedManifestFileSize != 0 && currentCombinedManifestFileSize > maxCombinedManifestFileSize {
				return ErrExceededMaxCombinedManifestFileSize
			}
		}
		potentiallyValidManifests = append(potentiallyValidManifests, potentiallyValidManifest{path: path, fileInfo: f})
		return nil
	})
	if err != nil {
		// Not wrapping, because this error should be wrapped by the caller.
		return nil, err
	}

	return potentiallyValidManifests, nil
}

func makeJsonnetVm(appPath string, repoRoot string, sourceJsonnet v1alpha1.ApplicationSourceJsonnet, env *v1alpha1.Env) (*jsonnet.VM, error) {
	vm := jsonnet.MakeVM()
	for i, j := range sourceJsonnet.TLAs {
		sourceJsonnet.TLAs[i].Value = env.Envsubst(j.Value)
	}
	for i, j := range sourceJsonnet.ExtVars {
		sourceJsonnet.ExtVars[i].Value = env.Envsubst(j.Value)
	}
	for _, arg := range sourceJsonnet.TLAs {
		if arg.Code {
			vm.TLACode(arg.Name, arg.Value)
		} else {
			vm.TLAVar(arg.Name, arg.Value)
		}
	}
	for _, extVar := range sourceJsonnet.ExtVars {
		if extVar.Code {
			vm.ExtCode(extVar.Name, extVar.Value)
		} else {
			vm.ExtVar(extVar.Name, extVar.Value)
		}
	}

	// Jsonnet Imports relative to the repository path
	jpaths := []string{appPath}
	for _, p := range sourceJsonnet.Libs {
		// the jsonnet library path is relative to the repository root, not application path
		jpath, err := pathutil.ResolveFileOrDirectoryPath(repoRoot, repoRoot, p)
		if err != nil {
			return nil, err
		}
		jpaths = append(jpaths, string(jpath))
	}

	vm.Importer(&jsonnet.FileImporter{
		JPaths: jpaths,
	})

	return vm, nil
}

func getPluginEnvs(env *v1alpha1.Env, q *apiclient.ManifestRequest) ([]string, error) {
	envVars := env.Environ()
	envVars = append(envVars, "KUBE_VERSION="+text.SemVer(q.KubeVersion))
	envVars = append(envVars, "KUBE_API_VERSIONS="+strings.Join(q.ApiVersions, ","))

	return getPluginParamEnvs(envVars, q.ApplicationSource.Plugin)
}

// getPluginParamEnvs gets environment variables for plugin parameter announcement generation.
func getPluginParamEnvs(envVars []string, plugin *v1alpha1.ApplicationSourcePlugin) ([]string, error) {
	env := envVars

	parsedEnv := make(v1alpha1.Env, len(env))
	for i, v := range env {
		parsedVar, err := v1alpha1.NewEnvEntry(v)
		if err != nil {
			return nil, fmt.Errorf("failed to parse env vars")
		}
		parsedEnv[i] = parsedVar
	}

	if plugin != nil {
		pluginEnv := plugin.Env
		for _, entry := range pluginEnv {
			newValue := parsedEnv.Envsubst(entry.Value)
			env = append(env, fmt.Sprintf("ARGOCD_ENV_%s=%s", entry.Name, newValue))
		}
		paramEnv, err := plugin.Parameters.Environ()
		if err != nil {
			return nil, fmt.Errorf("failed to generate env vars from parameters: %w", err)
		}
		env = append(env, paramEnv...)
	}

	return env, nil
}

func runConfigManagementPluginSidecars(ctx context.Context, appPath, repoPath, pluginName string, envVars *v1alpha1.Env, q *apiclient.ManifestRequest, tarDoneCh chan<- bool, tarExcludedGlobs []string) ([]*unstructured.Unstructured, error) {
	// compute variables.
	env, err := getPluginEnvs(envVars, q)
	if err != nil {
		return nil, err
	}

	// detect config management plugin server
	conn, cmpClient, err := discovery.DetectConfigManagementPlugin(ctx, appPath, repoPath, pluginName, env, tarExcludedGlobs)
	if err != nil {
		return nil, err
	}
	defer io.Close(conn)

	// generate manifests using commands provided in plugin config file in detected cmp-server sidecar
	cmpManifests, err := generateManifestsCMP(ctx, appPath, repoPath, env, cmpClient, tarDoneCh, tarExcludedGlobs)
	if err != nil {
		return nil, fmt.Errorf("error generating manifests in cmp: %w", err)
	}
	var manifests []*unstructured.Unstructured
	for _, manifestString := range cmpManifests.Manifests {
		manifestObjs, err := kube.SplitYAML([]byte(manifestString))
		if err != nil {
			sanitizedManifestString := manifestString
			if len(manifestString) > 1000 {
				sanitizedManifestString = sanitizedManifestString[:1000]
			}
			log.Debugf("Failed to convert generated manifests. Beginning of generated manifests: %q", sanitizedManifestString)
			return nil, fmt.Errorf("failed to convert CMP manifests to unstructured objects: %s", err.Error())
		}
		manifests = append(manifests, manifestObjs...)
	}
	return manifests, nil
}

// generateManifestsCMP will send the appPath files to the cmp-server over a gRPC stream.
// The cmp-server will generate the manifests. Returns a response object with the generated
// manifests.
func generateManifestsCMP(ctx context.Context, appPath, repoPath string, env []string, cmpClient pluginclient.ConfigManagementPluginServiceClient, tarDoneCh chan<- bool, tarExcludedGlobs []string) (*pluginclient.ManifestResponse, error) {
	generateManifestStream, err := cmpClient.GenerateManifest(ctx, grpc_retry.Disable())
	if err != nil {
		return nil, fmt.Errorf("error getting generateManifestStream: %w", err)
	}
	opts := []cmp.SenderOption{
		cmp.WithTarDoneChan(tarDoneCh),
	}

	err = cmp.SendRepoStream(generateManifestStream.Context(), appPath, repoPath, generateManifestStream, env, tarExcludedGlobs, opts...)
	if err != nil {
		return nil, fmt.Errorf("error sending file to cmp-server: %w", err)
	}

	return generateManifestStream.CloseAndRecv()
}

func (s *Service) GetAppDetails(ctx context.Context, q *apiclient.RepoServerAppDetailsQuery) (*apiclient.RepoAppDetailsResponse, error) {
	res := &apiclient.RepoAppDetailsResponse{}

	cacheFn := s.createGetAppDetailsCacheHandler(res, q)
	operation := func(repoRoot, commitSHA, revision string, ctxSrc operationContextSrc) error {
		opContext, err := ctxSrc()
		if err != nil {
			return err
		}

		env := newEnvRepoQuery(q, revision)

		appSourceType, err := GetAppSourceType(ctx, q.Source, opContext.appPath, repoRoot, q.AppName, q.EnabledSourceTypes, s.initConstants.CMPTarExcludedGlobs, env.Environ())
		if err != nil {
			return err
		}

		res.Type = string(appSourceType)

		switch appSourceType {
		case v1alpha1.ApplicationSourceTypeHelm:
			if err := populateHelmAppDetails(res, opContext.appPath, repoRoot, q, s.gitRepoPaths); err != nil {
				return err
			}
		case v1alpha1.ApplicationSourceTypeKustomize:
			if err := populateKustomizeAppDetails(res, q, repoRoot, opContext.appPath, commitSHA, s.gitCredsStore); err != nil {
				return err
			}
		case v1alpha1.ApplicationSourceTypePlugin:
			if err := populatePluginAppDetails(ctx, res, opContext.appPath, repoRoot, q, s.gitCredsStore, s.initConstants.CMPTarExcludedGlobs); err != nil {
				return fmt.Errorf("failed to populate plugin app details: %w", err)
			}
		}
		_ = s.cache.SetAppDetails(revision, q.Source, q.RefSources, res, v1alpha1.TrackingMethod(q.TrackingMethod), nil)
		return nil
	}

	settings := operationSettings{allowConcurrent: q.Source.AllowsConcurrentProcessing(), noCache: q.NoCache, noRevisionCache: q.NoCache || q.NoRevisionCache}
	err := s.runRepoOperation(ctx, q.Source.TargetRevision, q.Repo, q.Source, false, cacheFn, operation, settings, len(q.RefSources) > 0, q.RefSources)

	return res, err
}

func (s *Service) createGetAppDetailsCacheHandler(res *apiclient.RepoAppDetailsResponse, q *apiclient.RepoServerAppDetailsQuery) func(revision string, _ cache.ResolvedRevisions, _ bool) (bool, error) {
	return func(revision string, _ cache.ResolvedRevisions, _ bool) (bool, error) {
		err := s.cache.GetAppDetails(revision, q.Source, q.RefSources, res, v1alpha1.TrackingMethod(q.TrackingMethod), nil)
		if err == nil {
			log.Infof("app details cache hit: %s/%s", revision, q.Source.Path)
			return true, nil
		}

		if !errors.Is(err, cache.ErrCacheMiss) {
			log.Warnf("app details cache error %s: %v", revision, q.Source)
		} else {
			log.Infof("app details cache miss: %s/%s", revision, q.Source)
		}
		return false, nil
	}
}

func populateHelmAppDetails(res *apiclient.RepoAppDetailsResponse, appPath string, repoRoot string, q *apiclient.RepoServerAppDetailsQuery, gitRepoPaths io.TempPaths) error {
	var selectedValueFiles []string
	var availableValueFiles []string

	if q.Source.Helm != nil {
		selectedValueFiles = q.Source.Helm.ValueFiles
	}

	err := filepath.Walk(appPath, walkHelmValueFilesInPath(appPath, &availableValueFiles))
	if err != nil {
		return err
	}

	res.Helm = &apiclient.HelmAppSpec{ValueFiles: availableValueFiles}
	var version string
	var passCredentials bool
	if q.Source.Helm != nil {
		if q.Source.Helm.Version != "" {
			version = q.Source.Helm.Version
		}
		passCredentials = q.Source.Helm.PassCredentials
	}
	helmRepos, err := getHelmRepos(appPath, q.Repos, nil)
	if err != nil {
		return err
	}
	h, err := helm.NewHelmApp(appPath, helmRepos, false, version, q.Repo.Proxy, passCredentials)
	if err != nil {
		return err
	}
	defer h.Dispose()
	_, err = h.Init()
	if err != nil {
		return err
	}

	if resolvedValuesPath, _, err := pathutil.ResolveValueFilePathOrUrl(appPath, repoRoot, "values.yaml", []string{}); err == nil {
		if err := loadFileIntoIfExists(resolvedValuesPath, &res.Helm.Values); err != nil {
			return err
		}
	} else {
		log.Warnf("Values file %s is not allowed: %v", filepath.Join(appPath, "values.yaml"), err)
	}
	ignoreMissingValueFiles := false
	if q.Source.Helm != nil {
		ignoreMissingValueFiles = q.Source.Helm.IgnoreMissingValueFiles
	}
	resolvedSelectedValueFiles, err := getResolvedValueFiles(appPath, repoRoot, &v1alpha1.Env{}, q.GetValuesFileSchemes(), selectedValueFiles, q.RefSources, gitRepoPaths, ignoreMissingValueFiles)
	if err != nil {
		return fmt.Errorf("failed to resolve value files: %w", err)
	}
	params, _, err := h.GetParameters(resolvedSelectedValueFiles, appPath, repoRoot)
	if err != nil {
		return err
	}
	for k, v := range params {
		res.Helm.Parameters = append(res.Helm.Parameters, &v1alpha1.HelmParameter{
			Name:  k,
			Value: v,
		})
	}
	for _, v := range fileParameters(q) {
		res.Helm.FileParameters = append(res.Helm.FileParameters, &v1alpha1.HelmFileParameter{
			Name: v.Name,
			Path: v.Path, // filepath.Join(appPath, v.Path),
		})
	}
	return nil
}

func loadFileIntoIfExists(path pathutil.ResolvedFilePath, destination *string) error {
	stringPath := string(path)
	info, err := os.Stat(stringPath)

	if err == nil && !info.IsDir() {
		bytes, err := os.ReadFile(stringPath)
		if err != nil {
			return fmt.Errorf("error reading file from %s: %w", stringPath, err)
		}
		*destination = string(bytes)
	}

	return nil
}

func walkHelmValueFilesInPath(root string, valueFiles *[]string) filepath.WalkFunc {
	return func(path string, info os.FileInfo, err error) error {
		if err != nil {
			return fmt.Errorf("error reading helm values file from %s: %w", path, err)
		}

		filename := info.Name()
		fileNameExt := strings.ToLower(filepath.Ext(path))
		if strings.Contains(filename, "values") && (fileNameExt == ".yaml" || fileNameExt == ".yml") {
			relPath, err := filepath.Rel(root, path)
			if err != nil {
				return fmt.Errorf("error traversing path from %s to %s: %w", root, path, err)
			}
			*valueFiles = append(*valueFiles, relPath)
		}

		return nil
	}
}

func populateKustomizeAppDetails(res *apiclient.RepoAppDetailsResponse, q *apiclient.RepoServerAppDetailsQuery, repoRoot string, appPath string, reversion string, credsStore git.CredsStore) error {
	res.Kustomize = &apiclient.KustomizeAppSpec{}
	kustomizeBinary := ""
	if q.KustomizeOptions != nil {
		kustomizeBinary = q.KustomizeOptions.BinaryPath
	}
	k := kustomize.NewKustomizeApp(repoRoot, appPath, q.Repo.GetGitCreds(credsStore), q.Repo.Repo, kustomizeBinary)
	fakeManifestRequest := apiclient.ManifestRequest{
		AppName:           q.AppName,
		Namespace:         "", // FIXME: omit it for now
		Repo:              q.Repo,
		ApplicationSource: q.Source,
	}
	env := newEnv(&fakeManifestRequest, reversion)
<<<<<<< HEAD
	_, images, _, err := k.Build(q.Source.Kustomize, q.KustomizeOptions, env)
=======
	_, images, err := k.Build(q.Source.Kustomize, q.KustomizeOptions, env, nil)
>>>>>>> edf631c9
	if err != nil {
		return err
	}
	res.Kustomize.Images = images
	return nil
}

func populatePluginAppDetails(ctx context.Context, res *apiclient.RepoAppDetailsResponse, appPath string, repoPath string, q *apiclient.RepoServerAppDetailsQuery, store git.CredsStore, tarExcludedGlobs []string) error {
	res.Plugin = &apiclient.PluginAppSpec{}

	envVars := []string{
		fmt.Sprintf("ARGOCD_APP_NAME=%s", q.AppName),
		fmt.Sprintf("ARGOCD_APP_SOURCE_REPO_URL=%s", q.Repo.Repo),
		fmt.Sprintf("ARGOCD_APP_SOURCE_PATH=%s", q.Source.Path),
		fmt.Sprintf("ARGOCD_APP_SOURCE_TARGET_REVISION=%s", q.Source.TargetRevision),
	}

	env, err := getPluginParamEnvs(envVars, q.Source.Plugin)
	if err != nil {
		return fmt.Errorf("failed to get env vars for plugin: %w", err)
	}

	pluginName := ""
	if q.Source != nil && q.Source.Plugin != nil {
		pluginName = q.Source.Plugin.Name
	}
	// detect config management plugin server (sidecar)
	conn, cmpClient, err := discovery.DetectConfigManagementPlugin(ctx, appPath, repoPath, pluginName, env, tarExcludedGlobs)
	if err != nil {
		return fmt.Errorf("failed to detect CMP for app: %w", err)
	}
	defer io.Close(conn)

	parametersAnnouncementStream, err := cmpClient.GetParametersAnnouncement(ctx, grpc_retry.Disable())
	if err != nil {
		return fmt.Errorf("error getting parametersAnnouncementStream: %w", err)
	}

	err = cmp.SendRepoStream(parametersAnnouncementStream.Context(), appPath, repoPath, parametersAnnouncementStream, env, tarExcludedGlobs)
	if err != nil {
		return fmt.Errorf("error sending file to cmp-server: %w", err)
	}

	announcement, err := parametersAnnouncementStream.CloseAndRecv()
	if err != nil {
		return fmt.Errorf("failed to get parameter announcement: %w", err)
	}

	res.Plugin = &apiclient.PluginAppSpec{
		ParametersAnnouncement: announcement.ParameterAnnouncements,
	}
	return nil
}

func (s *Service) GetRevisionMetadata(ctx context.Context, q *apiclient.RepoServerRevisionMetadataRequest) (*v1alpha1.RevisionMetadata, error) {
	if !(git.IsCommitSHA(q.Revision) || git.IsTruncatedCommitSHA(q.Revision)) {
		return nil, fmt.Errorf("revision %s must be resolved", q.Revision)
	}
	metadata, err := s.cache.GetRevisionMetadata(q.Repo.Repo, q.Revision)
	if err == nil {
		// The logic here is that if a signature check on metadata is requested,
		// but there is none in the cache, we handle as if we have a cache miss
		// and re-generate the meta data. Otherwise, if there is signature info
		// in the metadata, but none was requested, we remove it from the data
		// that we return.
		if q.CheckSignature && metadata.SignatureInfo == "" {
			log.Infof("revision metadata cache hit, but need to regenerate due to missing signature info: %s/%s", q.Repo.Repo, q.Revision)
		} else {
			log.Infof("revision metadata cache hit: %s/%s", q.Repo.Repo, q.Revision)
			if !q.CheckSignature {
				metadata.SignatureInfo = ""
			}
			return metadata, nil
		}
	} else {
		if !errors.Is(err, cache.ErrCacheMiss) {
			log.Warnf("revision metadata cache error %s/%s: %v", q.Repo.Repo, q.Revision, err)
		} else {
			log.Infof("revision metadata cache miss: %s/%s", q.Repo.Repo, q.Revision)
		}
	}

	gitClient, _, err := s.newClientResolveRevision(q.Repo, q.Revision)
	if err != nil {
		return nil, err
	}

	s.metricsServer.IncPendingRepoRequest(q.Repo.Repo)
	defer s.metricsServer.DecPendingRepoRequest(q.Repo.Repo)

	closer, err := s.repoLock.Lock(gitClient.Root(), q.Revision, true, func() (goio.Closer, error) {
		return s.checkoutRevision(gitClient, q.Revision, s.initConstants.SubmoduleEnabled)
	})
	if err != nil {
		return nil, fmt.Errorf("error acquiring repo lock: %w", err)
	}

	defer io.Close(closer)

	m, err := gitClient.RevisionMetadata(q.Revision)
	if err != nil {
		return nil, err
	}

	// Run gpg verify-commit on the revision
	signatureInfo := ""
	if gpg.IsGPGEnabled() && q.CheckSignature {
		cs, err := gitClient.VerifyCommitSignature(q.Revision)
		if err != nil {
			log.Errorf("error verifying signature of commit '%s' in repo '%s': %v", q.Revision, q.Repo.Repo, err)
			return nil, err
		}

		if cs != "" {
			vr := gpg.ParseGitCommitVerification(cs)
			if vr.Result == gpg.VerifyResultUnknown {
				signatureInfo = fmt.Sprintf("UNKNOWN signature: %s", vr.Message)
			} else {
				signatureInfo = fmt.Sprintf("%s signature from %s key %s", vr.Result, vr.Cipher, gpg.KeyID(vr.KeyID))
			}
		} else {
			signatureInfo = "Revision is not signed."
		}
	}

	metadata = &v1alpha1.RevisionMetadata{Author: m.Author, Date: metav1.Time{Time: m.Date}, Tags: m.Tags, Message: m.Message, SignatureInfo: signatureInfo}
	_ = s.cache.SetRevisionMetadata(q.Repo.Repo, q.Revision, metadata)
	return metadata, nil
}

// GetRevisionChartDetails returns the helm chart details of a given version
func (s *Service) GetRevisionChartDetails(ctx context.Context, q *apiclient.RepoServerRevisionChartDetailsRequest) (*v1alpha1.ChartDetails, error) {
	details, err := s.cache.GetRevisionChartDetails(q.Repo.Repo, q.Name, q.Revision)
	if err == nil {
		log.Infof("revision chart details cache hit: %s/%s/%s", q.Repo.Repo, q.Name, q.Revision)
		return details, nil
	} else {
		if errors.Is(err, cache.ErrCacheMiss) {
			log.Infof("revision metadata cache miss: %s/%s/%s", q.Repo.Repo, q.Name, q.Revision)
		} else {
			log.Warnf("revision metadata cache error %s/%s/%s: %v", q.Repo.Repo, q.Name, q.Revision, err)
		}
	}
	helmClient, revision, err := s.newHelmClientResolveRevision(q.Repo, q.Revision, q.Name, true)
	if err != nil {
		return nil, fmt.Errorf("helm client error: %w", err)
	}
	chartPath, closer, err := helmClient.ExtractChart(q.Name, revision, q.Repo.Project, false, s.initConstants.HelmManifestMaxExtractedSize, s.initConstants.DisableHelmManifestMaxExtractedSize)
	if err != nil {
		return nil, fmt.Errorf("error extracting chart: %w", err)
	}
	defer io.Close(closer)
	helmCmd, err := helm.NewCmdWithVersion(chartPath, helm.HelmV3, q.Repo.EnableOCI, q.Repo.Proxy)
	if err != nil {
		return nil, fmt.Errorf("error creating helm cmd: %w", err)
	}
	defer helmCmd.Close()
	helmDetails, _, err := helmCmd.InspectChart()
	if err != nil {
		return nil, fmt.Errorf("error inspecting chart: %w", err)
	}
	details, err = getChartDetails(helmDetails)
	if err != nil {
		return nil, fmt.Errorf("error getting chart details: %w", err)
	}
	_ = s.cache.SetRevisionChartDetails(q.Repo.Repo, q.Name, q.Revision, details)
	return details, nil
}

func fileParameters(q *apiclient.RepoServerAppDetailsQuery) []v1alpha1.HelmFileParameter {
	if q.Source.Helm == nil {
		return nil
	}
	return q.Source.Helm.FileParameters
}

func (s *Service) newClient(repo *v1alpha1.Repository, opts ...git.ClientOpts) (git.Client, error) {
	keyData, err := json.Marshal(map[string]string{"url": git.NormalizeGitURL(repo.Repo), "project": repo.Project})
	if err != nil {
		return nil, err
	}
	repoPath, err := s.gitRepoPaths.GetPath(string(keyData))
	if err != nil {
		return nil, err
	}
	opts = append(opts, git.WithEventHandlers(metrics.NewGitClientEventHandlers(s.metricsServer)))
	return s.newGitClient(repo.Repo, repoPath, repo.GetGitCreds(s.gitCredsStore), repo.IsInsecure(), repo.EnableLFS, repo.Proxy, opts...)
}

// newClientResolveRevision is a helper to perform the common task of instantiating a git client
// and resolving a revision to a commit SHA
func (s *Service) newClientResolveRevision(repo *v1alpha1.Repository, revision string, opts ...git.ClientOpts) (git.Client, string, error) {
	gitClient, err := s.newClient(repo, opts...)
	if err != nil {
		return nil, "", err
	}
	commitSHA, err := gitClient.LsRemote(revision)
	if err != nil {
		s.metricsServer.IncGitLsRemoteFail(gitClient.Root(), revision)
		return nil, "", err
	}
	return gitClient, commitSHA, nil
}

func (s *Service) newHelmClientResolveRevision(repo *v1alpha1.Repository, revision string, chart string, noRevisionCache bool) (helm.Client, string, error) {
	enableOCI := repo.EnableOCI || helm.IsHelmOciRepo(repo.Repo)
	helmClient := s.newHelmClient(repo.Repo, repo.GetHelmCreds(), enableOCI, repo.Proxy, helm.WithIndexCache(s.cache), helm.WithChartPaths(s.chartPaths))
	if helm.IsVersion(revision) {
		return helmClient, revision, nil
	}
	constraints, err := semver.NewConstraint(revision)
	if err != nil {
		return nil, "", fmt.Errorf("invalid revision '%s': %w", revision, err)
	}

	if enableOCI {
		tags, err := helmClient.GetTags(chart, noRevisionCache)
		if err != nil {
			return nil, "", fmt.Errorf("unable to get tags: %w", err)
		}

		version, err := tags.MaxVersion(constraints)
		if err != nil {
			return nil, "", fmt.Errorf("no version for constraints: %w", err)
		}
		return helmClient, version.String(), nil
	}

	index, err := helmClient.GetIndex(noRevisionCache, s.initConstants.HelmRegistryMaxIndexSize)
	if err != nil {
		return nil, "", err
	}
	entries, err := index.GetEntries(chart)
	if err != nil {
		return nil, "", err
	}
	version, err := entries.MaxVersion(constraints)
	if err != nil {
		return nil, "", err
	}
	return helmClient, version.String(), nil
}

// directoryPermissionInitializer ensures the directory has read/write/execute permissions and returns
// a function that can be used to remove all permissions.
func directoryPermissionInitializer(rootPath string) goio.Closer {
	if _, err := os.Stat(rootPath); err == nil {
		if err := os.Chmod(rootPath, 0o700); err != nil {
			log.Warnf("Failed to restore read/write/execute permissions on %s: %v", rootPath, err)
		} else {
			log.Debugf("Successfully restored read/write/execute permissions on %s", rootPath)
		}
	}

	return io.NewCloser(func() error {
		if err := os.Chmod(rootPath, 0o000); err != nil {
			log.Warnf("Failed to remove permissions on %s: %v", rootPath, err)
		} else {
			log.Debugf("Successfully removed permissions on %s", rootPath)
		}
		return nil
	})
}

// checkoutRevision is a convenience function to initialize a repo, fetch, and checkout a revision
// Returns the 40 character commit SHA after the checkout has been performed
// nolint:unparam
func (s *Service) checkoutRevision(gitClient git.Client, revision string, submoduleEnabled bool) (goio.Closer, error) {
	closer := s.gitRepoInitializer(gitClient.Root())
	err := checkoutRevision(gitClient, revision, submoduleEnabled)
	if err != nil {
		s.metricsServer.IncGitFetchFail(gitClient.Root(), revision)
	}
	return closer, err
}

func checkoutRevision(gitClient git.Client, revision string, submoduleEnabled bool) error {
	err := gitClient.Init()
	if err != nil {
		return status.Errorf(codes.Internal, "Failed to initialize git repo: %v", err)
	}

	revisionPresent := gitClient.IsRevisionPresent(revision)

	log.WithFields(map[string]interface{}{
		"skipFetch": revisionPresent,
	}).Debugf("Checking out revision %v", revision)

	// Fetching can be skipped if the revision is already present locally.
	if !revisionPresent {
		// Fetching with no revision first. Fetching with an explicit version can cause repo bloat. https://github.com/argoproj/argo-cd/issues/8845
		err = gitClient.Fetch("")
		if err != nil {
			return status.Errorf(codes.Internal, "Failed to fetch default: %v", err)
		}
	}

	_, err = gitClient.Checkout(revision, submoduleEnabled)
	if err != nil {
		// When fetching with no revision, only refs/heads/* and refs/remotes/origin/* are fetched. If checkout fails
		// for the given revision, try explicitly fetching it.
		log.Infof("Failed to checkout revision %s: %v", revision, err)
		log.Infof("Fallback to fetching specific revision %s. ref might not have been in the default refspec fetched.", revision)

		err = gitClient.Fetch(revision)
		if err != nil {
			return status.Errorf(codes.Internal, "Failed to checkout revision %s: %v", revision, err)
		}

		_, err = gitClient.Checkout("FETCH_HEAD", submoduleEnabled)
		if err != nil {
			return status.Errorf(codes.Internal, "Failed to checkout FETCH_HEAD: %v", err)
		}
	}

	return err
}

func (s *Service) GetHelmCharts(ctx context.Context, q *apiclient.HelmChartsRequest) (*apiclient.HelmChartsResponse, error) {
	index, err := s.newHelmClient(q.Repo.Repo, q.Repo.GetHelmCreds(), q.Repo.EnableOCI, q.Repo.Proxy, helm.WithChartPaths(s.chartPaths)).GetIndex(true, s.initConstants.HelmRegistryMaxIndexSize)
	if err != nil {
		return nil, err
	}
	res := apiclient.HelmChartsResponse{}
	for chartName, entries := range index.Entries {
		chart := apiclient.HelmChart{
			Name: chartName,
		}
		for _, entry := range entries {
			chart.Versions = append(chart.Versions, entry.Version)
		}
		res.Items = append(res.Items, &chart)
	}
	return &res, nil
}

func (s *Service) TestRepository(ctx context.Context, q *apiclient.TestRepositoryRequest) (*apiclient.TestRepositoryResponse, error) {
	repo := q.Repo
	// per Type doc, "git" should be assumed if empty or absent
	if repo.Type == "" {
		repo.Type = "git"
	}
	checks := map[string]func() error{
		"git": func() error {
			return git.TestRepo(repo.Repo, repo.GetGitCreds(s.gitCredsStore), repo.IsInsecure(), repo.IsLFSEnabled(), repo.Proxy)
		},
		"helm": func() error {
			if repo.EnableOCI {
				if !helm.IsHelmOciRepo(repo.Repo) {
					return errors.New("OCI Helm repository URL should include hostname and port only")
				}
				_, err := helm.NewClient(repo.Repo, repo.GetHelmCreds(), repo.EnableOCI, repo.Proxy).TestHelmOCI()
				return err
			} else {
				_, err := helm.NewClient(repo.Repo, repo.GetHelmCreds(), repo.EnableOCI, repo.Proxy).GetIndex(false, s.initConstants.HelmRegistryMaxIndexSize)
				return err
			}
		},
	}
	check := checks[repo.Type]
	apiResp := &apiclient.TestRepositoryResponse{VerifiedRepository: false}
	err := check()
	if err != nil {
		return apiResp, fmt.Errorf("error testing repository connectivity: %w", err)
	}
	return apiResp, nil
}

// ResolveRevision resolves the revision/ambiguousRevision specified in the ResolveRevisionRequest request into a concrete revision.
func (s *Service) ResolveRevision(ctx context.Context, q *apiclient.ResolveRevisionRequest) (*apiclient.ResolveRevisionResponse, error) {
	repo := q.Repo
	app := q.App
	ambiguousRevision := q.AmbiguousRevision
	var revision string
	source := app.Spec.GetSourcePtrByIndex(int(q.SourceIndex))
	if source.IsHelm() {
		_, revision, err := s.newHelmClientResolveRevision(repo, ambiguousRevision, source.Chart, true)
		if err != nil {
			return &apiclient.ResolveRevisionResponse{Revision: "", AmbiguousRevision: ""}, err
		}
		return &apiclient.ResolveRevisionResponse{
			Revision:          revision,
			AmbiguousRevision: fmt.Sprintf("%v (%v)", ambiguousRevision, revision),
		}, nil
	} else {
		gitClient, err := git.NewClient(repo.Repo, repo.GetGitCreds(s.gitCredsStore), repo.IsInsecure(), repo.IsLFSEnabled(), repo.Proxy)
		if err != nil {
			return &apiclient.ResolveRevisionResponse{Revision: "", AmbiguousRevision: ""}, err
		}
		revision, err = gitClient.LsRemote(ambiguousRevision)
		if err != nil {
			s.metricsServer.IncGitLsRemoteFail(gitClient.Root(), revision)
			return &apiclient.ResolveRevisionResponse{Revision: "", AmbiguousRevision: ""}, err
		}
		return &apiclient.ResolveRevisionResponse{
			Revision:          revision,
			AmbiguousRevision: fmt.Sprintf("%s (%s)", ambiguousRevision, revision),
		}, nil
	}
}

func (s *Service) GetGitFiles(_ context.Context, request *apiclient.GitFilesRequest) (*apiclient.GitFilesResponse, error) {
	repo := request.GetRepo()
	revision := request.GetRevision()
	gitPath := request.GetPath()
	noRevisionCache := request.GetNoRevisionCache()
	enableNewGitFileGlobbing := request.GetNewGitFileGlobbingEnabled()
	if gitPath == "" {
		gitPath = "."
	}

	if repo == nil {
		return nil, status.Error(codes.InvalidArgument, "must pass a valid repo")
	}

	gitClient, revision, err := s.newClientResolveRevision(repo, revision, git.WithCache(s.cache, !noRevisionCache))
	if err != nil {
		return nil, status.Errorf(codes.Internal, "unable to resolve git revision %s: %v", revision, err)
	}

	if err := verifyCommitSignature(request.VerifyCommit, gitClient, revision, repo); err != nil {
		return nil, err
	}

	// check the cache and return the results if present
	if cachedFiles, err := s.cache.GetGitFiles(repo.Repo, revision, gitPath); err == nil {
		log.Debugf("cache hit for repo: %s revision: %s pattern: %s", repo.Repo, revision, gitPath)
		return &apiclient.GitFilesResponse{
			Map: cachedFiles,
		}, nil
	}

	s.metricsServer.IncPendingRepoRequest(repo.Repo)
	defer s.metricsServer.DecPendingRepoRequest(repo.Repo)

	// cache miss, generate the results
	closer, err := s.repoLock.Lock(gitClient.Root(), revision, true, func() (goio.Closer, error) {
		return s.checkoutRevision(gitClient, revision, request.GetSubmoduleEnabled())
	})
	if err != nil {
		return nil, status.Errorf(codes.Internal, "unable to checkout git repo %s with revision %s pattern %s: %v", repo.Repo, revision, gitPath, err)
	}
	defer io.Close(closer)

	gitFiles, err := gitClient.LsFiles(gitPath, enableNewGitFileGlobbing)
	if err != nil {
		return nil, status.Errorf(codes.Internal, "unable to list files. repo %s with revision %s pattern %s: %v", repo.Repo, revision, gitPath, err)
	}
	log.Debugf("listed %d git files from %s under %s", len(gitFiles), repo.Repo, gitPath)

	res := make(map[string][]byte)
	for _, filePath := range gitFiles {
		fileContents, err := os.ReadFile(filepath.Join(gitClient.Root(), filePath))
		if err != nil {
			return nil, status.Errorf(codes.Internal, "unable to read files. repo %s with revision %s pattern %s: %v", repo.Repo, revision, gitPath, err)
		}
		res[filePath] = fileContents
	}

	err = s.cache.SetGitFiles(repo.Repo, revision, gitPath, res)
	if err != nil {
		log.Warnf("error caching git files for repo %s with revision %s pattern %s: %v", repo.Repo, revision, gitPath, err)
	}

	return &apiclient.GitFilesResponse{
		Map: res,
	}, nil
}

func verifyCommitSignature(verifyCommit bool, gitClient git.Client, revision string, repo *v1alpha1.Repository) error {
	if gpg.IsGPGEnabled() && verifyCommit {
		cs, err := gitClient.VerifyCommitSignature(revision)
		if err != nil {
			log.Errorf("error verifying signature of commit '%s' in repo '%s': %v", revision, repo.Repo, err)
			return err
		}

		if cs == "" {
			return fmt.Errorf("revision %s is not signed", revision)
		} else {
			vr := gpg.ParseGitCommitVerification(cs)
			if vr.Result == gpg.VerifyResultUnknown {
				return fmt.Errorf("UNKNOWN signature: %s", vr.Message)
			} else {
				log.Debugf("%s signature from %s key %s", vr.Result, vr.Cipher, gpg.KeyID(vr.KeyID))
			}
		}
	}
	return nil
}

func (s *Service) GetGitDirectories(_ context.Context, request *apiclient.GitDirectoriesRequest) (*apiclient.GitDirectoriesResponse, error) {
	repo := request.GetRepo()
	revision := request.GetRevision()
	noRevisionCache := request.GetNoRevisionCache()
	if repo == nil {
		return nil, status.Error(codes.InvalidArgument, "must pass a valid repo")
	}

	gitClient, revision, err := s.newClientResolveRevision(repo, revision, git.WithCache(s.cache, !noRevisionCache))
	if err != nil {
		return nil, status.Errorf(codes.Internal, "unable to resolve git revision %s: %v", revision, err)
	}

	if err := verifyCommitSignature(request.VerifyCommit, gitClient, revision, repo); err != nil {
		return nil, err
	}

	// check the cache and return the results if present
	if cachedPaths, err := s.cache.GetGitDirectories(repo.Repo, revision); err == nil {
		log.Debugf("cache hit for repo: %s revision: %s", repo.Repo, revision)
		return &apiclient.GitDirectoriesResponse{
			Paths: cachedPaths,
		}, nil
	}

	s.metricsServer.IncPendingRepoRequest(repo.Repo)
	defer s.metricsServer.DecPendingRepoRequest(repo.Repo)

	// cache miss, generate the results
	closer, err := s.repoLock.Lock(gitClient.Root(), revision, true, func() (goio.Closer, error) {
		return s.checkoutRevision(gitClient, revision, request.GetSubmoduleEnabled())
	})
	if err != nil {
		return nil, status.Errorf(codes.Internal, "unable to checkout git repo %s with revision %s: %v", repo.Repo, revision, err)
	}
	defer io.Close(closer)

	repoRoot := gitClient.Root()
	var paths []string
	if err := filepath.WalkDir(repoRoot, func(path string, entry fs.DirEntry, fnErr error) error {
		if fnErr != nil {
			return fmt.Errorf("error walking the file tree: %w", fnErr)
		}
		if !entry.IsDir() { // Skip files: directories only
			return nil
		}

		if !s.initConstants.IncludeHiddenDirectories && strings.HasPrefix(entry.Name(), ".") {
			return filepath.SkipDir // Skip hidden directory
		}

		relativePath, err := filepath.Rel(repoRoot, path)
		if err != nil {
			return fmt.Errorf("error constructing relative repo path: %w", err)
		}

		if relativePath == "." { // Exclude '.' from results
			return nil
		}

		paths = append(paths, relativePath)

		return nil
	}); err != nil {
		return nil, err
	}

	log.Debugf("found %d git paths from %s", len(paths), repo.Repo)
	err = s.cache.SetGitDirectories(repo.Repo, revision, paths)
	if err != nil {
		log.Warnf("error caching git directories for repo %s with revision %s: %v", repo.Repo, revision, err)
	}

	return &apiclient.GitDirectoriesResponse{
		Paths: paths,
	}, nil
}

// UpdateRevisionForPaths compares two git revisions and checks if the files in the given paths have changed
// If no files were changed, it will store the already cached manifest to the key corresponding to the old revision, avoiding an unnecessary generation.
// Example: cache has key "a1a1a1" with manifest "x", and the files for that manifest have not changed,
// "x" will be stored again with the new revision "b2b2b2".
func (s *Service) UpdateRevisionForPaths(_ context.Context, request *apiclient.UpdateRevisionForPathsRequest) (*apiclient.UpdateRevisionForPathsResponse, error) {
	logCtx := log.WithFields(log.Fields{"application": request.AppName, "appNamespace": request.Namespace})

	repo := request.GetRepo()
	revision := request.GetRevision()
	syncedRevision := request.GetSyncedRevision()
	refreshPaths := request.GetPaths()

	if repo == nil {
		return nil, status.Error(codes.InvalidArgument, "must pass a valid repo")
	}

	if len(refreshPaths) == 0 {
		// Always refresh if path is not specified
		return &apiclient.UpdateRevisionForPathsResponse{}, nil
	}

	gitClientOpts := git.WithCache(s.cache, true)
	gitClient, revision, err := s.newClientResolveRevision(repo, revision, gitClientOpts)
	if err != nil {
		return nil, status.Errorf(codes.Internal, "unable to resolve git revision %s: %v", revision, err)
	}

	syncedRevision, err = gitClient.LsRemote(syncedRevision)
	if err != nil {
		s.metricsServer.IncGitLsRemoteFail(gitClient.Root(), revision)
		return nil, status.Errorf(codes.Internal, "unable to resolve git revision %s: %v", revision, err)
	}

	// No need to compare if it is the same revision
	if revision == syncedRevision {
		return &apiclient.UpdateRevisionForPathsResponse{}, nil
	}

	s.metricsServer.IncPendingRepoRequest(repo.Repo)
	defer s.metricsServer.DecPendingRepoRequest(repo.Repo)

	closer, err := s.repoLock.Lock(gitClient.Root(), revision, true, func() (goio.Closer, error) {
		return s.checkoutRevision(gitClient, revision, false)
	})
	if err != nil {
		return nil, status.Errorf(codes.Internal, "unable to checkout git repo %s with revision %s: %v", repo.Repo, revision, err)
	}
	defer io.Close(closer)

	files, err := gitClient.ChangedFiles(syncedRevision, revision)
	if err != nil {
		return nil, status.Errorf(codes.Internal, "unable to get changed files for repo %s with revision %s: %v", repo.Repo, revision, err)
	}

	changed := false
	if len(files) != 0 {
		changed = apppathutil.AppFilesHaveChanged(refreshPaths, files)
	}

	if !changed {
		logCtx.Debugf("no changes found for application %s in repo %s from revision %s to revision %s", request.AppName, repo.Repo, syncedRevision, revision)

		err := s.updateCachedRevision(logCtx, syncedRevision, revision, request, gitClientOpts)
		if err != nil {
			// Only warn with the error, no need to block anything if there is a caching error.
			logCtx.Warnf("error updating cached revision for repo %s with revision %s: %v", repo.Repo, revision, err)
			return &apiclient.UpdateRevisionForPathsResponse{}, nil
		}

		return &apiclient.UpdateRevisionForPathsResponse{}, nil
	}

	logCtx.Debugf("changes found for application %s in repo %s from revision %s to revision %s", request.AppName, repo.Repo, syncedRevision, revision)
	return &apiclient.UpdateRevisionForPathsResponse{}, nil
}

func (s *Service) updateCachedRevision(logCtx *log.Entry, oldRev string, newRev string, request *apiclient.UpdateRevisionForPathsRequest, gitClientOpts git.ClientOpts) error {
	repoRefs := make(map[string]string)
	if request.HasMultipleSources && request.ApplicationSource.Helm != nil {
		var err error
		repoRefs, err = resolveReferencedSources(true, request.ApplicationSource.Helm, request.RefSources, s.newClientResolveRevision, gitClientOpts)
		if err != nil {
			return fmt.Errorf("failed to get repo refs for application %s in repo %s from revision %s: %w", request.AppName, request.GetRepo().Repo, request.Revision, err)
		}

		// Update revision in refSource
		for normalizedURL := range repoRefs {
			repoRefs[normalizedURL] = newRev
		}
	}

	err := s.cache.SetNewRevisionManifests(newRev, oldRev, request.ApplicationSource, request.RefSources, request, request.Namespace, request.TrackingMethod, request.AppLabelKey, request.AppName, repoRefs)
	if err != nil {
		if errors.Is(err, cache.ErrCacheMiss) {
			logCtx.Debugf("manifest cache miss during comparison for application %s in repo %s from revision %s", request.AppName, request.GetRepo().Repo, oldRev)
			return nil
		}
		return fmt.Errorf("manifest cache move error for %s: %w", request.AppName, err)
	}

	logCtx.Debugf("manifest cache updated for application %s in repo %s from revision %s to revision %s", request.AppName, request.GetRepo().Repo, oldRev, newRev)
	return nil
}

func (s *Service) HasDrySourceChanged(_ context.Context, request *apiclient.HasDrySourceChangedRequest) (*apiclient.HasDrySourceChangedResponse, error) {
	resp := apiclient.HasDrySourceChangedResponse{HasChanged: false}
	return &resp, nil
}<|MERGE_RESOLUTION|>--- conflicted
+++ resolved
@@ -1452,14 +1452,10 @@
 			kustomizeBinary = q.KustomizeOptions.BinaryPath
 		}
 		k := kustomize.NewKustomizeApp(repoRoot, appPath, q.Repo.GetGitCreds(gitCredsStore), repoURL, kustomizeBinary)
-<<<<<<< HEAD
-		targetObjs, _, commands, err = k.Build(q.ApplicationSource.Kustomize, q.KustomizeOptions, env)
-=======
-		targetObjs, _, err = k.Build(q.ApplicationSource.Kustomize, q.KustomizeOptions, env, &kustomize.BuildOpts{
+		targetObjs, _, _, err = k.Build(q.ApplicationSource.Kustomize, q.KustomizeOptions, env, &kustomize.BuildOpts{
 			KubeVersion: q.KubeVersion,
 			APIVersions: q.ApiVersions,
 		})
->>>>>>> edf631c9
 	case v1alpha1.ApplicationSourceTypePlugin:
 		pluginName := ""
 		if q.ApplicationSource.Plugin != nil {
@@ -2211,11 +2207,7 @@
 		ApplicationSource: q.Source,
 	}
 	env := newEnv(&fakeManifestRequest, reversion)
-<<<<<<< HEAD
-	_, images, _, err := k.Build(q.Source.Kustomize, q.KustomizeOptions, env)
-=======
-	_, images, err := k.Build(q.Source.Kustomize, q.KustomizeOptions, env, nil)
->>>>>>> edf631c9
+	_, images, _, err := k.Build(q.Source.Kustomize, q.KustomizeOptions, env, nil)
 	if err != nil {
 		return err
 	}
