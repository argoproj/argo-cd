--- conflicted
+++ resolved
@@ -741,8 +741,7 @@
 		k := kustomize.NewKustomizeApp(appPath, q.Repo.GetGitCreds(), repoURL, kustomizeBinary)
 		targetObjs, _, err = k.Build(q.ApplicationSource.Kustomize, q.KustomizeOptions)
 	case v1alpha1.ApplicationSourceTypePlugin:
-<<<<<<< HEAD
-		targetObjs, err = runConfigManagementPlugin(appPath, env, q, q.Repo.GetGitCreds())
+		targetObjs, err = runConfigManagementPlugin(appPath, repoRoot, env, q, q.Repo.GetGitCreds())
 		// if a plugin is not supported by standard config management plugin version,
 		// check if it is supported by sidecar config management plugin version
 		var cmpManifests []string
@@ -758,9 +757,6 @@
 		if cmpErr != nil {
 			err = fmt.Errorf("plugin sidecar failed. %s", cmpErr.Error())
 		}
-=======
-		targetObjs, err = runConfigManagementPlugin(appPath, repoRoot, env, q, q.Repo.GetGitCreds())
->>>>>>> f46ac844
 	case v1alpha1.ApplicationSourceTypeDirectory:
 		var directory *v1alpha1.ApplicationSourceDirectory
 		if directory = q.ApplicationSource.Directory; directory == nil {
@@ -1121,30 +1117,8 @@
 func runConfigManagementPlugin(appPath, repoRoot string, envVars *v1alpha1.Env, q *apiclient.ManifestRequest, creds git.Creds) ([]*unstructured.Unstructured, error) {
 	plugin := findPlugin(q.Plugins, q.ApplicationSource.Plugin.Name)
 	if plugin == nil {
-		return nil, fmt.Errorf(pluginNotSupported+" plugin name %s", q.ApplicationSource.Plugin.Name)
-	}
-
-	env, err := getPluginEnvs(envVars, q, creds)
-	if err != nil {
-		return nil, err
-	}
-
-	if plugin.Init != nil {
-		_, err := runCommand(*plugin.Init, appPath, env)
-		if err != nil {
-			return nil, err
-		}
-	}
-	out, err := runCommand(plugin.Generate, appPath, env)
-	if err != nil {
-		return nil, err
-	}
-<<<<<<< HEAD
-	return kube.SplitYAML([]byte(out))
-}
-
-func getPluginEnvs(envVars *v1alpha1.Env, q *apiclient.ManifestRequest, creds git.Creds) ([]string, error) {
-=======
+		return nil, fmt.Errorf("config management plugin with name '%s' is not supported", q.ApplicationSource.Plugin.Name)
+	}
 
 	// Plugins can request to lock the complete repository when they need to
 	// use git client operations.
@@ -1159,7 +1133,25 @@
 		}
 	}
 
->>>>>>> f46ac844
+	env, err := getPluginEnvs(envVars, q, creds)
+	if err != nil {
+		return nil, err
+	}
+
+	if plugin.Init != nil {
+		_, err := runCommand(*plugin.Init, appPath, env)
+		if err != nil {
+			return nil, err
+		}
+	}
+	out, err := runCommand(plugin.Generate, appPath, env)
+	if err != nil {
+		return nil, err
+	}
+	return kube.SplitYAML([]byte(out))
+}
+
+func getPluginEnvs(envVars *v1alpha1.Env, q *apiclient.ManifestRequest, creds git.Creds) ([]string, error) {
 	env := append(os.Environ(), envVars.Environ()...)
 	if creds != nil {
 		closer, environ, err := creds.Environ()
