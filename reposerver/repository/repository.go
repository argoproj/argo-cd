package repository

import (
	"bytes"
	"context"
	"encoding/json"
	"errors"
	"fmt"
	goio "io"
	"io/fs"
	"net/url"
	"os"
	"path"
	"path/filepath"
	"regexp"
	"strings"
	"time"

	"github.com/Masterminds/semver/v3"
	"github.com/TomOnTime/utfutil"
	"github.com/argoproj/gitops-engine/pkg/utils/kube"
	textutils "github.com/argoproj/gitops-engine/pkg/utils/text"
	"github.com/argoproj/pkg/sync"
	jsonpatch "github.com/evanphx/json-patch"
	gogit "github.com/go-git/go-git/v5"
	"github.com/golang/protobuf/ptypes/empty"
	"github.com/google/go-jsonnet"
	"github.com/google/uuid"
	grpc_retry "github.com/grpc-ecosystem/go-grpc-middleware/retry"
	log "github.com/sirupsen/logrus"
	"golang.org/x/sync/semaphore"
	"google.golang.org/grpc/codes"
	"google.golang.org/grpc/status"
	"k8s.io/apimachinery/pkg/api/resource"
	metav1 "k8s.io/apimachinery/pkg/apis/meta/v1"
	"k8s.io/apimachinery/pkg/apis/meta/v1/unstructured"
	"k8s.io/apimachinery/pkg/runtime"
	kubeyaml "k8s.io/apimachinery/pkg/util/yaml"
	"sigs.k8s.io/yaml"

	pluginclient "github.com/argoproj/argo-cd/v2/cmpserver/apiclient"
	"github.com/argoproj/argo-cd/v2/common"
	"github.com/argoproj/argo-cd/v2/pkg/apis/application/v1alpha1"
	"github.com/argoproj/argo-cd/v2/reposerver/apiclient"
	"github.com/argoproj/argo-cd/v2/reposerver/cache"
	"github.com/argoproj/argo-cd/v2/reposerver/metrics"
	"github.com/argoproj/argo-cd/v2/util/app/discovery"
	apppathutil "github.com/argoproj/argo-cd/v2/util/app/path"
	argopath "github.com/argoproj/argo-cd/v2/util/app/path"
	"github.com/argoproj/argo-cd/v2/util/argo"
	"github.com/argoproj/argo-cd/v2/util/cmp"
	"github.com/argoproj/argo-cd/v2/util/env"
	"github.com/argoproj/argo-cd/v2/util/git"
	"github.com/argoproj/argo-cd/v2/util/glob"
	"github.com/argoproj/argo-cd/v2/util/gpg"
	"github.com/argoproj/argo-cd/v2/util/grpc"
	"github.com/argoproj/argo-cd/v2/util/helm"
	"github.com/argoproj/argo-cd/v2/util/io"
	"github.com/argoproj/argo-cd/v2/util/io/files"
	pathutil "github.com/argoproj/argo-cd/v2/util/io/path"
	"github.com/argoproj/argo-cd/v2/util/kustomize"
	"github.com/argoproj/argo-cd/v2/util/manifeststream"
	"github.com/argoproj/argo-cd/v2/util/text"
)

const (
	cachedManifestGenerationPrefix = "Manifest generation error (cached)"
	helmDepUpMarkerFile            = ".argocd-helm-dep-up"
	allowConcurrencyFile           = ".argocd-allow-concurrency"
	repoSourceFile                 = ".argocd-source.yaml"
	appSourceFile                  = ".argocd-source-%s.yaml"
	ociPrefix                      = "oci://"
)

var (
	ErrExceededMaxCombinedManifestFileSize = errors.New("exceeded max combined manifest file size")
	// helmConcurrencyDefault if true then helm concurrent manifest generation is enabled
	// TODO: remove env variable and usage of .argocd-allow-concurrency once we are sure that it is safe to enable it by default
	helmConcurrencyDefault = env.ParseBoolFromEnv("ARGOCD_HELM_ALLOW_CONCURRENCY", false)
)

// Service implements ManifestService interface
type Service struct {
	gitCredsStore             git.CredsStore
	rootDir                   string
	gitRepoPaths              io.TempPaths
	chartPaths                io.TempPaths
	gitRepoInitializer        func(rootPath string) goio.Closer
	repoLock                  *repositoryLock
	cache                     *cache.Cache
	parallelismLimitSemaphore *semaphore.Weighted
	metricsServer             *metrics.MetricsServer
	resourceTracking          argo.ResourceTracking
	newGitClient              func(rawRepoURL string, root string, creds git.Creds, insecure bool, enableLfs bool, proxy string, noProxy string, opts ...git.ClientOpts) (git.Client, error)
	newHelmClient             func(repoURL string, creds helm.Creds, enableOci bool, proxy string, noProxy string, opts ...helm.ClientOpts) helm.Client
	initConstants             RepoServerInitConstants
	// now is usually just time.Now, but may be replaced by unit tests for testing purposes
	now func() time.Time
}

type RepoServerInitConstants struct {
	ParallelismLimit                             int64
	PauseGenerationAfterFailedGenerationAttempts int
	PauseGenerationOnFailureForMinutes           int
	PauseGenerationOnFailureForRequests          int
	SubmoduleEnabled                             bool
	MaxCombinedDirectoryManifestsSize            resource.Quantity
	CMPTarExcludedGlobs                          []string
	AllowOutOfBoundsSymlinks                     bool
	StreamedManifestMaxExtractedSize             int64
	StreamedManifestMaxTarSize                   int64
	HelmManifestMaxExtractedSize                 int64
	HelmRegistryMaxIndexSize                     int64
	DisableHelmManifestMaxExtractedSize          bool
	IncludeHiddenDirectories                     bool
<<<<<<< HEAD
	ArgoCDInstanceID                             string
=======
	CMPUseManifestGeneratePaths                  bool
>>>>>>> e144d5c1
}

// NewService returns a new instance of the Manifest service
func NewService(metricsServer *metrics.MetricsServer, cache *cache.Cache, initConstants RepoServerInitConstants, resourceTracking argo.ResourceTracking, gitCredsStore git.CredsStore, rootDir string) *Service {
	var parallelismLimitSemaphore *semaphore.Weighted
	if initConstants.ParallelismLimit > 0 {
		parallelismLimitSemaphore = semaphore.NewWeighted(initConstants.ParallelismLimit)
	}
	repoLock := NewRepositoryLock()
	gitRandomizedPaths := io.NewRandomizedTempPaths(rootDir)
	helmRandomizedPaths := io.NewRandomizedTempPaths(rootDir)
	return &Service{
		parallelismLimitSemaphore: parallelismLimitSemaphore,
		repoLock:                  repoLock,
		cache:                     cache,
		metricsServer:             metricsServer,
		newGitClient:              git.NewClientExt,
		resourceTracking:          resourceTracking,
		newHelmClient: func(repoURL string, creds helm.Creds, enableOci bool, proxy string, noProxy string, opts ...helm.ClientOpts) helm.Client {
			return helm.NewClientWithLock(repoURL, creds, sync.NewKeyLock(), enableOci, proxy, noProxy, opts...)
		},
		initConstants:      initConstants,
		now:                time.Now,
		gitCredsStore:      gitCredsStore,
		gitRepoPaths:       gitRandomizedPaths,
		chartPaths:         helmRandomizedPaths,
		gitRepoInitializer: directoryPermissionInitializer,
		rootDir:            rootDir,
	}
}

func (s *Service) Init() error {
	_, err := os.Stat(s.rootDir)
	if os.IsNotExist(err) {
		return os.MkdirAll(s.rootDir, 0o300)
	}
	if err == nil {
		// give itself read permissions to list previously written directories
		err = os.Chmod(s.rootDir, 0o700)
	}
	var dirEntries []fs.DirEntry
	if err == nil {
		dirEntries, err = os.ReadDir(s.rootDir)
	}
	if err != nil {
		log.Warnf("Failed to restore cloned repositories paths: %v", err)
		return nil
	}

	for _, file := range dirEntries {
		if !file.IsDir() {
			continue
		}
		fullPath := filepath.Join(s.rootDir, file.Name())
		closer := s.gitRepoInitializer(fullPath)
		if repo, err := gogit.PlainOpen(fullPath); err == nil {
			if remotes, err := repo.Remotes(); err == nil && len(remotes) > 0 && len(remotes[0].Config().URLs) > 0 {
				s.gitRepoPaths.Add(git.NormalizeGitURL(remotes[0].Config().URLs[0]), fullPath)
			}
		}
		io.Close(closer)
	}
	// remove read permissions since no-one should be able to list the directories
	return os.Chmod(s.rootDir, 0o300)
}

// ListRefs List a subset of the refs (currently, branches and tags) of a git repo
func (s *Service) ListRefs(ctx context.Context, q *apiclient.ListRefsRequest) (*apiclient.Refs, error) {
	gitClient, err := s.newClient(q.Repo)
	if err != nil {
		return nil, fmt.Errorf("error creating git client: %w", err)
	}

	s.metricsServer.IncPendingRepoRequest(q.Repo.Repo)
	defer s.metricsServer.DecPendingRepoRequest(q.Repo.Repo)

	refs, err := gitClient.LsRefs()
	if err != nil {
		return nil, err
	}

	res := apiclient.Refs{
		Branches: refs.Branches,
		Tags:     refs.Tags,
	}

	return &res, nil
}

// ListApps lists the contents of a GitHub repo
func (s *Service) ListApps(ctx context.Context, q *apiclient.ListAppsRequest) (*apiclient.AppList, error) {
	gitClient, commitSHA, err := s.newClientResolveRevision(q.Repo, q.Revision)
	if err != nil {
		return nil, fmt.Errorf("error setting up git client and resolving given revision: %w", err)
	}
	if apps, err := s.cache.ListApps(q.Repo.Repo, commitSHA); err == nil {
		log.Infof("cache hit: %s/%s", q.Repo.Repo, q.Revision)
		return &apiclient.AppList{Apps: apps}, nil
	}

	s.metricsServer.IncPendingRepoRequest(q.Repo.Repo)
	defer s.metricsServer.DecPendingRepoRequest(q.Repo.Repo)

	closer, err := s.repoLock.Lock(gitClient.Root(), commitSHA, true, func() (goio.Closer, error) {
		return s.checkoutRevision(gitClient, commitSHA, s.initConstants.SubmoduleEnabled)
	})
	if err != nil {
		return nil, fmt.Errorf("error acquiring repository lock: %w", err)
	}

	defer io.Close(closer)
	apps, err := discovery.Discover(ctx, gitClient.Root(), gitClient.Root(), q.EnabledSourceTypes, s.initConstants.CMPTarExcludedGlobs, []string{})
	if err != nil {
		return nil, fmt.Errorf("error discovering applications: %w", err)
	}
	err = s.cache.SetApps(q.Repo.Repo, commitSHA, apps)
	if err != nil {
		log.Warnf("cache set error %s/%s: %v", q.Repo.Repo, commitSHA, err)
	}
	res := apiclient.AppList{Apps: apps}
	return &res, nil
}

// ListPlugins lists the contents of a GitHub repo
func (s *Service) ListPlugins(ctx context.Context, _ *empty.Empty) (*apiclient.PluginList, error) {
	pluginSockFilePath := common.GetPluginSockFilePath()

	sockFiles, err := os.ReadDir(pluginSockFilePath)
	if err != nil {
		return nil, fmt.Errorf("failed to get plugins from dir %v, error=%w", pluginSockFilePath, err)
	}

	var plugins []*apiclient.PluginInfo
	for _, file := range sockFiles {
		if file.Type() == os.ModeSocket {
			plugins = append(plugins, &apiclient.PluginInfo{Name: strings.TrimSuffix(file.Name(), ".sock")})
		}
	}

	res := apiclient.PluginList{Items: plugins}
	return &res, nil
}

type operationSettings struct {
	sem             *semaphore.Weighted
	noCache         bool
	noRevisionCache bool
	allowConcurrent bool
}

// operationContext contains request values which are generated by runRepoOperation (on demand) by a call to the
// provided operationContextSrc function.
type operationContext struct {
	// application path or helm chart path
	appPath string

	// output of 'git verify-(tag/commit)', if signature verification is enabled (otherwise "")
	verificationResult string
}

// The 'operation' function parameter of 'runRepoOperation' may call this function to retrieve
// the appPath or GPG verificationResult.
// Failure to generate either of these values will return an error which may be cached by
// the calling function (for example, 'runManifestGen')
type operationContextSrc = func() (*operationContext, error)

// runRepoOperation downloads either git folder or helm chart and executes specified operation
// - Returns a value from the cache if present (by calling getCached(...)); if no value is present, the
// provide operation(...) is called. The specific return type of this function is determined by the
// calling function, via the provided  getCached(...) and operation(...) function.
func (s *Service) runRepoOperation(
	ctx context.Context,
	revision string,
	repo *v1alpha1.Repository,
	source *v1alpha1.ApplicationSource,
	verifyCommit bool,
	cacheFn func(cacheKey string, refSourceCommitSHAs cache.ResolvedRevisions, firstInvocation bool) (bool, error),
	operation func(repoRoot, commitSHA, cacheKey string, ctxSrc operationContextSrc) error,
	settings operationSettings,
	hasMultipleSources bool,
	refSources map[string]*v1alpha1.RefTarget,
) error {
	if sanitizer, ok := grpc.SanitizerFromContext(ctx); ok {
		// make sure a randomized path replaced with '.' in the error message
		sanitizer.AddRegexReplacement(getRepoSanitizerRegex(s.rootDir), "<path to cached source>")
	}

	var gitClient git.Client
	var helmClient helm.Client
	var err error
	gitClientOpts := git.WithCache(s.cache, !settings.noRevisionCache && !settings.noCache)
	revision = textutils.FirstNonEmpty(revision, source.TargetRevision)
	unresolvedRevision := revision
	if source.IsHelm() {
		helmClient, revision, err = s.newHelmClientResolveRevision(repo, revision, source.Chart, settings.noCache || settings.noRevisionCache)
		if err != nil {
			return err
		}
	} else {
		gitClient, revision, err = s.newClientResolveRevision(repo, revision, gitClientOpts)
		if err != nil {
			return err
		}
	}

	repoRefs, err := resolveReferencedSources(hasMultipleSources, source.Helm, refSources, s.newClientResolveRevision, gitClientOpts)
	if err != nil {
		return err
	}

	if !settings.noCache {
		if ok, err := cacheFn(revision, repoRefs, true); ok {
			return err
		}
	}

	s.metricsServer.IncPendingRepoRequest(repo.Repo)
	defer s.metricsServer.DecPendingRepoRequest(repo.Repo)

	if settings.sem != nil {
		err = settings.sem.Acquire(ctx, 1)
		if err != nil {
			return err
		}
		defer settings.sem.Release(1)
	}

	if source.IsHelm() {
		if settings.noCache {
			err = helmClient.CleanChartCache(source.Chart, revision, repo.Project)
			if err != nil {
				return err
			}
		}
		helmPassCredentials := false
		if source.Helm != nil {
			helmPassCredentials = source.Helm.PassCredentials
		}
		chartPath, closer, err := helmClient.ExtractChart(source.Chart, revision, repo.Project, helmPassCredentials, s.initConstants.HelmManifestMaxExtractedSize, s.initConstants.DisableHelmManifestMaxExtractedSize)
		if err != nil {
			return err
		}
		defer io.Close(closer)
		if !s.initConstants.AllowOutOfBoundsSymlinks {
			err := argopath.CheckOutOfBoundsSymlinks(chartPath)
			if err != nil {
				oobError := &argopath.OutOfBoundsSymlinkError{}
				if errors.As(err, &oobError) {
					log.WithFields(log.Fields{
						common.SecurityField: common.SecurityHigh,
						"chart":              source.Chart,
						"revision":           revision,
						"file":               oobError.File,
					}).Warn("chart contains out-of-bounds symlink")
					return fmt.Errorf("chart contains out-of-bounds symlinks. file: %s", oobError.File)
				} else {
					return err
				}
			}
		}
		return operation(chartPath, revision, revision, func() (*operationContext, error) {
			return &operationContext{chartPath, ""}, nil
		})
	} else {
		closer, err := s.repoLock.Lock(gitClient.Root(), revision, settings.allowConcurrent, func() (goio.Closer, error) {
			return s.checkoutRevision(gitClient, revision, s.initConstants.SubmoduleEnabled)
		})
		if err != nil {
			return err
		}

		defer io.Close(closer)

		if !s.initConstants.AllowOutOfBoundsSymlinks {
			err := argopath.CheckOutOfBoundsSymlinks(gitClient.Root())
			if err != nil {
				oobError := &argopath.OutOfBoundsSymlinkError{}
				if errors.As(err, &oobError) {
					log.WithFields(log.Fields{
						common.SecurityField: common.SecurityHigh,
						"repo":               repo.Repo,
						"revision":           revision,
						"file":               oobError.File,
					}).Warn("repository contains out-of-bounds symlink")
					return fmt.Errorf("repository contains out-of-bounds symlinks. file: %s", oobError.File)
				} else {
					return err
				}
			}
		}

		var commitSHA string
		if hasMultipleSources {
			commitSHA = revision
		} else {
			commit, err := gitClient.CommitSHA()
			if err != nil {
				return fmt.Errorf("failed to get commit SHA: %w", err)
			}
			commitSHA = commit
		}

		// double-check locking
		if !settings.noCache {
			if ok, err := cacheFn(revision, repoRefs, false); ok {
				return err
			}
		}

		// Here commitSHA refers to the SHA of the actual commit, whereas revision refers to the branch/tag name etc
		// We use the commitSHA to generate manifests and store them in cache, and revision to retrieve them from cache
		return operation(gitClient.Root(), commitSHA, revision, func() (*operationContext, error) {
			var signature string
			if verifyCommit {
				// When the revision is an annotated tag, we need to pass the unresolved revision (i.e. the tag name)
				// to the verification routine. For everything else, we work with the SHA that the target revision is
				// pointing to (i.e. the resolved revision).
				var rev string
				if gitClient.IsAnnotatedTag(revision) {
					rev = unresolvedRevision
				} else {
					rev = revision
				}
				signature, err = gitClient.VerifyCommitSignature(rev)
				if err != nil {
					return nil, err
				}
			}
			appPath, err := argopath.Path(gitClient.Root(), source.Path)
			if err != nil {
				return nil, err
			}
			return &operationContext{appPath, signature}, nil
		})
	}
}

func getRepoSanitizerRegex(rootDir string) *regexp.Regexp {
	// This regex assumes that the sensitive part of the path (the component immediately after "rootDir") contains no
	// spaces. This assumption allows us to avoid sanitizing "more info" in "/tmp/_argocd-repo/SENSITIVE more info".
	//
	// The no-spaces assumption holds for our actual use case, which is "/tmp/_argocd-repo/{random UUID}". The UUID will
	// only ever contain digits and hyphens.
	return regexp.MustCompile(regexp.QuoteMeta(rootDir) + `/[^ /]*`)
}

type gitClientGetter func(repo *v1alpha1.Repository, revision string, opts ...git.ClientOpts) (git.Client, string, error)

// resolveReferencedSources resolves the revisions for the given referenced sources. This lets us invalidate the cached
// when one or more referenced sources change.
//
// Much of this logic is duplicated in runManifestGenAsync. If making changes here, check whether runManifestGenAsync
// should be updated.
func resolveReferencedSources(hasMultipleSources bool, source *v1alpha1.ApplicationSourceHelm, refSources map[string]*v1alpha1.RefTarget, newClientResolveRevision gitClientGetter, gitClientOpts git.ClientOpts) (map[string]string, error) {
	repoRefs := make(map[string]string)
	if !hasMultipleSources || source == nil {
		return repoRefs, nil
	}

	refFileParams := make([]string, 0)
	for _, fileParam := range source.FileParameters {
		refFileParams = append(refFileParams, fileParam.Path)
	}
	refCandidates := append(source.ValueFiles, refFileParams...)

	for _, valueFile := range refCandidates {
		if strings.HasPrefix(valueFile, "$") {
			refVar := strings.Split(valueFile, "/")[0]

			refSourceMapping, ok := refSources[refVar]
			if !ok {
				if len(refSources) == 0 {
					return nil, fmt.Errorf("source referenced %q, but no source has a 'ref' field defined", refVar)
				}
				refKeys := make([]string, 0)
				for refKey := range refSources {
					refKeys = append(refKeys, refKey)
				}
				return nil, fmt.Errorf("source referenced %q, which is not one of the available sources (%s)", refVar, strings.Join(refKeys, ", "))
			}
			if refSourceMapping.Chart != "" {
				return nil, fmt.Errorf("source has a 'chart' field defined, but Helm charts are not yet not supported for 'ref' sources")
			}
			normalizedRepoURL := git.NormalizeGitURL(refSourceMapping.Repo.Repo)
			_, ok = repoRefs[normalizedRepoURL]
			if !ok {
				_, referencedCommitSHA, err := newClientResolveRevision(&refSourceMapping.Repo, refSourceMapping.TargetRevision, gitClientOpts)
				if err != nil {
					log.Errorf("Failed to get git client for repo %s: %v", refSourceMapping.Repo.Repo, err)
					return nil, fmt.Errorf("failed to get git client for repo %s", refSourceMapping.Repo.Repo)
				}

				repoRefs[normalizedRepoURL] = referencedCommitSHA
			}
		}
	}
	return repoRefs, nil
}

func (s *Service) GenerateManifest(ctx context.Context, q *apiclient.ManifestRequest) (*apiclient.ManifestResponse, error) {
	var res *apiclient.ManifestResponse
	var err error

	// Skip this path for ref only sources
	if q.HasMultipleSources && q.ApplicationSource.Path == "" && !q.ApplicationSource.IsHelm() && q.ApplicationSource.IsRef() {
		log.Debugf("Skipping manifest generation for ref only source for application: %s and ref %s", q.AppName, q.ApplicationSource.Ref)
		_, revision, err := s.newClientResolveRevision(q.Repo, q.Revision, git.WithCache(s.cache, !q.NoRevisionCache && !q.NoCache))
		res = &apiclient.ManifestResponse{
			Revision: revision,
		}
		return res, err
	}

	cacheFn := func(cacheKey string, refSourceCommitSHAs cache.ResolvedRevisions, firstInvocation bool) (bool, error) {
		ok, resp, err := s.getManifestCacheEntry(cacheKey, q, refSourceCommitSHAs, firstInvocation)
		res = resp
		return ok, err
	}

	tarConcluded := false
	var promise *ManifestResponsePromise

	operation := func(repoRoot, commitSHA, cacheKey string, ctxSrc operationContextSrc) error {
		// do not generate manifests if Path and Chart fields are not set for a source in Multiple Sources
		if q.HasMultipleSources && q.ApplicationSource.Path == "" && q.ApplicationSource.Chart == "" {
			log.WithFields(map[string]interface{}{
				"source": q.ApplicationSource,
			}).Debugf("not generating manifests as path and chart fields are empty")
			res = &apiclient.ManifestResponse{
				Revision: commitSHA,
			}
			return nil
		}

		promise = s.runManifestGen(ctx, repoRoot, commitSHA, cacheKey, ctxSrc, q)
		// The fist channel to send the message will resume this operation.
		// The main purpose for using channels here is to be able to unlock
		// the repository as soon as the lock in not required anymore. In
		// case of CMP the repo is compressed (tgz) and sent to the cmp-server
		// for manifest generation.
		select {
		case err := <-promise.errCh:
			return err
		case resp := <-promise.responseCh:
			res = resp
		case tarDone := <-promise.tarDoneCh:
			tarConcluded = tarDone
		}
		return nil
	}

	settings := operationSettings{sem: s.parallelismLimitSemaphore, noCache: q.NoCache, noRevisionCache: q.NoRevisionCache, allowConcurrent: q.ApplicationSource.AllowsConcurrentProcessing()}
	err = s.runRepoOperation(ctx, q.Revision, q.Repo, q.ApplicationSource, q.VerifySignature, cacheFn, operation, settings, q.HasMultipleSources, q.RefSources)

	// if the tarDoneCh message is sent it means that the manifest
	// generation is being managed by the cmp-server. In this case
	// we have to wait for the responseCh to send the manifest
	// response.
	if tarConcluded && res == nil {
		select {
		case resp := <-promise.responseCh:
			res = resp
		case err := <-promise.errCh:
			return nil, err
		}
	}
	return res, err
}

func (s *Service) GenerateManifestWithFiles(stream apiclient.RepoServerService_GenerateManifestWithFilesServer) error {
	workDir, err := files.CreateTempDir("")
	if err != nil {
		return fmt.Errorf("error creating temp dir: %w", err)
	}
	defer func() {
		if err := os.RemoveAll(workDir); err != nil {
			// we panic here as the workDir may contain sensitive information
			log.WithField(common.SecurityField, common.SecurityCritical).Errorf("error removing generate manifest workdir: %v", err)
			panic(fmt.Sprintf("error removing generate manifest workdir: %s", err))
		}
	}()

	req, metadata, err := manifeststream.ReceiveManifestFileStream(stream.Context(), stream, workDir, s.initConstants.StreamedManifestMaxTarSize, s.initConstants.StreamedManifestMaxExtractedSize)
	if err != nil {
		return fmt.Errorf("error receiving manifest file stream: %w", err)
	}

	if !s.initConstants.AllowOutOfBoundsSymlinks {
		err := argopath.CheckOutOfBoundsSymlinks(workDir)
		if err != nil {
			oobError := &argopath.OutOfBoundsSymlinkError{}
			if errors.As(err, &oobError) {
				log.WithFields(log.Fields{
					common.SecurityField: common.SecurityHigh,
					"file":               oobError.File,
				}).Warn("streamed files contains out-of-bounds symlink")
				return fmt.Errorf("streamed files contains out-of-bounds symlinks. file: %s", oobError.File)
			} else {
				return err
			}
		}
	}

	promise := s.runManifestGen(stream.Context(), workDir, "streamed", metadata.Checksum, func() (*operationContext, error) {
		appPath, err := argopath.Path(workDir, req.ApplicationSource.Path)
		if err != nil {
			return nil, fmt.Errorf("failed to get app path: %w", err)
		}
		return &operationContext{appPath, ""}, nil
	}, req)

	var res *apiclient.ManifestResponse
	tarConcluded := false

	select {
	case err := <-promise.errCh:
		return err
	case tarDone := <-promise.tarDoneCh:
		tarConcluded = tarDone
	case resp := <-promise.responseCh:
		res = resp
	}

	if tarConcluded && res == nil {
		select {
		case resp := <-promise.responseCh:
			res = resp
		case err := <-promise.errCh:
			return err
		}
	}

	err = stream.SendAndClose(res)
	return err
}

type ManifestResponsePromise struct {
	responseCh <-chan *apiclient.ManifestResponse
	tarDoneCh  <-chan bool
	errCh      <-chan error
}

func NewManifestResponsePromise(responseCh <-chan *apiclient.ManifestResponse, tarDoneCh <-chan bool, errCh chan error) *ManifestResponsePromise {
	return &ManifestResponsePromise{
		responseCh: responseCh,
		tarDoneCh:  tarDoneCh,
		errCh:      errCh,
	}
}

type generateManifestCh struct {
	responseCh chan<- *apiclient.ManifestResponse
	tarDoneCh  chan<- bool
	errCh      chan<- error
}

// runManifestGen will be called by runRepoOperation if:
// - the cache does not contain a value for this key
// - or, the cache does contain a value for this key, but it is an expired manifest generation entry
// - or, NoCache is true
// Returns a ManifestResponse, or an error, but not both
func (s *Service) runManifestGen(ctx context.Context, repoRoot, commitSHA, cacheKey string, opContextSrc operationContextSrc, q *apiclient.ManifestRequest) *ManifestResponsePromise {
	responseCh := make(chan *apiclient.ManifestResponse)
	tarDoneCh := make(chan bool)
	errCh := make(chan error)
	responsePromise := NewManifestResponsePromise(responseCh, tarDoneCh, errCh)

	channels := &generateManifestCh{
		responseCh: responseCh,
		tarDoneCh:  tarDoneCh,
		errCh:      errCh,
	}
	go s.runManifestGenAsync(ctx, repoRoot, commitSHA, cacheKey, opContextSrc, q, channels)
	return responsePromise
}

type repoRef struct {
	// revision is the git revision - can be any valid revision like a branch, tag, or commit SHA.
	revision string
	// commitSHA is the actual commit to which revision refers.
	commitSHA string
	// key is the name of the key which was used to reference this repo.
	key string
}

func (s *Service) runManifestGenAsync(ctx context.Context, repoRoot, commitSHA, cacheKey string, opContextSrc operationContextSrc, q *apiclient.ManifestRequest, ch *generateManifestCh) {
	defer func() {
		close(ch.errCh)
		close(ch.responseCh)
	}()

	// GenerateManifests mutates the source (applies overrides). Those overrides shouldn't be reflected in the cache
	// key. Overrides will break the cache anyway, because changes to overrides will change the revision.
	appSourceCopy := q.ApplicationSource.DeepCopy()
	repoRefs := make(map[string]repoRef)

	var manifestGenResult *apiclient.ManifestResponse
	opContext, err := opContextSrc()
	if err == nil {
		// Much of the multi-source handling logic is duplicated in resolveReferencedSources. If making changes here,
		// check whether they should be replicated in resolveReferencedSources.
		if q.HasMultipleSources {
			if q.ApplicationSource.Helm != nil {
				refFileParams := make([]string, 0)
				for _, fileParam := range q.ApplicationSource.Helm.FileParameters {
					refFileParams = append(refFileParams, fileParam.Path)
				}
				refCandidates := append(q.ApplicationSource.Helm.ValueFiles, refFileParams...)

				// Checkout every one of the referenced sources to the target revision before generating Manifests
				for _, valueFile := range refCandidates {
					if strings.HasPrefix(valueFile, "$") {
						refVar := strings.Split(valueFile, "/")[0]

						refSourceMapping, ok := q.RefSources[refVar]
						if !ok {
							if len(q.RefSources) == 0 {
								ch.errCh <- fmt.Errorf("source referenced %q, but no source has a 'ref' field defined", refVar)
							}
							refKeys := make([]string, 0)
							for refKey := range q.RefSources {
								refKeys = append(refKeys, refKey)
							}
							ch.errCh <- fmt.Errorf("source referenced %q, which is not one of the available sources (%s)", refVar, strings.Join(refKeys, ", "))
							return
						}
						if refSourceMapping.Chart != "" {
							ch.errCh <- fmt.Errorf("source has a 'chart' field defined, but Helm charts are not yet not supported for 'ref' sources")
							return
						}
						normalizedRepoURL := git.NormalizeGitURL(refSourceMapping.Repo.Repo)
						closer, ok := repoRefs[normalizedRepoURL]
						if ok {
							if closer.revision != refSourceMapping.TargetRevision {
								ch.errCh <- fmt.Errorf("cannot reference multiple revisions for the same repository (%s references %q while %s references %q)", refVar, refSourceMapping.TargetRevision, closer.key, closer.revision)
								return
							}
						} else {
							gitClient, referencedCommitSHA, err := s.newClientResolveRevision(&refSourceMapping.Repo, refSourceMapping.TargetRevision, git.WithCache(s.cache, !q.NoRevisionCache && !q.NoCache))
							if err != nil {
								log.Errorf("Failed to get git client for repo %s: %v", refSourceMapping.Repo.Repo, err)
								ch.errCh <- fmt.Errorf("failed to get git client for repo %s", refSourceMapping.Repo.Repo)
								return
							}

							if git.NormalizeGitURL(q.ApplicationSource.RepoURL) == normalizedRepoURL && commitSHA != referencedCommitSHA {
								ch.errCh <- fmt.Errorf("cannot reference a different revision of the same repository (%s references %q which resolves to %q while the application references %q which resolves to %q)", refVar, refSourceMapping.TargetRevision, referencedCommitSHA, q.Revision, commitSHA)
								return
							}
							closer, err := s.repoLock.Lock(gitClient.Root(), referencedCommitSHA, true, func() (goio.Closer, error) {
								return s.checkoutRevision(gitClient, referencedCommitSHA, s.initConstants.SubmoduleEnabled)
							})
							if err != nil {
								log.Errorf("failed to acquire lock for referenced source %s", normalizedRepoURL)
								ch.errCh <- err
								return
							}
							defer func(closer goio.Closer) {
								err := closer.Close()
								if err != nil {
									log.Errorf("Failed to release repo lock: %v", err)
								}
							}(closer)

							// Symlink check must happen after acquiring lock.
							if !s.initConstants.AllowOutOfBoundsSymlinks {
								err := argopath.CheckOutOfBoundsSymlinks(gitClient.Root())
								if err != nil {
									oobError := &argopath.OutOfBoundsSymlinkError{}
									if errors.As(err, &oobError) {
										log.WithFields(log.Fields{
											common.SecurityField: common.SecurityHigh,
											"repo":               refSourceMapping.Repo,
											"revision":           refSourceMapping.TargetRevision,
											"file":               oobError.File,
										}).Warn("repository contains out-of-bounds symlink")
										ch.errCh <- fmt.Errorf("repository contains out-of-bounds symlinks. file: %s", oobError.File)
										return
									} else {
										ch.errCh <- err
										return
									}
								}
							}

							repoRefs[normalizedRepoURL] = repoRef{revision: refSourceMapping.TargetRevision, commitSHA: referencedCommitSHA, key: refVar}
						}
					}
				}
			}
		}

<<<<<<< HEAD
		manifestGenResult, err = GenerateManifests(ctx, opContext.appPath, repoRoot, commitSHA, q, false, s.gitCredsStore, s.initConstants.MaxCombinedDirectoryManifestsSize, s.gitRepoPaths, WithCMPTarDoneChannel(ch.tarDoneCh), WithCMPTarExcludedGlobs(s.initConstants.CMPTarExcludedGlobs), WithArgoCDInstanceID(s.initConstants.ArgoCDInstanceID))
=======
		manifestGenResult, err = GenerateManifests(ctx, opContext.appPath, repoRoot, commitSHA, q, false, s.gitCredsStore, s.initConstants.MaxCombinedDirectoryManifestsSize, s.gitRepoPaths, WithCMPTarDoneChannel(ch.tarDoneCh), WithCMPTarExcludedGlobs(s.initConstants.CMPTarExcludedGlobs), WithCMPUseManifestGeneratePaths(s.initConstants.CMPUseManifestGeneratePaths))
>>>>>>> e144d5c1
	}
	refSourceCommitSHAs := make(map[string]string)
	if len(repoRefs) > 0 {
		for normalizedURL, repoRef := range repoRefs {
			refSourceCommitSHAs[normalizedURL] = repoRef.commitSHA
		}
	}
	if err != nil {
		logCtx := log.WithFields(log.Fields{
			"application":  q.AppName,
			"appNamespace": q.Namespace,
		})

		// If manifest generation error caching is enabled
		if s.initConstants.PauseGenerationAfterFailedGenerationAttempts > 0 {
			cache.LogDebugManifestCacheKeyFields("getting manifests cache", "GenerateManifests error", cacheKey, q.ApplicationSource, q.RefSources, q, q.Namespace, q.TrackingMethod, q.AppLabelKey, q.AppName, refSourceCommitSHAs)

			// Retrieve a new copy (if available) of the cached response: this ensures we are updating the latest copy of the cache,
			// rather than a copy of the cache that occurred before (a potentially lengthy) manifest generation.
			innerRes := &cache.CachedManifestResponse{}
			cacheErr := s.cache.GetManifests(cacheKey, appSourceCopy, q.RefSources, q, q.Namespace, q.TrackingMethod, q.AppLabelKey, q.AppName, innerRes, refSourceCommitSHAs, q.InstallationID)
			if cacheErr != nil && !errors.Is(cacheErr, cache.ErrCacheMiss) {
				logCtx.Warnf("manifest cache get error %s: %v", appSourceCopy.String(), cacheErr)
				ch.errCh <- cacheErr
				return
			}

			// If this is the first error we have seen, store the time (we only use the first failure, as this
			// value is used for PauseGenerationOnFailureForMinutes)
			if innerRes.FirstFailureTimestamp == 0 {
				innerRes.FirstFailureTimestamp = s.now().Unix()
			}

			cache.LogDebugManifestCacheKeyFields("setting manifests cache", "GenerateManifests error", cacheKey, q.ApplicationSource, q.RefSources, q, q.Namespace, q.TrackingMethod, q.AppLabelKey, q.AppName, refSourceCommitSHAs)

			// Update the cache to include failure information
			innerRes.NumberOfConsecutiveFailures++
			innerRes.MostRecentError = err.Error()
			cacheErr = s.cache.SetManifests(cacheKey, appSourceCopy, q.RefSources, q, q.Namespace, q.TrackingMethod, q.AppLabelKey, q.AppName, innerRes, refSourceCommitSHAs, q.InstallationID)

			if cacheErr != nil {
				logCtx.Warnf("manifest cache set error %s: %v", appSourceCopy.String(), cacheErr)
				ch.errCh <- cacheErr
				return
			}
		}
		ch.errCh <- err
		return
	}

	cache.LogDebugManifestCacheKeyFields("setting manifests cache", "fresh GenerateManifests response", cacheKey, q.ApplicationSource, q.RefSources, q, q.Namespace, q.TrackingMethod, q.AppLabelKey, q.AppName, refSourceCommitSHAs)

	// Otherwise, no error occurred, so ensure the manifest generation error data in the cache entry is reset before we cache the value
	manifestGenCacheEntry := cache.CachedManifestResponse{
		ManifestResponse:                manifestGenResult,
		NumberOfCachedResponsesReturned: 0,
		NumberOfConsecutiveFailures:     0,
		FirstFailureTimestamp:           0,
		MostRecentError:                 "",
	}
	manifestGenResult.Revision = commitSHA
	manifestGenResult.VerifyResult = opContext.verificationResult
	err = s.cache.SetManifests(cacheKey, appSourceCopy, q.RefSources, q, q.Namespace, q.TrackingMethod, q.AppLabelKey, q.AppName, &manifestGenCacheEntry, refSourceCommitSHAs, q.InstallationID)
	if err != nil {
		log.Warnf("manifest cache set error %s/%s: %v", appSourceCopy.String(), cacheKey, err)
	}
	ch.responseCh <- manifestGenCacheEntry.ManifestResponse
}

// getManifestCacheEntry returns false if the 'generate manifests' operation should be run by runRepoOperation, e.g.:
// - If the cache result is empty for the requested key
// - If the cache is not empty, but the cached value is a manifest generation error AND we have not yet met the failure threshold (e.g. res.NumberOfConsecutiveFailures > 0 && res.NumberOfConsecutiveFailures <  s.initConstants.PauseGenerationAfterFailedGenerationAttempts)
// - If the cache is not empty, but the cache value is an error AND that generation error has expired
// and returns true otherwise.
// If true is returned, either the second or third parameter (but not both) will contain a value from the cache (a ManifestResponse, or error, respectively)
func (s *Service) getManifestCacheEntry(cacheKey string, q *apiclient.ManifestRequest, refSourceCommitSHAs cache.ResolvedRevisions, firstInvocation bool) (bool, *apiclient.ManifestResponse, error) {
	cache.LogDebugManifestCacheKeyFields("getting manifests cache", "GenerateManifest API call", cacheKey, q.ApplicationSource, q.RefSources, q, q.Namespace, q.TrackingMethod, q.AppLabelKey, q.AppName, refSourceCommitSHAs)

	res := cache.CachedManifestResponse{}
	err := s.cache.GetManifests(cacheKey, q.ApplicationSource, q.RefSources, q, q.Namespace, q.TrackingMethod, q.AppLabelKey, q.AppName, &res, refSourceCommitSHAs, q.InstallationID)
	if err == nil {
		// The cache contains an existing value

		// If caching of manifest generation errors is enabled, and res is a cached manifest generation error...
		if s.initConstants.PauseGenerationAfterFailedGenerationAttempts > 0 && res.FirstFailureTimestamp > 0 {
			// If we are already in the 'manifest generation caching' state, due to too many consecutive failures...
			if res.NumberOfConsecutiveFailures >= s.initConstants.PauseGenerationAfterFailedGenerationAttempts {
				// Check if enough time has passed to try generation again (e.g. to exit the 'manifest generation caching' state)
				if s.initConstants.PauseGenerationOnFailureForMinutes > 0 {
					elapsedTimeInMinutes := int((s.now().Unix() - res.FirstFailureTimestamp) / 60)

					// After X minutes, reset the cache and retry the operation (e.g. perhaps the error is ephemeral and has passed)
					if elapsedTimeInMinutes >= s.initConstants.PauseGenerationOnFailureForMinutes {
						cache.LogDebugManifestCacheKeyFields("deleting manifests cache", "manifest hash did not match or cached response is empty", cacheKey, q.ApplicationSource, q.RefSources, q, q.Namespace, q.TrackingMethod, q.AppLabelKey, q.AppName, refSourceCommitSHAs)

						// We can now try again, so reset the cache state and run the operation below
						err = s.cache.DeleteManifests(cacheKey, q.ApplicationSource, q.RefSources, q, q.Namespace, q.TrackingMethod, q.AppLabelKey, q.AppName, refSourceCommitSHAs, q.InstallationID)
						if err != nil {
							log.Warnf("manifest cache set error %s/%s: %v", q.ApplicationSource.String(), cacheKey, err)
						}
						log.Infof("manifest error cache hit and reset: %s/%s", q.ApplicationSource.String(), cacheKey)
						return false, nil, nil
					}
				}

				// Check if enough cached responses have been returned to try generation again (e.g. to exit the 'manifest generation caching' state)
				if s.initConstants.PauseGenerationOnFailureForRequests > 0 && res.NumberOfCachedResponsesReturned > 0 {
					if res.NumberOfCachedResponsesReturned >= s.initConstants.PauseGenerationOnFailureForRequests {
						cache.LogDebugManifestCacheKeyFields("deleting manifests cache", "reset after paused generation count", cacheKey, q.ApplicationSource, q.RefSources, q, q.Namespace, q.TrackingMethod, q.AppLabelKey, q.AppName, refSourceCommitSHAs)

						// We can now try again, so reset the error cache state and run the operation below
						err = s.cache.DeleteManifests(cacheKey, q.ApplicationSource, q.RefSources, q, q.Namespace, q.TrackingMethod, q.AppLabelKey, q.AppName, refSourceCommitSHAs, q.InstallationID)
						if err != nil {
							log.Warnf("manifest cache set error %s/%s: %v", q.ApplicationSource.String(), cacheKey, err)
						}
						log.Infof("manifest error cache hit and reset: %s/%s", q.ApplicationSource.String(), cacheKey)
						return false, nil, nil
					}
				}

				// Otherwise, manifest generation is still paused
				log.Infof("manifest error cache hit: %s/%s", q.ApplicationSource.String(), cacheKey)

				cachedErrorResponse := fmt.Errorf(cachedManifestGenerationPrefix+": %s", res.MostRecentError)

				if firstInvocation {
					cache.LogDebugManifestCacheKeyFields("setting manifests cache", "update error count", cacheKey, q.ApplicationSource, q.RefSources, q, q.Namespace, q.TrackingMethod, q.AppLabelKey, q.AppName, refSourceCommitSHAs)

					// Increment the number of returned cached responses and push that new value to the cache
					// (if we have not already done so previously in this function)
					res.NumberOfCachedResponsesReturned++
					err = s.cache.SetManifests(cacheKey, q.ApplicationSource, q.RefSources, q, q.Namespace, q.TrackingMethod, q.AppLabelKey, q.AppName, &res, refSourceCommitSHAs, q.InstallationID)
					if err != nil {
						log.Warnf("manifest cache set error %s/%s: %v", q.ApplicationSource.String(), cacheKey, err)
					}
				}

				return true, nil, cachedErrorResponse
			}

			// Otherwise we are not yet in the manifest generation error state, and not enough consecutive errors have
			// yet occurred to put us in that state.
			log.Infof("manifest error cache miss: %s/%s", q.ApplicationSource.String(), cacheKey)
			return false, res.ManifestResponse, nil
		}

		log.Infof("manifest cache hit: %s/%s", q.ApplicationSource.String(), cacheKey)
		return true, res.ManifestResponse, nil
	}

	if !errors.Is(err, cache.ErrCacheMiss) {
		log.Warnf("manifest cache error %s: %v", q.ApplicationSource.String(), err)
	} else {
		log.Infof("manifest cache miss: %s/%s", q.ApplicationSource.String(), cacheKey)
	}

	return false, nil, nil
}

func getHelmRepos(appPath string, repositories []*v1alpha1.Repository, helmRepoCreds []*v1alpha1.RepoCreds) ([]helm.HelmRepository, error) {
	dependencies, err := getHelmDependencyRepos(appPath)
	if err != nil {
		return nil, fmt.Errorf("error retrieving helm dependency repos: %w", err)
	}
	reposByName := make(map[string]*v1alpha1.Repository)
	reposByUrl := make(map[string]*v1alpha1.Repository)
	for _, repo := range repositories {
		reposByUrl[repo.Repo] = repo
		if repo.Name != "" {
			reposByName[repo.Name] = repo
		}
	}

	repos := make([]helm.HelmRepository, 0)
	for _, dep := range dependencies {
		// find matching repo credentials by URL or name
		repo, ok := reposByUrl[dep.Repo]
		if !ok && dep.Name != "" {
			repo, ok = reposByName[dep.Name]
		}
		if !ok {
			// if no matching repo credentials found, use the repo creds from the credential list
			repo = &v1alpha1.Repository{Repo: dep.Repo, Name: dep.Name, EnableOCI: dep.EnableOCI}
			if repositoryCredential := getRepoCredential(helmRepoCreds, dep.Repo); repositoryCredential != nil {
				repo.EnableOCI = repositoryCredential.EnableOCI
				repo.Password = repositoryCredential.Password
				repo.Username = repositoryCredential.Username
				repo.SSHPrivateKey = repositoryCredential.SSHPrivateKey
				repo.TLSClientCertData = repositoryCredential.TLSClientCertData
				repo.TLSClientCertKey = repositoryCredential.TLSClientCertKey
			} else if repo.EnableOCI {
				// finally if repo is OCI and no credentials found, use the first OCI credential matching by hostname
				// see https://github.com/argoproj/argo-cd/issues/14636
				for _, cred := range repositories {
					// if the repo is OCI, don't match the repository URL exactly, but only as a dependent repository prefix just like in the getRepoCredential function
					// see https://github.com/argoproj/argo-cd/issues/12436
					if _, err := url.Parse("oci://" + dep.Repo); err == nil && cred.EnableOCI && strings.HasPrefix(dep.Repo, cred.Repo) {
						repo.Username = cred.Username
						repo.Password = cred.Password
						break
					}
				}
			}
		}
		repos = append(repos, helm.HelmRepository{Name: repo.Name, Repo: repo.Repo, Creds: repo.GetHelmCreds(), EnableOci: repo.EnableOCI})
	}
	return repos, nil
}

type dependencies struct {
	Dependencies []repositories `yaml:"dependencies"`
}

type repositories struct {
	Repository string `yaml:"repository"`
}

func getHelmDependencyRepos(appPath string) ([]*v1alpha1.Repository, error) {
	repos := make([]*v1alpha1.Repository, 0)
	f, err := os.ReadFile(filepath.Join(appPath, "Chart.yaml"))
	if err != nil {
		return nil, fmt.Errorf("error reading helm chart from %s: %w", filepath.Join(appPath, "Chart.yaml"), err)
	}

	d := &dependencies{}
	if err = yaml.Unmarshal(f, d); err != nil {
		return nil, fmt.Errorf("error unmarshalling the helm chart while getting helm dependency repos: %w", err)
	}

	for _, r := range d.Dependencies {
		if strings.HasPrefix(r.Repository, "@") {
			repos = append(repos, &v1alpha1.Repository{
				Name: r.Repository[1:],
			})
		} else if strings.HasPrefix(r.Repository, "alias:") {
			repos = append(repos, &v1alpha1.Repository{
				Name: strings.TrimPrefix(r.Repository, "alias:"),
			})
		} else if u, err := url.Parse(r.Repository); err == nil && (u.Scheme == "https" || u.Scheme == "oci") {
			repo := &v1alpha1.Repository{
				// trimming oci:// prefix since it is currently not supported by Argo CD (OCI repos just have no scheme)
				Repo:      strings.TrimPrefix(r.Repository, "oci://"),
				Name:      sanitizeRepoName(r.Repository),
				EnableOCI: u.Scheme == "oci",
			}
			repos = append(repos, repo)
		}
	}

	return repos, nil
}

func sanitizeRepoName(repoName string) string {
	return strings.ReplaceAll(repoName, "/", "-")
}

func isConcurrencyAllowed(appPath string) bool {
	if _, err := os.Stat(path.Join(appPath, allowConcurrencyFile)); err == nil {
		return true
	}
	return false
}

var manifestGenerateLock = sync.NewKeyLock()

// runHelmBuild executes `helm dependency build` in a given path and ensures that it is executed only once
// if multiple threads are trying to run it.
// Multiple goroutines might process same helm app in one repo concurrently when repo server process multiple
// manifest generation requests of the same commit.
func runHelmBuild(appPath string, h helm.Helm) error {
	manifestGenerateLock.Lock(appPath)
	defer manifestGenerateLock.Unlock(appPath)

	// the `helm dependency build` is potentially a time-consuming 1~2 seconds,
	// a marker file is used to check if command already run to avoid running it again unnecessarily
	// the file is removed when repository is re-initialized (e.g. when another commit is processed)
	markerFile := path.Join(appPath, helmDepUpMarkerFile)
	_, err := os.Stat(markerFile)
	if err == nil {
		return nil
	} else if !os.IsNotExist(err) {
		return err
	}

	err = h.DependencyBuild()
	if err != nil {
		return fmt.Errorf("error building helm chart dependencies: %w", err)
	}
	return os.WriteFile(markerFile, []byte("marker"), 0o644)
}

func isSourcePermitted(url string, repos []string) bool {
	p := v1alpha1.AppProject{Spec: v1alpha1.AppProjectSpec{SourceRepos: repos}}
	return p.IsSourcePermitted(v1alpha1.ApplicationSource{RepoURL: url})
}

func helmTemplate(appPath string, repoRoot string, env *v1alpha1.Env, q *apiclient.ManifestRequest, isLocal bool, gitRepoPaths io.TempPaths) ([]*unstructured.Unstructured, string, error) {
	concurrencyAllowed := helmConcurrencyDefault || isConcurrencyAllowed(appPath)
	if !concurrencyAllowed {
		manifestGenerateLock.Lock(appPath)
		defer manifestGenerateLock.Unlock(appPath)
	}

	// We use the app name as Helm's release name property, which must not
	// contain any underscore characters and must not exceed 53 characters.
	// We are not interested in the fully qualified application name while
	// templating, thus, we just use the name part of the identifier.
	appName, _ := argo.ParseInstanceName(q.AppName, "")

	templateOpts := &helm.TemplateOpts{
		Name:        appName,
		Namespace:   q.ApplicationSource.GetNamespaceOrDefault(q.Namespace),
		KubeVersion: text.SemVer(q.ApplicationSource.GetKubeVersionOrDefault(q.KubeVersion)),
		APIVersions: q.ApplicationSource.GetAPIVersionsOrDefault(q.ApiVersions),
		Set:         map[string]string{},
		SetString:   map[string]string{},
		SetFile:     map[string]pathutil.ResolvedFilePath{},
	}

	appHelm := q.ApplicationSource.Helm
	var version string
	var passCredentials bool
	if appHelm != nil {
		if appHelm.Version != "" {
			version = appHelm.Version
		}
		if appHelm.ReleaseName != "" {
			templateOpts.Name = appHelm.ReleaseName
		}

		resolvedValueFiles, err := getResolvedValueFiles(appPath, repoRoot, env, q.GetValuesFileSchemes(), appHelm.ValueFiles, q.RefSources, gitRepoPaths, appHelm.IgnoreMissingValueFiles)
		if err != nil {
			return nil, "", fmt.Errorf("error resolving helm value files: %w", err)
		}

		templateOpts.Values = resolvedValueFiles

		if !appHelm.ValuesIsEmpty() {
			rand, err := uuid.NewRandom()
			if err != nil {
				return nil, "", fmt.Errorf("error generating random filename for Helm values file: %w", err)
			}
			p := path.Join(os.TempDir(), rand.String())
			defer func() {
				// do not remove the directory if it is the source has Ref field set
				if q.ApplicationSource.Ref == "" {
					_ = os.RemoveAll(p)
				}
			}()
			err = os.WriteFile(p, appHelm.ValuesYAML(), 0o644)
			if err != nil {
				return nil, "", fmt.Errorf("error writing helm values file: %w", err)
			}
			templateOpts.ExtraValues = pathutil.ResolvedFilePath(p)
		}

		for _, p := range appHelm.Parameters {
			if p.ForceString {
				templateOpts.SetString[p.Name] = p.Value
			} else {
				templateOpts.Set[p.Name] = p.Value
			}
		}
		for _, p := range appHelm.FileParameters {
			var resolvedPath pathutil.ResolvedFilePath
			referencedSource := getReferencedSource(p.Path, q.RefSources)
			if referencedSource != nil {
				// If the $-prefixed path appears to reference another source, do env substitution _after_ resolving the source
				resolvedPath, err = getResolvedRefValueFile(p.Path, env, q.GetValuesFileSchemes(), referencedSource.Repo.Repo, gitRepoPaths, referencedSource.Repo.Project)
				if err != nil {
					return nil, "", fmt.Errorf("error resolving set-file path: %w", err)
				}
			} else {
				resolvedPath, _, err = pathutil.ResolveValueFilePathOrUrl(appPath, repoRoot, env.Envsubst(p.Path), q.GetValuesFileSchemes())
				if err != nil {
					return nil, "", fmt.Errorf("error resolving helm value file path: %w", err)
				}
			}
			templateOpts.SetFile[p.Name] = resolvedPath
		}
		passCredentials = appHelm.PassCredentials
		templateOpts.SkipCrds = appHelm.SkipCrds
		templateOpts.SkipTests = appHelm.SkipTests
	}
	if templateOpts.Name == "" {
		templateOpts.Name = q.AppName
	}
	for i, j := range templateOpts.Set {
		templateOpts.Set[i] = env.Envsubst(j)
	}
	for i, j := range templateOpts.SetString {
		templateOpts.SetString[i] = env.Envsubst(j)
	}

	var proxy string
	if q.Repo != nil {
		proxy = q.Repo.Proxy
	}

	helmRepos, err := getHelmRepos(appPath, q.Repos, q.HelmRepoCreds)
	if err != nil {
		return nil, "", fmt.Errorf("error getting helm repos: %w", err)
	}

	h, err := helm.NewHelmApp(appPath, helmRepos, isLocal, version, proxy, q.Repo.NoProxy, passCredentials)
	if err != nil {
		return nil, "", fmt.Errorf("error initializing helm app object: %w", err)
	}

	defer h.Dispose()

	out, command, err := h.Template(templateOpts)
	if err != nil {
		if !helm.IsMissingDependencyErr(err) {
			return nil, "", err
		}

		if concurrencyAllowed {
			err = runHelmBuild(appPath, h)
		} else {
			err = h.DependencyBuild()
		}

		if err != nil {
			var reposNotPermitted []string
			// We do a sanity check here to give a nicer error message in case any of the Helm repositories are not permitted by
			// the AppProject which the application is a part of
			for _, repo := range helmRepos {
				msg := err.Error()

				chartCannotBeReached := strings.Contains(msg, "is not a valid chart repository or cannot be reached")
				couldNotDownloadChart := strings.Contains(msg, "could not download")

				if (chartCannotBeReached || couldNotDownloadChart) && !isSourcePermitted(repo.Repo, q.ProjectSourceRepos) {
					reposNotPermitted = append(reposNotPermitted, repo.Repo)
				}
			}

			if len(reposNotPermitted) > 0 {
				return nil, "", status.Errorf(codes.PermissionDenied, "helm repos %s are not permitted in project '%s'", strings.Join(reposNotPermitted, ", "), q.ProjectName)
			}

			return nil, "", err
		}

		out, command, err = h.Template(templateOpts)
		if err != nil {
			return nil, "", err
		}
	}
	objs, err := kube.SplitYAML([]byte(out))

	redactedCommand := redactPaths(command, gitRepoPaths, templateOpts.ExtraValues)

	return objs, redactedCommand, err
}

// redactPaths removes temp repo paths, since those paths are randomized (and therefore not helpful for the user) and
// sensitive (so not suitable for logging). It also replaces the path of the randomly-named values file which is used
// to hold the `spec.source.helm.values` or `valuesObject` contents.
func redactPaths(s string, paths io.TempPaths, extraValuesPath pathutil.ResolvedFilePath) string {
	if paths == nil {
		return s
	}
	for _, p := range paths.GetPaths() {
		s = strings.ReplaceAll(s, p, ".")
	}
	if extraValuesPath != "" {
		// Replace with a placeholder so that the user knows what this values file was for.
		s = strings.ReplaceAll(s, string(extraValuesPath), "<temp file with values from source.helm.values/valuesObject>")
	}
	return s
}

func getResolvedValueFiles(
	appPath string,
	repoRoot string,
	env *v1alpha1.Env,
	allowedValueFilesSchemas []string,
	rawValueFiles []string,
	refSources map[string]*v1alpha1.RefTarget,
	gitRepoPaths io.TempPaths,
	ignoreMissingValueFiles bool,
) ([]pathutil.ResolvedFilePath, error) {
	var resolvedValueFiles []pathutil.ResolvedFilePath
	for _, rawValueFile := range rawValueFiles {
		isRemote := false
		var resolvedPath pathutil.ResolvedFilePath
		var err error

		referencedSource := getReferencedSource(rawValueFile, refSources)
		if referencedSource != nil {
			// If the $-prefixed path appears to reference another source, do env substitution _after_ resolving that source.
			resolvedPath, err = getResolvedRefValueFile(rawValueFile, env, allowedValueFilesSchemas, referencedSource.Repo.Repo, gitRepoPaths, referencedSource.Repo.Project)
			if err != nil {
				return nil, fmt.Errorf("error resolving value file path: %w", err)
			}
		} else {
			// This will resolve val to an absolute path (or a URL)
			resolvedPath, isRemote, err = pathutil.ResolveValueFilePathOrUrl(appPath, repoRoot, env.Envsubst(rawValueFile), allowedValueFilesSchemas)
			if err != nil {
				return nil, fmt.Errorf("error resolving value file path: %w", err)
			}
		}

		if !isRemote {
			_, err = os.Stat(string(resolvedPath))
			if os.IsNotExist(err) {
				if ignoreMissingValueFiles {
					log.Debugf(" %s values file does not exist", resolvedPath)
					continue
				}
			}
		}

		resolvedValueFiles = append(resolvedValueFiles, resolvedPath)
	}
	return resolvedValueFiles, nil
}

func getResolvedRefValueFile(
	rawValueFile string,
	env *v1alpha1.Env,
	allowedValueFilesSchemas []string,
	refSourceRepo string,
	gitRepoPaths io.TempPaths,
	project string,
) (pathutil.ResolvedFilePath, error) {
	pathStrings := strings.Split(rawValueFile, "/")

	keyData, err := json.Marshal(map[string]string{"url": git.NormalizeGitURL(refSourceRepo), "project": project})
	if err != nil {
		return "", err
	}
	repoPath := gitRepoPaths.GetPathIfExists(string(keyData))
	if repoPath == "" {
		return "", fmt.Errorf("failed to find repo %q", refSourceRepo)
	}
	pathStrings[0] = "" // Remove first segment. It will be inserted by pathutil.ResolveValueFilePathOrUrl.
	substitutedPath := strings.Join(pathStrings, "/")

	// Resolve the path relative to the referenced repo and block any attempt at traversal.
	resolvedPath, _, err := pathutil.ResolveValueFilePathOrUrl(repoPath, repoPath, env.Envsubst(substitutedPath), allowedValueFilesSchemas)
	if err != nil {
		return "", fmt.Errorf("error resolving value file path: %w", err)
	}
	return resolvedPath, nil
}

func getReferencedSource(rawValueFile string, refSources map[string]*v1alpha1.RefTarget) *v1alpha1.RefTarget {
	if !strings.HasPrefix(rawValueFile, "$") {
		return nil
	}
	refVar := strings.Split(rawValueFile, "/")[0]
	referencedSource := refSources[refVar]
	return referencedSource
}

func getRepoCredential(repoCredentials []*v1alpha1.RepoCreds, repoURL string) *v1alpha1.RepoCreds {
	for _, cred := range repoCredentials {
		url := strings.TrimPrefix(repoURL, ociPrefix)
		if strings.HasPrefix(url, cred.URL) {
			return cred
		}
	}
	return nil
}

type (
	GenerateManifestOpt func(*generateManifestOpt)
	generateManifestOpt struct {
<<<<<<< HEAD
		cmpTarDoneCh        chan<- bool
		cmpTarExcludedGlobs []string
		argocdInstanceID    string
=======
		cmpTarDoneCh                chan<- bool
		cmpTarExcludedGlobs         []string
		cmpUseManifestGeneratePaths bool
>>>>>>> e144d5c1
	}
)

func newGenerateManifestOpt(opts ...GenerateManifestOpt) *generateManifestOpt {
	o := &generateManifestOpt{}
	for _, opt := range opts {
		opt(o)
	}
	return o
}

// WithCMPTarDoneChannel defines the channel to be used to signalize when the tarball
// generation is concluded when generating manifests with the CMP server. This is used
// to unlock the git repo as soon as possible.
func WithCMPTarDoneChannel(ch chan<- bool) GenerateManifestOpt {
	return func(o *generateManifestOpt) {
		o.cmpTarDoneCh = ch
	}
}

// WithCMPTarExcludedGlobs defines globs for files to filter out when streaming the tarball
// to a CMP sidecar.
func WithCMPTarExcludedGlobs(excludedGlobs []string) GenerateManifestOpt {
	return func(o *generateManifestOpt) {
		o.cmpTarExcludedGlobs = excludedGlobs
	}
}

<<<<<<< HEAD
// WithArgoCDInstanceID sets the argocd instance server url which manages this resource.
func WithArgoCDInstanceID(argocdInstanceID string) GenerateManifestOpt {
	return func(o *generateManifestOpt) {
		o.argocdInstanceID = argocdInstanceID
=======
// WithCMPUseManifestGeneratePaths enables or disables the use of the
// 'argocd.argoproj.io/manifest-generate-paths' annotation for manifest generation instead of transmit the whole repository.
func WithCMPUseManifestGeneratePaths(enabled bool) GenerateManifestOpt {
	return func(o *generateManifestOpt) {
		o.cmpUseManifestGeneratePaths = enabled
>>>>>>> e144d5c1
	}
}

// GenerateManifests generates manifests from a path. Overrides are applied as a side effect on the given ApplicationSource.
func GenerateManifests(ctx context.Context, appPath, repoRoot, revision string, q *apiclient.ManifestRequest, isLocal bool, gitCredsStore git.CredsStore, maxCombinedManifestQuantity resource.Quantity, gitRepoPaths io.TempPaths, opts ...GenerateManifestOpt) (*apiclient.ManifestResponse, error) {
	opt := newGenerateManifestOpt(opts...)
	var targetObjs []*unstructured.Unstructured

	resourceTracking := argo.NewResourceTracking()

	env := newEnv(q, revision)

	appSourceType, err := GetAppSourceType(ctx, q.ApplicationSource, appPath, repoRoot, q.AppName, q.EnabledSourceTypes, opt.cmpTarExcludedGlobs, env.Environ())
	if err != nil {
		return nil, fmt.Errorf("error getting app source type: %w", err)
	}
	repoURL := ""
	if q.Repo != nil {
		repoURL = q.Repo.Repo
	}

	var commands []string

	switch appSourceType {
	case v1alpha1.ApplicationSourceTypeHelm:
		var command string
		targetObjs, command, err = helmTemplate(appPath, repoRoot, env, q, isLocal, gitRepoPaths)
		commands = append(commands, command)
	case v1alpha1.ApplicationSourceTypeKustomize:
		kustomizeBinary := ""
		if q.KustomizeOptions != nil {
			kustomizeBinary = q.KustomizeOptions.BinaryPath
		}
		k := kustomize.NewKustomizeApp(repoRoot, appPath, q.Repo.GetGitCreds(gitCredsStore), repoURL, kustomizeBinary, q.Repo.Proxy, q.Repo.NoProxy)
		targetObjs, _, commands, err = k.Build(q.ApplicationSource.Kustomize, q.KustomizeOptions, env, &kustomize.BuildOpts{
			KubeVersion: text.SemVer(q.ApplicationSource.GetKubeVersionOrDefault(q.KubeVersion)),
			APIVersions: q.ApplicationSource.GetAPIVersionsOrDefault(q.ApiVersions),
		})
	case v1alpha1.ApplicationSourceTypePlugin:
		pluginName := ""
		if q.ApplicationSource.Plugin != nil {
			pluginName = q.ApplicationSource.Plugin.Name
		}
		// if pluginName is provided it has to be `<metadata.name>-<spec.version>` or just `<metadata.name>` if plugin version is empty
		targetObjs, err = runConfigManagementPluginSidecars(ctx, appPath, repoRoot, pluginName, env, q, opt.cmpTarDoneCh, opt.cmpTarExcludedGlobs, opt.cmpUseManifestGeneratePaths)
		if err != nil {
			err = fmt.Errorf("plugin sidecar failed. %s", err.Error())
		}
	case v1alpha1.ApplicationSourceTypeDirectory:
		var directory *v1alpha1.ApplicationSourceDirectory
		if directory = q.ApplicationSource.Directory; directory == nil {
			directory = &v1alpha1.ApplicationSourceDirectory{}
		}
		logCtx := log.WithField("application", q.AppName)
		targetObjs, err = findManifests(logCtx, appPath, repoRoot, env, *directory, q.EnabledSourceTypes, maxCombinedManifestQuantity)
	}
	if err != nil {
		return nil, err
	}

	manifests := make([]string, 0)
	for _, obj := range targetObjs {
		if obj == nil {
			continue
		}

		var targets []*unstructured.Unstructured
		if obj.IsList() {
			err = obj.EachListItem(func(object runtime.Object) error {
				unstructuredObj, ok := object.(*unstructured.Unstructured)
				if ok {
					targets = append(targets, unstructuredObj)
					return nil
				}
				return fmt.Errorf("resource list item has unexpected type")
			})
			if err != nil {
				return nil, err
			}
		} else if isNullList(obj) {
			// noop
		} else {
			targets = []*unstructured.Unstructured{obj}
		}

		for _, target := range targets {
			if q.AppLabelKey != "" && q.AppName != "" && !kube.IsCRD(target) {
				err = resourceTracking.SetAppInstance(target, q.AppLabelKey, q.AppName, q.Namespace, v1alpha1.TrackingMethod(q.TrackingMethod), q.InstallationID)
				if err != nil {
					return nil, fmt.Errorf("failed to set app instance tracking info on manifest: %w", err)
				}
				if err := resourceTracking.SetAppInstanceID(target, opt.argocdInstanceID); err != nil {
					log.Warnf("Failed to set Application Instance ID due to missing or invalid ArgoCD URL in ArgoCD Configmap")
				}

			}
			manifestStr, err := json.Marshal(target.Object)
			if err != nil {
				return nil, err
			}
			manifests = append(manifests, string(manifestStr))
		}
	}

	return &apiclient.ManifestResponse{
		Manifests:  manifests,
		SourceType: string(appSourceType),
		Commands:   commands,
	}, nil
}

func newEnv(q *apiclient.ManifestRequest, revision string) *v1alpha1.Env {
	shortRevision := shortenRevision(revision, 7)
	shortRevision8 := shortenRevision(revision, 8)
	return &v1alpha1.Env{
		&v1alpha1.EnvEntry{Name: "ARGOCD_APP_NAME", Value: q.AppName},
		&v1alpha1.EnvEntry{Name: "ARGOCD_APP_NAMESPACE", Value: q.Namespace},
		&v1alpha1.EnvEntry{Name: "ARGOCD_APP_REVISION", Value: revision},
		&v1alpha1.EnvEntry{Name: "ARGOCD_APP_REVISION_SHORT", Value: shortRevision},
		&v1alpha1.EnvEntry{Name: "ARGOCD_APP_REVISION_SHORT_8", Value: shortRevision8},
		&v1alpha1.EnvEntry{Name: "ARGOCD_APP_SOURCE_REPO_URL", Value: q.Repo.Repo},
		&v1alpha1.EnvEntry{Name: "ARGOCD_APP_SOURCE_PATH", Value: q.ApplicationSource.Path},
		&v1alpha1.EnvEntry{Name: "ARGOCD_APP_SOURCE_TARGET_REVISION", Value: q.ApplicationSource.TargetRevision},
	}
}

func shortenRevision(revision string, length int) string {
	if len(revision) > length {
		return revision[:length]
	}
	return revision
}

func newEnvRepoQuery(q *apiclient.RepoServerAppDetailsQuery, revision string) *v1alpha1.Env {
	return &v1alpha1.Env{
		&v1alpha1.EnvEntry{Name: "ARGOCD_APP_NAME", Value: q.AppName},
		&v1alpha1.EnvEntry{Name: "ARGOCD_APP_REVISION", Value: revision},
		&v1alpha1.EnvEntry{Name: "ARGOCD_APP_SOURCE_REPO_URL", Value: q.Repo.Repo},
		&v1alpha1.EnvEntry{Name: "ARGOCD_APP_SOURCE_PATH", Value: q.Source.Path},
		&v1alpha1.EnvEntry{Name: "ARGOCD_APP_SOURCE_TARGET_REVISION", Value: q.Source.TargetRevision},
	}
}

// mergeSourceParameters merges parameter overrides from one or more files in
// the Git repo into the given ApplicationSource objects.
//
// If .argocd-source.yaml exists at application's path in repository, it will
// be read and merged. If appName is not the empty string, and a file named
// .argocd-source-<appName>.yaml exists, it will also be read and merged.
func mergeSourceParameters(source *v1alpha1.ApplicationSource, path, appName string) error {
	repoFilePath := filepath.Join(path, repoSourceFile)
	overrides := []string{repoFilePath}
	if appName != "" {
		overrides = append(overrides, filepath.Join(path, fmt.Sprintf(appSourceFile, appName)))
	}

	merged := *source.DeepCopy()

	for _, filename := range overrides {
		info, err := os.Stat(filename)
		if os.IsNotExist(err) {
			continue
		} else if info != nil && info.IsDir() {
			continue
		} else if err != nil {
			// filename should be part of error message here
			return err
		}

		data, err := json.Marshal(merged)
		if err != nil {
			return fmt.Errorf("%s: %w", filename, err)
		}
		patch, err := os.ReadFile(filename)
		if err != nil {
			return fmt.Errorf("%s: %w", filename, err)
		}
		patch, err = yaml.YAMLToJSON(patch)
		if err != nil {
			return fmt.Errorf("%s: %w", filename, err)
		}
		data, err = jsonpatch.MergePatch(data, patch)
		if err != nil {
			return fmt.Errorf("%s: %w", filename, err)
		}
		err = json.Unmarshal(data, &merged)
		if err != nil {
			return fmt.Errorf("%s: %w", filename, err)
		}
	}

	// make sure only config management tools related properties are used and ignore everything else
	merged.Chart = source.Chart
	merged.Path = source.Path
	merged.RepoURL = source.RepoURL
	merged.TargetRevision = source.TargetRevision

	*source = merged
	return nil
}

// GetAppSourceType returns explicit application source type or examines a directory and determines its application source type
func GetAppSourceType(ctx context.Context, source *v1alpha1.ApplicationSource, appPath, repoPath, appName string, enableGenerateManifests map[string]bool, tarExcludedGlobs []string, env []string) (v1alpha1.ApplicationSourceType, error) {
	err := mergeSourceParameters(source, appPath, appName)
	if err != nil {
		return "", fmt.Errorf("error while parsing source parameters: %w", err)
	}

	appSourceType, err := source.ExplicitType()
	if err != nil {
		return "", err
	}
	if appSourceType != nil {
		if !discovery.IsManifestGenerationEnabled(*appSourceType, enableGenerateManifests) {
			log.Debugf("Manifest generation is disabled for '%s'. Assuming plain YAML manifest.", *appSourceType)
			return v1alpha1.ApplicationSourceTypeDirectory, nil
		}
		return *appSourceType, nil
	}
	appType, err := discovery.AppType(ctx, appPath, repoPath, enableGenerateManifests, tarExcludedGlobs, env)
	if err != nil {
		return "", fmt.Errorf("error getting app source type: %w", err)
	}
	return v1alpha1.ApplicationSourceType(appType), nil
}

// isNullList checks if the object is a "List" type where items is null instead of an empty list.
// Handles a corner case where obj.IsList() returns false when a manifest is like:
// ---
// apiVersion: v1
// items: null
// kind: ConfigMapList
func isNullList(obj *unstructured.Unstructured) bool {
	if _, ok := obj.Object["spec"]; ok {
		return false
	}
	if _, ok := obj.Object["status"]; ok {
		return false
	}
	field, ok := obj.Object["items"]
	if !ok {
		return false
	}
	return field == nil
}

var manifestFile = regexp.MustCompile(`^.*\.(yaml|yml|json|jsonnet)$`)

// findManifests looks at all yaml files in a directory and unmarshals them into a list of unstructured objects
func findManifests(logCtx *log.Entry, appPath string, repoRoot string, env *v1alpha1.Env, directory v1alpha1.ApplicationSourceDirectory, enabledManifestGeneration map[string]bool, maxCombinedManifestQuantity resource.Quantity) ([]*unstructured.Unstructured, error) {
	// Validate the directory before loading any manifests to save memory.
	potentiallyValidManifests, err := getPotentiallyValidManifests(logCtx, appPath, repoRoot, directory.Recurse, directory.Include, directory.Exclude, maxCombinedManifestQuantity)
	if err != nil {
		logCtx.Errorf("failed to get potentially valid manifests: %s", err)
		return nil, fmt.Errorf("failed to get potentially valid manifests: %w", err)
	}

	var objs []*unstructured.Unstructured
	for _, potentiallyValidManifest := range potentiallyValidManifests {
		manifestPath := potentiallyValidManifest.path
		manifestFileInfo := potentiallyValidManifest.fileInfo

		if strings.HasSuffix(manifestFileInfo.Name(), ".jsonnet") {
			if !discovery.IsManifestGenerationEnabled(v1alpha1.ApplicationSourceTypeDirectory, enabledManifestGeneration) {
				continue
			}
			vm, err := makeJsonnetVm(appPath, repoRoot, directory.Jsonnet, env)
			if err != nil {
				return nil, err
			}
			jsonStr, err := vm.EvaluateFile(manifestPath)
			if err != nil {
				return nil, status.Errorf(codes.FailedPrecondition, "Failed to evaluate jsonnet %q: %v", manifestFileInfo.Name(), err)
			}

			// attempt to unmarshal either array or single object
			var jsonObjs []*unstructured.Unstructured
			err = json.Unmarshal([]byte(jsonStr), &jsonObjs)
			if err == nil {
				objs = append(objs, jsonObjs...)
			} else {
				var jsonObj unstructured.Unstructured
				err = json.Unmarshal([]byte(jsonStr), &jsonObj)
				if err != nil {
					return nil, status.Errorf(codes.FailedPrecondition, "Failed to unmarshal generated json %q: %v", manifestFileInfo.Name(), err)
				}
				objs = append(objs, &jsonObj)
			}
		} else {
			err := getObjsFromYAMLOrJson(logCtx, manifestPath, manifestFileInfo.Name(), &objs)
			if err != nil {
				return nil, err
			}
		}
	}
	return objs, nil
}

// getObjsFromYAMLOrJson unmarshals the given yaml or json file and appends it to the given list of objects.
func getObjsFromYAMLOrJson(logCtx *log.Entry, manifestPath string, filename string, objs *[]*unstructured.Unstructured) error {
	reader, err := utfutil.OpenFile(manifestPath, utfutil.UTF8)
	if err != nil {
		return status.Errorf(codes.FailedPrecondition, "Failed to open %q", manifestPath)
	}
	defer func() {
		err := reader.Close()
		if err != nil {
			logCtx.Errorf("failed to close %q - potential memory leak", manifestPath)
		}
	}()
	if strings.HasSuffix(filename, ".json") {
		var obj unstructured.Unstructured
		decoder := json.NewDecoder(reader)
		err = decoder.Decode(&obj)
		if err != nil {
			return status.Errorf(codes.FailedPrecondition, "Failed to unmarshal %q: %v", filename, err)
		}
		if decoder.More() {
			return status.Errorf(codes.FailedPrecondition, "Found multiple objects in %q. Only single objects are allowed in JSON files.", filename)
		}
		*objs = append(*objs, &obj)
	} else {
		yamlObjs, err := splitYAMLOrJSON(reader)
		if err != nil {
			if len(yamlObjs) > 0 {
				// If we get here, we had a multiple objects in a single YAML file which had some
				// valid k8s objects, but errors parsing others (within the same file). It's very
				// likely the user messed up a portion of the YAML, so report on that.
				return status.Errorf(codes.FailedPrecondition, "Failed to unmarshal %q: %v", filename, err)
			}
			// Read the whole file to check whether it looks like a manifest.
			out, err := utfutil.ReadFile(manifestPath, utfutil.UTF8)
			// Otherwise, let's see if it looks like a resource, if yes, we return error
			if bytes.Contains(out, []byte("apiVersion:")) &&
				bytes.Contains(out, []byte("kind:")) &&
				bytes.Contains(out, []byte("metadata:")) {
				return status.Errorf(codes.FailedPrecondition, "Failed to unmarshal %q: %v", filename, err)
			}
			// Otherwise, it might be an unrelated YAML file which we will ignore
		}
		*objs = append(*objs, yamlObjs...)
	}
	return nil
}

// splitYAMLOrJSON reads a YAML or JSON file and gets each document as an unstructured object. If the unmarshaller
// encounters an error, objects read up until the error are returned.
func splitYAMLOrJSON(reader goio.Reader) ([]*unstructured.Unstructured, error) {
	d := kubeyaml.NewYAMLOrJSONDecoder(reader, 4096)
	var objs []*unstructured.Unstructured
	for {
		u := &unstructured.Unstructured{}
		if err := d.Decode(&u); err != nil {
			if errors.Is(err, goio.EOF) {
				break
			}
			return objs, fmt.Errorf("failed to unmarshal manifest: %w", err)
		}
		if u == nil {
			continue
		}
		objs = append(objs, u)
	}
	return objs, nil
}

// getPotentiallyValidManifestFile checks whether the given path/FileInfo may be a valid manifest file. Returns a non-nil error if
// there was an error that should not be handled by ignoring the file. Returns non-nil realFileInfo if the file is a
// potential manifest. Returns a non-empty ignoreMessage if there's a message that should be logged about why the file
// was skipped. If realFileInfo is nil and the ignoreMessage is empty, there's no need to log the ignoreMessage; the
// file was skipped for a mundane reason.
//
// The file is still only a "potentially" valid manifest file because it could be invalid JSON or YAML, or it might not
// be a valid Kubernetes resource. This function tests everything possible without actually reading the file.
//
// repoPath must be absolute.
func getPotentiallyValidManifestFile(path string, f os.FileInfo, appPath, repoRoot, include, exclude string) (realFileInfo os.FileInfo, warning string, err error) {
	relPath, err := filepath.Rel(appPath, path)
	if err != nil {
		return nil, "", fmt.Errorf("failed to get relative path of %q: %w", path, err)
	}

	if !manifestFile.MatchString(f.Name()) {
		return nil, "", nil
	}

	// If the file is a symlink, these will be overridden with the destination file's info.
	relRealPath := relPath
	realFileInfo = f

	if files.IsSymlink(f) {
		realPath, err := filepath.EvalSymlinks(path)
		if err != nil {
			if os.IsNotExist(err) {
				return nil, fmt.Sprintf("destination of symlink %q is missing", relPath), nil
			}
			return nil, "", fmt.Errorf("failed to evaluate symlink at %q: %w", relPath, err)
		}
		if !files.Inbound(realPath, repoRoot) {
			return nil, "", fmt.Errorf("illegal filepath in symlink at %q", relPath)
		}
		realFileInfo, err = os.Stat(realPath)
		if err != nil {
			if os.IsNotExist(err) {
				// This should have been caught by filepath.EvalSymlinks, but check again since that function's docs
				// don't promise to return this error.
				return nil, fmt.Sprintf("destination of symlink %q is missing at %q", relPath, realPath), nil
			}
			return nil, "", fmt.Errorf("failed to get file info for symlink at %q to %q: %w", relPath, realPath, err)
		}
		relRealPath, err = filepath.Rel(repoRoot, realPath)
		if err != nil {
			return nil, "", fmt.Errorf("failed to get relative path of %q: %w", realPath, err)
		}
	}

	// FileInfo.Size() behavior is platform-specific for non-regular files. Allow only regular files, so we guarantee
	// accurate file sizes.
	if !realFileInfo.Mode().IsRegular() {
		return nil, fmt.Sprintf("ignoring symlink at %q to non-regular file %q", relPath, relRealPath), nil
	}

	if exclude != "" && glob.Match(exclude, relPath) {
		return nil, "", nil
	}

	if include != "" && !glob.Match(include, relPath) {
		return nil, "", nil
	}

	return realFileInfo, "", nil
}

type potentiallyValidManifest struct {
	path     string
	fileInfo os.FileInfo
}

// getPotentiallyValidManifests ensures that 1) there are no errors while checking for potential manifest files in the given dir
// and 2) the combined file size of the potentially-valid manifest files does not exceed the limit.
func getPotentiallyValidManifests(logCtx *log.Entry, appPath string, repoRoot string, recurse bool, include string, exclude string, maxCombinedManifestQuantity resource.Quantity) ([]potentiallyValidManifest, error) {
	maxCombinedManifestFileSize := maxCombinedManifestQuantity.Value()
	currentCombinedManifestFileSize := int64(0)

	var potentiallyValidManifests []potentiallyValidManifest
	err := filepath.Walk(appPath, func(path string, f os.FileInfo, err error) error {
		if err != nil {
			return err
		}

		if f.IsDir() {
			if path != appPath && !recurse {
				return filepath.SkipDir
			}
			return nil
		}

		realFileInfo, warning, err := getPotentiallyValidManifestFile(path, f, appPath, repoRoot, include, exclude)
		if err != nil {
			return fmt.Errorf("invalid manifest file %q: %w", path, err)
		}
		if realFileInfo == nil {
			if warning != "" {
				logCtx.Warnf("skipping manifest file %q: %s", path, warning)
			}
			return nil
		}
		// Don't count jsonnet file size against max. It's jsonnet's responsibility to manage memory usage.
		if !strings.HasSuffix(f.Name(), ".jsonnet") {
			// We use the realFileInfo size (which is guaranteed to be a regular file instead of a symlink or other
			// non-regular file) because .Size() behavior is platform-specific for non-regular files.
			currentCombinedManifestFileSize += realFileInfo.Size()
			if maxCombinedManifestFileSize != 0 && currentCombinedManifestFileSize > maxCombinedManifestFileSize {
				return ErrExceededMaxCombinedManifestFileSize
			}
		}
		potentiallyValidManifests = append(potentiallyValidManifests, potentiallyValidManifest{path: path, fileInfo: f})
		return nil
	})
	if err != nil {
		// Not wrapping, because this error should be wrapped by the caller.
		return nil, err
	}

	return potentiallyValidManifests, nil
}

func makeJsonnetVm(appPath string, repoRoot string, sourceJsonnet v1alpha1.ApplicationSourceJsonnet, env *v1alpha1.Env) (*jsonnet.VM, error) {
	vm := jsonnet.MakeVM()
	for i, j := range sourceJsonnet.TLAs {
		sourceJsonnet.TLAs[i].Value = env.Envsubst(j.Value)
	}
	for i, j := range sourceJsonnet.ExtVars {
		sourceJsonnet.ExtVars[i].Value = env.Envsubst(j.Value)
	}
	for _, arg := range sourceJsonnet.TLAs {
		if arg.Code {
			vm.TLACode(arg.Name, arg.Value)
		} else {
			vm.TLAVar(arg.Name, arg.Value)
		}
	}
	for _, extVar := range sourceJsonnet.ExtVars {
		if extVar.Code {
			vm.ExtCode(extVar.Name, extVar.Value)
		} else {
			vm.ExtVar(extVar.Name, extVar.Value)
		}
	}

	// Jsonnet Imports relative to the repository path
	jpaths := []string{appPath}
	for _, p := range sourceJsonnet.Libs {
		// the jsonnet library path is relative to the repository root, not application path
		jpath, err := pathutil.ResolveFileOrDirectoryPath(repoRoot, repoRoot, p)
		if err != nil {
			return nil, err
		}
		jpaths = append(jpaths, string(jpath))
	}

	vm.Importer(&jsonnet.FileImporter{
		JPaths: jpaths,
	})

	return vm, nil
}

func getPluginEnvs(env *v1alpha1.Env, q *apiclient.ManifestRequest) ([]string, error) {
	envVars := env.Environ()
	envVars = append(envVars, "KUBE_VERSION="+text.SemVer(q.KubeVersion))
	envVars = append(envVars, "KUBE_API_VERSIONS="+strings.Join(q.ApiVersions, ","))

	return getPluginParamEnvs(envVars, q.ApplicationSource.Plugin)
}

// getPluginParamEnvs gets environment variables for plugin parameter announcement generation.
func getPluginParamEnvs(envVars []string, plugin *v1alpha1.ApplicationSourcePlugin) ([]string, error) {
	env := envVars

	parsedEnv := make(v1alpha1.Env, len(env))
	for i, v := range env {
		parsedVar, err := v1alpha1.NewEnvEntry(v)
		if err != nil {
			return nil, fmt.Errorf("failed to parse env vars")
		}
		parsedEnv[i] = parsedVar
	}

	if plugin != nil {
		pluginEnv := plugin.Env
		for _, entry := range pluginEnv {
			newValue := parsedEnv.Envsubst(entry.Value)
			env = append(env, fmt.Sprintf("ARGOCD_ENV_%s=%s", entry.Name, newValue))
		}
		paramEnv, err := plugin.Parameters.Environ()
		if err != nil {
			return nil, fmt.Errorf("failed to generate env vars from parameters: %w", err)
		}
		env = append(env, paramEnv...)
	}

	return env, nil
}

func runConfigManagementPluginSidecars(ctx context.Context, appPath, repoPath, pluginName string, envVars *v1alpha1.Env, q *apiclient.ManifestRequest, tarDoneCh chan<- bool, tarExcludedGlobs []string, useManifestGeneratePaths bool) ([]*unstructured.Unstructured, error) {
	// compute variables.
	env, err := getPluginEnvs(envVars, q)
	if err != nil {
		return nil, err
	}

	// detect config management plugin server
	conn, cmpClient, err := discovery.DetectConfigManagementPlugin(ctx, appPath, repoPath, pluginName, env, tarExcludedGlobs)
	if err != nil {
		return nil, err
	}
	defer io.Close(conn)

	rootPath := repoPath
	if useManifestGeneratePaths {
		// Transmit the files under the common root path for all paths related to the manifest generate paths annotation.
		rootPath = getApplicationRootPath(q, appPath, repoPath)
		log.Debugf("common root path calculated for application %s: %s", q.AppName, rootPath)
	}

	// generate manifests using commands provided in plugin config file in detected cmp-server sidecar
	cmpManifests, err := generateManifestsCMP(ctx, appPath, rootPath, env, cmpClient, tarDoneCh, tarExcludedGlobs)
	if err != nil {
		return nil, fmt.Errorf("error generating manifests in cmp: %w", err)
	}
	var manifests []*unstructured.Unstructured
	for _, manifestString := range cmpManifests.Manifests {
		manifestObjs, err := kube.SplitYAML([]byte(manifestString))
		if err != nil {
			sanitizedManifestString := manifestString
			if len(manifestString) > 1000 {
				sanitizedManifestString = sanitizedManifestString[:1000]
			}
			log.Debugf("Failed to convert generated manifests. Beginning of generated manifests: %q", sanitizedManifestString)
			return nil, fmt.Errorf("failed to convert CMP manifests to unstructured objects: %s", err.Error())
		}
		manifests = append(manifests, manifestObjs...)
	}
	return manifests, nil
}

// generateManifestsCMP will send the appPath files to the cmp-server over a gRPC stream.
// The cmp-server will generate the manifests. Returns a response object with the generated
// manifests.
func generateManifestsCMP(ctx context.Context, appPath, rootPath string, env []string, cmpClient pluginclient.ConfigManagementPluginServiceClient, tarDoneCh chan<- bool, tarExcludedGlobs []string) (*pluginclient.ManifestResponse, error) {
	generateManifestStream, err := cmpClient.GenerateManifest(ctx, grpc_retry.Disable())
	if err != nil {
		return nil, fmt.Errorf("error getting generateManifestStream: %w", err)
	}
	opts := []cmp.SenderOption{
		cmp.WithTarDoneChan(tarDoneCh),
	}

	err = cmp.SendRepoStream(generateManifestStream.Context(), appPath, rootPath, generateManifestStream, env, tarExcludedGlobs, opts...)
	if err != nil {
		return nil, fmt.Errorf("error sending file to cmp-server: %w", err)
	}

	return generateManifestStream.CloseAndRecv()
}

func (s *Service) GetAppDetails(ctx context.Context, q *apiclient.RepoServerAppDetailsQuery) (*apiclient.RepoAppDetailsResponse, error) {
	res := &apiclient.RepoAppDetailsResponse{}

	cacheFn := s.createGetAppDetailsCacheHandler(res, q)
	operation := func(repoRoot, commitSHA, revision string, ctxSrc operationContextSrc) error {
		opContext, err := ctxSrc()
		if err != nil {
			return err
		}

		env := newEnvRepoQuery(q, revision)

		appSourceType, err := GetAppSourceType(ctx, q.Source, opContext.appPath, repoRoot, q.AppName, q.EnabledSourceTypes, s.initConstants.CMPTarExcludedGlobs, env.Environ())
		if err != nil {
			return err
		}

		res.Type = string(appSourceType)

		switch appSourceType {
		case v1alpha1.ApplicationSourceTypeHelm:
			if err := populateHelmAppDetails(res, opContext.appPath, repoRoot, q, s.gitRepoPaths); err != nil {
				return err
			}
		case v1alpha1.ApplicationSourceTypeKustomize:
			if err := populateKustomizeAppDetails(res, q, repoRoot, opContext.appPath, commitSHA, s.gitCredsStore); err != nil {
				return err
			}
		case v1alpha1.ApplicationSourceTypePlugin:
			if err := populatePluginAppDetails(ctx, res, opContext.appPath, repoRoot, q, s.initConstants.CMPTarExcludedGlobs); err != nil {
				return fmt.Errorf("failed to populate plugin app details: %w", err)
			}
		}
		_ = s.cache.SetAppDetails(revision, q.Source, q.RefSources, res, v1alpha1.TrackingMethod(q.TrackingMethod), nil)
		return nil
	}

	settings := operationSettings{allowConcurrent: q.Source.AllowsConcurrentProcessing(), noCache: q.NoCache, noRevisionCache: q.NoCache || q.NoRevisionCache}
	err := s.runRepoOperation(ctx, q.Source.TargetRevision, q.Repo, q.Source, false, cacheFn, operation, settings, len(q.RefSources) > 0, q.RefSources)

	return res, err
}

func (s *Service) createGetAppDetailsCacheHandler(res *apiclient.RepoAppDetailsResponse, q *apiclient.RepoServerAppDetailsQuery) func(revision string, _ cache.ResolvedRevisions, _ bool) (bool, error) {
	return func(revision string, _ cache.ResolvedRevisions, _ bool) (bool, error) {
		err := s.cache.GetAppDetails(revision, q.Source, q.RefSources, res, v1alpha1.TrackingMethod(q.TrackingMethod), nil)
		if err == nil {
			log.Infof("app details cache hit: %s/%s", revision, q.Source.Path)
			return true, nil
		}

		if !errors.Is(err, cache.ErrCacheMiss) {
			log.Warnf("app details cache error %s: %v", revision, q.Source)
		} else {
			log.Infof("app details cache miss: %s/%s", revision, q.Source)
		}
		return false, nil
	}
}

func populateHelmAppDetails(res *apiclient.RepoAppDetailsResponse, appPath string, repoRoot string, q *apiclient.RepoServerAppDetailsQuery, gitRepoPaths io.TempPaths) error {
	var selectedValueFiles []string
	var availableValueFiles []string

	if q.Source.Helm != nil {
		selectedValueFiles = q.Source.Helm.ValueFiles
	}

	err := filepath.Walk(appPath, walkHelmValueFilesInPath(appPath, &availableValueFiles))
	if err != nil {
		return err
	}

	res.Helm = &apiclient.HelmAppSpec{ValueFiles: availableValueFiles}
	var version string
	var passCredentials bool
	if q.Source.Helm != nil {
		if q.Source.Helm.Version != "" {
			version = q.Source.Helm.Version
		}
		passCredentials = q.Source.Helm.PassCredentials
	}
	helmRepos, err := getHelmRepos(appPath, q.Repos, nil)
	if err != nil {
		return err
	}
	h, err := helm.NewHelmApp(appPath, helmRepos, false, version, q.Repo.Proxy, q.Repo.NoProxy, passCredentials)
	if err != nil {
		return err
	}
	defer h.Dispose()

	if resolvedValuesPath, _, err := pathutil.ResolveValueFilePathOrUrl(appPath, repoRoot, "values.yaml", []string{}); err == nil {
		if err := loadFileIntoIfExists(resolvedValuesPath, &res.Helm.Values); err != nil {
			return err
		}
	} else {
		log.Warnf("Values file %s is not allowed: %v", filepath.Join(appPath, "values.yaml"), err)
	}
	ignoreMissingValueFiles := false
	if q.Source.Helm != nil {
		ignoreMissingValueFiles = q.Source.Helm.IgnoreMissingValueFiles
	}
	resolvedSelectedValueFiles, err := getResolvedValueFiles(appPath, repoRoot, &v1alpha1.Env{}, q.GetValuesFileSchemes(), selectedValueFiles, q.RefSources, gitRepoPaths, ignoreMissingValueFiles)
	if err != nil {
		return fmt.Errorf("failed to resolve value files: %w", err)
	}
	params, err := h.GetParameters(resolvedSelectedValueFiles, appPath, repoRoot)
	if err != nil {
		return err
	}
	for k, v := range params {
		res.Helm.Parameters = append(res.Helm.Parameters, &v1alpha1.HelmParameter{
			Name:  k,
			Value: v,
		})
	}
	for _, v := range fileParameters(q) {
		res.Helm.FileParameters = append(res.Helm.FileParameters, &v1alpha1.HelmFileParameter{
			Name: v.Name,
			Path: v.Path, // filepath.Join(appPath, v.Path),
		})
	}
	return nil
}

func loadFileIntoIfExists(path pathutil.ResolvedFilePath, destination *string) error {
	stringPath := string(path)
	info, err := os.Stat(stringPath)

	if err == nil && !info.IsDir() {
		bytes, err := os.ReadFile(stringPath)
		if err != nil {
			return fmt.Errorf("error reading file from %s: %w", stringPath, err)
		}
		*destination = string(bytes)
	}

	return nil
}

func walkHelmValueFilesInPath(root string, valueFiles *[]string) filepath.WalkFunc {
	return func(path string, info os.FileInfo, err error) error {
		if err != nil {
			return fmt.Errorf("error reading helm values file from %s: %w", path, err)
		}

		filename := info.Name()
		fileNameExt := strings.ToLower(filepath.Ext(path))
		if strings.Contains(filename, "values") && (fileNameExt == ".yaml" || fileNameExt == ".yml") {
			relPath, err := filepath.Rel(root, path)
			if err != nil {
				return fmt.Errorf("error traversing path from %s to %s: %w", root, path, err)
			}
			*valueFiles = append(*valueFiles, relPath)
		}

		return nil
	}
}

func populateKustomizeAppDetails(res *apiclient.RepoAppDetailsResponse, q *apiclient.RepoServerAppDetailsQuery, repoRoot string, appPath string, reversion string, credsStore git.CredsStore) error {
	res.Kustomize = &apiclient.KustomizeAppSpec{}
	kustomizeBinary := ""
	if q.KustomizeOptions != nil {
		kustomizeBinary = q.KustomizeOptions.BinaryPath
	}
	k := kustomize.NewKustomizeApp(repoRoot, appPath, q.Repo.GetGitCreds(credsStore), q.Repo.Repo, kustomizeBinary, q.Repo.Proxy, q.Repo.NoProxy)
	fakeManifestRequest := apiclient.ManifestRequest{
		AppName:           q.AppName,
		Namespace:         "", // FIXME: omit it for now
		Repo:              q.Repo,
		ApplicationSource: q.Source,
	}
	env := newEnv(&fakeManifestRequest, reversion)
	_, images, _, err := k.Build(q.Source.Kustomize, q.KustomizeOptions, env, nil)
	if err != nil {
		return err
	}
	res.Kustomize.Images = images
	return nil
}

func populatePluginAppDetails(ctx context.Context, res *apiclient.RepoAppDetailsResponse, appPath string, repoPath string, q *apiclient.RepoServerAppDetailsQuery, tarExcludedGlobs []string) error {
	res.Plugin = &apiclient.PluginAppSpec{}

	envVars := []string{
		fmt.Sprintf("ARGOCD_APP_NAME=%s", q.AppName),
		fmt.Sprintf("ARGOCD_APP_SOURCE_REPO_URL=%s", q.Repo.Repo),
		fmt.Sprintf("ARGOCD_APP_SOURCE_PATH=%s", q.Source.Path),
		fmt.Sprintf("ARGOCD_APP_SOURCE_TARGET_REVISION=%s", q.Source.TargetRevision),
	}

	env, err := getPluginParamEnvs(envVars, q.Source.Plugin)
	if err != nil {
		return fmt.Errorf("failed to get env vars for plugin: %w", err)
	}

	pluginName := ""
	if q.Source != nil && q.Source.Plugin != nil {
		pluginName = q.Source.Plugin.Name
	}
	// detect config management plugin server (sidecar)
	conn, cmpClient, err := discovery.DetectConfigManagementPlugin(ctx, appPath, repoPath, pluginName, env, tarExcludedGlobs)
	if err != nil {
		return fmt.Errorf("failed to detect CMP for app: %w", err)
	}
	defer io.Close(conn)

	parametersAnnouncementStream, err := cmpClient.GetParametersAnnouncement(ctx, grpc_retry.Disable())
	if err != nil {
		return fmt.Errorf("error getting parametersAnnouncementStream: %w", err)
	}

	err = cmp.SendRepoStream(parametersAnnouncementStream.Context(), appPath, repoPath, parametersAnnouncementStream, env, tarExcludedGlobs)
	if err != nil {
		return fmt.Errorf("error sending file to cmp-server: %w", err)
	}

	announcement, err := parametersAnnouncementStream.CloseAndRecv()
	if err != nil {
		return fmt.Errorf("failed to get parameter announcement: %w", err)
	}

	res.Plugin = &apiclient.PluginAppSpec{
		ParametersAnnouncement: announcement.ParameterAnnouncements,
	}
	return nil
}

func (s *Service) GetRevisionMetadata(ctx context.Context, q *apiclient.RepoServerRevisionMetadataRequest) (*v1alpha1.RevisionMetadata, error) {
	if !(git.IsCommitSHA(q.Revision) || git.IsTruncatedCommitSHA(q.Revision)) {
		return nil, fmt.Errorf("revision %s must be resolved", q.Revision)
	}
	metadata, err := s.cache.GetRevisionMetadata(q.Repo.Repo, q.Revision)
	if err == nil {
		// The logic here is that if a signature check on metadata is requested,
		// but there is none in the cache, we handle as if we have a cache miss
		// and re-generate the meta data. Otherwise, if there is signature info
		// in the metadata, but none was requested, we remove it from the data
		// that we return.
		if q.CheckSignature && metadata.SignatureInfo == "" {
			log.Infof("revision metadata cache hit, but need to regenerate due to missing signature info: %s/%s", q.Repo.Repo, q.Revision)
		} else {
			log.Infof("revision metadata cache hit: %s/%s", q.Repo.Repo, q.Revision)
			if !q.CheckSignature {
				metadata.SignatureInfo = ""
			}
			return metadata, nil
		}
	} else {
		if !errors.Is(err, cache.ErrCacheMiss) {
			log.Warnf("revision metadata cache error %s/%s: %v", q.Repo.Repo, q.Revision, err)
		} else {
			log.Infof("revision metadata cache miss: %s/%s", q.Repo.Repo, q.Revision)
		}
	}

	gitClient, _, err := s.newClientResolveRevision(q.Repo, q.Revision)
	if err != nil {
		return nil, err
	}

	s.metricsServer.IncPendingRepoRequest(q.Repo.Repo)
	defer s.metricsServer.DecPendingRepoRequest(q.Repo.Repo)

	closer, err := s.repoLock.Lock(gitClient.Root(), q.Revision, true, func() (goio.Closer, error) {
		return s.checkoutRevision(gitClient, q.Revision, s.initConstants.SubmoduleEnabled)
	})
	if err != nil {
		return nil, fmt.Errorf("error acquiring repo lock: %w", err)
	}

	defer io.Close(closer)

	m, err := gitClient.RevisionMetadata(q.Revision)
	if err != nil {
		return nil, err
	}

	// Run gpg verify-commit on the revision
	signatureInfo := ""
	if gpg.IsGPGEnabled() && q.CheckSignature {
		cs, err := gitClient.VerifyCommitSignature(q.Revision)
		if err != nil {
			log.Errorf("error verifying signature of commit '%s' in repo '%s': %v", q.Revision, q.Repo.Repo, err)
			return nil, err
		}

		if cs != "" {
			vr := gpg.ParseGitCommitVerification(cs)
			if vr.Result == gpg.VerifyResultUnknown {
				signatureInfo = fmt.Sprintf("UNKNOWN signature: %s", vr.Message)
			} else {
				signatureInfo = fmt.Sprintf("%s signature from %s key %s", vr.Result, vr.Cipher, gpg.KeyID(vr.KeyID))
			}
		} else {
			signatureInfo = "Revision is not signed."
		}
	}

	metadata = &v1alpha1.RevisionMetadata{Author: m.Author, Date: metav1.Time{Time: m.Date}, Tags: m.Tags, Message: m.Message, SignatureInfo: signatureInfo}
	_ = s.cache.SetRevisionMetadata(q.Repo.Repo, q.Revision, metadata)
	return metadata, nil
}

// GetRevisionChartDetails returns the helm chart details of a given version
func (s *Service) GetRevisionChartDetails(ctx context.Context, q *apiclient.RepoServerRevisionChartDetailsRequest) (*v1alpha1.ChartDetails, error) {
	details, err := s.cache.GetRevisionChartDetails(q.Repo.Repo, q.Name, q.Revision)
	if err == nil {
		log.Infof("revision chart details cache hit: %s/%s/%s", q.Repo.Repo, q.Name, q.Revision)
		return details, nil
	} else {
		if errors.Is(err, cache.ErrCacheMiss) {
			log.Infof("revision metadata cache miss: %s/%s/%s", q.Repo.Repo, q.Name, q.Revision)
		} else {
			log.Warnf("revision metadata cache error %s/%s/%s: %v", q.Repo.Repo, q.Name, q.Revision, err)
		}
	}
	helmClient, revision, err := s.newHelmClientResolveRevision(q.Repo, q.Revision, q.Name, true)
	if err != nil {
		return nil, fmt.Errorf("helm client error: %w", err)
	}
	chartPath, closer, err := helmClient.ExtractChart(q.Name, revision, q.Repo.Project, false, s.initConstants.HelmManifestMaxExtractedSize, s.initConstants.DisableHelmManifestMaxExtractedSize)
	if err != nil {
		return nil, fmt.Errorf("error extracting chart: %w", err)
	}
	defer io.Close(closer)
	helmCmd, err := helm.NewCmdWithVersion(chartPath, q.Repo.EnableOCI, q.Repo.Proxy, q.Repo.NoProxy)
	if err != nil {
		return nil, fmt.Errorf("error creating helm cmd: %w", err)
	}
	defer helmCmd.Close()
	helmDetails, err := helmCmd.InspectChart()
	if err != nil {
		return nil, fmt.Errorf("error inspecting chart: %w", err)
	}
	details, err = getChartDetails(helmDetails)
	if err != nil {
		return nil, fmt.Errorf("error getting chart details: %w", err)
	}
	_ = s.cache.SetRevisionChartDetails(q.Repo.Repo, q.Name, q.Revision, details)
	return details, nil
}

func fileParameters(q *apiclient.RepoServerAppDetailsQuery) []v1alpha1.HelmFileParameter {
	if q.Source.Helm == nil {
		return nil
	}
	return q.Source.Helm.FileParameters
}

func (s *Service) newClient(repo *v1alpha1.Repository, opts ...git.ClientOpts) (git.Client, error) {
	keyData, err := json.Marshal(map[string]string{"url": git.NormalizeGitURL(repo.Repo), "project": repo.Project})
	if err != nil {
		return nil, err
	}
	repoPath, err := s.gitRepoPaths.GetPath(string(keyData))
	if err != nil {
		return nil, err
	}
	opts = append(opts, git.WithEventHandlers(metrics.NewGitClientEventHandlers(s.metricsServer)))
	return s.newGitClient(repo.Repo, repoPath, repo.GetGitCreds(s.gitCredsStore), repo.IsInsecure(), repo.EnableLFS, repo.Proxy, repo.NoProxy, opts...)
}

// newClientResolveRevision is a helper to perform the common task of instantiating a git client
// and resolving a revision to a commit SHA
func (s *Service) newClientResolveRevision(repo *v1alpha1.Repository, revision string, opts ...git.ClientOpts) (git.Client, string, error) {
	gitClient, err := s.newClient(repo, opts...)
	if err != nil {
		return nil, "", err
	}
	commitSHA, err := gitClient.LsRemote(revision)
	if err != nil {
		s.metricsServer.IncGitLsRemoteFail(gitClient.Root(), revision)
		return nil, "", err
	}
	return gitClient, commitSHA, nil
}

func (s *Service) newHelmClientResolveRevision(repo *v1alpha1.Repository, revision string, chart string, noRevisionCache bool) (helm.Client, string, error) {
	enableOCI := repo.EnableOCI || helm.IsHelmOciRepo(repo.Repo)
	helmClient := s.newHelmClient(repo.Repo, repo.GetHelmCreds(), enableOCI, repo.Proxy, repo.NoProxy, helm.WithIndexCache(s.cache), helm.WithChartPaths(s.chartPaths))
	if helm.IsVersion(revision) {
		return helmClient, revision, nil
	}
	constraints, err := semver.NewConstraint(revision)
	if err != nil {
		return nil, "", fmt.Errorf("invalid revision '%s': %w", revision, err)
	}

	if enableOCI {
		tags, err := helmClient.GetTags(chart, noRevisionCache)
		if err != nil {
			return nil, "", fmt.Errorf("unable to get tags: %w", err)
		}

		version, err := tags.MaxVersion(constraints)
		if err != nil {
			return nil, "", fmt.Errorf("no version for constraints: %w", err)
		}
		return helmClient, version.String(), nil
	}

	index, err := helmClient.GetIndex(noRevisionCache, s.initConstants.HelmRegistryMaxIndexSize)
	if err != nil {
		return nil, "", err
	}
	entries, err := index.GetEntries(chart)
	if err != nil {
		return nil, "", err
	}
	version, err := entries.MaxVersion(constraints)
	if err != nil {
		return nil, "", err
	}
	return helmClient, version.String(), nil
}

// directoryPermissionInitializer ensures the directory has read/write/execute permissions and returns
// a function that can be used to remove all permissions.
func directoryPermissionInitializer(rootPath string) goio.Closer {
	if _, err := os.Stat(rootPath); err == nil {
		if err := os.Chmod(rootPath, 0o700); err != nil {
			log.Warnf("Failed to restore read/write/execute permissions on %s: %v", rootPath, err)
		} else {
			log.Debugf("Successfully restored read/write/execute permissions on %s", rootPath)
		}
	}

	return io.NewCloser(func() error {
		if err := os.Chmod(rootPath, 0o000); err != nil {
			log.Warnf("Failed to remove permissions on %s: %v", rootPath, err)
		} else {
			log.Debugf("Successfully removed permissions on %s", rootPath)
		}
		return nil
	})
}

// checkoutRevision is a convenience function to initialize a repo, fetch, and checkout a revision
// Returns the 40 character commit SHA after the checkout has been performed
// nolint:unparam
func (s *Service) checkoutRevision(gitClient git.Client, revision string, submoduleEnabled bool) (goio.Closer, error) {
	closer := s.gitRepoInitializer(gitClient.Root())
	err := checkoutRevision(gitClient, revision, submoduleEnabled)
	if err != nil {
		s.metricsServer.IncGitFetchFail(gitClient.Root(), revision)
	}
	return closer, err
}

func checkoutRevision(gitClient git.Client, revision string, submoduleEnabled bool) error {
	err := gitClient.Init()
	if err != nil {
		return status.Errorf(codes.Internal, "Failed to initialize git repo: %v", err)
	}

	revisionPresent := gitClient.IsRevisionPresent(revision)

	log.WithFields(map[string]interface{}{
		"skipFetch": revisionPresent,
	}).Debugf("Checking out revision %v", revision)

	// Fetching can be skipped if the revision is already present locally.
	if !revisionPresent {
		// Fetching with no revision first. Fetching with an explicit version can cause repo bloat. https://github.com/argoproj/argo-cd/issues/8845
		err = gitClient.Fetch("")
		if err != nil {
			return status.Errorf(codes.Internal, "Failed to fetch default: %v", err)
		}
	}

	err = gitClient.Checkout(revision, submoduleEnabled)
	if err != nil {
		// When fetching with no revision, only refs/heads/* and refs/remotes/origin/* are fetched. If checkout fails
		// for the given revision, try explicitly fetching it.
		log.Infof("Failed to checkout revision %s: %v", revision, err)
		log.Infof("Fallback to fetching specific revision %s. ref might not have been in the default refspec fetched.", revision)

		err = gitClient.Fetch(revision)
		if err != nil {
			return status.Errorf(codes.Internal, "Failed to checkout revision %s: %v", revision, err)
		}

		err = gitClient.Checkout("FETCH_HEAD", submoduleEnabled)
		if err != nil {
			return status.Errorf(codes.Internal, "Failed to checkout FETCH_HEAD: %v", err)
		}
	}

	return err
}

func (s *Service) GetHelmCharts(ctx context.Context, q *apiclient.HelmChartsRequest) (*apiclient.HelmChartsResponse, error) {
	index, err := s.newHelmClient(q.Repo.Repo, q.Repo.GetHelmCreds(), q.Repo.EnableOCI, q.Repo.Proxy, q.Repo.NoProxy, helm.WithIndexCache(s.cache), helm.WithChartPaths(s.chartPaths)).GetIndex(true, s.initConstants.HelmRegistryMaxIndexSize)
	if err != nil {
		return nil, err
	}
	res := apiclient.HelmChartsResponse{}
	for chartName, entries := range index.Entries {
		chart := apiclient.HelmChart{
			Name: chartName,
		}
		for _, entry := range entries {
			chart.Versions = append(chart.Versions, entry.Version)
		}
		res.Items = append(res.Items, &chart)
	}
	return &res, nil
}

func (s *Service) TestRepository(ctx context.Context, q *apiclient.TestRepositoryRequest) (*apiclient.TestRepositoryResponse, error) {
	repo := q.Repo
	// per Type doc, "git" should be assumed if empty or absent
	if repo.Type == "" {
		repo.Type = "git"
	}
	checks := map[string]func() error{
		"git": func() error {
			return git.TestRepo(repo.Repo, repo.GetGitCreds(s.gitCredsStore), repo.IsInsecure(), repo.IsLFSEnabled(), repo.Proxy, repo.NoProxy)
		},
		"helm": func() error {
			if repo.EnableOCI {
				if !helm.IsHelmOciRepo(repo.Repo) {
					return errors.New("OCI Helm repository URL should include hostname and port only")
				}
				_, err := helm.NewClient(repo.Repo, repo.GetHelmCreds(), repo.EnableOCI, repo.Proxy, repo.NoProxy).TestHelmOCI()
				return err
			} else {
				_, err := helm.NewClient(repo.Repo, repo.GetHelmCreds(), repo.EnableOCI, repo.Proxy, repo.NoProxy).GetIndex(false, s.initConstants.HelmRegistryMaxIndexSize)
				return err
			}
		},
	}
	check := checks[repo.Type]
	apiResp := &apiclient.TestRepositoryResponse{VerifiedRepository: false}
	err := check()
	if err != nil {
		return apiResp, fmt.Errorf("error testing repository connectivity: %w", err)
	}
	return apiResp, nil
}

// ResolveRevision resolves the revision/ambiguousRevision specified in the ResolveRevisionRequest request into a concrete revision.
func (s *Service) ResolveRevision(ctx context.Context, q *apiclient.ResolveRevisionRequest) (*apiclient.ResolveRevisionResponse, error) {
	repo := q.Repo
	app := q.App
	ambiguousRevision := q.AmbiguousRevision
	var revision string
	source := app.Spec.GetSourcePtrByIndex(int(q.SourceIndex))
	if source.IsHelm() {
		_, revision, err := s.newHelmClientResolveRevision(repo, ambiguousRevision, source.Chart, true)
		if err != nil {
			return &apiclient.ResolveRevisionResponse{Revision: "", AmbiguousRevision: ""}, err
		}
		return &apiclient.ResolveRevisionResponse{
			Revision:          revision,
			AmbiguousRevision: fmt.Sprintf("%v (%v)", ambiguousRevision, revision),
		}, nil
	} else {
		gitClient, err := git.NewClient(repo.Repo, repo.GetGitCreds(s.gitCredsStore), repo.IsInsecure(), repo.IsLFSEnabled(), repo.Proxy, repo.NoProxy)
		if err != nil {
			return &apiclient.ResolveRevisionResponse{Revision: "", AmbiguousRevision: ""}, err
		}
		revision, err = gitClient.LsRemote(ambiguousRevision)
		if err != nil {
			s.metricsServer.IncGitLsRemoteFail(gitClient.Root(), revision)
			return &apiclient.ResolveRevisionResponse{Revision: "", AmbiguousRevision: ""}, err
		}
		return &apiclient.ResolveRevisionResponse{
			Revision:          revision,
			AmbiguousRevision: fmt.Sprintf("%s (%s)", ambiguousRevision, revision),
		}, nil
	}
}

func (s *Service) GetGitFiles(_ context.Context, request *apiclient.GitFilesRequest) (*apiclient.GitFilesResponse, error) {
	repo := request.GetRepo()
	revision := request.GetRevision()
	gitPath := request.GetPath()
	noRevisionCache := request.GetNoRevisionCache()
	enableNewGitFileGlobbing := request.GetNewGitFileGlobbingEnabled()
	if gitPath == "" {
		gitPath = "."
	}

	if repo == nil {
		return nil, status.Error(codes.InvalidArgument, "must pass a valid repo")
	}

	gitClient, revision, err := s.newClientResolveRevision(repo, revision, git.WithCache(s.cache, !noRevisionCache))
	if err != nil {
		return nil, status.Errorf(codes.Internal, "unable to resolve git revision %s: %v", revision, err)
	}

	if err := verifyCommitSignature(request.VerifyCommit, gitClient, revision, repo); err != nil {
		return nil, err
	}

	// check the cache and return the results if present
	if cachedFiles, err := s.cache.GetGitFiles(repo.Repo, revision, gitPath); err == nil {
		log.Debugf("cache hit for repo: %s revision: %s pattern: %s", repo.Repo, revision, gitPath)
		return &apiclient.GitFilesResponse{
			Map: cachedFiles,
		}, nil
	}

	s.metricsServer.IncPendingRepoRequest(repo.Repo)
	defer s.metricsServer.DecPendingRepoRequest(repo.Repo)

	// cache miss, generate the results
	closer, err := s.repoLock.Lock(gitClient.Root(), revision, true, func() (goio.Closer, error) {
		return s.checkoutRevision(gitClient, revision, request.GetSubmoduleEnabled())
	})
	if err != nil {
		return nil, status.Errorf(codes.Internal, "unable to checkout git repo %s with revision %s pattern %s: %v", repo.Repo, revision, gitPath, err)
	}
	defer io.Close(closer)

	gitFiles, err := gitClient.LsFiles(gitPath, enableNewGitFileGlobbing)
	if err != nil {
		return nil, status.Errorf(codes.Internal, "unable to list files. repo %s with revision %s pattern %s: %v", repo.Repo, revision, gitPath, err)
	}
	log.Debugf("listed %d git files from %s under %s", len(gitFiles), repo.Repo, gitPath)

	res := make(map[string][]byte)
	for _, filePath := range gitFiles {
		fileContents, err := os.ReadFile(filepath.Join(gitClient.Root(), filePath))
		if err != nil {
			return nil, status.Errorf(codes.Internal, "unable to read files. repo %s with revision %s pattern %s: %v", repo.Repo, revision, gitPath, err)
		}
		res[filePath] = fileContents
	}

	err = s.cache.SetGitFiles(repo.Repo, revision, gitPath, res)
	if err != nil {
		log.Warnf("error caching git files for repo %s with revision %s pattern %s: %v", repo.Repo, revision, gitPath, err)
	}

	return &apiclient.GitFilesResponse{
		Map: res,
	}, nil
}

func verifyCommitSignature(verifyCommit bool, gitClient git.Client, revision string, repo *v1alpha1.Repository) error {
	if gpg.IsGPGEnabled() && verifyCommit {
		cs, err := gitClient.VerifyCommitSignature(revision)
		if err != nil {
			log.Errorf("error verifying signature of commit '%s' in repo '%s': %v", revision, repo.Repo, err)
			return err
		}

		if cs == "" {
			return fmt.Errorf("revision %s is not signed", revision)
		} else {
			vr := gpg.ParseGitCommitVerification(cs)
			if vr.Result == gpg.VerifyResultUnknown {
				return fmt.Errorf("UNKNOWN signature: %s", vr.Message)
			} else {
				log.Debugf("%s signature from %s key %s", vr.Result, vr.Cipher, gpg.KeyID(vr.KeyID))
			}
		}
	}
	return nil
}

func (s *Service) GetGitDirectories(_ context.Context, request *apiclient.GitDirectoriesRequest) (*apiclient.GitDirectoriesResponse, error) {
	repo := request.GetRepo()
	revision := request.GetRevision()
	noRevisionCache := request.GetNoRevisionCache()
	if repo == nil {
		return nil, status.Error(codes.InvalidArgument, "must pass a valid repo")
	}

	gitClient, revision, err := s.newClientResolveRevision(repo, revision, git.WithCache(s.cache, !noRevisionCache))
	if err != nil {
		return nil, status.Errorf(codes.Internal, "unable to resolve git revision %s: %v", revision, err)
	}

	if err := verifyCommitSignature(request.VerifyCommit, gitClient, revision, repo); err != nil {
		return nil, err
	}

	// check the cache and return the results if present
	if cachedPaths, err := s.cache.GetGitDirectories(repo.Repo, revision); err == nil {
		log.Debugf("cache hit for repo: %s revision: %s", repo.Repo, revision)
		return &apiclient.GitDirectoriesResponse{
			Paths: cachedPaths,
		}, nil
	}

	s.metricsServer.IncPendingRepoRequest(repo.Repo)
	defer s.metricsServer.DecPendingRepoRequest(repo.Repo)

	// cache miss, generate the results
	closer, err := s.repoLock.Lock(gitClient.Root(), revision, true, func() (goio.Closer, error) {
		return s.checkoutRevision(gitClient, revision, request.GetSubmoduleEnabled())
	})
	if err != nil {
		return nil, status.Errorf(codes.Internal, "unable to checkout git repo %s with revision %s: %v", repo.Repo, revision, err)
	}
	defer io.Close(closer)

	repoRoot := gitClient.Root()
	var paths []string
	if err := filepath.WalkDir(repoRoot, func(path string, entry fs.DirEntry, fnErr error) error {
		if fnErr != nil {
			return fmt.Errorf("error walking the file tree: %w", fnErr)
		}
		if !entry.IsDir() { // Skip files: directories only
			return nil
		}

		if !s.initConstants.IncludeHiddenDirectories && strings.HasPrefix(entry.Name(), ".") {
			return filepath.SkipDir // Skip hidden directory
		}

		relativePath, err := filepath.Rel(repoRoot, path)
		if err != nil {
			return fmt.Errorf("error constructing relative repo path: %w", err)
		}

		if relativePath == "." { // Exclude '.' from results
			return nil
		}

		paths = append(paths, relativePath)

		return nil
	}); err != nil {
		return nil, err
	}

	log.Debugf("found %d git paths from %s", len(paths), repo.Repo)
	err = s.cache.SetGitDirectories(repo.Repo, revision, paths)
	if err != nil {
		log.Warnf("error caching git directories for repo %s with revision %s: %v", repo.Repo, revision, err)
	}

	return &apiclient.GitDirectoriesResponse{
		Paths: paths,
	}, nil
}

// UpdateRevisionForPaths compares two git revisions and checks if the files in the given paths have changed
// If no files were changed, it will store the already cached manifest to the key corresponding to the old revision, avoiding an unnecessary generation.
// Example: cache has key "a1a1a1" with manifest "x", and the files for that manifest have not changed,
// "x" will be stored again with the new revision "b2b2b2".
func (s *Service) UpdateRevisionForPaths(_ context.Context, request *apiclient.UpdateRevisionForPathsRequest) (*apiclient.UpdateRevisionForPathsResponse, error) {
	logCtx := log.WithFields(log.Fields{"application": request.AppName, "appNamespace": request.Namespace})

	repo := request.GetRepo()
	revision := request.GetRevision()
	syncedRevision := request.GetSyncedRevision()
	refreshPaths := request.GetPaths()

	if repo == nil {
		return nil, status.Error(codes.InvalidArgument, "must pass a valid repo")
	}

	if len(refreshPaths) == 0 {
		// Always refresh if path is not specified
		return &apiclient.UpdateRevisionForPathsResponse{}, nil
	}

	gitClientOpts := git.WithCache(s.cache, !request.NoRevisionCache)
	gitClient, revision, err := s.newClientResolveRevision(repo, revision, gitClientOpts)
	if err != nil {
		return nil, status.Errorf(codes.Internal, "unable to resolve git revision %s: %v", revision, err)
	}

	syncedRevision, err = gitClient.LsRemote(syncedRevision)
	if err != nil {
		s.metricsServer.IncGitLsRemoteFail(gitClient.Root(), revision)
		return nil, status.Errorf(codes.Internal, "unable to resolve git revision %s: %v", revision, err)
	}

	// No need to compare if it is the same revision
	if revision == syncedRevision {
		return &apiclient.UpdateRevisionForPathsResponse{
			Revision: revision,
		}, nil
	}

	s.metricsServer.IncPendingRepoRequest(repo.Repo)
	defer s.metricsServer.DecPendingRepoRequest(repo.Repo)

	closer, err := s.repoLock.Lock(gitClient.Root(), revision, true, func() (goio.Closer, error) {
		return s.checkoutRevision(gitClient, revision, false)
	})
	if err != nil {
		return nil, status.Errorf(codes.Internal, "unable to checkout git repo %s with revision %s: %v", repo.Repo, revision, err)
	}
	defer io.Close(closer)

	files, err := gitClient.ChangedFiles(syncedRevision, revision)
	if err != nil {
		return nil, status.Errorf(codes.Internal, "unable to get changed files for repo %s with revision %s: %v", repo.Repo, revision, err)
	}

	changed := false
	if len(files) != 0 {
		changed = apppathutil.AppFilesHaveChanged(refreshPaths, files)
	}

	if !changed {
		logCtx.Debugf("no changes found for application %s in repo %s from revision %s to revision %s", request.AppName, repo.Repo, syncedRevision, revision)

		err := s.updateCachedRevision(logCtx, syncedRevision, revision, request, gitClientOpts)
		if err != nil {
			// Only warn with the error, no need to block anything if there is a caching error.
			logCtx.Warnf("error updating cached revision for repo %s with revision %s: %v", repo.Repo, revision, err)
			return &apiclient.UpdateRevisionForPathsResponse{
				Revision: revision,
			}, nil
		}

		return &apiclient.UpdateRevisionForPathsResponse{
			Revision: revision,
		}, nil
	}

	logCtx.Debugf("changes found for application %s in repo %s from revision %s to revision %s", request.AppName, repo.Repo, syncedRevision, revision)
	return &apiclient.UpdateRevisionForPathsResponse{
		Revision: revision,
		Changes:  true,
	}, nil
}

func (s *Service) updateCachedRevision(logCtx *log.Entry, oldRev string, newRev string, request *apiclient.UpdateRevisionForPathsRequest, gitClientOpts git.ClientOpts) error {
	repoRefs := make(map[string]string)
	if request.HasMultipleSources && request.ApplicationSource.Helm != nil {
		var err error
		repoRefs, err = resolveReferencedSources(true, request.ApplicationSource.Helm, request.RefSources, s.newClientResolveRevision, gitClientOpts)
		if err != nil {
			return fmt.Errorf("failed to get repo refs for application %s in repo %s from revision %s: %w", request.AppName, request.GetRepo().Repo, request.Revision, err)
		}

		// Update revision in refSource
		for normalizedURL := range repoRefs {
			repoRefs[normalizedURL] = newRev
		}
	}

	err := s.cache.SetNewRevisionManifests(newRev, oldRev, request.ApplicationSource, request.RefSources, request, request.Namespace, request.TrackingMethod, request.AppLabelKey, request.AppName, repoRefs, request.InstallationID)
	if err != nil {
		if errors.Is(err, cache.ErrCacheMiss) {
			logCtx.Debugf("manifest cache miss during comparison for application %s in repo %s from revision %s", request.AppName, request.GetRepo().Repo, oldRev)
			return nil
		}
		return fmt.Errorf("manifest cache move error for %s: %w", request.AppName, err)
	}

	logCtx.Debugf("manifest cache updated for application %s in repo %s from revision %s to revision %s", request.AppName, request.GetRepo().Repo, oldRev, newRev)
	return nil
}<|MERGE_RESOLUTION|>--- conflicted
+++ resolved
@@ -113,11 +113,8 @@
 	HelmRegistryMaxIndexSize                     int64
 	DisableHelmManifestMaxExtractedSize          bool
 	IncludeHiddenDirectories                     bool
-<<<<<<< HEAD
+	CMPUseManifestGeneratePaths                  bool
 	ArgoCDInstanceID                             string
-=======
-	CMPUseManifestGeneratePaths                  bool
->>>>>>> e144d5c1
 }
 
 // NewService returns a new instance of the Manifest service
@@ -810,11 +807,7 @@
 			}
 		}
 
-<<<<<<< HEAD
-		manifestGenResult, err = GenerateManifests(ctx, opContext.appPath, repoRoot, commitSHA, q, false, s.gitCredsStore, s.initConstants.MaxCombinedDirectoryManifestsSize, s.gitRepoPaths, WithCMPTarDoneChannel(ch.tarDoneCh), WithCMPTarExcludedGlobs(s.initConstants.CMPTarExcludedGlobs), WithArgoCDInstanceID(s.initConstants.ArgoCDInstanceID))
-=======
-		manifestGenResult, err = GenerateManifests(ctx, opContext.appPath, repoRoot, commitSHA, q, false, s.gitCredsStore, s.initConstants.MaxCombinedDirectoryManifestsSize, s.gitRepoPaths, WithCMPTarDoneChannel(ch.tarDoneCh), WithCMPTarExcludedGlobs(s.initConstants.CMPTarExcludedGlobs), WithCMPUseManifestGeneratePaths(s.initConstants.CMPUseManifestGeneratePaths))
->>>>>>> e144d5c1
+		manifestGenResult, err = GenerateManifests(ctx, opContext.appPath, repoRoot, commitSHA, q, false, s.gitCredsStore, s.initConstants.MaxCombinedDirectoryManifestsSize, s.gitRepoPaths, WithCMPTarDoneChannel(ch.tarDoneCh), WithCMPTarExcludedGlobs(s.initConstants.CMPTarExcludedGlobs), WithCMPUseManifestGeneratePaths(s.initConstants.CMPUseManifestGeneratePaths), WithArgoCDInstanceID(s.initConstants.ArgoCDInstanceID))
 	}
 	refSourceCommitSHAs := make(map[string]string)
 	if len(repoRefs) > 0 {
@@ -835,7 +828,7 @@
 			// Retrieve a new copy (if available) of the cached response: this ensures we are updating the latest copy of the cache,
 			// rather than a copy of the cache that occurred before (a potentially lengthy) manifest generation.
 			innerRes := &cache.CachedManifestResponse{}
-			cacheErr := s.cache.GetManifests(cacheKey, appSourceCopy, q.RefSources, q, q.Namespace, q.TrackingMethod, q.AppLabelKey, q.AppName, innerRes, refSourceCommitSHAs, q.InstallationID)
+			cacheErr := s.cache.GetManifests(cacheKey, appSourceCopy, q.RefSources, q, q.Namespace, q.TrackingMethod, q.AppLabelKey, q.AppName, innerRes, refSourceCommitSHAs)
 			if cacheErr != nil && !errors.Is(cacheErr, cache.ErrCacheMiss) {
 				logCtx.Warnf("manifest cache get error %s: %v", appSourceCopy.String(), cacheErr)
 				ch.errCh <- cacheErr
@@ -853,7 +846,7 @@
 			// Update the cache to include failure information
 			innerRes.NumberOfConsecutiveFailures++
 			innerRes.MostRecentError = err.Error()
-			cacheErr = s.cache.SetManifests(cacheKey, appSourceCopy, q.RefSources, q, q.Namespace, q.TrackingMethod, q.AppLabelKey, q.AppName, innerRes, refSourceCommitSHAs, q.InstallationID)
+			cacheErr = s.cache.SetManifests(cacheKey, appSourceCopy, q.RefSources, q, q.Namespace, q.TrackingMethod, q.AppLabelKey, q.AppName, innerRes, refSourceCommitSHAs)
 
 			if cacheErr != nil {
 				logCtx.Warnf("manifest cache set error %s: %v", appSourceCopy.String(), cacheErr)
@@ -877,7 +870,7 @@
 	}
 	manifestGenResult.Revision = commitSHA
 	manifestGenResult.VerifyResult = opContext.verificationResult
-	err = s.cache.SetManifests(cacheKey, appSourceCopy, q.RefSources, q, q.Namespace, q.TrackingMethod, q.AppLabelKey, q.AppName, &manifestGenCacheEntry, refSourceCommitSHAs, q.InstallationID)
+	err = s.cache.SetManifests(cacheKey, appSourceCopy, q.RefSources, q, q.Namespace, q.TrackingMethod, q.AppLabelKey, q.AppName, &manifestGenCacheEntry, refSourceCommitSHAs)
 	if err != nil {
 		log.Warnf("manifest cache set error %s/%s: %v", appSourceCopy.String(), cacheKey, err)
 	}
@@ -894,7 +887,7 @@
 	cache.LogDebugManifestCacheKeyFields("getting manifests cache", "GenerateManifest API call", cacheKey, q.ApplicationSource, q.RefSources, q, q.Namespace, q.TrackingMethod, q.AppLabelKey, q.AppName, refSourceCommitSHAs)
 
 	res := cache.CachedManifestResponse{}
-	err := s.cache.GetManifests(cacheKey, q.ApplicationSource, q.RefSources, q, q.Namespace, q.TrackingMethod, q.AppLabelKey, q.AppName, &res, refSourceCommitSHAs, q.InstallationID)
+	err := s.cache.GetManifests(cacheKey, q.ApplicationSource, q.RefSources, q, q.Namespace, q.TrackingMethod, q.AppLabelKey, q.AppName, &res, refSourceCommitSHAs)
 	if err == nil {
 		// The cache contains an existing value
 
@@ -911,7 +904,7 @@
 						cache.LogDebugManifestCacheKeyFields("deleting manifests cache", "manifest hash did not match or cached response is empty", cacheKey, q.ApplicationSource, q.RefSources, q, q.Namespace, q.TrackingMethod, q.AppLabelKey, q.AppName, refSourceCommitSHAs)
 
 						// We can now try again, so reset the cache state and run the operation below
-						err = s.cache.DeleteManifests(cacheKey, q.ApplicationSource, q.RefSources, q, q.Namespace, q.TrackingMethod, q.AppLabelKey, q.AppName, refSourceCommitSHAs, q.InstallationID)
+						err = s.cache.DeleteManifests(cacheKey, q.ApplicationSource, q.RefSources, q, q.Namespace, q.TrackingMethod, q.AppLabelKey, q.AppName, refSourceCommitSHAs)
 						if err != nil {
 							log.Warnf("manifest cache set error %s/%s: %v", q.ApplicationSource.String(), cacheKey, err)
 						}
@@ -926,7 +919,7 @@
 						cache.LogDebugManifestCacheKeyFields("deleting manifests cache", "reset after paused generation count", cacheKey, q.ApplicationSource, q.RefSources, q, q.Namespace, q.TrackingMethod, q.AppLabelKey, q.AppName, refSourceCommitSHAs)
 
 						// We can now try again, so reset the error cache state and run the operation below
-						err = s.cache.DeleteManifests(cacheKey, q.ApplicationSource, q.RefSources, q, q.Namespace, q.TrackingMethod, q.AppLabelKey, q.AppName, refSourceCommitSHAs, q.InstallationID)
+						err = s.cache.DeleteManifests(cacheKey, q.ApplicationSource, q.RefSources, q, q.Namespace, q.TrackingMethod, q.AppLabelKey, q.AppName, refSourceCommitSHAs)
 						if err != nil {
 							log.Warnf("manifest cache set error %s/%s: %v", q.ApplicationSource.String(), cacheKey, err)
 						}
@@ -946,7 +939,7 @@
 					// Increment the number of returned cached responses and push that new value to the cache
 					// (if we have not already done so previously in this function)
 					res.NumberOfCachedResponsesReturned++
-					err = s.cache.SetManifests(cacheKey, q.ApplicationSource, q.RefSources, q, q.Namespace, q.TrackingMethod, q.AppLabelKey, q.AppName, &res, refSourceCommitSHAs, q.InstallationID)
+					err = s.cache.SetManifests(cacheKey, q.ApplicationSource, q.RefSources, q, q.Namespace, q.TrackingMethod, q.AppLabelKey, q.AppName, &res, refSourceCommitSHAs)
 					if err != nil {
 						log.Warnf("manifest cache set error %s/%s: %v", q.ApplicationSource.String(), cacheKey, err)
 					}
@@ -1197,7 +1190,6 @@
 		}
 		passCredentials = appHelm.PassCredentials
 		templateOpts.SkipCrds = appHelm.SkipCrds
-		templateOpts.SkipTests = appHelm.SkipTests
 	}
 	if templateOpts.Name == "" {
 		templateOpts.Name = q.AppName
@@ -1386,15 +1378,10 @@
 type (
 	GenerateManifestOpt func(*generateManifestOpt)
 	generateManifestOpt struct {
-<<<<<<< HEAD
-		cmpTarDoneCh        chan<- bool
-		cmpTarExcludedGlobs []string
-		argocdInstanceID    string
-=======
 		cmpTarDoneCh                chan<- bool
 		cmpTarExcludedGlobs         []string
 		cmpUseManifestGeneratePaths bool
->>>>>>> e144d5c1
+		argocdInstanceID    string
 	}
 )
 
@@ -1423,18 +1410,18 @@
 	}
 }
 
-<<<<<<< HEAD
-// WithArgoCDInstanceID sets the argocd instance server url which manages this resource.
-func WithArgoCDInstanceID(argocdInstanceID string) GenerateManifestOpt {
-	return func(o *generateManifestOpt) {
-		o.argocdInstanceID = argocdInstanceID
-=======
 // WithCMPUseManifestGeneratePaths enables or disables the use of the
 // 'argocd.argoproj.io/manifest-generate-paths' annotation for manifest generation instead of transmit the whole repository.
 func WithCMPUseManifestGeneratePaths(enabled bool) GenerateManifestOpt {
 	return func(o *generateManifestOpt) {
 		o.cmpUseManifestGeneratePaths = enabled
->>>>>>> e144d5c1
+	}
+}
+
+// WithArgoCDInstanceID sets the argocd instance server url which manages this resource.
+func WithArgoCDInstanceID(argocdInstanceID string) GenerateManifestOpt {
+	return func(o *generateManifestOpt) {
+		o.argocdInstanceID = argocdInstanceID
 	}
 }
 
@@ -1479,7 +1466,7 @@
 			pluginName = q.ApplicationSource.Plugin.Name
 		}
 		// if pluginName is provided it has to be `<metadata.name>-<spec.version>` or just `<metadata.name>` if plugin version is empty
-		targetObjs, err = runConfigManagementPluginSidecars(ctx, appPath, repoRoot, pluginName, env, q, opt.cmpTarDoneCh, opt.cmpTarExcludedGlobs, opt.cmpUseManifestGeneratePaths)
+		targetObjs, err = runConfigManagementPluginSidecars(ctx, appPath, repoRoot, pluginName, env, q, opt.cmpTarDoneCh, opt.cmpTarExcludedGlobs)
 		if err != nil {
 			err = fmt.Errorf("plugin sidecar failed. %s", err.Error())
 		}
@@ -1522,14 +1509,14 @@
 
 		for _, target := range targets {
 			if q.AppLabelKey != "" && q.AppName != "" && !kube.IsCRD(target) {
-				err = resourceTracking.SetAppInstance(target, q.AppLabelKey, q.AppName, q.Namespace, v1alpha1.TrackingMethod(q.TrackingMethod), q.InstallationID)
+				err = resourceTracking.SetAppInstance(target, q.AppLabelKey, q.AppName, q.Namespace, v1alpha1.TrackingMethod(q.TrackingMethod))
 				if err != nil {
 					return nil, fmt.Errorf("failed to set app instance tracking info on manifest: %w", err)
 				}
 				if err := resourceTracking.SetAppInstanceID(target, opt.argocdInstanceID); err != nil {
 					log.Warnf("Failed to set Application Instance ID due to missing or invalid ArgoCD URL in ArgoCD Configmap")
 				}
-
+				
 			}
 			manifestStr, err := json.Marshal(target.Object)
 			if err != nil {
@@ -1547,25 +1534,19 @@
 }
 
 func newEnv(q *apiclient.ManifestRequest, revision string) *v1alpha1.Env {
-	shortRevision := shortenRevision(revision, 7)
-	shortRevision8 := shortenRevision(revision, 8)
+	shortRevision := revision
+	if len(shortRevision) > 7 {
+		shortRevision = shortRevision[:7]
+	}
 	return &v1alpha1.Env{
 		&v1alpha1.EnvEntry{Name: "ARGOCD_APP_NAME", Value: q.AppName},
 		&v1alpha1.EnvEntry{Name: "ARGOCD_APP_NAMESPACE", Value: q.Namespace},
 		&v1alpha1.EnvEntry{Name: "ARGOCD_APP_REVISION", Value: revision},
 		&v1alpha1.EnvEntry{Name: "ARGOCD_APP_REVISION_SHORT", Value: shortRevision},
-		&v1alpha1.EnvEntry{Name: "ARGOCD_APP_REVISION_SHORT_8", Value: shortRevision8},
 		&v1alpha1.EnvEntry{Name: "ARGOCD_APP_SOURCE_REPO_URL", Value: q.Repo.Repo},
 		&v1alpha1.EnvEntry{Name: "ARGOCD_APP_SOURCE_PATH", Value: q.ApplicationSource.Path},
 		&v1alpha1.EnvEntry{Name: "ARGOCD_APP_SOURCE_TARGET_REVISION", Value: q.ApplicationSource.TargetRevision},
 	}
-}
-
-func shortenRevision(revision string, length int) string {
-	if len(revision) > length {
-		return revision[:length]
-	}
-	return revision
 }
 
 func newEnvRepoQuery(q *apiclient.RepoServerAppDetailsQuery, revision string) *v1alpha1.Env {
@@ -2000,7 +1981,7 @@
 	return env, nil
 }
 
-func runConfigManagementPluginSidecars(ctx context.Context, appPath, repoPath, pluginName string, envVars *v1alpha1.Env, q *apiclient.ManifestRequest, tarDoneCh chan<- bool, tarExcludedGlobs []string, useManifestGeneratePaths bool) ([]*unstructured.Unstructured, error) {
+func runConfigManagementPluginSidecars(ctx context.Context, appPath, repoPath, pluginName string, envVars *v1alpha1.Env, q *apiclient.ManifestRequest, tarDoneCh chan<- bool, tarExcludedGlobs []string) ([]*unstructured.Unstructured, error) {
 	// compute variables.
 	env, err := getPluginEnvs(envVars, q)
 	if err != nil {
@@ -2014,15 +1995,8 @@
 	}
 	defer io.Close(conn)
 
-	rootPath := repoPath
-	if useManifestGeneratePaths {
-		// Transmit the files under the common root path for all paths related to the manifest generate paths annotation.
-		rootPath = getApplicationRootPath(q, appPath, repoPath)
-		log.Debugf("common root path calculated for application %s: %s", q.AppName, rootPath)
-	}
-
 	// generate manifests using commands provided in plugin config file in detected cmp-server sidecar
-	cmpManifests, err := generateManifestsCMP(ctx, appPath, rootPath, env, cmpClient, tarDoneCh, tarExcludedGlobs)
+	cmpManifests, err := generateManifestsCMP(ctx, appPath, repoPath, env, cmpClient, tarDoneCh, tarExcludedGlobs)
 	if err != nil {
 		return nil, fmt.Errorf("error generating manifests in cmp: %w", err)
 	}
@@ -2045,7 +2019,7 @@
 // generateManifestsCMP will send the appPath files to the cmp-server over a gRPC stream.
 // The cmp-server will generate the manifests. Returns a response object with the generated
 // manifests.
-func generateManifestsCMP(ctx context.Context, appPath, rootPath string, env []string, cmpClient pluginclient.ConfigManagementPluginServiceClient, tarDoneCh chan<- bool, tarExcludedGlobs []string) (*pluginclient.ManifestResponse, error) {
+func generateManifestsCMP(ctx context.Context, appPath, repoPath string, env []string, cmpClient pluginclient.ConfigManagementPluginServiceClient, tarDoneCh chan<- bool, tarExcludedGlobs []string) (*pluginclient.ManifestResponse, error) {
 	generateManifestStream, err := cmpClient.GenerateManifest(ctx, grpc_retry.Disable())
 	if err != nil {
 		return nil, fmt.Errorf("error getting generateManifestStream: %w", err)
@@ -2054,7 +2028,7 @@
 		cmp.WithTarDoneChan(tarDoneCh),
 	}
 
-	err = cmp.SendRepoStream(generateManifestStream.Context(), appPath, rootPath, generateManifestStream, env, tarExcludedGlobs, opts...)
+	err = cmp.SendRepoStream(generateManifestStream.Context(), appPath, repoPath, generateManifestStream, env, tarExcludedGlobs, opts...)
 	if err != nil {
 		return nil, fmt.Errorf("error sending file to cmp-server: %w", err)
 	}
@@ -2907,7 +2881,7 @@
 		}
 	}
 
-	err := s.cache.SetNewRevisionManifests(newRev, oldRev, request.ApplicationSource, request.RefSources, request, request.Namespace, request.TrackingMethod, request.AppLabelKey, request.AppName, repoRefs, request.InstallationID)
+	err := s.cache.SetNewRevisionManifests(newRev, oldRev, request.ApplicationSource, request.RefSources, request, request.Namespace, request.TrackingMethod, request.AppLabelKey, request.AppName, repoRefs)
 	if err != nil {
 		if errors.Is(err, cache.ErrCacheMiss) {
 			logCtx.Debugf("manifest cache miss during comparison for application %s in repo %s from revision %s", request.AppName, request.GetRepo().Repo, oldRev)
