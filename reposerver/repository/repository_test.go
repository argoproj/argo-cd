package repository

import (
	"bytes"
	"context"
	"encoding/json"
	"errors"
	"fmt"
	goio "io"
	"io/fs"
	"os"
	"os/exec"
	"path"
	"path/filepath"
	"regexp"
	"slices"
	"sort"
	"strings"
	"sync"
	"testing"
	"time"

	log "github.com/sirupsen/logrus"
	"k8s.io/apimachinery/pkg/api/resource"
	"k8s.io/apimachinery/pkg/util/intstr"

	cacheutil "github.com/argoproj/argo-cd/v2/util/cache"

	"github.com/stretchr/testify/assert"
	"github.com/stretchr/testify/mock"
	"github.com/stretchr/testify/require"
	v1 "k8s.io/api/apps/v1"
	"k8s.io/apimachinery/pkg/apis/meta/v1/unstructured"
	"k8s.io/apimachinery/pkg/runtime"
	"sigs.k8s.io/yaml"

	"github.com/argoproj/argo-cd/v2/common"
	"github.com/argoproj/argo-cd/v2/pkg/apis/application/v1alpha1"
	argoappv1 "github.com/argoproj/argo-cd/v2/pkg/apis/application/v1alpha1"
	"github.com/argoproj/argo-cd/v2/reposerver/apiclient"
	"github.com/argoproj/argo-cd/v2/reposerver/cache"
	repositorymocks "github.com/argoproj/argo-cd/v2/reposerver/cache/mocks"
	"github.com/argoproj/argo-cd/v2/reposerver/metrics"
	fileutil "github.com/argoproj/argo-cd/v2/test/fixture/path"
	"github.com/argoproj/argo-cd/v2/util/argo"
	"github.com/argoproj/argo-cd/v2/util/git"
	gitmocks "github.com/argoproj/argo-cd/v2/util/git/mocks"
	"github.com/argoproj/argo-cd/v2/util/helm"
	helmmocks "github.com/argoproj/argo-cd/v2/util/helm/mocks"
	"github.com/argoproj/argo-cd/v2/util/io"
	iomocks "github.com/argoproj/argo-cd/v2/util/io/mocks"
)

const testSignature = `gpg: Signature made Wed Feb 26 23:22:34 2020 CET
gpg:                using RSA key 4AEE18F83AFDEB23
gpg: Good signature from "GitHub (web-flow commit signing) <noreply@github.com>" [ultimate]
`

type clientFunc func(*gitmocks.Client, *helmmocks.Client, *iomocks.TempPaths)

type repoCacheMocks struct {
	mock.Mock
	cacheutilCache *cacheutil.Cache
	cache          *cache.Cache
	mockCache      *repositorymocks.MockRepoCache
}

type newGitRepoHelmChartOptions struct {
	chartName    string
	chartVersion string
	// valuesFiles is a map of the values file name to the key/value pairs to be written to the file
	valuesFiles map[string]map[string]string
}

type newGitRepoOptions struct {
	path             string
	createPath       bool
	remote           string
	addEmptyCommit   bool
	helmChartOptions newGitRepoHelmChartOptions
}

func newCacheMocks() *repoCacheMocks {
	return newCacheMocksWithOpts(1*time.Minute, 1*time.Minute, 10*time.Second)
}

func newCacheMocksWithOpts(repoCacheExpiration, revisionCacheExpiration, revisionCacheLockTimeout time.Duration) *repoCacheMocks {
	mockRepoCache := repositorymocks.NewMockRepoCache(&repositorymocks.MockCacheOptions{
		RepoCacheExpiration:     1 * time.Minute,
		RevisionCacheExpiration: 1 * time.Minute,
		ReadDelay:               0,
		WriteDelay:              0,
	})
	cacheutilCache := cacheutil.NewCache(mockRepoCache.RedisClient)
	return &repoCacheMocks{
		cacheutilCache: cacheutilCache,
		cache:          cache.NewCache(cacheutilCache, repoCacheExpiration, revisionCacheExpiration, revisionCacheLockTimeout),
		mockCache:      mockRepoCache,
	}
}

func newServiceWithMocks(t *testing.T, root string, signed bool) (*Service, *gitmocks.Client, *repoCacheMocks) {
	root, err := filepath.Abs(root)
	if err != nil {
		panic(err)
	}
	return newServiceWithOpt(t, func(gitClient *gitmocks.Client, helmClient *helmmocks.Client, paths *iomocks.TempPaths) {
		gitClient.On("Init").Return(nil)
		gitClient.On("IsRevisionPresent", mock.Anything).Return(false)
		gitClient.On("Fetch", mock.Anything).Return(nil)
		gitClient.On("Checkout", mock.Anything, mock.Anything).Return("fake-rev", nil)
		gitClient.On("LsRemote", mock.Anything).Return(mock.Anything, nil)
		gitClient.On("CommitSHA").Return(mock.Anything, nil)
		gitClient.On("Root").Return(root)
		gitClient.On("IsAnnotatedTag").Return(false)
		if signed {
			gitClient.On("VerifyCommitSignature", mock.Anything).Return(testSignature, nil)
		} else {
			gitClient.On("VerifyCommitSignature", mock.Anything).Return("", nil)
		}

		chart := "my-chart"
		oobChart := "out-of-bounds-chart"
		version := "1.1.0"
		helmClient.On("GetIndex", mock.AnythingOfType("bool"), mock.Anything).Return(&helm.Index{Entries: map[string]helm.Entries{
			chart:    {{Version: "1.0.0"}, {Version: version}},
			oobChart: {{Version: "1.0.0"}, {Version: version}},
		}}, nil)
		helmClient.On("ExtractChart", chart, version, "", false, int64(0), false).Return("./testdata/my-chart", io.NopCloser, nil)
		helmClient.On("ExtractChart", oobChart, version, "", false, int64(0), false).Return("./testdata2/out-of-bounds-chart", io.NopCloser, nil)
		helmClient.On("CleanChartCache", chart, version, "").Return(nil)
		helmClient.On("CleanChartCache", oobChart, version, "").Return(nil)
		helmClient.On("DependencyBuild").Return(nil)

		paths.On("Add", mock.Anything, mock.Anything).Return(root, nil)
		paths.On("GetPath", mock.Anything).Return(root, nil)
		paths.On("GetPathIfExists", mock.Anything).Return(root, nil)
<<<<<<< HEAD
		paths.On("GetPaths").Return(map[string]string{"": root})
=======
		paths.On("GetPaths").Return(map[string]string{"fake-nonce": root})
>>>>>>> 1dd28216
	}, root)
}

func newServiceWithOpt(t *testing.T, cf clientFunc, root string) (*Service, *gitmocks.Client, *repoCacheMocks) {
	helmClient := &helmmocks.Client{}
	gitClient := &gitmocks.Client{}
	paths := &iomocks.TempPaths{}
	cf(gitClient, helmClient, paths)
	cacheMocks := newCacheMocks()
	t.Cleanup(cacheMocks.mockCache.StopRedisCallback)
	service := NewService(metrics.NewMetricsServer(), cacheMocks.cache, RepoServerInitConstants{ParallelismLimit: 1}, argo.NewResourceTracking(), &git.NoopCredsStore{}, root)

	service.newGitClient = func(rawRepoURL string, root string, creds git.Creds, insecure bool, enableLfs bool, proxy string, opts ...git.ClientOpts) (client git.Client, e error) {
		return gitClient, nil
	}
	service.newHelmClient = func(repoURL string, creds helm.Creds, enableOci bool, proxy string, opts ...helm.ClientOpts) helm.Client {
		return helmClient
	}
	service.gitRepoInitializer = func(rootPath string) goio.Closer {
		return io.NopCloser
	}
	service.gitRepoPaths = paths
	return service, gitClient, cacheMocks
}

func newService(t *testing.T, root string) *Service {
	service, _, _ := newServiceWithMocks(t, root, false)
	return service
}

func newServiceWithSignature(t *testing.T, root string) *Service {
	service, _, _ := newServiceWithMocks(t, root, true)
	return service
}

func newServiceWithCommitSHA(t *testing.T, root, revision string) *Service {
	var revisionErr error

	commitSHARegex := regexp.MustCompile("^[0-9A-Fa-f]{40}$")
	if !commitSHARegex.MatchString(revision) {
		revisionErr = errors.New("not a commit SHA")
	}

	service, gitClient, _ := newServiceWithOpt(t, func(gitClient *gitmocks.Client, helmClient *helmmocks.Client, paths *iomocks.TempPaths) {
		gitClient.On("Init").Return(nil)
		gitClient.On("IsRevisionPresent", mock.Anything).Return(false)
		gitClient.On("Fetch", mock.Anything).Return(nil)
		gitClient.On("Checkout", mock.Anything, mock.Anything).Return("fake-rev", nil)
		gitClient.On("LsRemote", revision).Return(revision, revisionErr)
		gitClient.On("CommitSHA").Return("632039659e542ed7de0c170a4fcc1c571b288fc0", nil)
		gitClient.On("Root").Return(root)
		paths.On("GetPath", mock.Anything).Return(root, nil)
		paths.On("GetPathIfExists", mock.Anything).Return(root, nil)
	}, root)

	service.newGitClient = func(rawRepoURL string, root string, creds git.Creds, insecure bool, enableLfs bool, proxy string, opts ...git.ClientOpts) (client git.Client, e error) {
		return gitClient, nil
	}

	return service
}

func TestGenerateYamlManifestInDir(t *testing.T) {
	service := newService(t, "../../manifests/base")

	src := argoappv1.ApplicationSource{Path: "."}
	q := apiclient.ManifestRequest{
		Repo:               &argoappv1.Repository{},
		ApplicationSource:  &src,
		ProjectName:        "something",
		ProjectSourceRepos: []string{"*"},
	}

	// update this value if we add/remove manifests
	const countOfManifests = 54

	res1, err := service.GenerateManifest(context.Background(), &q)

	require.NoError(t, err)
	assert.Len(t, res1.Manifests, countOfManifests)

	// this will test concatenated manifests to verify we split YAMLs correctly
	res2, err := GenerateManifests(context.Background(), "./testdata/concatenated", "/", "", &q, false, &git.NoopCredsStore{}, resource.MustParse("0"), nil)
	require.NoError(t, err)
	assert.Len(t, res2.Manifests, 3)
}

func Test_GenerateManifests_NoOutOfBoundsAccess(t *testing.T) {
	testCases := []struct {
		name                    string
		outOfBoundsFilename     string
		outOfBoundsFileContents string
		mustNotContain          string // Optional string that must not appear in error or manifest output. If empty, use outOfBoundsFileContents.
	}{
		{
			name:                    "out of bounds JSON file should not appear in error output",
			outOfBoundsFilename:     "test.json",
			outOfBoundsFileContents: `{"some": "json"}`,
		},
		{
			name:                    "malformed JSON file contents should not appear in error output",
			outOfBoundsFilename:     "test.json",
			outOfBoundsFileContents: "$",
		},
		{
			name:                "out of bounds JSON manifest should not appear in manifest output",
			outOfBoundsFilename: "test.json",
			// JSON marshalling is deterministic. So if there's a leak, exactly this should appear in the manifests.
			outOfBoundsFileContents: `{"apiVersion":"v1","kind":"Secret","metadata":{"name":"test","namespace":"default"},"type":"Opaque"}`,
		},
		{
			name:                    "out of bounds YAML manifest should not appear in manifest output",
			outOfBoundsFilename:     "test.yaml",
			outOfBoundsFileContents: "apiVersion: v1\nkind: Secret\nmetadata:\n  name: test\n  namespace: default\ntype: Opaque",
			mustNotContain:          `{"apiVersion":"v1","kind":"Secret","metadata":{"name":"test","namespace":"default"},"type":"Opaque"}`,
		},
	}

	for _, testCase := range testCases {
		testCaseCopy := testCase
		t.Run(testCaseCopy.name, func(t *testing.T) {
			t.Parallel()

			outOfBoundsDir := t.TempDir()
			outOfBoundsFile := path.Join(outOfBoundsDir, testCaseCopy.outOfBoundsFilename)
			err := os.WriteFile(outOfBoundsFile, []byte(testCaseCopy.outOfBoundsFileContents), os.FileMode(0o444))
			require.NoError(t, err)

			repoDir := t.TempDir()
			err = os.Symlink(outOfBoundsFile, path.Join(repoDir, testCaseCopy.outOfBoundsFilename))
			require.NoError(t, err)

			mustNotContain := testCaseCopy.outOfBoundsFileContents
			if testCaseCopy.mustNotContain != "" {
				mustNotContain = testCaseCopy.mustNotContain
			}

			q := apiclient.ManifestRequest{
				Repo: &argoappv1.Repository{}, ApplicationSource: &argoappv1.ApplicationSource{}, ProjectName: "something",
				ProjectSourceRepos: []string{"*"},
			}
			res, err := GenerateManifests(context.Background(), repoDir, "", "", &q, false, &git.NoopCredsStore{}, resource.MustParse("0"), nil)
			require.Error(t, err)
			assert.NotContains(t, err.Error(), mustNotContain)
			assert.Contains(t, err.Error(), "illegal filepath")
			assert.Nil(t, res)
		})
	}
}

func TestGenerateManifests_MissingSymlinkDestination(t *testing.T) {
	repoDir := t.TempDir()
	err := os.Symlink("/obviously/does/not/exist", path.Join(repoDir, "test.yaml"))
	require.NoError(t, err)

	q := apiclient.ManifestRequest{
		Repo: &argoappv1.Repository{}, ApplicationSource: &argoappv1.ApplicationSource{}, ProjectName: "something",
		ProjectSourceRepos: []string{"*"},
	}
	_, err = GenerateManifests(context.Background(), repoDir, "", "", &q, false, &git.NoopCredsStore{}, resource.MustParse("0"), nil)
	require.NoError(t, err)
}

func TestGenerateManifests_K8SAPIResetCache(t *testing.T) {
	service := newService(t, "../../manifests/base")

	src := argoappv1.ApplicationSource{Path: "."}
	q := apiclient.ManifestRequest{
		KubeVersion:        "v1.16.0",
		Repo:               &argoappv1.Repository{},
		ApplicationSource:  &src,
		ProjectName:        "something",
		ProjectSourceRepos: []string{"*"},
	}

	cachedFakeResponse := &apiclient.ManifestResponse{Manifests: []string{"Fake"}, Revision: mock.Anything}

	err := service.cache.SetManifests(mock.Anything, &src, q.RefSources, &q, "", "", "", "", &cache.CachedManifestResponse{ManifestResponse: cachedFakeResponse}, nil)
	require.NoError(t, err)

	res, err := service.GenerateManifest(context.Background(), &q)
	require.NoError(t, err)
	assert.Equal(t, cachedFakeResponse, res)

	q.KubeVersion = "v1.17.0"
	res, err = service.GenerateManifest(context.Background(), &q)
	require.NoError(t, err)
	assert.NotEqual(t, cachedFakeResponse, res)
	assert.Greater(t, len(res.Manifests), 1)
}

func TestGenerateManifests_EmptyCache(t *testing.T) {
	service, gitMocks, mockCache := newServiceWithMocks(t, "../../manifests/base", false)

	src := argoappv1.ApplicationSource{Path: "."}
	q := apiclient.ManifestRequest{
		Repo:               &argoappv1.Repository{},
		ApplicationSource:  &src,
		ProjectName:        "something",
		ProjectSourceRepos: []string{"*"},
	}

	err := service.cache.SetManifests(mock.Anything, &src, q.RefSources, &q, "", "", "", "", &cache.CachedManifestResponse{ManifestResponse: nil}, nil)
	require.NoError(t, err)

	res, err := service.GenerateManifest(context.Background(), &q)
	require.NoError(t, err)
	assert.NotEmpty(t, res.Manifests)
	mockCache.mockCache.AssertCacheCalledTimes(t, &repositorymocks.CacheCallCounts{
		ExternalSets:    2,
		ExternalGets:    2,
		ExternalDeletes: 1,
	})
	gitMocks.AssertCalled(t, "LsRemote", mock.Anything)
	gitMocks.AssertCalled(t, "Fetch", mock.Anything)
}

// Test that when Generate manifest is called with a source that is ref only it does not try to generate manifests or hit the manifest cache
// but it does resolve and cache the revision
func TestGenerateManifest_RefOnlyShortCircuit(t *testing.T) {
	lsremoteCalled := false
	dir := t.TempDir()
	repopath := fmt.Sprintf("%s/tmprepo", dir)
	repoRemote := fmt.Sprintf("file://%s", repopath)
	cacheMocks := newCacheMocks()
	t.Cleanup(cacheMocks.mockCache.StopRedisCallback)
	service := NewService(metrics.NewMetricsServer(), cacheMocks.cache, RepoServerInitConstants{ParallelismLimit: 1}, argo.NewResourceTracking(), &git.NoopCredsStore{}, repopath)
	service.newGitClient = func(rawRepoURL string, root string, creds git.Creds, insecure bool, enableLfs bool, proxy string, opts ...git.ClientOpts) (client git.Client, e error) {
		opts = append(opts, git.WithEventHandlers(git.EventHandlers{
			// Primary check, we want to make sure ls-remote is not called when the item is in cache
			OnLsRemote: func(repo string) func() {
				return func() {
					lsremoteCalled = true
				}
			},
			OnFetch: func(repo string) func() {
				return func() {
					assert.Fail(t, "Fetch should not be called from GenerateManifest when the source is ref only")
				}
			},
		}))
		gitClient, err := git.NewClientExt(rawRepoURL, root, creds, insecure, enableLfs, proxy, opts...)
		return gitClient, err
	}
	revision := initGitRepo(t, newGitRepoOptions{
		path:           repopath,
		createPath:     true,
		remote:         repoRemote,
		addEmptyCommit: true,
	})
	src := argoappv1.ApplicationSource{RepoURL: repoRemote, TargetRevision: "HEAD", Ref: "test-ref"}
	repo := &argoappv1.Repository{
		Repo: repoRemote,
	}
	q := apiclient.ManifestRequest{
		Repo:               repo,
		Revision:           "HEAD",
		HasMultipleSources: true,
		ApplicationSource:  &src,
		ProjectName:        "default",
		ProjectSourceRepos: []string{"*"},
	}
	_, err := service.GenerateManifest(context.Background(), &q)
	require.NoError(t, err)
	cacheMocks.mockCache.AssertCacheCalledTimes(t, &repositorymocks.CacheCallCounts{
		ExternalSets: 2,
		ExternalGets: 2,
	})
	assert.True(t, lsremoteCalled, "ls-remote should be called when the source is ref only")
	var revisions [][2]string
	require.NoError(t, cacheMocks.cacheutilCache.GetItem(fmt.Sprintf("git-refs|%s", repoRemote), &revisions))
	assert.ElementsMatch(t, [][2]string{{"refs/heads/main", revision}, {"HEAD", "ref: refs/heads/main"}}, revisions)
}

// Test that calling manifest generation on source helm reference helm files that when the revision is cached it does not call ls-remote
func TestGenerateManifestsHelmWithRefs_CachedNoLsRemote(t *testing.T) {
	dir := t.TempDir()
	repopath := fmt.Sprintf("%s/tmprepo", dir)
	cacheMocks := newCacheMocks()
	t.Cleanup(func() {
		cacheMocks.mockCache.StopRedisCallback()
		err := filepath.WalkDir(dir,
			func(path string, di fs.DirEntry, err error) error {
				if err == nil {
					return os.Chmod(path, 0o777)
				}
				return err
			})
		if err != nil {
			t.Fatal(err)
		}
	})
	service := NewService(metrics.NewMetricsServer(), cacheMocks.cache, RepoServerInitConstants{ParallelismLimit: 1}, argo.NewResourceTracking(), &git.NoopCredsStore{}, repopath)
	var gitClient git.Client
	var err error
	service.newGitClient = func(rawRepoURL string, root string, creds git.Creds, insecure bool, enableLfs bool, proxy string, opts ...git.ClientOpts) (client git.Client, e error) {
		opts = append(opts, git.WithEventHandlers(git.EventHandlers{
			// Primary check, we want to make sure ls-remote is not called when the item is in cache
			OnLsRemote: func(repo string) func() {
				return func() {
					assert.Fail(t, "LsRemote should not be called when the item is in cache")
				}
			},
		}))
		gitClient, err = git.NewClientExt(rawRepoURL, root, creds, insecure, enableLfs, proxy, opts...)
		return gitClient, err
	}
	repoRemote := fmt.Sprintf("file://%s", repopath)
	revision := initGitRepo(t, newGitRepoOptions{
		path:       repopath,
		createPath: true,
		remote:     repoRemote,
		helmChartOptions: newGitRepoHelmChartOptions{
			chartName:    "my-chart",
			chartVersion: "v1.0.0",
			valuesFiles:  map[string]map[string]string{"test.yaml": {"testval": "test"}},
		},
	})
	src := argoappv1.ApplicationSource{RepoURL: repoRemote, Path: ".", TargetRevision: "HEAD", Helm: &argoappv1.ApplicationSourceHelm{
		ValueFiles: []string{"$ref/test.yaml"},
	}}
	repo := &argoappv1.Repository{
		Repo: repoRemote,
	}
	q := apiclient.ManifestRequest{
		Repo:               repo,
		Revision:           "HEAD",
		HasMultipleSources: true,
		ApplicationSource:  &src,
		Namespace:          "default",
		ProjectName:        "default",
		ProjectSourceRepos: []string{"*"},
		RefSources:         map[string]*argoappv1.RefTarget{"$ref": {TargetRevision: "HEAD", Repo: *repo}},
	}
	err = cacheMocks.cacheutilCache.SetItem(fmt.Sprintf("git-refs|%s", repoRemote), [][2]string{{"HEAD", revision}}, nil)
	require.NoError(t, err)
	_, err = service.GenerateManifest(context.Background(), &q)
	require.NoError(t, err)
	cacheMocks.mockCache.AssertCacheCalledTimes(t, &repositorymocks.CacheCallCounts{
		ExternalSets: 2,
		ExternalGets: 5,
	})
}

// ensure we can use a semver constraint range (>= 1.0.0) and get back the correct chart (1.0.0)
func TestHelmManifestFromChartRepo(t *testing.T) {
	root := t.TempDir()
	service, gitMocks, mockCache := newServiceWithMocks(t, root, false)
	source := &argoappv1.ApplicationSource{Chart: "my-chart", TargetRevision: ">= 1.0.0"}
	request := &apiclient.ManifestRequest{
		Repo: &argoappv1.Repository{}, ApplicationSource: source, NoCache: true, ProjectName: "something",
		ProjectSourceRepos: []string{"*"},
	}
	response, err := service.GenerateManifest(context.Background(), request)
	require.NoError(t, err)
	assert.NotNil(t, response)
	assert.Equal(t, &apiclient.ManifestResponse{
		Manifests:  []string{"{\"apiVersion\":\"v1\",\"kind\":\"ConfigMap\",\"metadata\":{\"name\":\"my-map\"}}"},
		Namespace:  "",
		Server:     "",
		Revision:   "1.1.0",
		SourceType: "Helm",
<<<<<<< HEAD
		Commands:   []string{"helm template . --include-crds"},
=======
		Commands:   []string{`helm template . --name-template "" --include-crds`},
>>>>>>> 1dd28216
	}, response)
	mockCache.mockCache.AssertCacheCalledTimes(t, &repositorymocks.CacheCallCounts{
		ExternalSets: 1,
		ExternalGets: 0,
	})
	gitMocks.AssertNotCalled(t, "LsRemote", mock.Anything)
}

func TestHelmChartReferencingExternalValues(t *testing.T) {
	service := newService(t, ".")
	spec := argoappv1.ApplicationSpec{
		Sources: []argoappv1.ApplicationSource{
			{RepoURL: "https://helm.example.com", Chart: "my-chart", TargetRevision: ">= 1.0.0", Helm: &argoappv1.ApplicationSourceHelm{
				ValueFiles: []string{"$ref/testdata/my-chart/my-chart-values.yaml"},
			}},
			{Ref: "ref", RepoURL: "https://git.example.com/test/repo"},
		},
	}
	refSources, err := argo.GetRefSources(context.Background(), spec.Sources, spec.Project, func(ctx context.Context, url string, project string) (*argoappv1.Repository, error) {
		return &argoappv1.Repository{
			Repo: "https://git.example.com/test/repo",
		}, nil
	}, []string{}, false)
	require.NoError(t, err)
	request := &apiclient.ManifestRequest{
		Repo: &argoappv1.Repository{}, ApplicationSource: &spec.Sources[0], NoCache: true, RefSources: refSources, HasMultipleSources: true, ProjectName: "something",
		ProjectSourceRepos: []string{"*"},
		Namespace:          "default",
	}
	response, err := service.GenerateManifest(context.Background(), request)
	require.NoError(t, err)
	assert.NotNil(t, response)
	assert.Equal(t, &apiclient.ManifestResponse{
		Manifests:  []string{"{\"apiVersion\":\"v1\",\"kind\":\"ConfigMap\",\"metadata\":{\"name\":\"my-map\"}}"},
		Namespace:  "",
		Server:     "",
		Revision:   "1.1.0",
		SourceType: "Helm",
<<<<<<< HEAD
		Commands:   []string{"helm template . --namespace default --values ./testdata/my-chart/my-chart-values.yaml --include-crds"},
=======
		Commands:   []string{`helm template . --name-template "" --values ./testdata/my-chart/my-chart-values.yaml --include-crds`},
>>>>>>> 1dd28216
	}, response)
}

func TestHelmChartReferencingExternalValues_InvalidRefs(t *testing.T) {
	spec := argoappv1.ApplicationSpec{
		Sources: []argoappv1.ApplicationSource{
			{RepoURL: "https://helm.example.com", Chart: "my-chart", TargetRevision: ">= 1.0.0", Helm: &argoappv1.ApplicationSourceHelm{
				ValueFiles: []string{"$ref/testdata/my-chart/my-chart-values.yaml"},
			}},
			{RepoURL: "https://git.example.com/test/repo"},
		},
	}

	// Empty refsource
	service := newService(t, ".")

	getRepository := func(ctx context.Context, url string, project string) (*argoappv1.Repository, error) {
		return &argoappv1.Repository{
			Repo: "https://git.example.com/test/repo",
		}, nil
	}

	refSources, err := argo.GetRefSources(context.Background(), spec.Sources, spec.Project, getRepository, []string{}, false)
	require.NoError(t, err)

	request := &apiclient.ManifestRequest{
		Repo: &argoappv1.Repository{}, ApplicationSource: &spec.Sources[0], NoCache: true, RefSources: refSources, HasMultipleSources: true, ProjectName: "something",
		ProjectSourceRepos: []string{"*"},
	}
	response, err := service.GenerateManifest(context.Background(), request)
	require.Error(t, err)
	assert.Nil(t, response)

	// Invalid ref
	service = newService(t, ".")

	spec.Sources[1].Ref = "Invalid"
	refSources, err = argo.GetRefSources(context.Background(), spec.Sources, spec.Project, getRepository, []string{}, false)
	require.NoError(t, err)

	request = &apiclient.ManifestRequest{
		Repo: &argoappv1.Repository{}, ApplicationSource: &spec.Sources[0], NoCache: true, RefSources: refSources, HasMultipleSources: true, ProjectName: "something",
		ProjectSourceRepos: []string{"*"},
	}
	response, err = service.GenerateManifest(context.Background(), request)
	require.Error(t, err)
	assert.Nil(t, response)

	// Helm chart as ref (unsupported)
	service = newService(t, ".")

	spec.Sources[1].Ref = "ref"
	spec.Sources[1].Chart = "helm-chart"
	refSources, err = argo.GetRefSources(context.Background(), spec.Sources, spec.Project, getRepository, []string{}, false)
	require.NoError(t, err)

	request = &apiclient.ManifestRequest{
		Repo: &argoappv1.Repository{}, ApplicationSource: &spec.Sources[0], NoCache: true, RefSources: refSources, HasMultipleSources: true, ProjectName: "something",
		ProjectSourceRepos: []string{"*"},
	}
	response, err = service.GenerateManifest(context.Background(), request)
	require.Error(t, err)
	assert.Nil(t, response)
}

func TestHelmChartReferencingExternalValues_OutOfBounds_Symlink(t *testing.T) {
	service := newService(t, ".")
	err := os.Mkdir("testdata/oob-symlink", 0o755)
	require.NoError(t, err)
	t.Cleanup(func() {
		err = os.RemoveAll("testdata/oob-symlink")
		require.NoError(t, err)
	})
	// Create a symlink to a file outside the repo
	err = os.Symlink("../../../values.yaml", "./testdata/oob-symlink/oob-symlink.yaml")
	// Create a regular file to reference from another source
	err = os.WriteFile("./testdata/oob-symlink/values.yaml", []byte("foo: bar"), 0o644)
	require.NoError(t, err)
	spec := argoappv1.ApplicationSpec{
		Project: "default",
		Sources: []argoappv1.ApplicationSource{
			{RepoURL: "https://helm.example.com", Chart: "my-chart", TargetRevision: ">= 1.0.0", Helm: &argoappv1.ApplicationSourceHelm{
				// Reference `ref` but do not use the oob symlink. The mere existence of the link should be enough to
				// cause an error.
				ValueFiles: []string{"$ref/testdata/oob-symlink/values.yaml"},
			}},
			{Ref: "ref", RepoURL: "https://git.example.com/test/repo"},
		},
	}
	refSources, err := argo.GetRefSources(context.Background(), spec.Sources, spec.Project, func(ctx context.Context, url string, project string) (*argoappv1.Repository, error) {
		return &argoappv1.Repository{
			Repo: "https://git.example.com/test/repo",
		}, nil
	}, []string{}, false)
	require.NoError(t, err)
	request := &apiclient.ManifestRequest{Repo: &argoappv1.Repository{}, ApplicationSource: &spec.Sources[0], NoCache: true, RefSources: refSources, HasMultipleSources: true}
	_, err = service.GenerateManifest(context.Background(), request)
	require.Error(t, err)
}

func TestGenerateManifestsUseExactRevision(t *testing.T) {
	service, gitClient, _ := newServiceWithMocks(t, ".", false)

	src := argoappv1.ApplicationSource{Path: "./testdata/recurse", Directory: &argoappv1.ApplicationSourceDirectory{Recurse: true}}

	q := apiclient.ManifestRequest{
		Repo: &argoappv1.Repository{}, ApplicationSource: &src, Revision: "abc", ProjectName: "something",
		ProjectSourceRepos: []string{"*"},
	}

	res1, err := service.GenerateManifest(context.Background(), &q)
	require.NoError(t, err)
	assert.Len(t, res1.Manifests, 2)
	assert.Equal(t, "abc", gitClient.Calls[0].Arguments[0])
}

func TestRecurseManifestsInDir(t *testing.T) {
	service := newService(t, ".")

	src := argoappv1.ApplicationSource{Path: "./testdata/recurse", Directory: &argoappv1.ApplicationSourceDirectory{Recurse: true}}

	q := apiclient.ManifestRequest{
		Repo: &argoappv1.Repository{}, ApplicationSource: &src, ProjectName: "something",
		ProjectSourceRepos: []string{"*"},
	}

	res1, err := service.GenerateManifest(context.Background(), &q)
	require.NoError(t, err)
	assert.Len(t, res1.Manifests, 2)
}

func TestInvalidManifestsInDir(t *testing.T) {
	service := newService(t, ".")

	src := argoappv1.ApplicationSource{Path: "./testdata/invalid-manifests", Directory: &argoappv1.ApplicationSourceDirectory{Recurse: true}}

	q := apiclient.ManifestRequest{Repo: &argoappv1.Repository{}, ApplicationSource: &src}

	_, err := service.GenerateManifest(context.Background(), &q)
	require.Error(t, err)
}

func TestInvalidMetadata(t *testing.T) {
	service := newService(t, ".")

	src := argoappv1.ApplicationSource{Path: "./testdata/invalid-metadata", Directory: &argoappv1.ApplicationSourceDirectory{Recurse: true}}
	q := apiclient.ManifestRequest{Repo: &argoappv1.Repository{}, ApplicationSource: &src, AppLabelKey: "test", AppName: "invalid-metadata", TrackingMethod: "annotation+label"}
	_, err := service.GenerateManifest(context.Background(), &q)
	require.Error(t, err)
	assert.Contains(t, err.Error(), "contains non-string value in the map under key \"invalid\"")
}

func TestNilMetadataAccessors(t *testing.T) {
	service := newService(t, ".")
	expected := "{\"apiVersion\":\"v1\",\"kind\":\"ConfigMap\",\"metadata\":{\"annotations\":{\"argocd.argoproj.io/tracking-id\":\"nil-metadata-accessors:/ConfigMap:/my-map\"},\"labels\":{\"test\":\"nil-metadata-accessors\"},\"name\":\"my-map\"},\"stringData\":{\"foo\":\"bar\"}}"

	src := argoappv1.ApplicationSource{Path: "./testdata/nil-metadata-accessors", Directory: &argoappv1.ApplicationSourceDirectory{Recurse: true}}
	q := apiclient.ManifestRequest{Repo: &argoappv1.Repository{}, ApplicationSource: &src, AppLabelKey: "test", AppName: "nil-metadata-accessors", TrackingMethod: "annotation+label"}
	res, err := service.GenerateManifest(context.Background(), &q)
	require.NoError(t, err)
	assert.Len(t, res.Manifests, 1)
	assert.Equal(t, expected, res.Manifests[0])
}

func TestGenerateJsonnetManifestInDir(t *testing.T) {
	service := newService(t, ".")

	q := apiclient.ManifestRequest{
		Repo: &argoappv1.Repository{},
		ApplicationSource: &argoappv1.ApplicationSource{
			Path: "./testdata/jsonnet",
			Directory: &argoappv1.ApplicationSourceDirectory{
				Jsonnet: argoappv1.ApplicationSourceJsonnet{
					ExtVars: []argoappv1.JsonnetVar{{Name: "extVarString", Value: "extVarString"}, {Name: "extVarCode", Value: "\"extVarCode\"", Code: true}},
					TLAs:    []argoappv1.JsonnetVar{{Name: "tlaString", Value: "tlaString"}, {Name: "tlaCode", Value: "\"tlaCode\"", Code: true}},
					Libs:    []string{"testdata/jsonnet/vendor"},
				},
			},
		},
		ProjectName:        "something",
		ProjectSourceRepos: []string{"*"},
	}
	res1, err := service.GenerateManifest(context.Background(), &q)
	require.NoError(t, err)
	assert.Len(t, res1.Manifests, 2)
}

func TestGenerateJsonnetManifestInRootDir(t *testing.T) {
	service := newService(t, "testdata/jsonnet-1")

	q := apiclient.ManifestRequest{
		Repo: &argoappv1.Repository{},
		ApplicationSource: &argoappv1.ApplicationSource{
			Path: ".",
			Directory: &argoappv1.ApplicationSourceDirectory{
				Jsonnet: argoappv1.ApplicationSourceJsonnet{
					ExtVars: []argoappv1.JsonnetVar{{Name: "extVarString", Value: "extVarString"}, {Name: "extVarCode", Value: "\"extVarCode\"", Code: true}},
					TLAs:    []argoappv1.JsonnetVar{{Name: "tlaString", Value: "tlaString"}, {Name: "tlaCode", Value: "\"tlaCode\"", Code: true}},
					Libs:    []string{"."},
				},
			},
		},
		ProjectName:        "something",
		ProjectSourceRepos: []string{"*"},
	}
	res1, err := service.GenerateManifest(context.Background(), &q)
	require.NoError(t, err)
	assert.Len(t, res1.Manifests, 2)
}

func TestGenerateJsonnetLibOutside(t *testing.T) {
	service := newService(t, ".")

	q := apiclient.ManifestRequest{
		Repo: &argoappv1.Repository{},
		ApplicationSource: &argoappv1.ApplicationSource{
			Path: "./testdata/jsonnet",
			Directory: &argoappv1.ApplicationSourceDirectory{
				Jsonnet: argoappv1.ApplicationSourceJsonnet{
					Libs: []string{"../../../testdata/jsonnet/vendor"},
				},
			},
		},
		ProjectName:        "something",
		ProjectSourceRepos: []string{"*"},
	}
	_, err := service.GenerateManifest(context.Background(), &q)
	require.Error(t, err)
	require.Contains(t, err.Error(), "file '../../../testdata/jsonnet/vendor' resolved to outside repository root")
}

func TestManifestGenErrorCacheByNumRequests(t *testing.T) {
	// Returns the state of the manifest generation cache, by querying the cache for the previously set result
	getRecentCachedEntry := func(service *Service, manifestRequest *apiclient.ManifestRequest) *cache.CachedManifestResponse {
		assert.NotNil(t, service)
		assert.NotNil(t, manifestRequest)

		cachedManifestResponse := &cache.CachedManifestResponse{}
		err := service.cache.GetManifests(mock.Anything, manifestRequest.ApplicationSource, manifestRequest.RefSources, manifestRequest, manifestRequest.Namespace, "", manifestRequest.AppLabelKey, manifestRequest.AppName, cachedManifestResponse, nil)
		require.NoError(t, err)
		return cachedManifestResponse
	}

	// Example:
	// With repo server (test) parameters:
	// - PauseGenerationAfterFailedGenerationAttempts: 2
	// - PauseGenerationOnFailureForRequests: 4
	// - TotalCacheInvocations: 10
	//
	// After 2 manifest generation failures in a row, the next 4 manifest generation requests should be cached,
	// with the next 2 after that being uncached. Here's how it looks...
	//
	//  request count) result
	// --------------------------
	// 1) Attempt to generate manifest, fails.
	// 2) Second attempt to generate manifest, fails.
	// 3) Return cached error attempt from #2
	// 4) Return cached error attempt from #2
	// 5) Return cached error attempt from #2
	// 6) Return cached error attempt from #2. Max response limit hit, so reset cache entry.
	// 7) Attempt to generate manifest, fails.
	// 8) Attempt to generate manifest, fails.
	// 9) Return cached error attempt from #8
	// 10) Return cached error attempt from #8

	// The same pattern PauseGenerationAfterFailedGenerationAttempts generation attempts, followed by
	// PauseGenerationOnFailureForRequests cached responses, should apply for various combinations of
	// both parameters.

	tests := []struct {
		PauseGenerationAfterFailedGenerationAttempts int
		PauseGenerationOnFailureForRequests          int
		TotalCacheInvocations                        int
	}{
		{2, 4, 10},
		{3, 5, 10},
		{1, 2, 5},
	}
	for _, tt := range tests {
		testName := fmt.Sprintf("gen-attempts-%d-pause-%d-total-%d", tt.PauseGenerationAfterFailedGenerationAttempts, tt.PauseGenerationOnFailureForRequests, tt.TotalCacheInvocations)
		t.Run(testName, func(t *testing.T) {
			service := newService(t, ".")

			service.initConstants = RepoServerInitConstants{
				ParallelismLimit: 1,
				PauseGenerationAfterFailedGenerationAttempts: tt.PauseGenerationAfterFailedGenerationAttempts,
				PauseGenerationOnFailureForMinutes:           0,
				PauseGenerationOnFailureForRequests:          tt.PauseGenerationOnFailureForRequests,
			}

			totalAttempts := service.initConstants.PauseGenerationAfterFailedGenerationAttempts + service.initConstants.PauseGenerationOnFailureForRequests

			for invocationCount := 0; invocationCount < tt.TotalCacheInvocations; invocationCount++ {
				adjustedInvocation := invocationCount % totalAttempts

				fmt.Printf("%d )-------------------------------------------\n", invocationCount)

				manifestRequest := &apiclient.ManifestRequest{
					Repo:    &argoappv1.Repository{},
					AppName: "test",
					ApplicationSource: &argoappv1.ApplicationSource{
						Path: "./testdata/invalid-helm",
					},
				}

				res, err := service.GenerateManifest(context.Background(), manifestRequest)

				// Verify invariant: res != nil xor err != nil
				if err != nil {
					assert.Nil(t, res, "both err and res are non-nil res: %v   err: %v", res, err)
				} else {
					assert.NotNil(t, res, "both err and res are nil")
				}

				cachedManifestResponse := getRecentCachedEntry(service, manifestRequest)

				isCachedError := err != nil && strings.HasPrefix(err.Error(), cachedManifestGenerationPrefix)

				if adjustedInvocation < service.initConstants.PauseGenerationAfterFailedGenerationAttempts {
					// GenerateManifest should not return cached errors for the first X responses, where X is the FailGenAttempts constants
					require.False(t, isCachedError)

					require.NotNil(t, cachedManifestResponse)
					// nolint:staticcheck
					assert.Nil(t, cachedManifestResponse.ManifestResponse)
					// nolint:staticcheck
					assert.NotEqual(t, 0, cachedManifestResponse.FirstFailureTimestamp)

					// Internal cache consec failures value should increase with invocations, cached response should stay the same,
					// nolint:staticcheck
					assert.Equal(t, cachedManifestResponse.NumberOfConsecutiveFailures, adjustedInvocation+1)
					// nolint:staticcheck
					assert.Equal(t, 0, cachedManifestResponse.NumberOfCachedResponsesReturned)
				} else {
					// GenerateManifest SHOULD return cached errors for the next X responses, where X is the
					// PauseGenerationOnFailureForRequests constant
					assert.True(t, isCachedError)
					require.NotNil(t, cachedManifestResponse)
					// nolint:staticcheck
					assert.Nil(t, cachedManifestResponse.ManifestResponse)
					// nolint:staticcheck
					assert.NotEqual(t, 0, cachedManifestResponse.FirstFailureTimestamp)

					// Internal cache values should update correctly based on number of return cache entries, consecutive failures should stay the same
					// nolint:staticcheck
					assert.Equal(t, cachedManifestResponse.NumberOfConsecutiveFailures, service.initConstants.PauseGenerationAfterFailedGenerationAttempts)
					// nolint:staticcheck
					assert.Equal(t, cachedManifestResponse.NumberOfCachedResponsesReturned, (adjustedInvocation - service.initConstants.PauseGenerationAfterFailedGenerationAttempts + 1))
				}
			}
		})
	}
}

func TestManifestGenErrorCacheFileContentsChange(t *testing.T) {
	tmpDir := t.TempDir()

	service := newService(t, tmpDir)

	service.initConstants = RepoServerInitConstants{
		ParallelismLimit: 1,
		PauseGenerationAfterFailedGenerationAttempts: 2,
		PauseGenerationOnFailureForMinutes:           0,
		PauseGenerationOnFailureForRequests:          4,
	}

	for step := 0; step < 3; step++ {
		// step 1) Attempt to generate manifests against invalid helm chart (should return uncached error)
		// step 2) Attempt to generate manifest against valid helm chart (should succeed and return valid response)
		// step 3) Attempt to generate manifest against invalid helm chart (should return cached value from step 2)

		errorExpected := step%2 == 0

		// Ensure that the target directory will succeed or fail, so we can verify the cache correctly handles it
		err := os.RemoveAll(tmpDir)
		require.NoError(t, err)
		err = os.MkdirAll(tmpDir, 0o777)
		require.NoError(t, err)
		if errorExpected {
			// Copy invalid helm chart into temporary directory, ensuring manifest generation will fail
			err = fileutil.CopyDir("./testdata/invalid-helm", tmpDir)
			require.NoError(t, err)
		} else {
			// Copy valid helm chart into temporary directory, ensuring generation will succeed
			err = fileutil.CopyDir("./testdata/my-chart", tmpDir)
			require.NoError(t, err)
		}

		res, err := service.GenerateManifest(context.Background(), &apiclient.ManifestRequest{
			Repo:    &argoappv1.Repository{},
			AppName: "test",
			ApplicationSource: &argoappv1.ApplicationSource{
				Path: ".",
			},
			ProjectName:        "something",
			ProjectSourceRepos: []string{"*"},
		})

		fmt.Println("-", step, "-", res != nil, err != nil, errorExpected)
		fmt.Println("    err: ", err)
		fmt.Println("    res: ", res)

		if step < 2 {
			if errorExpected {
				require.Error(t, err, "error return value and error expected did not match")
				assert.Nil(t, res, "GenerateManifest return value and expected value did not match")
			} else {
				require.NoError(t, err, "error return value and error expected did not match")
				assert.NotNil(t, res, "GenerateManifest return value and expected value did not match")
			}
		}

		if step == 2 {
			require.NoError(t, err, "error ret val was non-nil on step 3")
			assert.NotNil(t, res, "GenerateManifest ret val was nil on step 3")
		}
	}
}

func TestManifestGenErrorCacheByMinutesElapsed(t *testing.T) {
	tests := []struct {
		// Test with a range of pause expiration thresholds
		PauseGenerationOnFailureForMinutes int
	}{
		{1}, {2}, {10}, {24 * 60},
	}
	for _, tt := range tests {
		testName := fmt.Sprintf("pause-time-%d", tt.PauseGenerationOnFailureForMinutes)
		t.Run(testName, func(t *testing.T) {
			service := newService(t, ".")

			// Here we simulate the passage of time by overriding the now() function of Service
			currentTime := time.Now()
			service.now = func() time.Time {
				return currentTime
			}

			service.initConstants = RepoServerInitConstants{
				ParallelismLimit: 1,
				PauseGenerationAfterFailedGenerationAttempts: 1,
				PauseGenerationOnFailureForMinutes:           tt.PauseGenerationOnFailureForMinutes,
				PauseGenerationOnFailureForRequests:          0,
			}

			// 1) Put the cache into the failure state
			for x := 0; x < 2; x++ {
				res, err := service.GenerateManifest(context.Background(), &apiclient.ManifestRequest{
					Repo:    &argoappv1.Repository{},
					AppName: "test",
					ApplicationSource: &argoappv1.ApplicationSource{
						Path: "./testdata/invalid-helm",
					},
				})

				assert.True(t, err != nil && res == nil)

				// Ensure that the second invocation triggers the cached error state
				if x == 1 {
					assert.True(t, strings.HasPrefix(err.Error(), cachedManifestGenerationPrefix))
				}
			}

			// 2) Jump forward X-1 minutes in time, where X is the expiration boundary
			currentTime = currentTime.Add(time.Duration(tt.PauseGenerationOnFailureForMinutes-1) * time.Minute)
			res, err := service.GenerateManifest(context.Background(), &apiclient.ManifestRequest{
				Repo:    &argoappv1.Repository{},
				AppName: "test",
				ApplicationSource: &argoappv1.ApplicationSource{
					Path: "./testdata/invalid-helm",
				},
			})

			// 3) Ensure that the cache still returns a cached copy of the last error
			assert.True(t, err != nil && res == nil)
			assert.True(t, strings.HasPrefix(err.Error(), cachedManifestGenerationPrefix))

			// 4) Jump forward 2 minutes in time, such that the pause generation time has elapsed and we should return to normal state
			currentTime = currentTime.Add(2 * time.Minute)

			res, err = service.GenerateManifest(context.Background(), &apiclient.ManifestRequest{
				Repo:    &argoappv1.Repository{},
				AppName: "test",
				ApplicationSource: &argoappv1.ApplicationSource{
					Path: "./testdata/invalid-helm",
				},
			})

			// 5) Ensure that the service no longer returns a cached copy of the last error
			assert.True(t, err != nil && res == nil)
			assert.False(t, strings.HasPrefix(err.Error(), cachedManifestGenerationPrefix))
		})
	}
}

func TestManifestGenErrorCacheRespectsNoCache(t *testing.T) {
	service := newService(t, ".")

	service.initConstants = RepoServerInitConstants{
		ParallelismLimit: 1,
		PauseGenerationAfterFailedGenerationAttempts: 1,
		PauseGenerationOnFailureForMinutes:           0,
		PauseGenerationOnFailureForRequests:          4,
	}

	// 1) Put the cache into the failure state
	for x := 0; x < 2; x++ {
		res, err := service.GenerateManifest(context.Background(), &apiclient.ManifestRequest{
			Repo:    &argoappv1.Repository{},
			AppName: "test",
			ApplicationSource: &argoappv1.ApplicationSource{
				Path: "./testdata/invalid-helm",
			},
		})

		assert.True(t, err != nil && res == nil)

		// Ensure that the second invocation is cached
		if x == 1 {
			assert.True(t, strings.HasPrefix(err.Error(), cachedManifestGenerationPrefix))
		}
	}

	// 2) Call generateManifest with NoCache enabled
	res, err := service.GenerateManifest(context.Background(), &apiclient.ManifestRequest{
		Repo:    &argoappv1.Repository{},
		AppName: "test",
		ApplicationSource: &argoappv1.ApplicationSource{
			Path: "./testdata/invalid-helm",
		},
		NoCache: true,
	})

	// 3) Ensure that the cache returns a new generation attempt, rather than a previous cached error
	assert.True(t, err != nil && res == nil)
	assert.False(t, strings.HasPrefix(err.Error(), cachedManifestGenerationPrefix))

	// 4) Call generateManifest
	res, err = service.GenerateManifest(context.Background(), &apiclient.ManifestRequest{
		Repo:    &argoappv1.Repository{},
		AppName: "test",
		ApplicationSource: &argoappv1.ApplicationSource{
			Path: "./testdata/invalid-helm",
		},
	})

	// 5) Ensure that the subsequent invocation, after nocache, is cached
	assert.True(t, err != nil && res == nil)
	assert.True(t, strings.HasPrefix(err.Error(), cachedManifestGenerationPrefix))
}

func TestGenerateHelmWithValues(t *testing.T) {
	service := newService(t, "../../util/helm/testdata/redis")

	res, err := service.GenerateManifest(context.Background(), &apiclient.ManifestRequest{
		Repo:    &argoappv1.Repository{},
		AppName: "test",
		ApplicationSource: &argoappv1.ApplicationSource{
			Path: ".",
			Helm: &argoappv1.ApplicationSourceHelm{
				ValueFiles:   []string{"values-production.yaml"},
				ValuesObject: &runtime.RawExtension{Raw: []byte(`cluster: {slaveCount: 2}`)},
			},
		},
		ProjectName:        "something",
		ProjectSourceRepos: []string{"*"},
		Namespace:          "default",
	})

	require.NoError(t, err)

	replicasVerified := false
	for _, src := range res.Manifests {
		obj := unstructured.Unstructured{}
		err = json.Unmarshal([]byte(src), &obj)
		require.NoError(t, err)

		if obj.GetKind() == "Deployment" && obj.GetName() == "test-redis-slave" {
			var dep v1.Deployment
			err := runtime.DefaultUnstructuredConverter.FromUnstructured(obj.Object, &dep)
			require.NoError(t, err)
			assert.Equal(t, int32(2), *dep.Spec.Replicas)
			replicasVerified = true
		}
	}
	assert.True(t, replicasVerified)
}

func TestHelmWithMissingValueFiles(t *testing.T) {
	service := newService(t, "../../util/helm/testdata/redis")
	missingValuesFile := "values-prod-overrides.yaml"

	req := &apiclient.ManifestRequest{
		Repo:    &argoappv1.Repository{},
		AppName: "test",
		ApplicationSource: &argoappv1.ApplicationSource{
			Path: ".",
			Helm: &argoappv1.ApplicationSourceHelm{
				ValueFiles: []string{"values-production.yaml", missingValuesFile},
			},
		},
		ProjectName:        "something",
		ProjectSourceRepos: []string{"*"},
		Namespace:          "default",
	}

	// Should fail since we're passing a non-existent values file, and error should indicate that
	_, err := service.GenerateManifest(context.Background(), req)
	require.Error(t, err)
	assert.Contains(t, err.Error(), fmt.Sprintf("%s: no such file or directory", missingValuesFile))

	// Should template without error even if defining a non-existent values file
	req.ApplicationSource.Helm.IgnoreMissingValueFiles = true
	_, err = service.GenerateManifest(context.Background(), req)
	require.NoError(t, err)
}

func TestGenerateHelmWithEnvVars(t *testing.T) {
	service := newService(t, "../../util/helm/testdata/redis")

	res, err := service.GenerateManifest(context.Background(), &apiclient.ManifestRequest{
		Repo:    &argoappv1.Repository{},
		AppName: "production",
		ApplicationSource: &argoappv1.ApplicationSource{
			Path: ".",
			Helm: &argoappv1.ApplicationSourceHelm{
				ValueFiles: []string{"values-$ARGOCD_APP_NAME.yaml"},
			},
		},
		ProjectName:        "something",
		ProjectSourceRepos: []string{"*"},
		Namespace:          "default",
	})

	require.NoError(t, err)

	replicasVerified := false
	for _, src := range res.Manifests {
		obj := unstructured.Unstructured{}
		err = json.Unmarshal([]byte(src), &obj)
		require.NoError(t, err)

		if obj.GetKind() == "Deployment" && obj.GetName() == "production-redis-slave" {
			var dep v1.Deployment
			err := runtime.DefaultUnstructuredConverter.FromUnstructured(obj.Object, &dep)
			require.NoError(t, err)
			assert.Equal(t, int32(3), *dep.Spec.Replicas)
			replicasVerified = true
		}
	}
	assert.True(t, replicasVerified)
}

// The requested value file (`../minio/values.yaml`) is outside the app path (`./util/helm/testdata/redis`), however
// since the requested value is still under the repo directory (`~/go/src/github.com/argoproj/argo-cd`), it is allowed
func TestGenerateHelmWithValuesDirectoryTraversal(t *testing.T) {
	service := newService(t, "../../util/helm/testdata")
	_, err := service.GenerateManifest(context.Background(), &apiclient.ManifestRequest{
		Repo:    &argoappv1.Repository{},
		AppName: "test",
		ApplicationSource: &argoappv1.ApplicationSource{
			Path: "./redis",
			Helm: &argoappv1.ApplicationSourceHelm{
				ValueFiles:   []string{"../minio/values.yaml"},
				ValuesObject: &runtime.RawExtension{Raw: []byte(`cluster: {slaveCount: 2}`)},
			},
		},
		ProjectName:        "something",
		ProjectSourceRepos: []string{"*"},
		Namespace:          "default",
	})
	require.NoError(t, err)

	// Test the case where the path is "."
	service = newService(t, "./testdata")
	_, err = service.GenerateManifest(context.Background(), &apiclient.ManifestRequest{
		Repo:    &argoappv1.Repository{},
		AppName: "test",
		ApplicationSource: &argoappv1.ApplicationSource{
			Path: "./my-chart",
		},
		ProjectName:        "something",
		ProjectSourceRepos: []string{"*"},
		Namespace:          "default",
	})
	require.NoError(t, err)
}

func TestChartRepoWithOutOfBoundsSymlink(t *testing.T) {
	service := newService(t, ".")
	source := &argoappv1.ApplicationSource{Chart: "out-of-bounds-chart", TargetRevision: ">= 1.0.0"}
	request := &apiclient.ManifestRequest{Repo: &argoappv1.Repository{}, ApplicationSource: source, NoCache: true, Namespace: "default"}
	_, err := service.GenerateManifest(context.Background(), request)
	assert.ErrorContains(t, err, "chart contains out-of-bounds symlinks")
}

// This is a Helm first-class app with a values file inside the repo directory
// (`~/go/src/github.com/argoproj/argo-cd/reposerver/repository`), so it is allowed
func TestHelmManifestFromChartRepoWithValueFile(t *testing.T) {
	service := newService(t, ".")
	source := &argoappv1.ApplicationSource{
		Chart:          "my-chart",
		TargetRevision: ">= 1.0.0",
		Helm: &argoappv1.ApplicationSourceHelm{
			ValueFiles: []string{"./my-chart-values.yaml"},
		},
	}
	request := &apiclient.ManifestRequest{
		Repo:               &argoappv1.Repository{},
		ApplicationSource:  source,
		NoCache:            true,
		ProjectName:        "something",
		ProjectSourceRepos: []string{"*"},
		Namespace:          "default",
	}
	response, err := service.GenerateManifest(context.Background(), request)
	require.NoError(t, err)
	assert.NotNil(t, response)
	assert.Equal(t, &apiclient.ManifestResponse{
		Manifests:  []string{"{\"apiVersion\":\"v1\",\"kind\":\"ConfigMap\",\"metadata\":{\"name\":\"my-map\"}}"},
		Namespace:  "",
		Server:     "",
		Revision:   "1.1.0",
		SourceType: "Helm",
<<<<<<< HEAD
		Commands:   []string{"helm template . --namespace default --values ./testdata/my-chart/my-chart-values.yaml --include-crds"},
=======
		Commands:   []string{`helm template . --name-template "" --values ./testdata/my-chart/my-chart-values.yaml --include-crds`},
>>>>>>> 1dd28216
	}, response)
}

// This is a Helm first-class app with a values file outside the repo directory
// (`~/go/src/github.com/argoproj/argo-cd/reposerver/repository`), so it is not allowed
func TestHelmManifestFromChartRepoWithValueFileOutsideRepo(t *testing.T) {
	service := newService(t, ".")
	source := &argoappv1.ApplicationSource{
		Chart:          "my-chart",
		TargetRevision: ">= 1.0.0",
		Helm: &argoappv1.ApplicationSourceHelm{
			ValueFiles: []string{"../my-chart-2/my-chart-2-values.yaml"},
		},
	}
	request := &apiclient.ManifestRequest{Repo: &argoappv1.Repository{}, ApplicationSource: source, NoCache: true, Namespace: "default"}
	_, err := service.GenerateManifest(context.Background(), request)
	require.Error(t, err)
}

func TestHelmManifestFromChartRepoWithValueFileLinks(t *testing.T) {
	t.Run("Valid symlink", func(t *testing.T) {
		service := newService(t, ".")
		source := &argoappv1.ApplicationSource{
			Chart:          "my-chart",
			TargetRevision: ">= 1.0.0",
			Helm: &argoappv1.ApplicationSourceHelm{
				ValueFiles: []string{"my-chart-link.yaml"},
			},
		}
		request := &apiclient.ManifestRequest{
			Repo: &argoappv1.Repository{}, ApplicationSource: source, NoCache: true, ProjectName: "something",
			ProjectSourceRepos: []string{"*"},
			Namespace:          "default",
		}
		_, err := service.GenerateManifest(context.Background(), request)
		require.NoError(t, err)
	})
}

func TestGenerateHelmWithURL(t *testing.T) {
	service := newService(t, "../../util/helm/testdata/redis")

	_, err := service.GenerateManifest(context.Background(), &apiclient.ManifestRequest{
		Repo:    &argoappv1.Repository{},
		AppName: "test",
		ApplicationSource: &argoappv1.ApplicationSource{
			Path: ".",
			Helm: &argoappv1.ApplicationSourceHelm{
				ValueFiles:   []string{"https://raw.githubusercontent.com/argoproj/argocd-example-apps/master/helm-guestbook/values.yaml"},
				ValuesObject: &runtime.RawExtension{Raw: []byte(`cluster: {slaveCount: 2}`)},
			},
		},
		ProjectName:        "something",
		ProjectSourceRepos: []string{"*"},
		HelmOptions:        &argoappv1.HelmOptions{ValuesFileSchemes: []string{"https"}},
		Namespace:          "default",
	})
	require.NoError(t, err)
}

// The requested value file (`../minio/values.yaml`) is outside the repo directory
// (`~/go/src/github.com/argoproj/argo-cd/util/helm/testdata/redis`), so it is blocked
func TestGenerateHelmWithValuesDirectoryTraversalOutsideRepo(t *testing.T) {
	t.Run("Values file with relative path pointing outside repo root", func(t *testing.T) {
		service := newService(t, "../../util/helm/testdata/redis")
		_, err := service.GenerateManifest(context.Background(), &apiclient.ManifestRequest{
			Repo:    &argoappv1.Repository{},
			AppName: "test",
			ApplicationSource: &argoappv1.ApplicationSource{
				Path: ".",
				Helm: &argoappv1.ApplicationSourceHelm{
					ValueFiles:   []string{"../minio/values.yaml"},
					ValuesObject: &runtime.RawExtension{Raw: []byte(`cluster: {slaveCount: 2}`)},
				},
			},
			ProjectName:        "something",
			ProjectSourceRepos: []string{"*"},
			Namespace:          "default",
		})
		require.Error(t, err)
		assert.Contains(t, err.Error(), "outside repository root")
	})

	t.Run("Values file with relative path pointing inside repo root", func(t *testing.T) {
		service := newService(t, "./testdata")
		_, err := service.GenerateManifest(context.Background(), &apiclient.ManifestRequest{
			Repo:    &argoappv1.Repository{},
			AppName: "test",
			ApplicationSource: &argoappv1.ApplicationSource{
				Path: "./my-chart",
				Helm: &argoappv1.ApplicationSourceHelm{
					ValueFiles:   []string{"../my-chart/my-chart-values.yaml"},
					ValuesObject: &runtime.RawExtension{Raw: []byte(`cluster: {slaveCount: 2}`)},
				},
			},
			ProjectName:        "something",
			ProjectSourceRepos: []string{"*"},
			Namespace:          "default",
		})
		require.NoError(t, err)
	})

	t.Run("Values file with absolute path stays within repo root", func(t *testing.T) {
		service := newService(t, "./testdata")
		_, err := service.GenerateManifest(context.Background(), &apiclient.ManifestRequest{
			Repo:    &argoappv1.Repository{},
			AppName: "test",
			ApplicationSource: &argoappv1.ApplicationSource{
				Path: "./my-chart",
				Helm: &argoappv1.ApplicationSourceHelm{
					ValueFiles:   []string{"/my-chart/my-chart-values.yaml"},
					ValuesObject: &runtime.RawExtension{Raw: []byte(`cluster: {slaveCount: 2}`)},
				},
			},
			ProjectName:        "something",
			ProjectSourceRepos: []string{"*"},
			Namespace:          "default",
		})
		require.NoError(t, err)
	})

	t.Run("Values file with absolute path using back-references outside repo root", func(t *testing.T) {
		service := newService(t, "./testdata")
		_, err := service.GenerateManifest(context.Background(), &apiclient.ManifestRequest{
			Repo:    &argoappv1.Repository{},
			AppName: "test",
			ApplicationSource: &argoappv1.ApplicationSource{
				Path: "./my-chart",
				Helm: &argoappv1.ApplicationSourceHelm{
					ValueFiles:   []string{"/../../../my-chart-values.yaml"},
					ValuesObject: &runtime.RawExtension{Raw: []byte(`cluster: {slaveCount: 2}`)},
				},
			},
			ProjectName:        "something",
			ProjectSourceRepos: []string{"*"},
			Namespace:          "default",
		})
		require.Error(t, err)
		assert.Contains(t, err.Error(), "outside repository root")
	})

	t.Run("Remote values file from forbidden protocol", func(t *testing.T) {
		service := newService(t, "./testdata")
		_, err := service.GenerateManifest(context.Background(), &apiclient.ManifestRequest{
			Repo:    &argoappv1.Repository{},
			AppName: "test",
			ApplicationSource: &argoappv1.ApplicationSource{
				Path: "./my-chart",
				Helm: &argoappv1.ApplicationSourceHelm{
					ValueFiles:   []string{"file://../../../../my-chart-values.yaml"},
					ValuesObject: &runtime.RawExtension{Raw: []byte(`cluster: {slaveCount: 2}`)},
				},
			},
			ProjectName:        "something",
			ProjectSourceRepos: []string{"*"},
			Namespace:          "default",
		})
		require.Error(t, err)
		assert.Contains(t, err.Error(), "is not allowed")
	})

	t.Run("Remote values file from custom allowed protocol", func(t *testing.T) {
		service := newService(t, "./testdata")
		_, err := service.GenerateManifest(context.Background(), &apiclient.ManifestRequest{
			Repo:    &argoappv1.Repository{},
			AppName: "test",
			ApplicationSource: &argoappv1.ApplicationSource{
				Path: "./my-chart",
				Helm: &argoappv1.ApplicationSourceHelm{
					ValueFiles: []string{"s3://my-bucket/my-chart-values.yaml"},
				},
			},
			HelmOptions:        &argoappv1.HelmOptions{ValuesFileSchemes: []string{"s3"}},
			ProjectName:        "something",
			ProjectSourceRepos: []string{"*"},
			Namespace:          "default",
		})
		require.Error(t, err)
		assert.Contains(t, err.Error(), "s3://my-bucket/my-chart-values.yaml: no such file or directory")
	})
}

// File parameter should not allow traversal outside of the repository root
func TestGenerateHelmWithAbsoluteFileParameter(t *testing.T) {
	service := newService(t, "../..")

	file, err := os.CreateTemp("", "external-secret.txt")
	require.NoError(t, err)
	externalSecretPath := file.Name()
	defer func() { _ = os.RemoveAll(externalSecretPath) }()
	expectedFileContent, err := os.ReadFile("../../util/helm/testdata/external/external-secret.txt")
	require.NoError(t, err)
	err = os.WriteFile(externalSecretPath, expectedFileContent, 0o644)
	require.NoError(t, err)
	defer func() {
		if err = file.Close(); err != nil {
			panic(err)
		}
	}()

	_, err = service.GenerateManifest(context.Background(), &apiclient.ManifestRequest{
		Repo:    &argoappv1.Repository{},
		AppName: "test",
		ApplicationSource: &argoappv1.ApplicationSource{
			Path: "./util/helm/testdata/redis",
			Helm: &argoappv1.ApplicationSourceHelm{
				ValueFiles:   []string{"values-production.yaml"},
				ValuesObject: &runtime.RawExtension{Raw: []byte(`cluster: {slaveCount: 2}`)},
				FileParameters: []argoappv1.HelmFileParameter{{
					Name: "passwordContent",
					Path: externalSecretPath,
				}},
			},
		},
		ProjectName:        "something",
		ProjectSourceRepos: []string{"*"},
	})
	require.Error(t, err)
}

// The requested file parameter (`../external/external-secret.txt`) is outside the app path
// (`./util/helm/testdata/redis`), however since the requested value is still under the repo
// directory (`~/go/src/github.com/argoproj/argo-cd`), it is allowed. It is used as a means of
// providing direct content to a helm chart via a specific key.
func TestGenerateHelmWithFileParameter(t *testing.T) {
	service := newService(t, "../../util/helm/testdata")

	res, err := service.GenerateManifest(context.Background(), &apiclient.ManifestRequest{
		Repo:    &argoappv1.Repository{},
		AppName: "test",
		ApplicationSource: &argoappv1.ApplicationSource{
			Path: "./redis",
			Helm: &argoappv1.ApplicationSourceHelm{
				ValueFiles:   []string{"values-production.yaml"},
				Values:       `cluster: {slaveCount: 10}`,
				ValuesObject: &runtime.RawExtension{Raw: []byte(`cluster: {slaveCount: 2}`)},
				FileParameters: []argoappv1.HelmFileParameter{{
					Name: "passwordContent",
					Path: "../external/external-secret.txt",
				}},
			},
		},
		ProjectName:        "something",
		ProjectSourceRepos: []string{"*"},
		Namespace:          "default",
	})
	require.NoError(t, err)
	assert.Contains(t, res.Manifests[6], `"replicas":2`, "ValuesObject should override Values")
}

func TestGenerateNullList(t *testing.T) {
	service := newService(t, ".")

	t.Run("null list", func(t *testing.T) {
		res1, err := service.GenerateManifest(context.Background(), &apiclient.ManifestRequest{
			Repo:               &argoappv1.Repository{},
			ApplicationSource:  &argoappv1.ApplicationSource{Path: "./testdata/null-list"},
			NoCache:            true,
			ProjectName:        "something",
			ProjectSourceRepos: []string{"*"},
		})
		require.NoError(t, err)
		assert.Len(t, res1.Manifests, 1)
		assert.Contains(t, res1.Manifests[0], "prometheus-operator-operator")
	})

	t.Run("empty list", func(t *testing.T) {
		res1, err := service.GenerateManifest(context.Background(), &apiclient.ManifestRequest{
			Repo:               &argoappv1.Repository{},
			ApplicationSource:  &argoappv1.ApplicationSource{Path: "./testdata/empty-list"},
			NoCache:            true,
			ProjectName:        "something",
			ProjectSourceRepos: []string{"*"},
		})
		require.NoError(t, err)
		assert.Len(t, res1.Manifests, 1)
		assert.Contains(t, res1.Manifests[0], "prometheus-operator-operator")
	})

	t.Run("weird list", func(t *testing.T) {
		res1, err := service.GenerateManifest(context.Background(), &apiclient.ManifestRequest{
			Repo:               &argoappv1.Repository{},
			ApplicationSource:  &argoappv1.ApplicationSource{Path: "./testdata/weird-list"},
			NoCache:            true,
			ProjectName:        "something",
			ProjectSourceRepos: []string{"*"},
		})
		require.NoError(t, err)
		assert.Len(t, res1.Manifests, 2)
	})
}

func TestIdentifyAppSourceTypeByAppDirWithKustomizations(t *testing.T) {
	sourceType, err := GetAppSourceType(context.Background(), &argoappv1.ApplicationSource{}, "./testdata/kustomization_yaml", "./testdata", "testapp", map[string]bool{}, []string{}, []string{})
	require.NoError(t, err)
	assert.Equal(t, argoappv1.ApplicationSourceTypeKustomize, sourceType)

	sourceType, err = GetAppSourceType(context.Background(), &argoappv1.ApplicationSource{}, "./testdata/kustomization_yml", "./testdata", "testapp", map[string]bool{}, []string{}, []string{})
	require.NoError(t, err)
	assert.Equal(t, argoappv1.ApplicationSourceTypeKustomize, sourceType)

	sourceType, err = GetAppSourceType(context.Background(), &argoappv1.ApplicationSource{}, "./testdata/Kustomization", "./testdata", "testapp", map[string]bool{}, []string{}, []string{})
	require.NoError(t, err)
	assert.Equal(t, argoappv1.ApplicationSourceTypeKustomize, sourceType)
}

func TestGenerateFromUTF16(t *testing.T) {
	q := apiclient.ManifestRequest{
		Repo:               &argoappv1.Repository{},
		ApplicationSource:  &argoappv1.ApplicationSource{},
		ProjectName:        "something",
		ProjectSourceRepos: []string{"*"},
	}
	res1, err := GenerateManifests(context.Background(), "./testdata/utf-16", "/", "", &q, false, &git.NoopCredsStore{}, resource.MustParse("0"), nil)
	require.NoError(t, err)
	assert.Len(t, res1.Manifests, 2)
}

func TestListApps(t *testing.T) {
	service := newService(t, "./testdata")

	res, err := service.ListApps(context.Background(), &apiclient.ListAppsRequest{Repo: &argoappv1.Repository{}})
	require.NoError(t, err)

	expectedApps := map[string]string{
		"Kustomization":                     "Kustomize",
		"app-parameters/multi":              "Kustomize",
		"app-parameters/single-app-only":    "Kustomize",
		"app-parameters/single-global":      "Kustomize",
		"app-parameters/single-global-helm": "Helm",
		"in-bounds-values-file-link":        "Helm",
		"invalid-helm":                      "Helm",
		"invalid-kustomize":                 "Kustomize",
		"kustomization_yaml":                "Kustomize",
		"kustomization_yml":                 "Kustomize",
		"my-chart":                          "Helm",
		"my-chart-2":                        "Helm",
		"oci-dependencies":                  "Helm",
		"out-of-bounds-values-file-link":    "Helm",
		"values-files":                      "Helm",
		"helm-with-dependencies":            "Helm",
		"helm-with-dependencies-alias":      "Helm",
		"helm-with-local-dependency":        "Helm",
		"simple-chart":                      "Helm",
	}
	assert.Equal(t, expectedApps, res.Apps)
}

func TestGetAppDetailsHelm(t *testing.T) {
	service := newService(t, "../../util/helm/testdata/dependency")

	res, err := service.GetAppDetails(context.Background(), &apiclient.RepoServerAppDetailsQuery{
		Repo: &argoappv1.Repository{},
		Source: &argoappv1.ApplicationSource{
			Path: ".",
		},
	})

	require.NoError(t, err)
	assert.NotNil(t, res.Helm)

	assert.Equal(t, "Helm", res.Type)
	assert.EqualValues(t, []string{"values-production.yaml", "values.yaml"}, res.Helm.ValueFiles)
}

func TestGetAppDetailsHelmUsesCache(t *testing.T) {
	service := newService(t, "../../util/helm/testdata/dependency")

	res, err := service.GetAppDetails(context.Background(), &apiclient.RepoServerAppDetailsQuery{
		Repo: &argoappv1.Repository{},
		Source: &argoappv1.ApplicationSource{
			Path: ".",
		},
	})

	require.NoError(t, err)
	assert.NotNil(t, res.Helm)

	assert.Equal(t, "Helm", res.Type)
	assert.EqualValues(t, []string{"values-production.yaml", "values.yaml"}, res.Helm.ValueFiles)
}

func TestGetAppDetailsHelm_WithNoValuesFile(t *testing.T) {
	service := newService(t, "../../util/helm/testdata/api-versions")

	res, err := service.GetAppDetails(context.Background(), &apiclient.RepoServerAppDetailsQuery{
		Repo: &argoappv1.Repository{},
		Source: &argoappv1.ApplicationSource{
			Path: ".",
		},
	})

	require.NoError(t, err)
	assert.NotNil(t, res.Helm)

	assert.Equal(t, "Helm", res.Type)
	assert.Empty(t, res.Helm.ValueFiles)
	assert.Equal(t, "", res.Helm.Values)
}

func TestGetAppDetailsKustomize(t *testing.T) {
	service := newService(t, "../../util/kustomize/testdata/kustomization_yaml")

	res, err := service.GetAppDetails(context.Background(), &apiclient.RepoServerAppDetailsQuery{
		Repo: &argoappv1.Repository{},
		Source: &argoappv1.ApplicationSource{
			Path: ".",
		},
	})

	require.NoError(t, err)

	assert.Equal(t, "Kustomize", res.Type)
	assert.NotNil(t, res.Kustomize)
	assert.EqualValues(t, []string{"nginx:1.15.4", "registry.k8s.io/nginx-slim:0.8"}, res.Kustomize.Images)
}

func TestGetHelmCharts(t *testing.T) {
	service := newService(t, "../..")
	res, err := service.GetHelmCharts(context.Background(), &apiclient.HelmChartsRequest{Repo: &argoappv1.Repository{}})

	// fix flakiness
	sort.Slice(res.Items, func(i, j int) bool {
		return res.Items[i].Name < res.Items[j].Name
	})

	require.NoError(t, err)
	assert.Len(t, res.Items, 2)

	item := res.Items[0]
	assert.Equal(t, "my-chart", item.Name)
	assert.EqualValues(t, []string{"1.0.0", "1.1.0"}, item.Versions)

	item2 := res.Items[1]
	assert.Equal(t, "out-of-bounds-chart", item2.Name)
	assert.EqualValues(t, []string{"1.0.0", "1.1.0"}, item2.Versions)
}

func TestGetRevisionMetadata(t *testing.T) {
	service, gitClient, _ := newServiceWithMocks(t, "../..", false)
	now := time.Now()

	gitClient.On("RevisionMetadata", mock.Anything).Return(&git.RevisionMetadata{
		Message: "test",
		Author:  "author",
		Date:    now,
		Tags:    []string{"tag1", "tag2"},
	}, nil)

	res, err := service.GetRevisionMetadata(context.Background(), &apiclient.RepoServerRevisionMetadataRequest{
		Repo:           &argoappv1.Repository{},
		Revision:       "c0b400fc458875d925171398f9ba9eabd5529923",
		CheckSignature: true,
	})

	require.NoError(t, err)
	assert.Equal(t, "test", res.Message)
	assert.Equal(t, now, res.Date.Time)
	assert.Equal(t, "author", res.Author)
	assert.EqualValues(t, []string{"tag1", "tag2"}, res.Tags)
	assert.NotEmpty(t, res.SignatureInfo)

	// Check for truncated revision value
	res, err = service.GetRevisionMetadata(context.Background(), &apiclient.RepoServerRevisionMetadataRequest{
		Repo:           &argoappv1.Repository{},
		Revision:       "c0b400f",
		CheckSignature: true,
	})

	require.NoError(t, err)
	assert.Equal(t, "test", res.Message)
	assert.Equal(t, now, res.Date.Time)
	assert.Equal(t, "author", res.Author)
	assert.EqualValues(t, []string{"tag1", "tag2"}, res.Tags)
	assert.NotEmpty(t, res.SignatureInfo)

	// Cache hit - signature info should not be in result
	res, err = service.GetRevisionMetadata(context.Background(), &apiclient.RepoServerRevisionMetadataRequest{
		Repo:           &argoappv1.Repository{},
		Revision:       "c0b400fc458875d925171398f9ba9eabd5529923",
		CheckSignature: false,
	})
	require.NoError(t, err)
	assert.Empty(t, res.SignatureInfo)

	// Enforce cache miss - signature info should not be in result
	res, err = service.GetRevisionMetadata(context.Background(), &apiclient.RepoServerRevisionMetadataRequest{
		Repo:           &argoappv1.Repository{},
		Revision:       "da52afd3b2df1ec49470603d8bbb46954dab1091",
		CheckSignature: false,
	})
	require.NoError(t, err)
	assert.Empty(t, res.SignatureInfo)

	// Cache hit on previous entry that did not have signature info
	res, err = service.GetRevisionMetadata(context.Background(), &apiclient.RepoServerRevisionMetadataRequest{
		Repo:           &argoappv1.Repository{},
		Revision:       "da52afd3b2df1ec49470603d8bbb46954dab1091",
		CheckSignature: true,
	})
	require.NoError(t, err)
	assert.NotEmpty(t, res.SignatureInfo)
}

func TestGetSignatureVerificationResult(t *testing.T) {
	// Commit with signature and verification requested
	{
		service := newServiceWithSignature(t, "../../manifests/base")

		src := argoappv1.ApplicationSource{Path: "."}
		q := apiclient.ManifestRequest{
			Repo:               &argoappv1.Repository{},
			ApplicationSource:  &src,
			VerifySignature:    true,
			ProjectName:        "something",
			ProjectSourceRepos: []string{"*"},
		}

		res, err := service.GenerateManifest(context.Background(), &q)
		require.NoError(t, err)
		assert.Equal(t, testSignature, res.VerifyResult)
	}
	// Commit with signature and verification not requested
	{
		service := newServiceWithSignature(t, "../../manifests/base")

		src := argoappv1.ApplicationSource{Path: "."}
		q := apiclient.ManifestRequest{
			Repo: &argoappv1.Repository{}, ApplicationSource: &src, ProjectName: "something",
			ProjectSourceRepos: []string{"*"},
		}

		res, err := service.GenerateManifest(context.Background(), &q)
		require.NoError(t, err)
		assert.Empty(t, res.VerifyResult)
	}
	// Commit without signature and verification requested
	{
		service := newService(t, "../../manifests/base")

		src := argoappv1.ApplicationSource{Path: "."}
		q := apiclient.ManifestRequest{
			Repo: &argoappv1.Repository{}, ApplicationSource: &src, VerifySignature: true, ProjectName: "something",
			ProjectSourceRepos: []string{"*"},
		}

		res, err := service.GenerateManifest(context.Background(), &q)
		require.NoError(t, err)
		assert.Empty(t, res.VerifyResult)
	}
	// Commit without signature and verification not requested
	{
		service := newService(t, "../../manifests/base")

		src := argoappv1.ApplicationSource{Path: "."}
		q := apiclient.ManifestRequest{
			Repo: &argoappv1.Repository{}, ApplicationSource: &src, VerifySignature: true, ProjectName: "something",
			ProjectSourceRepos: []string{"*"},
		}

		res, err := service.GenerateManifest(context.Background(), &q)
		require.NoError(t, err)
		assert.Empty(t, res.VerifyResult)
	}
}

func Test_newEnv(t *testing.T) {
	assert.Equal(t, &argoappv1.Env{
		&argoappv1.EnvEntry{Name: "ARGOCD_APP_NAME", Value: "my-app-name"},
		&argoappv1.EnvEntry{Name: "ARGOCD_APP_NAMESPACE", Value: "my-namespace"},
		&argoappv1.EnvEntry{Name: "ARGOCD_APP_REVISION", Value: "my-revision"},
		&argoappv1.EnvEntry{Name: "ARGOCD_APP_REVISION_SHORT", Value: "my-revi"},
		&argoappv1.EnvEntry{Name: "ARGOCD_APP_SOURCE_REPO_URL", Value: "https://github.com/my-org/my-repo"},
		&argoappv1.EnvEntry{Name: "ARGOCD_APP_SOURCE_PATH", Value: "my-path"},
		&argoappv1.EnvEntry{Name: "ARGOCD_APP_SOURCE_TARGET_REVISION", Value: "my-target-revision"},
	}, newEnv(&apiclient.ManifestRequest{
		AppName:   "my-app-name",
		Namespace: "my-namespace",
		Repo:      &argoappv1.Repository{Repo: "https://github.com/my-org/my-repo"},
		ApplicationSource: &argoappv1.ApplicationSource{
			Path:           "my-path",
			TargetRevision: "my-target-revision",
		},
	}, "my-revision"))
}

func TestService_newHelmClientResolveRevision(t *testing.T) {
	service := newService(t, ".")

	t.Run("EmptyRevision", func(t *testing.T) {
		_, _, err := service.newHelmClientResolveRevision(&argoappv1.Repository{}, "", "", true)
		assert.EqualError(t, err, "invalid revision '': improper constraint: ")
	})
	t.Run("InvalidRevision", func(t *testing.T) {
		_, _, err := service.newHelmClientResolveRevision(&argoappv1.Repository{}, "???", "", true)
		assert.EqualError(t, err, "invalid revision '???': improper constraint: ???", true)
	})
}

func TestGetAppDetailsWithAppParameterFile(t *testing.T) {
	t.Run("No app name set and app specific file exists", func(t *testing.T) {
		service := newService(t, ".")
		runWithTempTestdata(t, "multi", func(t *testing.T, path string) {
			details, err := service.GetAppDetails(context.Background(), &apiclient.RepoServerAppDetailsQuery{
				Repo: &argoappv1.Repository{},
				Source: &argoappv1.ApplicationSource{
					Path: path,
				},
			})
			require.NoError(t, err)
			assert.EqualValues(t, []string{"gcr.io/heptio-images/ks-guestbook-demo:0.2"}, details.Kustomize.Images)
		})
	})
	t.Run("No app specific override", func(t *testing.T) {
		service := newService(t, ".")
		runWithTempTestdata(t, "single-global", func(t *testing.T, path string) {
			details, err := service.GetAppDetails(context.Background(), &apiclient.RepoServerAppDetailsQuery{
				Repo: &argoappv1.Repository{},
				Source: &argoappv1.ApplicationSource{
					Path: path,
				},
				AppName: "testapp",
			})
			require.NoError(t, err)
			assert.EqualValues(t, []string{"gcr.io/heptio-images/ks-guestbook-demo:0.2"}, details.Kustomize.Images)
		})
	})
	t.Run("Only app specific override", func(t *testing.T) {
		service := newService(t, ".")
		runWithTempTestdata(t, "single-app-only", func(t *testing.T, path string) {
			details, err := service.GetAppDetails(context.Background(), &apiclient.RepoServerAppDetailsQuery{
				Repo: &argoappv1.Repository{},
				Source: &argoappv1.ApplicationSource{
					Path: path,
				},
				AppName: "testapp",
			})
			require.NoError(t, err)
			assert.EqualValues(t, []string{"gcr.io/heptio-images/ks-guestbook-demo:0.3"}, details.Kustomize.Images)
		})
	})
	t.Run("App specific override", func(t *testing.T) {
		service := newService(t, ".")
		runWithTempTestdata(t, "multi", func(t *testing.T, path string) {
			details, err := service.GetAppDetails(context.Background(), &apiclient.RepoServerAppDetailsQuery{
				Repo: &argoappv1.Repository{},
				Source: &argoappv1.ApplicationSource{
					Path: path,
				},
				AppName: "testapp",
			})
			require.NoError(t, err)
			assert.EqualValues(t, []string{"gcr.io/heptio-images/ks-guestbook-demo:0.3"}, details.Kustomize.Images)
		})
	})
	t.Run("App specific overrides containing non-mergeable field", func(t *testing.T) {
		service := newService(t, ".")
		runWithTempTestdata(t, "multi", func(t *testing.T, path string) {
			details, err := service.GetAppDetails(context.Background(), &apiclient.RepoServerAppDetailsQuery{
				Repo: &argoappv1.Repository{},
				Source: &argoappv1.ApplicationSource{
					Path: path,
				},
				AppName: "unmergeable",
			})
			require.NoError(t, err)
			assert.EqualValues(t, []string{"gcr.io/heptio-images/ks-guestbook-demo:0.3"}, details.Kustomize.Images)
		})
	})
	t.Run("Broken app-specific overrides", func(t *testing.T) {
		service := newService(t, ".")
		runWithTempTestdata(t, "multi", func(t *testing.T, path string) {
			_, err := service.GetAppDetails(context.Background(), &apiclient.RepoServerAppDetailsQuery{
				Repo: &argoappv1.Repository{},
				Source: &argoappv1.ApplicationSource{
					Path: path,
				},
				AppName: "broken",
			})
			require.Error(t, err)
		})
	})
}

// There are unit test that will use kustomize set and by that modify the
// kustomization.yaml. For proper testing, we need to copy the testdata to a
// temporary path, run the tests, and then throw the copy away again.
func mkTempParameters(source string) string {
	tempDir, err := os.MkdirTemp("./testdata", "app-parameters")
	if err != nil {
		panic(err)
	}
	cmd := exec.Command("cp", "-R", source, tempDir)
	err = cmd.Run()
	if err != nil {
		os.RemoveAll(tempDir)
		panic(err)
	}
	return tempDir
}

// Simple wrapper run a test with a temporary copy of the testdata, because
// the test would modify the data when run.
func runWithTempTestdata(t *testing.T, path string, runner func(t *testing.T, path string)) {
	tempDir := mkTempParameters("./testdata/app-parameters")
	runner(t, filepath.Join(tempDir, "app-parameters", path))
	os.RemoveAll(tempDir)
}

func TestGenerateManifestsWithAppParameterFile(t *testing.T) {
	t.Run("Single global override", func(t *testing.T) {
		runWithTempTestdata(t, "single-global", func(t *testing.T, path string) {
			service := newService(t, ".")
			manifests, err := service.GenerateManifest(context.Background(), &apiclient.ManifestRequest{
				Repo: &argoappv1.Repository{},
				ApplicationSource: &argoappv1.ApplicationSource{
					Path: path,
				},
				ProjectName:        "something",
				ProjectSourceRepos: []string{"*"},
			})
			require.NoError(t, err)
			resourceByKindName := make(map[string]*unstructured.Unstructured)
			for _, manifest := range manifests.Manifests {
				var un unstructured.Unstructured
				err := yaml.Unmarshal([]byte(manifest), &un)
				require.NoError(t, err)
				resourceByKindName[fmt.Sprintf("%s/%s", un.GetKind(), un.GetName())] = &un
			}
			deployment, ok := resourceByKindName["Deployment/guestbook-ui"]
			require.True(t, ok)
			containers, ok, _ := unstructured.NestedSlice(deployment.Object, "spec", "template", "spec", "containers")
			require.True(t, ok)
			image, ok, _ := unstructured.NestedString(containers[0].(map[string]interface{}), "image")
			require.True(t, ok)
			assert.Equal(t, "gcr.io/heptio-images/ks-guestbook-demo:0.2", image)
		})
	})

	t.Run("Single global override Helm", func(t *testing.T) {
		runWithTempTestdata(t, "single-global-helm", func(t *testing.T, path string) {
			service := newService(t, ".")
			manifests, err := service.GenerateManifest(context.Background(), &apiclient.ManifestRequest{
				Repo: &argoappv1.Repository{},
				ApplicationSource: &argoappv1.ApplicationSource{
					Path: path,
				},
				ProjectName:        "something",
				ProjectSourceRepos: []string{"*"},
				Namespace:          "default",
			})
			require.NoError(t, err)
			resourceByKindName := make(map[string]*unstructured.Unstructured)
			for _, manifest := range manifests.Manifests {
				var un unstructured.Unstructured
				err := yaml.Unmarshal([]byte(manifest), &un)
				require.NoError(t, err)
				resourceByKindName[fmt.Sprintf("%s/%s", un.GetKind(), un.GetName())] = &un
			}
			deployment, ok := resourceByKindName["Deployment/guestbook-ui"]
			require.True(t, ok)
			containers, ok, _ := unstructured.NestedSlice(deployment.Object, "spec", "template", "spec", "containers")
			require.True(t, ok)
			image, ok, _ := unstructured.NestedString(containers[0].(map[string]interface{}), "image")
			require.True(t, ok)
			assert.Equal(t, "gcr.io/heptio-images/ks-guestbook-demo:0.2", image)
		})
	})

	t.Run("Application specific override", func(t *testing.T) {
		service := newService(t, ".")
		runWithTempTestdata(t, "single-app-only", func(t *testing.T, path string) {
			manifests, err := service.GenerateManifest(context.Background(), &apiclient.ManifestRequest{
				Repo: &argoappv1.Repository{},
				ApplicationSource: &argoappv1.ApplicationSource{
					Path: path,
				},
				AppName:            "testapp",
				ProjectName:        "something",
				ProjectSourceRepos: []string{"*"},
			})
			require.NoError(t, err)
			resourceByKindName := make(map[string]*unstructured.Unstructured)
			for _, manifest := range manifests.Manifests {
				var un unstructured.Unstructured
				err := yaml.Unmarshal([]byte(manifest), &un)
				require.NoError(t, err)
				resourceByKindName[fmt.Sprintf("%s/%s", un.GetKind(), un.GetName())] = &un
			}
			deployment, ok := resourceByKindName["Deployment/guestbook-ui"]
			require.True(t, ok)
			containers, ok, _ := unstructured.NestedSlice(deployment.Object, "spec", "template", "spec", "containers")
			require.True(t, ok)
			image, ok, _ := unstructured.NestedString(containers[0].(map[string]interface{}), "image")
			require.True(t, ok)
			assert.Equal(t, "gcr.io/heptio-images/ks-guestbook-demo:0.3", image)
		})
	})

	t.Run("Multi-source with source as ref only does not generate manifests", func(t *testing.T) {
		service := newService(t, ".")
		runWithTempTestdata(t, "single-app-only", func(t *testing.T, path string) {
			manifests, err := service.GenerateManifest(context.Background(), &apiclient.ManifestRequest{
				Repo: &argoappv1.Repository{},
				ApplicationSource: &argoappv1.ApplicationSource{
					Path:  "",
					Chart: "",
					Ref:   "test",
				},
				AppName:            "testapp-multi-ref-only",
				ProjectName:        "something",
				ProjectSourceRepos: []string{"*"},
				HasMultipleSources: true,
			})
			require.NoError(t, err)
			assert.Empty(t, manifests.Manifests)
			assert.NotEmpty(t, manifests.Revision)
		})
	})

	t.Run("Application specific override for other app", func(t *testing.T) {
		service := newService(t, ".")
		runWithTempTestdata(t, "single-app-only", func(t *testing.T, path string) {
			manifests, err := service.GenerateManifest(context.Background(), &apiclient.ManifestRequest{
				Repo: &argoappv1.Repository{},
				ApplicationSource: &argoappv1.ApplicationSource{
					Path: path,
				},
				AppName:            "testapp2",
				ProjectName:        "something",
				ProjectSourceRepos: []string{"*"},
			})
			require.NoError(t, err)
			resourceByKindName := make(map[string]*unstructured.Unstructured)
			for _, manifest := range manifests.Manifests {
				var un unstructured.Unstructured
				err := yaml.Unmarshal([]byte(manifest), &un)
				require.NoError(t, err)
				resourceByKindName[fmt.Sprintf("%s/%s", un.GetKind(), un.GetName())] = &un
			}
			deployment, ok := resourceByKindName["Deployment/guestbook-ui"]
			require.True(t, ok)
			containers, ok, _ := unstructured.NestedSlice(deployment.Object, "spec", "template", "spec", "containers")
			require.True(t, ok)
			image, ok, _ := unstructured.NestedString(containers[0].(map[string]interface{}), "image")
			require.True(t, ok)
			assert.Equal(t, "gcr.io/heptio-images/ks-guestbook-demo:0.1", image)
		})
	})

	t.Run("Override info does not appear in cache key", func(t *testing.T) {
		service := newService(t, ".")
		runWithTempTestdata(t, "single-global", func(t *testing.T, path string) {
			source := &argoappv1.ApplicationSource{
				Path: path,
			}
			sourceCopy := source.DeepCopy() // make a copy in case GenerateManifest mutates it.
			_, err := service.GenerateManifest(context.Background(), &apiclient.ManifestRequest{
				Repo:               &argoappv1.Repository{},
				ApplicationSource:  sourceCopy,
				AppName:            "test",
				ProjectName:        "something",
				ProjectSourceRepos: []string{"*"},
			})
			require.NoError(t, err)
			res := &cache.CachedManifestResponse{}
			// Try to pull from the cache with a `source` that does not include any overrides. Overrides should not be
			// part of the cache key, because you can't get the overrides without a repo operation. And avoiding repo
			// operations is the point of the cache.
			err = service.cache.GetManifests(mock.Anything, source, argoappv1.RefTargetRevisionMapping{}, &argoappv1.ClusterInfo{}, "", "", "", "test", res, nil)
			require.NoError(t, err)
		})
	})
}

func TestGenerateManifestWithAnnotatedAndRegularGitTagHashes(t *testing.T) {
	regularGitTagHash := "632039659e542ed7de0c170a4fcc1c571b288fc0"
	annotatedGitTaghash := "95249be61b028d566c29d47b19e65c5603388a41"
	invalidGitTaghash := "invalid-tag"
	actualCommitSHA := "632039659e542ed7de0c170a4fcc1c571b288fc0"

	tests := []struct {
		name            string
		ctx             context.Context
		manifestRequest *apiclient.ManifestRequest
		wantError       bool
		service         *Service
	}{
		{
			name: "Case: Git tag hash matches latest commit SHA (regular tag)",
			ctx:  context.Background(),
			manifestRequest: &apiclient.ManifestRequest{
				Repo: &argoappv1.Repository{},
				ApplicationSource: &argoappv1.ApplicationSource{
					TargetRevision: regularGitTagHash,
				},
				NoCache:            true,
				ProjectName:        "something",
				ProjectSourceRepos: []string{"*"},
			},
			wantError: false,
			service:   newServiceWithCommitSHA(t, ".", regularGitTagHash),
		},

		{
			name: "Case: Git tag hash does not match latest commit SHA (annotated tag)",
			ctx:  context.Background(),
			manifestRequest: &apiclient.ManifestRequest{
				Repo: &argoappv1.Repository{},
				ApplicationSource: &argoappv1.ApplicationSource{
					TargetRevision: annotatedGitTaghash,
				},
				NoCache:            true,
				ProjectName:        "something",
				ProjectSourceRepos: []string{"*"},
			},
			wantError: false,
			service:   newServiceWithCommitSHA(t, ".", annotatedGitTaghash),
		},

		{
			name: "Case: Git tag hash is invalid",
			ctx:  context.Background(),
			manifestRequest: &apiclient.ManifestRequest{
				Repo: &argoappv1.Repository{},
				ApplicationSource: &argoappv1.ApplicationSource{
					TargetRevision: invalidGitTaghash,
				},
				NoCache:            true,
				ProjectName:        "something",
				ProjectSourceRepos: []string{"*"},
			},
			wantError: true,
			service:   newServiceWithCommitSHA(t, ".", invalidGitTaghash),
		},
	}
	for _, tt := range tests {
		t.Run(tt.name, func(t *testing.T) {
			manifestResponse, err := tt.service.GenerateManifest(tt.ctx, tt.manifestRequest)
			if !tt.wantError {
				if err == nil {
					assert.Equal(t, manifestResponse.Revision, actualCommitSHA)
				} else {
					t.Errorf("unexpected error")
				}
			} else {
				if err == nil {
					t.Errorf("expected an error but did not throw one")
				}
			}
		})
	}
}

func TestGenerateManifestWithAnnotatedTagsAndMultiSourceApp(t *testing.T) {
	annotatedGitTaghash := "95249be61b028d566c29d47b19e65c5603388a41"

	service := newServiceWithCommitSHA(t, ".", annotatedGitTaghash)

	refSources := map[string]*argoappv1.RefTarget{}

	refSources["$global"] = &argoappv1.RefTarget{
		TargetRevision: annotatedGitTaghash,
	}

	refSources["$default"] = &argoappv1.RefTarget{
		TargetRevision: annotatedGitTaghash,
	}

	manifestRequest := &apiclient.ManifestRequest{
		Repo: &argoappv1.Repository{},
		ApplicationSource: &argoappv1.ApplicationSource{
			TargetRevision: annotatedGitTaghash,
			Helm: &argoappv1.ApplicationSourceHelm{
				ValueFiles: []string{"$global/values.yaml", "$default/secrets.yaml"},
			},
		},
		HasMultipleSources: true,
		NoCache:            true,
		RefSources:         refSources,
	}

	response, err := service.GenerateManifest(context.Background(), manifestRequest)
	if err != nil {
		t.Errorf("unexpected %s", err)
	}

	if response.Revision != annotatedGitTaghash {
		t.Errorf("returned SHA %s is different from expected annotated tag %s", response.Revision, annotatedGitTaghash)
	}
}

func TestGenerateMultiSourceHelmWithFileParameter(t *testing.T) {
	expectedFileContent, err := os.ReadFile("../../util/helm/testdata/external/external-secret.txt")
	require.NoError(t, err)

	service := newService(t, "../../util/helm/testdata")

	testCases := []struct {
		name            string
		refSources      map[string]*argoappv1.RefTarget
		expectedContent string
		expectedErr     bool
	}{{
		name: "Successfully resolve multi-source ref for helm set-file",
		refSources: map[string]*argoappv1.RefTarget{
			"$global": {
				TargetRevision: "HEAD",
			},
		},
		expectedContent: string(expectedFileContent),
		expectedErr:     false,
	}, {
		name:            "Failed to resolve multi-source ref for helm set-file",
		refSources:      map[string]*argoappv1.RefTarget{},
		expectedContent: "DOES-NOT-EXIST",
		expectedErr:     true,
	}}

	for i := range testCases {
		tc := testCases[i]
		t.Run(tc.name, func(t *testing.T) {
			manifestRequest := &apiclient.ManifestRequest{
				Repo: &argoappv1.Repository{},
				ApplicationSource: &argoappv1.ApplicationSource{
					Ref:            "$global",
					Path:           "./redis",
					TargetRevision: "HEAD",
					Helm: &argoappv1.ApplicationSourceHelm{
						ValueFiles: []string{"$global/redis/values-production.yaml"},
						FileParameters: []argoappv1.HelmFileParameter{{
							Name: "passwordContent",
							Path: "$global/external/external-secret.txt",
						}},
					},
				},
				HasMultipleSources: true,
				NoCache:            true,
				RefSources:         tc.refSources,
				Namespace:          "default",
			}

			res, err := service.GenerateManifest(context.Background(), manifestRequest)

			if !tc.expectedErr {
				require.NoError(t, err)

				// Check that any of the manifests contains the secret
				idx := slices.IndexFunc(res.Manifests, func(content string) bool {
					return strings.Contains(content, tc.expectedContent)
				})
				assert.GreaterOrEqual(t, idx, 0, "No manifest contains the value set with the helm fileParameters")
			} else {
				assert.Error(t, err)
			}
		})
	}
}

func TestFindResources(t *testing.T) {
	testCases := []struct {
		name          string
		include       string
		exclude       string
		expectedNames []string
	}{{
		name:          "Include One Match",
		include:       "subdir/deploymentSub.yaml",
		expectedNames: []string{"nginx-deployment-sub"},
	}, {
		name:          "Include Everything",
		include:       "*.yaml",
		expectedNames: []string{"nginx-deployment", "nginx-deployment-sub"},
	}, {
		name:          "Include Subdirectory",
		include:       "**/*.yaml",
		expectedNames: []string{"nginx-deployment-sub"},
	}, {
		name:          "Include No Matches",
		include:       "nothing.yaml",
		expectedNames: []string{},
	}, {
		name:          "Exclude - One Match",
		exclude:       "subdir/deploymentSub.yaml",
		expectedNames: []string{"nginx-deployment"},
	}, {
		name:          "Exclude - Everything",
		exclude:       "*.yaml",
		expectedNames: []string{},
	}}
	for i := range testCases {
		tc := testCases[i]
		t.Run(tc.name, func(t *testing.T) {
			objs, err := findManifests(&log.Entry{}, "testdata/app-include-exclude", ".", nil, argoappv1.ApplicationSourceDirectory{
				Recurse: true,
				Include: tc.include,
				Exclude: tc.exclude,
			}, map[string]bool{}, resource.MustParse("0"))
			require.NoError(t, err)
			var names []string
			for i := range objs {
				names = append(names, objs[i].GetName())
			}
			assert.ElementsMatch(t, tc.expectedNames, names)
		})
	}
}

func TestFindManifests_Exclude(t *testing.T) {
	objs, err := findManifests(&log.Entry{}, "testdata/app-include-exclude", ".", nil, argoappv1.ApplicationSourceDirectory{
		Recurse: true,
		Exclude: "subdir/deploymentSub.yaml",
	}, map[string]bool{}, resource.MustParse("0"))

	require.NoError(t, err)
	require.Len(t, objs, 1)

	assert.Equal(t, "nginx-deployment", objs[0].GetName())
}

func TestFindManifests_Exclude_NothingMatches(t *testing.T) {
	objs, err := findManifests(&log.Entry{}, "testdata/app-include-exclude", ".", nil, argoappv1.ApplicationSourceDirectory{
		Recurse: true,
		Exclude: "nothing.yaml",
	}, map[string]bool{}, resource.MustParse("0"))

	require.NoError(t, err)
	require.Len(t, objs, 2)

	assert.ElementsMatch(t,
		[]string{"nginx-deployment", "nginx-deployment-sub"}, []string{objs[0].GetName(), objs[1].GetName()})
}

func tempDir(t *testing.T) string {
	dir, err := os.MkdirTemp(".", "")
	require.NoError(t, err)
	t.Cleanup(func() {
		err = os.RemoveAll(dir)
		if err != nil {
			panic(err)
		}
	})
	absDir, err := filepath.Abs(dir)
	require.NoError(t, err)
	return absDir
}

func walkFor(t *testing.T, root string, testPath string, run func(info fs.FileInfo)) {
	hitExpectedPath := false
	err := filepath.Walk(root, func(path string, info fs.FileInfo, err error) error {
		if path == testPath {
			require.NoError(t, err)
			hitExpectedPath = true
			run(info)
		}
		return nil
	})
	require.NoError(t, err)
	assert.True(t, hitExpectedPath, "did not hit expected path when walking directory")
}

func Test_getPotentiallyValidManifestFile(t *testing.T) {
	// These tests use filepath.Walk instead of os.Stat to get file info, because FileInfo from os.Stat does not return
	// true for IsSymlink like os.Walk does.

	// These tests do not use t.TempDir() because those directories can contain symlinks which cause test to fail
	// InBound checks.

	t.Run("non-JSON/YAML is skipped with an empty ignore message", func(t *testing.T) {
		appDir := tempDir(t)
		filePath := filepath.Join(appDir, "not-json-or-yaml")
		file, err := os.OpenFile(filePath, os.O_RDONLY|os.O_CREATE, 0o644)
		require.NoError(t, err)
		err = file.Close()
		require.NoError(t, err)

		walkFor(t, appDir, filePath, func(info fs.FileInfo) {
			realFileInfo, ignoreMessage, err := getPotentiallyValidManifestFile(filePath, info, appDir, appDir, "", "")
			assert.Nil(t, realFileInfo)
			assert.Empty(t, ignoreMessage)
			require.NoError(t, err)
		})
	})

	t.Run("circular link should throw an error", func(t *testing.T) {
		appDir := tempDir(t)

		aPath := filepath.Join(appDir, "a.json")
		bPath := filepath.Join(appDir, "b.json")
		err := os.Symlink(bPath, aPath)
		require.NoError(t, err)
		err = os.Symlink(aPath, bPath)
		require.NoError(t, err)

		walkFor(t, appDir, aPath, func(info fs.FileInfo) {
			realFileInfo, ignoreMessage, err := getPotentiallyValidManifestFile(aPath, info, appDir, appDir, "", "")
			assert.Nil(t, realFileInfo)
			assert.Empty(t, ignoreMessage)
			assert.ErrorContains(t, err, "too many links")
		})
	})

	t.Run("symlink with missing destination should throw an error", func(t *testing.T) {
		appDir := tempDir(t)

		aPath := filepath.Join(appDir, "a.json")
		bPath := filepath.Join(appDir, "b.json")
		err := os.Symlink(bPath, aPath)
		require.NoError(t, err)

		walkFor(t, appDir, aPath, func(info fs.FileInfo) {
			realFileInfo, ignoreMessage, err := getPotentiallyValidManifestFile(aPath, info, appDir, appDir, "", "")
			assert.Nil(t, realFileInfo)
			assert.NotEmpty(t, ignoreMessage)
			require.NoError(t, err)
		})
	})

	t.Run("out-of-bounds symlink should throw an error", func(t *testing.T) {
		appDir := tempDir(t)

		linkPath := filepath.Join(appDir, "a.json")
		err := os.Symlink("..", linkPath)
		require.NoError(t, err)

		walkFor(t, appDir, linkPath, func(info fs.FileInfo) {
			realFileInfo, ignoreMessage, err := getPotentiallyValidManifestFile(linkPath, info, appDir, appDir, "", "")
			assert.Nil(t, realFileInfo)
			assert.Empty(t, ignoreMessage)
			assert.ErrorContains(t, err, "illegal filepath in symlink")
		})
	})

	t.Run("symlink to a non-regular file should be skipped with warning", func(t *testing.T) {
		appDir := tempDir(t)

		dirPath := filepath.Join(appDir, "test.dir")
		err := os.MkdirAll(dirPath, 0o644)
		require.NoError(t, err)
		linkPath := filepath.Join(appDir, "test.json")
		err = os.Symlink(dirPath, linkPath)
		require.NoError(t, err)

		walkFor(t, appDir, linkPath, func(info fs.FileInfo) {
			realFileInfo, ignoreMessage, err := getPotentiallyValidManifestFile(linkPath, info, appDir, appDir, "", "")
			assert.Nil(t, realFileInfo)
			assert.Contains(t, ignoreMessage, "non-regular file")
			require.NoError(t, err)
		})
	})

	t.Run("non-included file should be skipped with no message", func(t *testing.T) {
		appDir := tempDir(t)

		filePath := filepath.Join(appDir, "not-included.yaml")
		file, err := os.OpenFile(filePath, os.O_RDONLY|os.O_CREATE, 0o644)
		require.NoError(t, err)
		err = file.Close()
		require.NoError(t, err)

		walkFor(t, appDir, filePath, func(info fs.FileInfo) {
			realFileInfo, ignoreMessage, err := getPotentiallyValidManifestFile(filePath, info, appDir, appDir, "*.json", "")
			assert.Nil(t, realFileInfo)
			assert.Empty(t, ignoreMessage)
			require.NoError(t, err)
		})
	})

	t.Run("excluded file should be skipped with no message", func(t *testing.T) {
		appDir := tempDir(t)

		filePath := filepath.Join(appDir, "excluded.json")
		file, err := os.OpenFile(filePath, os.O_RDONLY|os.O_CREATE, 0o644)
		require.NoError(t, err)
		err = file.Close()
		require.NoError(t, err)

		walkFor(t, appDir, filePath, func(info fs.FileInfo) {
			realFileInfo, ignoreMessage, err := getPotentiallyValidManifestFile(filePath, info, appDir, appDir, "", "excluded.*")
			assert.Nil(t, realFileInfo)
			assert.Empty(t, ignoreMessage)
			require.NoError(t, err)
		})
	})

	t.Run("symlink to a regular file is potentially valid", func(t *testing.T) {
		appDir := tempDir(t)

		filePath := filepath.Join(appDir, "regular-file")
		file, err := os.OpenFile(filePath, os.O_RDONLY|os.O_CREATE, 0o644)
		require.NoError(t, err)
		err = file.Close()
		require.NoError(t, err)

		linkPath := filepath.Join(appDir, "link.json")
		err = os.Symlink(filePath, linkPath)
		require.NoError(t, err)

		walkFor(t, appDir, linkPath, func(info fs.FileInfo) {
			realFileInfo, ignoreMessage, err := getPotentiallyValidManifestFile(linkPath, info, appDir, appDir, "", "")
			assert.NotNil(t, realFileInfo)
			assert.Empty(t, ignoreMessage)
			require.NoError(t, err)
		})
	})

	t.Run("a regular file is potentially valid", func(t *testing.T) {
		appDir := tempDir(t)

		filePath := filepath.Join(appDir, "regular-file.json")
		file, err := os.OpenFile(filePath, os.O_RDONLY|os.O_CREATE, 0o644)
		require.NoError(t, err)
		err = file.Close()
		require.NoError(t, err)

		walkFor(t, appDir, filePath, func(info fs.FileInfo) {
			realFileInfo, ignoreMessage, err := getPotentiallyValidManifestFile(filePath, info, appDir, appDir, "", "")
			assert.NotNil(t, realFileInfo)
			assert.Empty(t, ignoreMessage)
			require.NoError(t, err)
		})
	})

	t.Run("realFileInfo is for the destination rather than the symlink", func(t *testing.T) {
		appDir := tempDir(t)

		filePath := filepath.Join(appDir, "regular-file")
		file, err := os.OpenFile(filePath, os.O_RDONLY|os.O_CREATE, 0o644)
		require.NoError(t, err)
		err = file.Close()
		require.NoError(t, err)

		linkPath := filepath.Join(appDir, "link.json")
		err = os.Symlink(filePath, linkPath)
		require.NoError(t, err)

		walkFor(t, appDir, linkPath, func(info fs.FileInfo) {
			realFileInfo, ignoreMessage, err := getPotentiallyValidManifestFile(linkPath, info, appDir, appDir, "", "")
			assert.NotNil(t, realFileInfo)
			assert.Equal(t, filepath.Base(filePath), realFileInfo.Name())
			assert.Empty(t, ignoreMessage)
			require.NoError(t, err)
		})
	})
}

func Test_getPotentiallyValidManifests(t *testing.T) {
	// Tests which return no manifests and an error check to make sure the directory exists before running. A missing
	// directory would produce those same results.

	logCtx := log.WithField("test", "test")

	t.Run("unreadable file throws error", func(t *testing.T) {
		appDir := t.TempDir()
		unreadablePath := filepath.Join(appDir, "unreadable.json")
		err := os.WriteFile(unreadablePath, []byte{}, 0o666)
		require.NoError(t, err)
		err = os.Chmod(appDir, 0o000)
		require.NoError(t, err)

		manifests, err := getPotentiallyValidManifests(logCtx, appDir, appDir, false, "", "", resource.MustParse("0"))
		assert.Empty(t, manifests)
		require.Error(t, err)

		// allow cleanup
		err = os.Chmod(appDir, 0o777)
		if err != nil {
			panic(err)
		}
	})

	t.Run("no recursion when recursion is disabled", func(t *testing.T) {
		manifests, err := getPotentiallyValidManifests(logCtx, "./testdata/recurse", "./testdata/recurse", false, "", "", resource.MustParse("0"))
		assert.Len(t, manifests, 1)
		require.NoError(t, err)
	})

	t.Run("recursion when recursion is enabled", func(t *testing.T) {
		manifests, err := getPotentiallyValidManifests(logCtx, "./testdata/recurse", "./testdata/recurse", true, "", "", resource.MustParse("0"))
		assert.Len(t, manifests, 2)
		require.NoError(t, err)
	})

	t.Run("non-JSON/YAML is skipped", func(t *testing.T) {
		manifests, err := getPotentiallyValidManifests(logCtx, "./testdata/non-manifest-file", "./testdata/non-manifest-file", false, "", "", resource.MustParse("0"))
		assert.Empty(t, manifests)
		require.NoError(t, err)
	})

	t.Run("circular link should throw an error", func(t *testing.T) {
		const testDir = "./testdata/circular-link"
		require.DirExists(t, testDir)
		require.NoError(t, fileutil.CreateSymlink(t, testDir, "a.json", "b.json"))
		defer os.Remove(path.Join(testDir, "a.json"))
		require.NoError(t, fileutil.CreateSymlink(t, testDir, "b.json", "a.json"))
		defer os.Remove(path.Join(testDir, "b.json"))
		manifests, err := getPotentiallyValidManifests(logCtx, "./testdata/circular-link", "./testdata/circular-link", false, "", "", resource.MustParse("0"))
		assert.Empty(t, manifests)
		require.Error(t, err)
	})

	t.Run("out-of-bounds symlink should throw an error", func(t *testing.T) {
		require.DirExists(t, "./testdata/out-of-bounds-link")
		manifests, err := getPotentiallyValidManifests(logCtx, "./testdata/out-of-bounds-link", "./testdata/out-of-bounds-link", false, "", "", resource.MustParse("0"))
		assert.Empty(t, manifests)
		require.Error(t, err)
	})

	t.Run("symlink to a regular file works", func(t *testing.T) {
		repoRoot, err := filepath.Abs("./testdata/in-bounds-link")
		require.NoError(t, err)
		appPath, err := filepath.Abs("./testdata/in-bounds-link/app")
		require.NoError(t, err)
		manifests, err := getPotentiallyValidManifests(logCtx, appPath, repoRoot, false, "", "", resource.MustParse("0"))
		assert.Len(t, manifests, 1)
		require.NoError(t, err)
	})

	t.Run("symlink to nowhere should be ignored", func(t *testing.T) {
		manifests, err := getPotentiallyValidManifests(logCtx, "./testdata/link-to-nowhere", "./testdata/link-to-nowhere", false, "", "", resource.MustParse("0"))
		assert.Empty(t, manifests)
		require.NoError(t, err)
	})

	t.Run("link to over-sized manifest fails", func(t *testing.T) {
		repoRoot, err := filepath.Abs("./testdata/in-bounds-link")
		require.NoError(t, err)
		appPath, err := filepath.Abs("./testdata/in-bounds-link/app")
		require.NoError(t, err)
		// The file is 35 bytes.
		manifests, err := getPotentiallyValidManifests(logCtx, appPath, repoRoot, false, "", "", resource.MustParse("34"))
		assert.Empty(t, manifests)
		assert.ErrorIs(t, err, ErrExceededMaxCombinedManifestFileSize)
	})

	t.Run("group of files should be limited at precisely the sum of their size", func(t *testing.T) {
		// There is a total of 10 files, ech file being 10 bytes.
		manifests, err := getPotentiallyValidManifests(logCtx, "./testdata/several-files", "./testdata/several-files", false, "", "", resource.MustParse("365"))
		assert.Len(t, manifests, 10)
		require.NoError(t, err)

		manifests, err = getPotentiallyValidManifests(logCtx, "./testdata/several-files", "./testdata/several-files", false, "", "", resource.MustParse("100"))
		assert.Empty(t, manifests)
		assert.ErrorIs(t, err, ErrExceededMaxCombinedManifestFileSize)
	})
}

func Test_findManifests(t *testing.T) {
	logCtx := log.WithField("test", "test")
	noRecurse := argoappv1.ApplicationSourceDirectory{Recurse: false}

	t.Run("unreadable file throws error", func(t *testing.T) {
		appDir := t.TempDir()
		unreadablePath := filepath.Join(appDir, "unreadable.json")
		err := os.WriteFile(unreadablePath, []byte{}, 0o666)
		require.NoError(t, err)
		err = os.Chmod(appDir, 0o000)
		require.NoError(t, err)

		manifests, err := findManifests(logCtx, appDir, appDir, nil, noRecurse, nil, resource.MustParse("0"))
		assert.Empty(t, manifests)
		require.Error(t, err)

		// allow cleanup
		err = os.Chmod(appDir, 0o777)
		if err != nil {
			panic(err)
		}
	})

	t.Run("no recursion when recursion is disabled", func(t *testing.T) {
		manifests, err := findManifests(logCtx, "./testdata/recurse", "./testdata/recurse", nil, noRecurse, nil, resource.MustParse("0"))
		assert.Len(t, manifests, 2)
		require.NoError(t, err)
	})

	t.Run("recursion when recursion is enabled", func(t *testing.T) {
		recurse := argoappv1.ApplicationSourceDirectory{Recurse: true}
		manifests, err := findManifests(logCtx, "./testdata/recurse", "./testdata/recurse", nil, recurse, nil, resource.MustParse("0"))
		assert.Len(t, manifests, 4)
		require.NoError(t, err)
	})

	t.Run("non-JSON/YAML is skipped", func(t *testing.T) {
		manifests, err := findManifests(logCtx, "./testdata/non-manifest-file", "./testdata/non-manifest-file", nil, noRecurse, nil, resource.MustParse("0"))
		assert.Empty(t, manifests)
		require.NoError(t, err)
	})

	t.Run("circular link should throw an error", func(t *testing.T) {
		const testDir = "./testdata/circular-link"
		require.DirExists(t, testDir)
		require.NoError(t, fileutil.CreateSymlink(t, testDir, "a.json", "b.json"))
		defer os.Remove(path.Join(testDir, "a.json"))
		require.NoError(t, fileutil.CreateSymlink(t, testDir, "b.json", "a.json"))
		defer os.Remove(path.Join(testDir, "b.json"))
		manifests, err := findManifests(logCtx, "./testdata/circular-link", "./testdata/circular-link", nil, noRecurse, nil, resource.MustParse("0"))
		assert.Empty(t, manifests)
		require.Error(t, err)
	})

	t.Run("out-of-bounds symlink should throw an error", func(t *testing.T) {
		require.DirExists(t, "./testdata/out-of-bounds-link")
		manifests, err := findManifests(logCtx, "./testdata/out-of-bounds-link", "./testdata/out-of-bounds-link", nil, noRecurse, nil, resource.MustParse("0"))
		assert.Empty(t, manifests)
		require.Error(t, err)
	})

	t.Run("symlink to a regular file works", func(t *testing.T) {
		repoRoot, err := filepath.Abs("./testdata/in-bounds-link")
		require.NoError(t, err)
		appPath, err := filepath.Abs("./testdata/in-bounds-link/app")
		require.NoError(t, err)
		manifests, err := findManifests(logCtx, appPath, repoRoot, nil, noRecurse, nil, resource.MustParse("0"))
		assert.Len(t, manifests, 1)
		require.NoError(t, err)
	})

	t.Run("symlink to nowhere should be ignored", func(t *testing.T) {
		manifests, err := findManifests(logCtx, "./testdata/link-to-nowhere", "./testdata/link-to-nowhere", nil, noRecurse, nil, resource.MustParse("0"))
		assert.Empty(t, manifests)
		require.NoError(t, err)
	})

	t.Run("link to over-sized manifest fails", func(t *testing.T) {
		repoRoot, err := filepath.Abs("./testdata/in-bounds-link")
		require.NoError(t, err)
		appPath, err := filepath.Abs("./testdata/in-bounds-link/app")
		require.NoError(t, err)
		// The file is 35 bytes.
		manifests, err := findManifests(logCtx, appPath, repoRoot, nil, noRecurse, nil, resource.MustParse("34"))
		assert.Empty(t, manifests)
		assert.ErrorIs(t, err, ErrExceededMaxCombinedManifestFileSize)
	})

	t.Run("group of files should be limited at precisely the sum of their size", func(t *testing.T) {
		// There is a total of 10 files, each file being 10 bytes.
		manifests, err := findManifests(logCtx, "./testdata/several-files", "./testdata/several-files", nil, noRecurse, nil, resource.MustParse("365"))
		assert.Len(t, manifests, 10)
		require.NoError(t, err)

		manifests, err = findManifests(logCtx, "./testdata/several-files", "./testdata/several-files", nil, noRecurse, nil, resource.MustParse("364"))
		assert.Empty(t, manifests)
		assert.ErrorIs(t, err, ErrExceededMaxCombinedManifestFileSize)
	})

	t.Run("jsonnet isn't counted against size limit", func(t *testing.T) {
		// Each file is 36 bytes. Only the 36-byte json file should be counted against the limit.
		manifests, err := findManifests(logCtx, "./testdata/jsonnet-and-json", "./testdata/jsonnet-and-json", nil, noRecurse, nil, resource.MustParse("36"))
		assert.Len(t, manifests, 2)
		require.NoError(t, err)

		manifests, err = findManifests(logCtx, "./testdata/jsonnet-and-json", "./testdata/jsonnet-and-json", nil, noRecurse, nil, resource.MustParse("35"))
		assert.Empty(t, manifests)
		assert.ErrorIs(t, err, ErrExceededMaxCombinedManifestFileSize)
	})

	t.Run("partially valid YAML file throws an error", func(t *testing.T) {
		require.DirExists(t, "./testdata/partially-valid-yaml")
		manifests, err := findManifests(logCtx, "./testdata/partially-valid-yaml", "./testdata/partially-valid-yaml", nil, noRecurse, nil, resource.MustParse("0"))
		assert.Empty(t, manifests)
		require.Error(t, err)
	})

	t.Run("invalid manifest throws an error", func(t *testing.T) {
		require.DirExists(t, "./testdata/invalid-manifests")
		manifests, err := findManifests(logCtx, "./testdata/invalid-manifests", "./testdata/invalid-manifests", nil, noRecurse, nil, resource.MustParse("0"))
		assert.Empty(t, manifests)
		require.Error(t, err)
	})

	t.Run("irrelevant YAML gets skipped, relevant YAML gets parsed", func(t *testing.T) {
		manifests, err := findManifests(logCtx, "./testdata/irrelevant-yaml", "./testdata/irrelevant-yaml", nil, noRecurse, nil, resource.MustParse("0"))
		assert.Len(t, manifests, 1)
		require.NoError(t, err)
	})

	t.Run("multiple JSON objects in one file throws an error", func(t *testing.T) {
		require.DirExists(t, "./testdata/json-list")
		manifests, err := findManifests(logCtx, "./testdata/json-list", "./testdata/json-list", nil, noRecurse, nil, resource.MustParse("0"))
		assert.Empty(t, manifests)
		require.Error(t, err)
	})

	t.Run("invalid JSON throws an error", func(t *testing.T) {
		require.DirExists(t, "./testdata/invalid-json")
		manifests, err := findManifests(logCtx, "./testdata/invalid-json", "./testdata/invalid-json", nil, noRecurse, nil, resource.MustParse("0"))
		assert.Empty(t, manifests)
		require.Error(t, err)
	})

	t.Run("valid JSON returns manifest and no error", func(t *testing.T) {
		manifests, err := findManifests(logCtx, "./testdata/valid-json", "./testdata/valid-json", nil, noRecurse, nil, resource.MustParse("0"))
		assert.Len(t, manifests, 1)
		require.NoError(t, err)
	})

	t.Run("YAML with an empty document doesn't throw an error", func(t *testing.T) {
		manifests, err := findManifests(logCtx, "./testdata/yaml-with-empty-document", "./testdata/yaml-with-empty-document", nil, noRecurse, nil, resource.MustParse("0"))
		assert.Len(t, manifests, 1)
		require.NoError(t, err)
	})
}

func TestTestRepoOCI(t *testing.T) {
	service := newService(t, ".")
	_, err := service.TestRepository(context.Background(), &apiclient.TestRepositoryRequest{
		Repo: &argoappv1.Repository{
			Repo:      "https://demo.goharbor.io",
			Type:      "helm",
			EnableOCI: true,
		},
	})
	require.Error(t, err)
	assert.Contains(t, err.Error(), "OCI Helm repository URL should include hostname and port only")
}

func Test_getHelmDependencyRepos(t *testing.T) {
	repo1 := "https://charts.bitnami.com/bitnami"
	repo2 := "https://eventstore.github.io/EventStore.Charts"

	repos, err := getHelmDependencyRepos("../../util/helm/testdata/dependency")
	require.NoError(t, err)
	assert.Len(t, repos, 2)
	assert.Equal(t, repos[0].Repo, repo1)
	assert.Equal(t, repos[1].Repo, repo2)
}

func TestResolveRevision(t *testing.T) {
	service := newService(t, ".")
	repo := &argoappv1.Repository{Repo: "https://github.com/argoproj/argo-cd"}
	app := &argoappv1.Application{Spec: argoappv1.ApplicationSpec{Source: &argoappv1.ApplicationSource{}}}
	resolveRevisionResponse, err := service.ResolveRevision(context.Background(), &apiclient.ResolveRevisionRequest{
		Repo:              repo,
		App:               app,
		AmbiguousRevision: "v2.2.2",
	})

	expectedResolveRevisionResponse := &apiclient.ResolveRevisionResponse{
		Revision:          "03b17e0233e64787ffb5fcf65c740cc2a20822ba",
		AmbiguousRevision: "v2.2.2 (03b17e0233e64787ffb5fcf65c740cc2a20822ba)",
	}

	assert.NotNil(t, resolveRevisionResponse.Revision)
	require.NoError(t, err)
	assert.Equal(t, expectedResolveRevisionResponse, resolveRevisionResponse)
}

func TestResolveRevisionNegativeScenarios(t *testing.T) {
	service := newService(t, ".")
	repo := &argoappv1.Repository{Repo: "https://github.com/argoproj/argo-cd"}
	app := &argoappv1.Application{Spec: argoappv1.ApplicationSpec{Source: &argoappv1.ApplicationSource{}}}
	resolveRevisionResponse, err := service.ResolveRevision(context.Background(), &apiclient.ResolveRevisionRequest{
		Repo:              repo,
		App:               app,
		AmbiguousRevision: "v2.a.2",
	})

	expectedResolveRevisionResponse := &apiclient.ResolveRevisionResponse{
		Revision:          "",
		AmbiguousRevision: "",
	}

	assert.NotNil(t, resolveRevisionResponse.Revision)
	require.Error(t, err)
	assert.Equal(t, expectedResolveRevisionResponse, resolveRevisionResponse)
}

func TestDirectoryPermissionInitializer(t *testing.T) {
	dir := t.TempDir()

	file, err := os.CreateTemp(dir, "")
	require.NoError(t, err)
	io.Close(file)

	// remove read permissions
	require.NoError(t, os.Chmod(dir, 0o000))

	// Remember to restore permissions when the test finishes so dir can
	// be removed properly.
	t.Cleanup(func() {
		require.NoError(t, os.Chmod(dir, 0o777))
	})

	// make sure permission are restored
	closer := directoryPermissionInitializer(dir)
	_, err = os.ReadFile(file.Name())
	require.NoError(t, err)

	// make sure permission are removed by closer
	io.Close(closer)
	_, err = os.ReadFile(file.Name())
	require.Error(t, err)
}

func addHelmToGitRepo(t *testing.T, options newGitRepoOptions) {
	err := os.WriteFile(filepath.Join(options.path, "Chart.yaml"), []byte("name: test\nversion: v1.0.0"), 0o777)
	require.NoError(t, err)
	for valuesFileName, values := range options.helmChartOptions.valuesFiles {
		valuesFileContents, err := yaml.Marshal(values)
		require.NoError(t, err)
		err = os.WriteFile(filepath.Join(options.path, valuesFileName), valuesFileContents, 0o777)
		require.NoError(t, err)
	}
	require.NoError(t, err)
	cmd := exec.Command("git", "add", "-A")
	cmd.Dir = options.path
	require.NoError(t, cmd.Run())
	cmd = exec.Command("git", "commit", "-m", "Initial commit")
	cmd.Dir = options.path
	require.NoError(t, cmd.Run())
}

func initGitRepo(t *testing.T, options newGitRepoOptions) (revision string) {
	if options.createPath {
		require.NoError(t, os.Mkdir(options.path, 0o755))
	}

	cmd := exec.Command("git", "init", "-b", "main", options.path)
	cmd.Dir = options.path
	require.NoError(t, cmd.Run())

	if options.remote != "" {
		cmd = exec.Command("git", "remote", "add", "origin", options.path)
		cmd.Dir = options.path
		require.NoError(t, cmd.Run())
	}

	commitAdded := options.addEmptyCommit || options.helmChartOptions.chartName != ""
	if options.addEmptyCommit {
		cmd = exec.Command("git", "commit", "-m", "Initial commit", "--allow-empty")
		cmd.Dir = options.path
		require.NoError(t, cmd.Run())
	} else if options.helmChartOptions.chartName != "" {
		addHelmToGitRepo(t, options)
	}

	if commitAdded {
		var revB bytes.Buffer
		cmd = exec.Command("git", "rev-parse", "HEAD", options.path)
		cmd.Dir = options.path
		cmd.Stdout = &revB
		require.NoError(t, cmd.Run())
		revision = strings.Split(revB.String(), "\n")[0]
	}
	return revision
}

func TestInit(t *testing.T) {
	dir := t.TempDir()

	// service.Init sets permission to 0300. Restore permissions when the test
	// finishes so dir can be removed properly.
	t.Cleanup(func() {
		require.NoError(t, os.Chmod(dir, 0o777))
	})

	repoPath := path.Join(dir, "repo1")
	initGitRepo(t, newGitRepoOptions{path: repoPath, remote: "https://github.com/argo-cd/test-repo1", createPath: true, addEmptyCommit: false})

	service := newService(t, ".")
	service.rootDir = dir

	require.NoError(t, service.Init())

	_, err := os.ReadDir(dir)
	require.Error(t, err)
	initGitRepo(t, newGitRepoOptions{path: path.Join(dir, "repo2"), remote: "https://github.com/argo-cd/test-repo2", createPath: true, addEmptyCommit: false})
}

// TestCheckoutRevisionCanGetNonstandardRefs shows that we can fetch a revision that points to a non-standard ref. In
// other words, we haven't regressed and caused this issue again: https://github.com/argoproj/argo-cd/issues/4935
func TestCheckoutRevisionCanGetNonstandardRefs(t *testing.T) {
	rootPath := t.TempDir()

	sourceRepoPath, err := os.MkdirTemp(rootPath, "")
	require.NoError(t, err)

	// Create a repo such that one commit is on a non-standard ref _and nowhere else_. This is meant to simulate, for
	// example, a GitHub ref for a pull into one repo from a fork of that repo.
	runGit(t, sourceRepoPath, "init")
	runGit(t, sourceRepoPath, "checkout", "-b", "main") // make sure there's a main branch to switch back to
	runGit(t, sourceRepoPath, "commit", "-m", "empty", "--allow-empty")
	runGit(t, sourceRepoPath, "checkout", "-b", "branch")
	runGit(t, sourceRepoPath, "commit", "-m", "empty", "--allow-empty")
	sha := runGit(t, sourceRepoPath, "rev-parse", "HEAD")
	runGit(t, sourceRepoPath, "update-ref", "refs/pull/123/head", strings.TrimSuffix(sha, "\n"))
	runGit(t, sourceRepoPath, "checkout", "main")
	runGit(t, sourceRepoPath, "branch", "-D", "branch")

	destRepoPath, err := os.MkdirTemp(rootPath, "")
	require.NoError(t, err)

	gitClient, err := git.NewClientExt("file://"+sourceRepoPath, destRepoPath, &git.NopCreds{}, true, false, "")
	require.NoError(t, err)

	pullSha, err := gitClient.LsRemote("refs/pull/123/head")
	require.NoError(t, err)

	err = checkoutRevision(gitClient, "does-not-exist", false)
	require.Error(t, err)

	err = checkoutRevision(gitClient, pullSha, false)
	require.NoError(t, err)
}

func TestCheckoutRevisionPresentSkipFetch(t *testing.T) {
	revision := "0123456789012345678901234567890123456789"

	gitClient := &gitmocks.Client{}
	gitClient.On("Init").Return(nil)
	gitClient.On("IsRevisionPresent", revision).Return(true)
	gitClient.On("Checkout", revision, mock.Anything).Return("fake-rev", nil)

	err := checkoutRevision(gitClient, revision, false)
	require.NoError(t, err)
}

func TestCheckoutRevisionNotPresentCallFetch(t *testing.T) {
	revision := "0123456789012345678901234567890123456789"

	gitClient := &gitmocks.Client{}
	gitClient.On("Init").Return(nil)
	gitClient.On("IsRevisionPresent", revision).Return(false)
	gitClient.On("Fetch", "").Return(nil)
	gitClient.On("Checkout", revision, mock.Anything).Return("fake-rev", nil)

	err := checkoutRevision(gitClient, revision, false)
	require.NoError(t, err)
}

// runGit runs a git command in the given working directory. If the command succeeds, it returns the combined standard
// and error output. If it fails, it stops the test with a failure message.
func runGit(t *testing.T, workDir string, args ...string) string {
	cmd := exec.Command("git", args...)
	cmd.Dir = workDir
	out, err := cmd.CombinedOutput()
	stringOut := string(out)
	require.NoError(t, err, stringOut)
	return stringOut
}

func Test_walkHelmValueFilesInPath(t *testing.T) {
	t.Run("does not exist", func(t *testing.T) {
		var files []string
		root := "/obviously/does/not/exist"
		err := filepath.Walk(root, walkHelmValueFilesInPath(root, &files))
		require.Error(t, err)
		assert.Empty(t, files)
	})
	t.Run("values files", func(t *testing.T) {
		var files []string
		root := "./testdata/values-files"
		err := filepath.Walk(root, walkHelmValueFilesInPath(root, &files))
		require.NoError(t, err)
		assert.Len(t, files, 5)
	})
	t.Run("unrelated root", func(t *testing.T) {
		var files []string
		root := "./testdata/values-files"
		unrelated_root := "/different/root/path"
		err := filepath.Walk(root, walkHelmValueFilesInPath(unrelated_root, &files))
		require.Error(t, err)
	})
}

func Test_populateHelmAppDetails(t *testing.T) {
	emptyTempPaths := io.NewRandomizedTempPaths(t.TempDir())
	res := apiclient.RepoAppDetailsResponse{}
	q := apiclient.RepoServerAppDetailsQuery{
		Repo: &argoappv1.Repository{},
		Source: &argoappv1.ApplicationSource{
			Helm: &argoappv1.ApplicationSourceHelm{ValueFiles: []string{"exclude.yaml", "has-the-word-values.yaml"}},
		},
	}
	appPath, err := filepath.Abs("./testdata/values-files/")
	require.NoError(t, err)
	err = populateHelmAppDetails(&res, appPath, appPath, &q, emptyTempPaths)
	require.NoError(t, err)
	assert.Len(t, res.Helm.Parameters, 3)
	assert.Len(t, res.Helm.ValueFiles, 5)
}

func Test_populateHelmAppDetails_values_symlinks(t *testing.T) {
	emptyTempPaths := io.NewRandomizedTempPaths(t.TempDir())
	t.Run("inbound", func(t *testing.T) {
		res := apiclient.RepoAppDetailsResponse{}
		q := apiclient.RepoServerAppDetailsQuery{Repo: &argoappv1.Repository{}, Source: &argoappv1.ApplicationSource{}}
		err := populateHelmAppDetails(&res, "./testdata/in-bounds-values-file-link/", "./testdata/in-bounds-values-file-link/", &q, emptyTempPaths)
		require.NoError(t, err)
		assert.NotEmpty(t, res.Helm.Values)
		assert.NotEmpty(t, res.Helm.Parameters)
	})

	t.Run("out of bounds", func(t *testing.T) {
		res := apiclient.RepoAppDetailsResponse{}
		q := apiclient.RepoServerAppDetailsQuery{Repo: &argoappv1.Repository{}, Source: &argoappv1.ApplicationSource{}}
		err := populateHelmAppDetails(&res, "./testdata/out-of-bounds-values-file-link/", "./testdata/out-of-bounds-values-file-link/", &q, emptyTempPaths)
		require.NoError(t, err)
		assert.Empty(t, res.Helm.Values)
		assert.Empty(t, res.Helm.Parameters)
	})
}

func TestGetHelmRepos_OCIDependenciesWithHelmRepo(t *testing.T) {
	src := argoappv1.ApplicationSource{Path: "."}
	q := apiclient.ManifestRequest{Repos: []*argoappv1.Repository{}, ApplicationSource: &src, HelmRepoCreds: []*argoappv1.RepoCreds{
		{URL: "example.com", Username: "test", Password: "test", EnableOCI: true},
	}}

	helmRepos, err := getHelmRepos("./testdata/oci-dependencies", q.Repos, q.HelmRepoCreds)
	require.NoError(t, err)

	assert.Len(t, helmRepos, 1)
	assert.Equal(t, "test", helmRepos[0].Username)
	assert.True(t, helmRepos[0].EnableOci)
	assert.Equal(t, "example.com/myrepo", helmRepos[0].Repo)
}

func TestGetHelmRepos_OCIDependenciesWithRepo(t *testing.T) {
	src := argoappv1.ApplicationSource{Path: "."}
	q := apiclient.ManifestRequest{Repos: []*argoappv1.Repository{{Repo: "example.com", Username: "test", Password: "test", EnableOCI: true}}, ApplicationSource: &src, HelmRepoCreds: []*argoappv1.RepoCreds{}}

	helmRepos, err := getHelmRepos("./testdata/oci-dependencies", q.Repos, q.HelmRepoCreds)
	require.NoError(t, err)

	assert.Len(t, helmRepos, 1)
	assert.Equal(t, "test", helmRepos[0].Username)
	assert.True(t, helmRepos[0].EnableOci)
	assert.Equal(t, "example.com/myrepo", helmRepos[0].Repo)
}

func TestGetHelmRepo_NamedRepos(t *testing.T) {
	src := argoappv1.ApplicationSource{Path: "."}
	q := apiclient.ManifestRequest{Repo: &argoappv1.Repository{}, ApplicationSource: &src, Repos: []*argoappv1.Repository{{
		Name:     "custom-repo",
		Repo:     "https://example.com",
		Username: "test",
	}}}

	helmRepos, err := getHelmRepos("./testdata/helm-with-dependencies", q.Repos, q.HelmRepoCreds)
	require.NoError(t, err)

	assert.Len(t, helmRepos, 1)
	assert.Equal(t, "test", helmRepos[0].Username)
	assert.Equal(t, "https://example.com", helmRepos[0].Repo)
}

func TestGetHelmRepo_NamedReposAlias(t *testing.T) {
	src := argoappv1.ApplicationSource{Path: "."}
	q := apiclient.ManifestRequest{Repo: &argoappv1.Repository{}, ApplicationSource: &src, Repos: []*argoappv1.Repository{{
		Name:     "custom-repo-alias",
		Repo:     "https://example.com",
		Username: "test-alias",
	}}}

	helmRepos, err := getHelmRepos("./testdata/helm-with-dependencies-alias", q.Repos, q.HelmRepoCreds)
	require.NoError(t, err)

	assert.Len(t, helmRepos, 1)
	assert.Equal(t, "test-alias", helmRepos[0].Username)
	assert.Equal(t, "https://example.com", helmRepos[0].Repo)
}

func Test_getResolvedValueFiles(t *testing.T) {
	tempDir := t.TempDir()
	paths := io.NewRandomizedTempPaths(tempDir)

	key, _ := json.Marshal(map[string]string{"url": git.NormalizeGitURL("https://github.com/org/repo1"), "project": ""})
	paths.Add(string(key), path.Join(tempDir, "repo1"))

	testCases := []struct {
		name         string
		rawPath      string
		env          *argoappv1.Env
		refSources   map[string]*argoappv1.RefTarget
		expectedPath string
		expectedErr  bool
	}{
		{
			name:         "simple path",
			rawPath:      "values.yaml",
			env:          &argoappv1.Env{},
			refSources:   map[string]*argoappv1.RefTarget{},
			expectedPath: path.Join(tempDir, "main-repo", "values.yaml"),
		},
		{
			name:    "simple ref",
			rawPath: "$ref/values.yaml",
			env:     &argoappv1.Env{},
			refSources: map[string]*argoappv1.RefTarget{
				"$ref": {
					Repo: argoappv1.Repository{
						Repo: "https://github.com/org/repo1",
					},
				},
			},
			expectedPath: path.Join(tempDir, "repo1", "values.yaml"),
		},
		{
			name:    "only ref",
			rawPath: "$ref",
			env:     &argoappv1.Env{},
			refSources: map[string]*argoappv1.RefTarget{
				"$ref": {
					Repo: argoappv1.Repository{
						Repo: "https://github.com/org/repo1",
					},
				},
			},
			expectedErr: true,
		},
		{
			name:    "attempted traversal",
			rawPath: "$ref/../values.yaml",
			env:     &argoappv1.Env{},
			refSources: map[string]*argoappv1.RefTarget{
				"$ref": {
					Repo: argoappv1.Repository{
						Repo: "https://github.com/org/repo1",
					},
				},
			},
			expectedErr: true,
		},
		{
			// Since $ref doesn't resolve to a ref target, we assume it's an env var. Since the env var isn't specified,
			// it's replaced with an empty string. This is necessary for backwards compatibility with behavior before
			// ref targets were introduced.
			name:         "ref doesn't exist",
			rawPath:      "$ref/values.yaml",
			env:          &argoappv1.Env{},
			refSources:   map[string]*argoappv1.RefTarget{},
			expectedPath: path.Join(tempDir, "main-repo", "values.yaml"),
		},
		{
			name:    "repo doesn't exist",
			rawPath: "$ref/values.yaml",
			env:     &argoappv1.Env{},
			refSources: map[string]*argoappv1.RefTarget{
				"$ref": {
					Repo: argoappv1.Repository{
						Repo: "https://github.com/org/repo2",
					},
				},
			},
			expectedErr: true,
		},
		{
			name:    "env var is resolved",
			rawPath: "$ref/$APP_PATH/values.yaml",
			env: &argoappv1.Env{
				&argoappv1.EnvEntry{
					Name:  "APP_PATH",
					Value: "app-path",
				},
			},
			refSources: map[string]*argoappv1.RefTarget{
				"$ref": {
					Repo: argoappv1.Repository{
						Repo: "https://github.com/org/repo1",
					},
				},
			},
			expectedPath: path.Join(tempDir, "repo1", "app-path", "values.yaml"),
		},
		{
			name:    "traversal in env var is blocked",
			rawPath: "$ref/$APP_PATH/values.yaml",
			env: &argoappv1.Env{
				&argoappv1.EnvEntry{
					Name:  "APP_PATH",
					Value: "..",
				},
			},
			refSources: map[string]*argoappv1.RefTarget{
				"$ref": {
					Repo: argoappv1.Repository{
						Repo: "https://github.com/org/repo1",
					},
				},
			},
			expectedErr: true,
		},
		{
			name:    "env var prefix",
			rawPath: "$APP_PATH/values.yaml",
			env: &argoappv1.Env{
				&argoappv1.EnvEntry{
					Name:  "APP_PATH",
					Value: "app-path",
				},
			},
			refSources:   map[string]*argoappv1.RefTarget{},
			expectedPath: path.Join(tempDir, "main-repo", "app-path", "values.yaml"),
		},
		{
			name:         "unresolved env var",
			rawPath:      "$APP_PATH/values.yaml",
			env:          &argoappv1.Env{},
			refSources:   map[string]*argoappv1.RefTarget{},
			expectedPath: path.Join(tempDir, "main-repo", "values.yaml"),
		},
	}

	for _, tc := range testCases {
		tcc := tc
		t.Run(tcc.name, func(t *testing.T) {
			t.Parallel()
			resolvedPaths, err := getResolvedValueFiles(path.Join(tempDir, "main-repo"), path.Join(tempDir, "main-repo"), tcc.env, []string{}, []string{tcc.rawPath}, tcc.refSources, paths, false)
			if !tcc.expectedErr {
				require.NoError(t, err)
				require.Len(t, resolvedPaths, 1)
				assert.Equal(t, tcc.expectedPath, string(resolvedPaths[0]))
			} else {
				require.Error(t, err)
				assert.Empty(t, resolvedPaths)
			}
		})
	}
}

func TestErrorGetGitDirectories(t *testing.T) {
	// test not using the cache
	root := "./testdata/git-files-dirs"

	type fields struct {
		service *Service
	}
	type args struct {
		ctx     context.Context
		request *apiclient.GitDirectoriesRequest
	}
	tests := []struct {
		name    string
		fields  fields
		args    args
		want    *apiclient.GitDirectoriesResponse
		wantErr assert.ErrorAssertionFunc
	}{
		{name: "InvalidRepo", fields: fields{service: newService(t, ".")}, args: args{
			ctx: context.TODO(),
			request: &apiclient.GitDirectoriesRequest{
				Repo:             nil,
				SubmoduleEnabled: false,
				Revision:         "HEAD",
			},
		}, want: nil, wantErr: assert.Error},
		{name: "InvalidResolveRevision", fields: fields{service: func() *Service {
			s, _, _ := newServiceWithOpt(t, func(gitClient *gitmocks.Client, helmClient *helmmocks.Client, paths *iomocks.TempPaths) {
				gitClient.On("Checkout", mock.Anything, mock.Anything).Return("fake-rev", nil)
				gitClient.On("LsRemote", mock.Anything).Return("", fmt.Errorf("ah error"))
				gitClient.On("Root").Return(root)
				paths.On("GetPath", mock.Anything).Return(".", nil)
				paths.On("GetPathIfExists", mock.Anything).Return(".", nil)
			}, ".")
			return s
		}()}, args: args{
			ctx: context.TODO(),
			request: &apiclient.GitDirectoriesRequest{
				Repo:             &argoappv1.Repository{Repo: "not-a-valid-url"},
				SubmoduleEnabled: false,
				Revision:         "sadfsadf",
			},
		}, want: nil, wantErr: assert.Error},
		{name: "ErrorVerifyCommit", fields: fields{service: func() *Service {
			s, _, _ := newServiceWithOpt(t, func(gitClient *gitmocks.Client, helmClient *helmmocks.Client, paths *iomocks.TempPaths) {
				gitClient.On("Checkout", mock.Anything, mock.Anything).Return("fake-rev", nil)
				gitClient.On("LsRemote", mock.Anything).Return("", fmt.Errorf("ah error"))
				gitClient.On("VerifyCommitSignature", mock.Anything).Return("", fmt.Errorf("revision %s is not signed", "sadfsadf"))
				gitClient.On("Root").Return(root)
				paths.On("GetPath", mock.Anything).Return(".", nil)
				paths.On("GetPathIfExists", mock.Anything).Return(".", nil)
			}, ".")
			return s
		}()}, args: args{
			ctx: context.TODO(),
			request: &apiclient.GitDirectoriesRequest{
				Repo:             &argoappv1.Repository{Repo: "not-a-valid-url"},
				SubmoduleEnabled: false,
				Revision:         "sadfsadf",
				VerifyCommit:     true,
			},
		}, want: nil, wantErr: assert.Error},
	}
	for _, tt := range tests {
		t.Run(tt.name, func(t *testing.T) {
			s := tt.fields.service
			got, err := s.GetGitDirectories(tt.args.ctx, tt.args.request)
			if !tt.wantErr(t, err, fmt.Sprintf("GetGitDirectories(%v, %v)", tt.args.ctx, tt.args.request)) {
				return
			}
			assert.Equalf(t, tt.want, got, "GetGitDirectories(%v, %v)", tt.args.ctx, tt.args.request)
		})
	}
}

func TestGetGitDirectories(t *testing.T) {
	// test not using the cache
	root := "./testdata/git-files-dirs"
	s, _, cacheMocks := newServiceWithOpt(t, func(gitClient *gitmocks.Client, helmClient *helmmocks.Client, paths *iomocks.TempPaths) {
		gitClient.On("Init").Return(nil)
		gitClient.On("IsRevisionPresent", mock.Anything).Return(false)
		gitClient.On("Fetch", mock.Anything).Return(nil)
		gitClient.On("Checkout", mock.Anything, mock.Anything).Once().Return("fake-rev", nil)
		gitClient.On("LsRemote", "HEAD").Return("632039659e542ed7de0c170a4fcc1c571b288fc0", nil)
		gitClient.On("Root").Return(root)
		paths.On("GetPath", mock.Anything).Return(root, nil)
		paths.On("GetPathIfExists", mock.Anything).Return(root, nil)
	}, root)
	dirRequest := &apiclient.GitDirectoriesRequest{
		Repo:             &argoappv1.Repository{Repo: "a-url.com"},
		SubmoduleEnabled: false,
		Revision:         "HEAD",
	}
	directories, err := s.GetGitDirectories(context.TODO(), dirRequest)
	require.NoError(t, err)
	assert.ElementsMatch(t, directories.GetPaths(), []string{"app", "app/bar", "app/foo/bar", "somedir", "app/foo"})

	// do the same request again to use the cache
	// we only allow CheckOut to be called once in the mock
	directories, err = s.GetGitDirectories(context.TODO(), dirRequest)
	require.NoError(t, err)
	assert.ElementsMatch(t, []string{"app", "app/bar", "app/foo/bar", "somedir", "app/foo"}, directories.GetPaths())
	cacheMocks.mockCache.AssertCacheCalledTimes(t, &repositorymocks.CacheCallCounts{
		ExternalSets: 1,
		ExternalGets: 2,
	})
}

func TestGetGitDirectoriesWithHiddenDirSupported(t *testing.T) {
	// test not using the cache
	root := "./testdata/git-files-dirs"
	s, _, cacheMocks := newServiceWithOpt(t, func(gitClient *gitmocks.Client, helmClient *helmmocks.Client, paths *iomocks.TempPaths) {
		gitClient.On("Init").Return(nil)
		gitClient.On("IsRevisionPresent", mock.Anything).Return(false)
		gitClient.On("Fetch", mock.Anything).Return(nil)
		gitClient.On("Checkout", mock.Anything, mock.Anything).Once().Return("fake-rev", nil)
		gitClient.On("LsRemote", "HEAD").Return("632039659e542ed7de0c170a4fcc1c571b288fc0", nil)
		gitClient.On("Root").Return(root)
		paths.On("GetPath", mock.Anything).Return(root, nil)
		paths.On("GetPathIfExists", mock.Anything).Return(root, nil)
	}, root)
	s.initConstants.IncludeHiddenDirectories = true
	dirRequest := &apiclient.GitDirectoriesRequest{
		Repo:             &argoappv1.Repository{Repo: "a-url.com"},
		SubmoduleEnabled: false,
		Revision:         "HEAD",
	}
	directories, err := s.GetGitDirectories(context.TODO(), dirRequest)
	require.NoError(t, err)
	assert.ElementsMatch(t, directories.GetPaths(), []string{"app", "app/bar", "app/foo/bar", "somedir", "app/foo", "app/bar/.hidden"})

	// do the same request again to use the cache
	// we only allow CheckOut to be called once in the mock
	directories, err = s.GetGitDirectories(context.TODO(), dirRequest)
	require.NoError(t, err)
	assert.ElementsMatch(t, []string{"app", "app/bar", "app/foo/bar", "somedir", "app/foo", "app/bar/.hidden"}, directories.GetPaths())
	cacheMocks.mockCache.AssertCacheCalledTimes(t, &repositorymocks.CacheCallCounts{
		ExternalSets: 1,
		ExternalGets: 2,
	})
}

func TestErrorGetGitFiles(t *testing.T) {
	// test not using the cache
	root := ""

	type fields struct {
		service *Service
	}
	type args struct {
		ctx     context.Context
		request *apiclient.GitFilesRequest
	}
	tests := []struct {
		name    string
		fields  fields
		args    args
		want    *apiclient.GitFilesResponse
		wantErr assert.ErrorAssertionFunc
	}{
		{name: "InvalidRepo", fields: fields{service: newService(t, ".")}, args: args{
			ctx: context.TODO(),
			request: &apiclient.GitFilesRequest{
				Repo:             nil,
				SubmoduleEnabled: false,
				Revision:         "HEAD",
			},
		}, want: nil, wantErr: assert.Error},
		{name: "InvalidResolveRevision", fields: fields{service: func() *Service {
			s, _, _ := newServiceWithOpt(t, func(gitClient *gitmocks.Client, helmClient *helmmocks.Client, paths *iomocks.TempPaths) {
				gitClient.On("Checkout", mock.Anything, mock.Anything).Return("fake-rev", nil)
				gitClient.On("LsRemote", mock.Anything).Return("", fmt.Errorf("ah error"))
				gitClient.On("Root").Return(root)
				paths.On("GetPath", mock.Anything).Return(".", nil)
				paths.On("GetPathIfExists", mock.Anything).Return(".", nil)
			}, ".")
			return s
		}()}, args: args{
			ctx: context.TODO(),
			request: &apiclient.GitFilesRequest{
				Repo:             &argoappv1.Repository{Repo: "not-a-valid-url"},
				SubmoduleEnabled: false,
				Revision:         "sadfsadf",
			},
		}, want: nil, wantErr: assert.Error},
	}
	for _, tt := range tests {
		t.Run(tt.name, func(t *testing.T) {
			s := tt.fields.service
			got, err := s.GetGitFiles(tt.args.ctx, tt.args.request)
			if !tt.wantErr(t, err, fmt.Sprintf("GetGitFiles(%v, %v)", tt.args.ctx, tt.args.request)) {
				return
			}
			assert.Equalf(t, tt.want, got, "GetGitFiles(%v, %v)", tt.args.ctx, tt.args.request)
		})
	}
}

func TestGetGitFiles(t *testing.T) {
	// test not using the cache
	files := []string{
		"./testdata/git-files-dirs/somedir/config.yaml",
		"./testdata/git-files-dirs/config.yaml", "./testdata/git-files-dirs/config.yaml", "./testdata/git-files-dirs/app/foo/bar/config.yaml",
	}
	root := ""
	s, _, cacheMocks := newServiceWithOpt(t, func(gitClient *gitmocks.Client, helmClient *helmmocks.Client, paths *iomocks.TempPaths) {
		gitClient.On("Init").Return(nil)
		gitClient.On("IsRevisionPresent", mock.Anything).Return(false)
		gitClient.On("Fetch", mock.Anything).Return(nil)
		gitClient.On("Checkout", mock.Anything, mock.Anything).Once().Return("fake-rev", nil)
		gitClient.On("LsRemote", "HEAD").Return("632039659e542ed7de0c170a4fcc1c571b288fc0", nil)
		gitClient.On("Root").Return(root)
		gitClient.On("LsFiles", mock.Anything, mock.Anything).Once().Return(files, nil)
		paths.On("GetPath", mock.Anything).Return(root, nil)
		paths.On("GetPathIfExists", mock.Anything).Return(root, nil)
	}, root)
	filesRequest := &apiclient.GitFilesRequest{
		Repo:             &argoappv1.Repository{Repo: "a-url.com"},
		SubmoduleEnabled: false,
		Revision:         "HEAD",
	}

	// expected map
	expected := make(map[string][]byte)
	for _, filePath := range files {
		fileContents, err := os.ReadFile(filePath)
		require.NoError(t, err)
		expected[filePath] = fileContents
	}

	fileResponse, err := s.GetGitFiles(context.TODO(), filesRequest)
	require.NoError(t, err)
	assert.Equal(t, expected, fileResponse.GetMap())

	// do the same request again to use the cache
	// we only allow LsFiles to be called once in the mock
	fileResponse, err = s.GetGitFiles(context.TODO(), filesRequest)
	require.NoError(t, err)
	assert.Equal(t, expected, fileResponse.GetMap())
	cacheMocks.mockCache.AssertCacheCalledTimes(t, &repositorymocks.CacheCallCounts{
		ExternalSets: 1,
		ExternalGets: 2,
	})
}

func TestErrorUpdateRevisionForPaths(t *testing.T) {
	// test not using the cache
	root := ""

	type fields struct {
		service *Service
	}
	type args struct {
		ctx     context.Context
		request *apiclient.UpdateRevisionForPathsRequest
	}
	tests := []struct {
		name    string
		fields  fields
		args    args
		want    *apiclient.UpdateRevisionForPathsResponse
		wantErr assert.ErrorAssertionFunc
	}{
		{name: "InvalidRepo", fields: fields{service: newService(t, ".")}, args: args{
			ctx: context.TODO(),
			request: &apiclient.UpdateRevisionForPathsRequest{
				Repo:           nil,
				Revision:       "HEAD",
				SyncedRevision: "sadfsadf",
			},
		}, want: nil, wantErr: assert.Error},
		{name: "InvalidResolveRevision", fields: fields{service: func() *Service {
			s, _, _ := newServiceWithOpt(t, func(gitClient *gitmocks.Client, helmClient *helmmocks.Client, paths *iomocks.TempPaths) {
				gitClient.On("Checkout", mock.Anything, mock.Anything).Return("fake-rev", nil)
				gitClient.On("LsRemote", mock.Anything).Return("", fmt.Errorf("ah error"))
				gitClient.On("Root").Return(root)
				paths.On("GetPath", mock.Anything).Return(".", nil)
				paths.On("GetPathIfExists", mock.Anything).Return(".", nil)
			}, ".")
			return s
		}()}, args: args{
			ctx: context.TODO(),
			request: &apiclient.UpdateRevisionForPathsRequest{
				Repo:           &argoappv1.Repository{Repo: "not-a-valid-url"},
				Revision:       "sadfsadf",
				SyncedRevision: "HEAD",
				Paths:          []string{"."},
			},
		}, want: nil, wantErr: assert.Error},
		{name: "InvalidResolveSyncedRevision", fields: fields{service: func() *Service {
			s, _, _ := newServiceWithOpt(t, func(gitClient *gitmocks.Client, helmClient *helmmocks.Client, paths *iomocks.TempPaths) {
				gitClient.On("Checkout", mock.Anything, mock.Anything).Return("fake-rev", nil)
				gitClient.On("LsRemote", "HEAD").Once().Return("632039659e542ed7de0c170a4fcc1c571b288fc0", nil)
				gitClient.On("LsRemote", mock.Anything).Return("", fmt.Errorf("ah error"))
				gitClient.On("Root").Return(root)
				paths.On("GetPath", mock.Anything).Return(".", nil)
				paths.On("GetPathIfExists", mock.Anything).Return(".", nil)
			}, ".")
			return s
		}()}, args: args{
			ctx: context.TODO(),
			request: &apiclient.UpdateRevisionForPathsRequest{
				Repo:           &argoappv1.Repository{Repo: "not-a-valid-url"},
				Revision:       "HEAD",
				SyncedRevision: "sadfsadf",
				Paths:          []string{"."},
			},
		}, want: nil, wantErr: assert.Error},
	}
	for _, tt := range tests {
		t.Run(tt.name, func(t *testing.T) {
			s := tt.fields.service
			got, err := s.UpdateRevisionForPaths(tt.args.ctx, tt.args.request)
			if !tt.wantErr(t, err, fmt.Sprintf("UpdateRevisionForPaths(%v, %v)", tt.args.ctx, tt.args.request)) {
				return
			}
			assert.Equalf(t, tt.want, got, "UpdateRevisionForPaths(%v, %v)", tt.args.ctx, tt.args.request)
		})
	}
}

func TestUpdateRevisionForPaths(t *testing.T) {
	type fields struct {
		service *Service
		cache   *repoCacheMocks
	}
	type args struct {
		ctx     context.Context
		request *apiclient.UpdateRevisionForPathsRequest
	}
	type cacheHit struct {
		revision         string
		previousRevision string
	}
	tests := []struct {
		name     string
		fields   fields
		args     args
		want     *apiclient.UpdateRevisionForPathsResponse
		wantErr  assert.ErrorAssertionFunc
		cacheHit *cacheHit
	}{
		{name: "NoPathAbort", fields: func() fields {
			s, _, c := newServiceWithOpt(t, func(gitClient *gitmocks.Client, helmClient *helmmocks.Client, paths *iomocks.TempPaths) {
				gitClient.On("Checkout", mock.Anything, mock.Anything).Return("fake-rev", nil)
			}, ".")
			return fields{
				service: s,
				cache:   c,
			}
		}(), args: args{
			ctx: context.TODO(),
			request: &apiclient.UpdateRevisionForPathsRequest{
				Repo:  &argoappv1.Repository{Repo: "a-url.com"},
				Paths: []string{},
			},
		}, want: &apiclient.UpdateRevisionForPathsResponse{}, wantErr: assert.NoError},
		{name: "SameResolvedRevisionAbort", fields: func() fields {
			s, _, c := newServiceWithOpt(t, func(gitClient *gitmocks.Client, helmClient *helmmocks.Client, paths *iomocks.TempPaths) {
				gitClient.On("Checkout", mock.Anything, mock.Anything).Return("fake-rev", nil)
				gitClient.On("LsRemote", "HEAD").Once().Return("632039659e542ed7de0c170a4fcc1c571b288fc0", nil)
				gitClient.On("LsRemote", "SYNCEDHEAD").Once().Return("632039659e542ed7de0c170a4fcc1c571b288fc0", nil)
				paths.On("GetPath", mock.Anything).Return(".", nil)
				paths.On("GetPathIfExists", mock.Anything).Return(".", nil)
			}, ".")
			return fields{
				service: s,
				cache:   c,
			}
		}(), args: args{
			ctx: context.TODO(),
			request: &apiclient.UpdateRevisionForPathsRequest{
				Repo:           &argoappv1.Repository{Repo: "a-url.com"},
				Revision:       "HEAD",
				SyncedRevision: "SYNCEDHEAD",
				Paths:          []string{"."},
			},
		}, want: &apiclient.UpdateRevisionForPathsResponse{}, wantErr: assert.NoError},
		{name: "ChangedFilesDoNothing", fields: func() fields {
			s, _, c := newServiceWithOpt(t, func(gitClient *gitmocks.Client, helmClient *helmmocks.Client, paths *iomocks.TempPaths) {
				gitClient.On("Init").Return(nil)
				gitClient.On("IsRevisionPresent", mock.Anything).Return(false)
				gitClient.On("Fetch", mock.Anything).Return(nil)
				gitClient.On("Checkout", mock.Anything, mock.Anything).Return("fake-rev", nil)
				gitClient.On("LsRemote", "HEAD").Once().Return("632039659e542ed7de0c170a4fcc1c571b288fc0", nil)
				gitClient.On("LsRemote", "SYNCEDHEAD").Once().Return("1e67a504d03def3a6a1125d934cb511680f72555", nil)
				paths.On("GetPath", mock.Anything).Return(".", nil)
				paths.On("GetPathIfExists", mock.Anything).Return(".", nil)
				gitClient.On("Root").Return("")
				gitClient.On("ChangedFiles", mock.Anything, mock.Anything).Return([]string{"app.yaml"}, nil)
			}, ".")
			return fields{
				service: s,
				cache:   c,
			}
		}(), args: args{
			ctx: context.TODO(),
			request: &apiclient.UpdateRevisionForPathsRequest{
				Repo:           &argoappv1.Repository{Repo: "a-url.com"},
				Revision:       "HEAD",
				SyncedRevision: "SYNCEDHEAD",
				Paths:          []string{"."},
			},
		}, want: &apiclient.UpdateRevisionForPathsResponse{}, wantErr: assert.NoError},
		{name: "NoChangesUpdateCache", fields: func() fields {
			s, _, c := newServiceWithOpt(t, func(gitClient *gitmocks.Client, helmClient *helmmocks.Client, paths *iomocks.TempPaths) {
				gitClient.On("Init").Return(nil)
				gitClient.On("IsRevisionPresent", mock.Anything).Return(false)
				gitClient.On("Fetch", mock.Anything).Return(nil)
				gitClient.On("Checkout", mock.Anything, mock.Anything).Return("fake-rev", nil)
				gitClient.On("LsRemote", "HEAD").Once().Return("632039659e542ed7de0c170a4fcc1c571b288fc0", nil)
				gitClient.On("LsRemote", "SYNCEDHEAD").Once().Return("1e67a504d03def3a6a1125d934cb511680f72555", nil)
				paths.On("GetPath", mock.Anything).Return(".", nil)
				paths.On("GetPathIfExists", mock.Anything).Return(".", nil)
				gitClient.On("Root").Return("")
				gitClient.On("ChangedFiles", mock.Anything, mock.Anything).Return([]string{}, nil)
			}, ".")
			return fields{
				service: s,
				cache:   c,
			}
		}(), args: args{
			ctx: context.TODO(),
			request: &apiclient.UpdateRevisionForPathsRequest{
				Repo:           &argoappv1.Repository{Repo: "a-url.com"},
				Revision:       "HEAD",
				SyncedRevision: "SYNCEDHEAD",
				Paths:          []string{"."},

				AppLabelKey:       "app.kubernetes.io/name",
				AppName:           "no-change-update-cache",
				Namespace:         "default",
				TrackingMethod:    "annotation+label",
				ApplicationSource: &argoappv1.ApplicationSource{Path: "."},
				KubeVersion:       "v1.16.0",
			},
		}, want: &apiclient.UpdateRevisionForPathsResponse{}, wantErr: assert.NoError, cacheHit: &cacheHit{
			previousRevision: "1e67a504d03def3a6a1125d934cb511680f72555",
			revision:         "632039659e542ed7de0c170a4fcc1c571b288fc0",
		}},
		{name: "NoChangesHelmMultiSourceUpdateCache", fields: func() fields {
			s, _, c := newServiceWithOpt(t, func(gitClient *gitmocks.Client, helmClient *helmmocks.Client, paths *iomocks.TempPaths) {
				gitClient.On("Init").Return(nil)
				gitClient.On("IsRevisionPresent", mock.Anything).Return(false)
				gitClient.On("Fetch", mock.Anything).Return(nil)
				gitClient.On("Checkout", mock.Anything, mock.Anything).Return("fake-rev", nil)
				gitClient.On("LsRemote", "HEAD").Once().Return("632039659e542ed7de0c170a4fcc1c571b288fc0", nil)
				gitClient.On("LsRemote", "SYNCEDHEAD").Once().Return("1e67a504d03def3a6a1125d934cb511680f72555", nil)
				paths.On("GetPath", mock.Anything).Return(".", nil)
				paths.On("GetPathIfExists", mock.Anything).Return(".", nil)
				gitClient.On("Root").Return("")
				gitClient.On("ChangedFiles", mock.Anything, mock.Anything).Return([]string{}, nil)
			}, ".")
			return fields{
				service: s,
				cache:   c,
			}
		}(), args: args{
			ctx: context.TODO(),
			request: &apiclient.UpdateRevisionForPathsRequest{
				Repo:           &argoappv1.Repository{Repo: "a-url.com"},
				Revision:       "HEAD",
				SyncedRevision: "SYNCEDHEAD",
				Paths:          []string{"."},

				AppLabelKey:       "app.kubernetes.io/name",
				AppName:           "no-change-update-cache",
				Namespace:         "default",
				TrackingMethod:    "annotation+label",
				ApplicationSource: &argoappv1.ApplicationSource{Path: ".", Helm: &argoappv1.ApplicationSourceHelm{ReleaseName: "test"}},
				KubeVersion:       "v1.16.0",

				HasMultipleSources: true,
			},
		}, want: &apiclient.UpdateRevisionForPathsResponse{}, wantErr: assert.NoError, cacheHit: &cacheHit{
			previousRevision: "1e67a504d03def3a6a1125d934cb511680f72555",
			revision:         "632039659e542ed7de0c170a4fcc1c571b288fc0",
		}},
	}
	for _, tt := range tests {
		t.Run(tt.name, func(t *testing.T) {
			s := tt.fields.service
			cache := tt.fields.cache

			if tt.cacheHit != nil {
				cache.mockCache.On("Rename", tt.cacheHit.previousRevision, tt.cacheHit.revision, mock.Anything).Return(nil)
			}

			got, err := s.UpdateRevisionForPaths(tt.args.ctx, tt.args.request)
			if !tt.wantErr(t, err, fmt.Sprintf("UpdateRevisionForPaths(%v, %v)", tt.args.ctx, tt.args.request)) {
				return
			}
			assert.Equalf(t, tt.want, got, "UpdateRevisionForPaths(%v, %v)", tt.args.ctx, tt.args.request)

			if tt.cacheHit != nil {
				cache.mockCache.AssertCacheCalledTimes(t, &repositorymocks.CacheCallCounts{
					ExternalRenames: 1,
				})
			} else {
				cache.mockCache.AssertCacheCalledTimes(t, &repositorymocks.CacheCallCounts{
					ExternalRenames: 0,
				})
			}
		})
	}
}

func Test_getRepoSanitizerRegex(t *testing.T) {
	r := getRepoSanitizerRegex("/tmp/_argocd-repo")
	msg := r.ReplaceAllString("error message containing /tmp/_argocd-repo/SENSITIVE and other stuff", "<path to cached source>")
	assert.Equal(t, "error message containing <path to cached source> and other stuff", msg)
	msg = r.ReplaceAllString("error message containing /tmp/_argocd-repo/SENSITIVE/with/trailing/path and other stuff", "<path to cached source>")
	assert.Equal(t, "error message containing <path to cached source>/with/trailing/path and other stuff", msg)
}

func TestGetRefs_CacheWithLockDisabled(t *testing.T) {
	// Test that when the lock is disabled the default behavior still works correctly
	// Also shows the current issue with the git requests due to cache misses
	dir := t.TempDir()
	initGitRepo(t, newGitRepoOptions{
		path:           dir,
		createPath:     false,
		remote:         "",
		addEmptyCommit: true,
	})
	// Test in-memory and redis
	cacheMocks := newCacheMocksWithOpts(1*time.Minute, 1*time.Minute, 0)
	t.Cleanup(cacheMocks.mockCache.StopRedisCallback)
	var wg sync.WaitGroup
	numberOfCallers := 10
	for i := 0; i < numberOfCallers; i++ {
		wg.Add(1)
		go func() {
			defer wg.Done()
			client, err := git.NewClient(fmt.Sprintf("file://%s", dir), git.NopCreds{}, true, false, "", git.WithCache(cacheMocks.cache, true))
			require.NoError(t, err)
			refs, err := client.LsRefs()
			require.NoError(t, err)
			assert.NotNil(t, refs)
			assert.NotEmpty(t, refs.Branches, "Expected branches to be populated")
			assert.NotEmpty(t, refs.Branches[0])
		}()
	}
	wg.Wait()
	// Unlock should not have been called
	cacheMocks.mockCache.AssertNumberOfCalls(t, "UnlockGitReferences", 0)
	// Lock should not have been called
	cacheMocks.mockCache.AssertNumberOfCalls(t, "TryLockGitRefCache", 0)
}

func TestGetRefs_CacheDisabled(t *testing.T) {
	// Test that default get refs with cache disabled does not call GetOrLockGitReferences
	dir := t.TempDir()
	initGitRepo(t, newGitRepoOptions{
		path:           dir,
		createPath:     false,
		remote:         "",
		addEmptyCommit: true,
	})
	cacheMocks := newCacheMocks()
	t.Cleanup(cacheMocks.mockCache.StopRedisCallback)
	client, err := git.NewClient(fmt.Sprintf("file://%s", dir), git.NopCreds{}, true, false, "", git.WithCache(cacheMocks.cache, false))
	require.NoError(t, err)
	refs, err := client.LsRefs()
	require.NoError(t, err)
	assert.NotNil(t, refs)
	assert.NotEmpty(t, refs.Branches, "Expected branches to be populated")
	assert.NotEmpty(t, refs.Branches[0])
	// Unlock should not have been called
	cacheMocks.mockCache.AssertNumberOfCalls(t, "UnlockGitReferences", 0)
	cacheMocks.mockCache.AssertNumberOfCalls(t, "GetOrLockGitReferences", 0)
}

func TestGetRefs_CacheWithLock(t *testing.T) {
	// Test that there is only one call to SetGitReferences for the same repo which is done after the ls-remote
	dir := t.TempDir()
	initGitRepo(t, newGitRepoOptions{
		path:           dir,
		createPath:     false,
		remote:         "",
		addEmptyCommit: true,
	})
	cacheMocks := newCacheMocks()
	t.Cleanup(cacheMocks.mockCache.StopRedisCallback)
	var wg sync.WaitGroup
	numberOfCallers := 10
	for i := 0; i < numberOfCallers; i++ {
		wg.Add(1)
		go func() {
			defer wg.Done()
			client, err := git.NewClient(fmt.Sprintf("file://%s", dir), git.NopCreds{}, true, false, "", git.WithCache(cacheMocks.cache, true))
			require.NoError(t, err)
			refs, err := client.LsRefs()
			require.NoError(t, err)
			assert.NotNil(t, refs)
			assert.NotEmpty(t, refs.Branches, "Expected branches to be populated")
			assert.NotEmpty(t, refs.Branches[0])
		}()
	}
	wg.Wait()
	// Unlock should not have been called
	cacheMocks.mockCache.AssertNumberOfCalls(t, "UnlockGitReferences", 0)
	cacheMocks.mockCache.AssertNumberOfCalls(t, "GetOrLockGitReferences", 0)
}

func TestGetRefs_CacheUnlockedOnUpdateFailed(t *testing.T) {
	// Worst case the ttl on the lock expires and the lock is removed
	// however if the holder of the lock fails to update the cache the caller should remove the lock
	// to allow other callers to attempt to update the cache as quickly as possible
	dir := t.TempDir()
	initGitRepo(t, newGitRepoOptions{
		path:           dir,
		createPath:     false,
		remote:         "",
		addEmptyCommit: true,
	})
	cacheMocks := newCacheMocks()
	t.Cleanup(cacheMocks.mockCache.StopRedisCallback)
	repoUrl := fmt.Sprintf("file://%s", dir)
	client, err := git.NewClient(repoUrl, git.NopCreds{}, true, false, "", git.WithCache(cacheMocks.cache, true))
	require.NoError(t, err)
	refs, err := client.LsRefs()
	require.NoError(t, err)
	assert.NotNil(t, refs)
	assert.NotEmpty(t, refs.Branches, "Expected branches to be populated")
	assert.NotEmpty(t, refs.Branches[0])
	var output [][2]string
	err = cacheMocks.cacheutilCache.GetItem(fmt.Sprintf("git-refs|%s|%s", repoUrl, common.CacheVersion), &output)
	require.Error(t, err, "Should be a cache miss")
	assert.Empty(t, output, "Expected cache to be empty for key")
	cacheMocks.mockCache.AssertNumberOfCalls(t, "UnlockGitReferences", 0)
	cacheMocks.mockCache.AssertNumberOfCalls(t, "GetOrLockGitReferences", 0)
}

func TestGetRefs_CacheLockTryLockGitRefCacheError(t *testing.T) {
	// Worst case the ttl on the lock expires and the lock is removed
	// however if the holder of the lock fails to update the cache the caller should remove the lock
	// to allow other callers to attempt to update the cache as quickly as possible
	dir := t.TempDir()
	initGitRepo(t, newGitRepoOptions{
		path:           dir,
		createPath:     false,
		remote:         "",
		addEmptyCommit: true,
	})
	cacheMocks := newCacheMocks()
	t.Cleanup(cacheMocks.mockCache.StopRedisCallback)
	repoUrl := fmt.Sprintf("file://%s", dir)
	// buf := bytes.Buffer{}
	// log.SetOutput(&buf)
	client, err := git.NewClient(repoUrl, git.NopCreds{}, true, false, "", git.WithCache(cacheMocks.cache, true))
	require.NoError(t, err)
	refs, err := client.LsRefs()
	require.NoError(t, err)
	assert.NotNil(t, refs)
}

func TestGetRevisionChartDetails(t *testing.T) {
	t.Run("Test revision semvar", func(t *testing.T) {
		root := t.TempDir()
		service := newService(t, root)
		_, err := service.GetRevisionChartDetails(context.Background(), &apiclient.RepoServerRevisionChartDetailsRequest{
			Repo: &v1alpha1.Repository{
				Repo: fmt.Sprintf("file://%s", root),
				Name: "test-repo-name",
				Type: "helm",
			},
			Name:     "test-name",
			Revision: "test-revision",
		})
		assert.ErrorContains(t, err, "invalid revision")
	})

	t.Run("Test GetRevisionChartDetails", func(t *testing.T) {
		root := t.TempDir()
		service := newService(t, root)
		repoUrl := fmt.Sprintf("file://%s", root)
		err := service.cache.SetRevisionChartDetails(repoUrl, "my-chart", "1.1.0", &argoappv1.ChartDetails{
			Description: "test-description",
			Home:        "test-home",
			Maintainers: []string{"test-maintainer"},
		})
		require.NoError(t, err)
		chartDetails, err := service.GetRevisionChartDetails(context.Background(), &apiclient.RepoServerRevisionChartDetailsRequest{
			Repo: &v1alpha1.Repository{
				Repo: fmt.Sprintf("file://%s", root),
				Name: "test-repo-name",
				Type: "helm",
			},
			Name:     "my-chart",
			Revision: "1.1.0",
		})
		require.NoError(t, err)
		assert.Equal(t, "test-description", chartDetails.Description)
		assert.Equal(t, "test-home", chartDetails.Home)
		assert.Equal(t, []string{"test-maintainer"}, chartDetails.Maintainers)
	})
}

func TestVerifyCommitSignature(t *testing.T) {
	repo := &v1alpha1.Repository{
		Repo: "https://github.com/example/repo.git",
	}

	t.Run("VerifyCommitSignature with valid signature", func(t *testing.T) {
		t.Setenv("ARGOCD_GPG_ENABLED", "true")
		mockGitClient := &gitmocks.Client{}
		mockGitClient.On("VerifyCommitSignature", mock.Anything, mock.Anything, mock.Anything, mock.Anything).
			Return(testSignature, nil)

		err := verifyCommitSignature(true, mockGitClient, "abcd1234", repo)
		require.NoError(t, err)
	})

	t.Run("VerifyCommitSignature with invalid signature", func(t *testing.T) {
		t.Setenv("ARGOCD_GPG_ENABLED", "true")
		mockGitClient := &gitmocks.Client{}
		mockGitClient.On("VerifyCommitSignature", mock.Anything, mock.Anything, mock.Anything, mock.Anything).
			Return("", nil)

		err := verifyCommitSignature(true, mockGitClient, "abcd1234", repo)
		require.Error(t, err)
		assert.Equal(t, "revision abcd1234 is not signed", err.Error())
	})

	t.Run("VerifyCommitSignature with unknown signature", func(t *testing.T) {
		t.Setenv("ARGOCD_GPG_ENABLED", "true")
		mockGitClient := &gitmocks.Client{}
		mockGitClient.On("VerifyCommitSignature", mock.Anything, mock.Anything, mock.Anything, mock.Anything).
			Return("", fmt.Errorf("UNKNOWN signature: gpg: Unknown signature from ABCDEFGH"))

		err := verifyCommitSignature(true, mockGitClient, "abcd1234", repo)
		require.Error(t, err)
		assert.Equal(t, "UNKNOWN signature: gpg: Unknown signature from ABCDEFGH", err.Error())
	})

	t.Run("VerifyCommitSignature with error verifying signature", func(t *testing.T) {
		t.Setenv("ARGOCD_GPG_ENABLED", "true")
		mockGitClient := &gitmocks.Client{}
		mockGitClient.On("VerifyCommitSignature", mock.Anything, mock.Anything, mock.Anything, mock.Anything).
			Return("", fmt.Errorf("error verifying signature of commit 'abcd1234' in repo 'https://github.com/example/repo.git': failed to verify signature"))

		err := verifyCommitSignature(true, mockGitClient, "abcd1234", repo)
		require.Error(t, err)
		assert.Equal(t, "error verifying signature of commit 'abcd1234' in repo 'https://github.com/example/repo.git': failed to verify signature", err.Error())
	})

	t.Run("VerifyCommitSignature with signature verification disabled", func(t *testing.T) {
		t.Setenv("ARGOCD_GPG_ENABLED", "false")
		mockGitClient := &gitmocks.Client{}
		err := verifyCommitSignature(false, mockGitClient, "abcd1234", repo)
		require.NoError(t, err)
	})
}

func Test_GenerateManifests_Commands(t *testing.T) {
	t.Run("helm", func(t *testing.T) {
		service := newService(t, "testdata/my-chart")

		// Fill the manifest request with as many parameters affecting Helm commands as possible.
		q := apiclient.ManifestRequest{
			AppName:     "test-app",
			Namespace:   "test-namespace",
			KubeVersion: "1.2.3",
			ApiVersions: []string{"v1/Test", "v2/Test"},
			Repo:        &argoappv1.Repository{},
			ApplicationSource: &argoappv1.ApplicationSource{
				Path: ".",
				Helm: &argoappv1.ApplicationSourceHelm{
					FileParameters: []argoappv1.HelmFileParameter{
						{
							Name: "test-file-param-name",
							Path: "test-file-param.yaml",
						},
					},
					Parameters: []argoappv1.HelmParameter{
						{
							Name: "test-param-name",
							// Use build env var to test substitution.
							Value:       "test-value-$ARGOCD_APP_NAME",
							ForceString: true,
						},
						{
							Name: "test-param-bool-name",
							// Use build env var to test substitution.
							Value: "false",
						},
					},
					PassCredentials: true,
					SkipCrds:        true,
					ValueFiles: []string{
						"my-chart-values.yaml",
					},
					Values: "test: values",
				},
			},
			ProjectName:        "something",
			ProjectSourceRepos: []string{"*"},
		}

		res, err := service.GenerateManifest(context.Background(), &q)

		require.NoError(t, err)
		assert.Equal(t, []string{"helm template . --name-template test-app --namespace test-namespace --kube-version 1.2.3 --set test-param-bool-name=false --set-string test-param-name=test-value-test-app --set-file test-file-param-name=./test-file-param.yaml --values ./my-chart-values.yaml --values <temp file with values from source.helm.values/valuesObject> --api-versions v1/Test --api-versions v2/Test"}, res.Commands)

		t.Run("with overrides", func(t *testing.T) {
			// These can be set explicitly instead of using inferred values. Make sure the overrides apply.
			q.ApplicationSource.Helm.APIVersions = []string{"v3", "v4"}
			q.ApplicationSource.Helm.KubeVersion = "5.6.7"
			q.ApplicationSource.Helm.Namespace = "different-namespace"
			q.ApplicationSource.Helm.ReleaseName = "different-release-name"

			res, err = service.GenerateManifest(context.Background(), &q)

			require.NoError(t, err)
			assert.Equal(t, []string{"helm template . --name-template different-release-name --namespace different-namespace --kube-version 5.6.7 --set test-param-bool-name=false --set-string test-param-name=test-value-test-app --set-file test-file-param-name=./test-file-param.yaml --values ./my-chart-values.yaml --values <temp file with values from source.helm.values/valuesObject> --api-versions v3 --api-versions v4"}, res.Commands)
		})
	})

	t.Run("helm with dependencies", func(t *testing.T) {
		// This test makes sure we still get commands, even if we hit the code path that has to run "helm dependency build."
		// We don't actually return the "helm dependency build" command, because we expect that the user is able to read
		// the "helm template" and figure out how to fix it.
		t.Cleanup(func() {
			err := os.Remove("testdata/helm-with-local-dependency/Chart.lock")
			require.NoError(t, err)
			err = os.RemoveAll("testdata/helm-with-local-dependency/charts")
			require.NoError(t, err)
		})

		service := newService(t, "testdata/helm-with-local-dependency")

		q := apiclient.ManifestRequest{
			AppName:   "test-app",
			Namespace: "test-namespace",
			Repo:      &argoappv1.Repository{},
			ApplicationSource: &argoappv1.ApplicationSource{
				Path: ".",
			},
			ProjectName:        "something",
			ProjectSourceRepos: []string{"*"},
		}

		res, err := service.GenerateManifest(context.Background(), &q)

		require.NoError(t, err)
		assert.Equal(t, []string{"helm template . --name-template test-app --namespace test-namespace --include-crds"}, res.Commands)
	})

	t.Run("kustomize", func(t *testing.T) {
		// Write test files to a temp dir, because the test mutates kustomization.yaml in place.
		tempDir := t.TempDir()
		err := os.WriteFile(path.Join(tempDir, "kustomization.yaml"), []byte(`
resources:
- guestbook.yaml
`), os.FileMode(0o600))
		require.NoError(t, err)
		err = os.WriteFile(path.Join(tempDir, "guestbook.yaml"), []byte(`
apiVersion: apps/v1
kind: Deployment
metadata:
  name: guestbook-ui
`), os.FileMode(0o400))
		require.NoError(t, err)
		err = os.Mkdir(path.Join(tempDir, "component"), os.FileMode(0o700))
		require.NoError(t, err)
		err = os.WriteFile(path.Join(tempDir, "component", "kustomization.yaml"), []byte(`
apiVersion: kustomize.config.k8s.io/v1alpha1
kind: Component
images:
- name: old
  newName: new
`), os.FileMode(0o400))
		require.NoError(t, err)

		service := newService(t, tempDir)

		// Fill the manifest request with as many parameters affecting Helm commands as possible.
		q := apiclient.ManifestRequest{
			AppName:     "test-app",
			Namespace:   "test-namespace",
			KubeVersion: "1.2.3",
			ApiVersions: []string{"v1/Test", "v2/Test"},
			Repo:        &argoappv1.Repository{},
			ApplicationSource: &argoappv1.ApplicationSource{
				Path: ".",
				Kustomize: &argoappv1.ApplicationSourceKustomize{
					APIVersions: []string{"v1", "v2"},
					CommonAnnotations: map[string]string{
						// Use build env var to test substitution.
						"test": "annotation-$ARGOCD_APP_NAME",
					},
					CommonAnnotationsEnvsubst: true,
					CommonLabels: map[string]string{
						"test": "label",
					},
					Components:             []string{"component"},
					ForceCommonAnnotations: true,
					ForceCommonLabels:      true,
					Images: argoappv1.KustomizeImages{
						"image=override",
					},
					KubeVersion:          "5.6.7",
					LabelWithoutSelector: true,
					NamePrefix:           "test-prefix",
					NameSuffix:           "test-suffix",
					Namespace:            "override-namespace",
					Replicas: argoappv1.KustomizeReplicas{
						{
							Name:  "guestbook-ui",
							Count: intstr.Parse("1337"),
						},
					},
				},
			},
			ProjectName:        "something",
			ProjectSourceRepos: []string{"*"},
		}

		res, err := service.GenerateManifest(context.Background(), &q)

		require.NoError(t, err)
		assert.Equal(t, []string{
			"kustomize edit set nameprefix -- test-prefix",
			"kustomize edit set namesuffix -- test-suffix",
			"kustomize edit set image image=override",
			"kustomize edit set replicas guestbook-ui=1337",
			"kustomize edit add label --force --without-selector test:label",
			"kustomize edit add annotation --force test:annotation-test-app",
			"kustomize edit set namespace -- override-namespace",
			"kustomize edit add component component",
			"kustomize build .",
		}, res.Commands)
	})
}<|MERGE_RESOLUTION|>--- conflicted
+++ resolved
@@ -135,11 +135,7 @@
 		paths.On("Add", mock.Anything, mock.Anything).Return(root, nil)
 		paths.On("GetPath", mock.Anything).Return(root, nil)
 		paths.On("GetPathIfExists", mock.Anything).Return(root, nil)
-<<<<<<< HEAD
-		paths.On("GetPaths").Return(map[string]string{"": root})
-=======
 		paths.On("GetPaths").Return(map[string]string{"fake-nonce": root})
->>>>>>> 1dd28216
 	}, root)
 }
 
@@ -502,11 +498,7 @@
 		Server:     "",
 		Revision:   "1.1.0",
 		SourceType: "Helm",
-<<<<<<< HEAD
-		Commands:   []string{"helm template . --include-crds"},
-=======
-		Commands:   []string{`helm template . --name-template "" --include-crds`},
->>>>>>> 1dd28216
+		Commands:   []string{`helm template . --include-crds`},
 	}, response)
 	mockCache.mockCache.AssertCacheCalledTimes(t, &repositorymocks.CacheCallCounts{
 		ExternalSets: 1,
@@ -545,11 +537,7 @@
 		Server:     "",
 		Revision:   "1.1.0",
 		SourceType: "Helm",
-<<<<<<< HEAD
-		Commands:   []string{"helm template . --namespace default --values ./testdata/my-chart/my-chart-values.yaml --include-crds"},
-=======
-		Commands:   []string{`helm template . --name-template "" --values ./testdata/my-chart/my-chart-values.yaml --include-crds`},
->>>>>>> 1dd28216
+		Commands:   []string{`helm template . --namespace default --values ./testdata/my-chart/my-chart-values.yaml --include-crds`},
 	}, response)
 }
 
@@ -1273,11 +1261,7 @@
 		Server:     "",
 		Revision:   "1.1.0",
 		SourceType: "Helm",
-<<<<<<< HEAD
-		Commands:   []string{"helm template . --namespace default --values ./testdata/my-chart/my-chart-values.yaml --include-crds"},
-=======
-		Commands:   []string{`helm template . --name-template "" --values ./testdata/my-chart/my-chart-values.yaml --include-crds`},
->>>>>>> 1dd28216
+		Commands:   []string{`helm template . --namespace default --values ./testdata/my-chart/my-chart-values.yaml --include-crds`},
 	}, response)
 }
 
