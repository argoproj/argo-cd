--- conflicted
+++ resolved
@@ -46,11 +46,7 @@
 	revisionMetadata *depot.RevisionMetadata
 }
 
-<<<<<<< HEAD
 func (f *fakeGitClientFactory) NewClient(r *v1alpha1.Repository) (depot.Client, error) {
-=======
-func (f *fakeGitClientFactory) NewClient(repoURL string, path string, creds git.Creds, insecureIgnoreHostKey bool, enableLfs bool) (git.Client, error) {
->>>>>>> 604ac4f0
 	mockClient := gitmocks.Client{}
 	root := "./testdata"
 	if f.root != "" {
