package repository

import (
	"context"
	"encoding/json"
	"io/ioutil"
	"os"
	"path/filepath"
	"testing"
	"time"

	"github.com/argoproj/pkg/exec"
	"github.com/stretchr/testify/assert"
	"k8s.io/apimachinery/pkg/apis/meta/v1/unstructured"

	argoappv1 "github.com/argoproj/argo-cd/pkg/apis/application/v1alpha1"
	"github.com/argoproj/argo-cd/util"
	"github.com/argoproj/argo-cd/util/cache"
)

func newMockRepoServerService() *Service {
	return &Service{
		repoLock: util.NewKeyLock(),
		cache:    cache.NewCache(cache.NewInMemoryCache(time.Hour)),
	}
}

func repoUrl() string {
	wd, _ := os.Getwd()

	return "file://" + filepath.Join(wd, "../..")
}

func TestGenerateYamlManifestInDir(t *testing.T) {
	// update this value if we add/remove manifests
	const countOfManifests = 23

	q := ManifestRequest{
		ApplicationSource: &argoappv1.ApplicationSource{},
	}
	res1, err := GenerateManifests("../../manifests/base", &q)
	assert.Nil(t, err)
	assert.Equal(t, countOfManifests, len(res1.Manifests))

	// this will test concatenated manifests to verify we split YAMLs correctly
	res2, err := GenerateManifests("./testdata/concatenated", &q)
	assert.Nil(t, err)
	assert.Equal(t, 3, len(res2.Manifests))
}

func TestDirectory(t *testing.T) {
	q := ManifestRequest{
		ApplicationSource: &argoappv1.ApplicationSource{},
	}
	res, err := GenerateManifests("./testdata/directory", &q)
	assert.NoError(t, err)
	assert.Equal(t, 1, len(res.Manifests))
}

func TestRecurseManifestsInDir(t *testing.T) {
	q := ManifestRequest{
		ApplicationSource: &argoappv1.ApplicationSource{},
	}
	q.ApplicationSource.Directory = &argoappv1.ApplicationSourceDirectory{Recurse: true}
	res1, err := GenerateManifests("./testdata/recurse", &q)
	assert.Nil(t, err)
	assert.Equal(t, 2, len(res1.Manifests))
}

func TestGenerateJsonnetManifestInDir(t *testing.T) {
	q := ManifestRequest{
		ApplicationSource: &argoappv1.ApplicationSource{
			Directory: &argoappv1.ApplicationSourceDirectory{
				Jsonnet: argoappv1.ApplicationSourceJsonnet{
					ExtVars: []argoappv1.JsonnetVar{{Name: "extVarString", Value: "extVarString"}, {Name: "extVarCode", Value: "\"extVarCode\"", Code: true}},
					TLAs:    []argoappv1.JsonnetVar{{Name: "tlaString", Value: "tlaString"}, {Name: "tlaCode", Value: "\"tlaCode\"", Code: true}},
				},
			},
		},
	}
	res1, err := GenerateManifests("./testdata/jsonnet", &q)
	assert.Nil(t, err)
	assert.Equal(t, 2, len(res1.Manifests))
}

func TestGenerateHelmChartWithDependencies(t *testing.T) {
	helmHome, err := ioutil.TempDir("", "")
	assert.NoError(t, err)
	os.Setenv("HELM_HOME", helmHome)
	_, err = exec.RunCommand("helm", "init", "--client-only", "--skip-refresh")
	assert.NoError(t, err)
	defer func() {
		_ = os.RemoveAll(helmHome)
		_ = os.RemoveAll("../../util/helm/testdata/wordpress/charts")
		os.Unsetenv("HELM_HOME")
	}()
	q := ManifestRequest{
		ApplicationSource: &argoappv1.ApplicationSource{},
	}
	res1, err := GenerateManifests("../../util/helm/testdata/wordpress", &q)
	assert.Nil(t, err)
	assert.Equal(t, 11, len(res1.Manifests))
}

func TestGenerateNullList(t *testing.T) {
	q := ManifestRequest{
		ApplicationSource: &argoappv1.ApplicationSource{},
	}
	res1, err := GenerateManifests("./testdata/null-list", &q)
	assert.Nil(t, err)
	assert.Equal(t, len(res1.Manifests), 1)
	assert.Contains(t, res1.Manifests[0], "prometheus-operator-operator")

	res1, err = GenerateManifests("./testdata/empty-list", &q)
	assert.Nil(t, err)
	assert.Equal(t, len(res1.Manifests), 1)
	assert.Contains(t, res1.Manifests[0], "prometheus-operator-operator")

	res2, err := GenerateManifests("./testdata/weird-list", &q)
	assert.Nil(t, err)
	assert.Equal(t, 2, len(res2.Manifests))
}

func TestIdentifyAppSourceTypeByAppDirWithKustomizations(t *testing.T) {
	sourceType, err := GetAppSourceType(&argoappv1.ApplicationSource{}, "./testdata/kustomization_yaml")
	assert.Nil(t, err)
	assert.Equal(t, argoappv1.ApplicationSourceTypeKustomize, sourceType)

	sourceType, err = GetAppSourceType(&argoappv1.ApplicationSource{}, "./testdata/kustomization_yml")
	assert.Nil(t, err)
	assert.Equal(t, argoappv1.ApplicationSourceTypeKustomize, sourceType)

	sourceType, err = GetAppSourceType(&argoappv1.ApplicationSource{}, "./testdata/Kustomization")
	assert.Nil(t, err)
	assert.Equal(t, argoappv1.ApplicationSourceTypeKustomize, sourceType)
}

func TestRunCustomTool(t *testing.T) {
	res, err := GenerateManifests(".", &ManifestRequest{
		AppLabelValue: "test-app",
		Namespace:     "test-namespace",
		ApplicationSource: &argoappv1.ApplicationSource{
			Plugin: &argoappv1.ApplicationSourcePlugin{
				Name: "test",
			},
		},
		Plugins: []*argoappv1.ConfigManagementPlugin{{
			Name: "test",
			Generate: argoappv1.Command{
				Command: []string{"sh", "-c"},
				Args:    []string{`echo "{\"kind\": \"FakeObject\", \"metadata\": { \"name\": \"$ARGOCD_APP_NAME\", \"namespace\": \"$ARGOCD_APP_NAMESPACE\"}}"`},
			},
		}},
	})

	assert.Nil(t, err)
	assert.Equal(t, 1, len(res.Manifests))

	obj := &unstructured.Unstructured{}
	assert.Nil(t, json.Unmarshal([]byte(res.Manifests[0]), obj))

	assert.Equal(t, obj.GetName(), "test-app")
	assert.Equal(t, obj.GetNamespace(), "test-namespace")
}

func TestGenerateFromUTF16(t *testing.T) {
	q := ManifestRequest{
		ApplicationSource: &argoappv1.ApplicationSource{},
	}
	res1, err := GenerateManifests("./testdata/utf-16", &q)
	assert.Nil(t, err)
	assert.Equal(t, 2, len(res1.Manifests))
}

func TestGetAppDetailsHelm(t *testing.T) {
	serve := newMockRepoServerService()
	ctx := context.Background()

	_, err := serve.GetAppDetails(ctx, &RepoServerAppDetailsQuery{
		Repo:     &argoappv1.Repository{Repo: repoUrl()},
		Path:     "util/helm/testdata/redis",
		Revision: "master",
	})
	assert.NoError(t, err)
}

func TestGetAppDetailsKsonnet(t *testing.T) {
<<<<<<< HEAD
	serve := newMockRepoServerService()
	ctx := context.Background()

	res, err := serve.GetAppDetails(ctx, &RepoServerAppDetailsQuery{
		Repo: &argoappv1.Repository{Repo: repoUrl()},
		Path: "util/ksonnet/testdata/guestbook",
=======
	serve := newMockRepoServerService("../../test/e2e/testdata")
	ctx := context.Background()

	res, err := serve.GetAppDetails(ctx, &RepoServerAppDetailsQuery{
		Repo: &argoappv1.Repository{Repo: "https://github.com/fakeorg/fakerepo.git"},
		Path: "ksonnet",
>>>>>>> 11c878b8
	})
	assert.NoError(t, err)
	assert.Equal(t, "https://kubernetes.default.svc", res.Ksonnet.Environments["prod"].Destination.Server)
	assert.Equal(t, "prod", res.Ksonnet.Environments["prod"].Destination.Namespace)
	assert.Equal(t, "v1.10.0", res.Ksonnet.Environments["prod"].K8SVersion)
	assert.Equal(t, "prod", res.Ksonnet.Environments["prod"].Path)
	assert.Equal(t, argoappv1.KsonnetParameter{Component: "guestbook-ui", Name: "command", Value: "null"}, *res.Ksonnet.Parameters[0])
	assert.Equal(t, 7, len(res.Ksonnet.Parameters))
}

func TestGetAppDetailsKustomize(t *testing.T) {
	serve := newMockRepoServerService()
	ctx := context.Background()

	res, err := serve.GetAppDetails(ctx, &RepoServerAppDetailsQuery{
		Repo: &argoappv1.Repository{Repo: repoUrl()},
		Path: "util/kustomize/testdata/kustomization_yaml",
	})
	assert.NoError(t, err)
	assert.Nil(t, res.Kustomize.Images)
	assert.Equal(t, []*argoappv1.KustomizeImageTag{{Name: "nginx", Value: "1.15.4"}, {Name: "k8s.gcr.io/nginx-slim", Value: "0.8"}}, res.Kustomize.ImageTags)
}<|MERGE_RESOLUTION|>--- conflicted
+++ resolved
@@ -5,30 +5,51 @@
 	"encoding/json"
 	"io/ioutil"
 	"os"
-	"path/filepath"
 	"testing"
 	"time"
 
 	"github.com/argoproj/pkg/exec"
 	"github.com/stretchr/testify/assert"
+	"github.com/stretchr/testify/mock"
 	"k8s.io/apimachinery/pkg/apis/meta/v1/unstructured"
 
 	argoappv1 "github.com/argoproj/argo-cd/pkg/apis/application/v1alpha1"
 	"github.com/argoproj/argo-cd/util"
 	"github.com/argoproj/argo-cd/util/cache"
+	"github.com/argoproj/argo-cd/util/git"
+	gitmocks "github.com/argoproj/argo-cd/util/git/mocks"
 )
 
-func newMockRepoServerService() *Service {
+func newMockRepoServerService(root string) *Service {
 	return &Service{
-		repoLock: util.NewKeyLock(),
-		cache:    cache.NewCache(cache.NewInMemoryCache(time.Hour)),
-	}
-}
-
-func repoUrl() string {
-	wd, _ := os.Getwd()
-
-	return "file://" + filepath.Join(wd, "../..")
+		repoLock:   util.NewKeyLock(),
+		gitFactory: newFakeGitClientFactory(root),
+		cache:      cache.NewCache(cache.NewInMemoryCache(time.Hour)),
+	}
+}
+
+func newFakeGitClientFactory(root string) git.ClientFactory {
+	return &fakeGitClientFactory{root: root}
+}
+
+type fakeGitClientFactory struct {
+	root string
+}
+
+func (f *fakeGitClientFactory) NewClient(repoURL, path, username, password, sshPrivateKey string, insecureIgnoreHostKey bool) (git.Client, error) {
+	mockClient := gitmocks.Client{}
+	root := "./testdata"
+	if f.root != "" {
+		root = f.root
+	}
+	mockClient.On("Root", mock.Anything, mock.Anything).Return(root)
+	mockClient.On("Init", mock.Anything, mock.Anything).Return(nil)
+	mockClient.On("Fetch", mock.Anything, mock.Anything).Return(nil)
+	mockClient.On("Checkout", mock.Anything, mock.Anything).Return(nil)
+	mockClient.On("LsRemote", mock.Anything, mock.Anything).Return("aaaaaaaaaabbbbbbbbbbccccccccccdddddddddd", nil)
+	mockClient.On("LsFiles", mock.Anything, mock.Anything).Return([]string{}, nil)
+	mockClient.On("CommitSHA", mock.Anything, mock.Anything).Return("aaaaaaaaaabbbbbbbbbbccccccccccdddddddddd", nil)
+	return &mockClient, nil
 }
 
 func TestGenerateYamlManifestInDir(t *testing.T) {
@@ -46,15 +67,6 @@
 	res2, err := GenerateManifests("./testdata/concatenated", &q)
 	assert.Nil(t, err)
 	assert.Equal(t, 3, len(res2.Manifests))
-}
-
-func TestDirectory(t *testing.T) {
-	q := ManifestRequest{
-		ApplicationSource: &argoappv1.ApplicationSource{},
-	}
-	res, err := GenerateManifests("./testdata/directory", &q)
-	assert.NoError(t, err)
-	assert.Equal(t, 1, len(res.Manifests))
 }
 
 func TestRecurseManifestsInDir(t *testing.T) {
@@ -99,7 +111,7 @@
 	}
 	res1, err := GenerateManifests("../../util/helm/testdata/wordpress", &q)
 	assert.Nil(t, err)
-	assert.Equal(t, 11, len(res1.Manifests))
+	assert.Equal(t, 12, len(res1.Manifests))
 }
 
 func TestGenerateNullList(t *testing.T) {
@@ -173,33 +185,53 @@
 }
 
 func TestGetAppDetailsHelm(t *testing.T) {
-	serve := newMockRepoServerService()
+	serve := newMockRepoServerService("../../util/helm/testdata")
 	ctx := context.Background()
 
-	_, err := serve.GetAppDetails(ctx, &RepoServerAppDetailsQuery{
-		Repo:     &argoappv1.Repository{Repo: repoUrl()},
-		Path:     "util/helm/testdata/redis",
-		Revision: "master",
-	})
-	assert.NoError(t, err)
+	// verify default parameters are returned when not supplying values
+	{
+		res, err := serve.GetAppDetails(ctx, &RepoServerAppDetailsQuery{
+			Repo: &argoappv1.Repository{Repo: "https://github.com/fakeorg/fakerepo.git"},
+			Path: "redis",
+		})
+		assert.NoError(t, err)
+		assert.Equal(t, []string{"values-production.yaml", "values.yaml"}, res.Helm.ValueFiles)
+		assert.Equal(t, argoappv1.HelmParameter{Name: "image.pullPolicy", Value: "Always"}, getHelmParameter("image.pullPolicy", res.Helm.Parameters))
+		assert.Equal(t, 49, len(res.Helm.Parameters))
+	}
+
+	// verify values specific parameters are returned when a values is specified
+	{
+		res, err := serve.GetAppDetails(ctx, &RepoServerAppDetailsQuery{
+			Repo: &argoappv1.Repository{Repo: "https://github.com/fakeorg/fakerepo.git"},
+			Path: "redis",
+			Helm: &HelmAppDetailsQuery{
+				ValueFiles: []string{"values-production.yaml"},
+			},
+		})
+		assert.NoError(t, err)
+		assert.Equal(t, []string{"values-production.yaml", "values.yaml"}, res.Helm.ValueFiles)
+		assert.Equal(t, argoappv1.HelmParameter{Name: "image.pullPolicy", Value: "IfNotPresent"}, getHelmParameter("image.pullPolicy", res.Helm.Parameters))
+		assert.Equal(t, 49, len(res.Helm.Parameters))
+	}
+}
+
+func getHelmParameter(name string, params []*argoappv1.HelmParameter) argoappv1.HelmParameter {
+	for _, p := range params {
+		if name == p.Name {
+			return *p
+		}
+	}
+	panic(name + " not in params")
 }
 
 func TestGetAppDetailsKsonnet(t *testing.T) {
-<<<<<<< HEAD
-	serve := newMockRepoServerService()
-	ctx := context.Background()
-
-	res, err := serve.GetAppDetails(ctx, &RepoServerAppDetailsQuery{
-		Repo: &argoappv1.Repository{Repo: repoUrl()},
-		Path: "util/ksonnet/testdata/guestbook",
-=======
 	serve := newMockRepoServerService("../../test/e2e/testdata")
 	ctx := context.Background()
 
 	res, err := serve.GetAppDetails(ctx, &RepoServerAppDetailsQuery{
 		Repo: &argoappv1.Repository{Repo: "https://github.com/fakeorg/fakerepo.git"},
 		Path: "ksonnet",
->>>>>>> 11c878b8
 	})
 	assert.NoError(t, err)
 	assert.Equal(t, "https://kubernetes.default.svc", res.Ksonnet.Environments["prod"].Destination.Server)
@@ -211,12 +243,12 @@
 }
 
 func TestGetAppDetailsKustomize(t *testing.T) {
-	serve := newMockRepoServerService()
+	serve := newMockRepoServerService("../../util/kustomize/testdata")
 	ctx := context.Background()
 
 	res, err := serve.GetAppDetails(ctx, &RepoServerAppDetailsQuery{
-		Repo: &argoappv1.Repository{Repo: repoUrl()},
-		Path: "util/kustomize/testdata/kustomization_yaml",
+		Repo: &argoappv1.Repository{Repo: "https://github.com/fakeorg/fakerepo.git"},
+		Path: "kustomization_yaml",
 	})
 	assert.NoError(t, err)
 	assert.Nil(t, res.Kustomize.Images)
