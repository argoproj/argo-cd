discoveryTests:
- inputPath: testdata/pre_v0.6_paused_rollout.yaml
  result:
    - name: resume
      disabled: false
    - name: restart
      disabled: false
      displayName: Restart Pods
    - name: abort
      disabled: false
    - name: retry
      disabled: true
    - name: promote-full
      disabled: true
<<<<<<< HEAD
    - name: skip-current-step
=======
    - name: pause
>>>>>>> f763b2a9
      disabled: true
- inputPath: testdata/pre_v0.6_not_paused_rollout.yaml
  result:
    - name: restart
      disabled: false
      displayName: Restart Pods
    - name: resume
      disabled: true
    - name: abort
      disabled: false
    - name: retry
      disabled: true
    - name: promote-full
      disabled: true
<<<<<<< HEAD
    - name: skip-current-step
      disabled: true
=======
    - name: pause
      disabled: false
>>>>>>> f763b2a9
- inputPath: testdata/pre_v0.6_nil_paused_rollout.yaml
  result:
    - name: restart
      disabled: false
      displayName: Restart Pods
    - name: resume
      disabled: true
    - name: abort
      disabled: false
    - name: retry
      disabled: true
    - name: promote-full
      disabled: true
<<<<<<< HEAD
    - name: skip-current-step
      disabled: true
=======
    - name: pause
      disabled: false
>>>>>>> f763b2a9
- inputPath: testdata/has_pause_condition_rollout.yaml
  result:
    - name: restart
      disabled: false
      displayName: Restart Pods
    - name: resume
      disabled: false
    - name: abort
      disabled: false
    - name: retry
      disabled: true
    - name: promote-full
      disabled: false
<<<<<<< HEAD
    - name: skip-current-step
=======
    - name: pause
>>>>>>> f763b2a9
      disabled: false
- inputPath: testdata/no_pause_condition_rollout.yaml
  result:
    - name: restart
      disabled: false
      displayName: Restart Pods
    - name: resume
      disabled: true
    - name: abort
      disabled: false
    - name: retry
      disabled: true
    - name: promote-full
      disabled: false
<<<<<<< HEAD
    - name: skip-current-step
=======
    - name: pause
>>>>>>> f763b2a9
      disabled: false
- inputPath: testdata/healthy_rollout.yaml
  result:
    - name: restart
      disabled: false
      displayName: Restart Pods
    - name: resume
      disabled: true
    - name: abort
      disabled: true
    - name: retry
      disabled: true
    - name: promote-full
      disabled: true
<<<<<<< HEAD
    - name: skip-current-step
=======
    - name: pause
>>>>>>> f763b2a9
      disabled: true
- inputPath: testdata/v0.9_aborted_rollout.yaml
  result:
    - name: restart
      disabled: false
      displayName: Restart Pods
    - name: resume
      disabled: true
    - name: abort
      disabled: true
    - name: retry
      disabled: false
    - name: promote-full
      disabled: false
<<<<<<< HEAD
    - name: skip-current-step
      disabled: false
=======
    - name: pause
      disabled: true
>>>>>>> f763b2a9
- inputPath: testdata/v0.9_aborted_bg_rollout.yaml
  result:
    - name: restart
      disabled: false
      displayName: Restart Pods
    - name: resume
      disabled: true
    - name: abort
      disabled: true
    - name: retry
      disabled: false
    - name: promote-full
      disabled: true
<<<<<<< HEAD
    - name: skip-current-step
=======
    - name: pause
>>>>>>> f763b2a9
      disabled: true
- inputPath: testdata/aborted_bg_rollout.yaml
  result:
    - name: restart
      disabled: false
      displayName: Restart Pods
    - name: resume
      disabled: true
    - name: abort
      disabled: true
    - name: retry
      disabled: false
    - name: promote-full
      disabled: false
<<<<<<< HEAD
    - name: skip-current-step
=======
    - name: pause
>>>>>>> f763b2a9
      disabled: true
actionTests:
- action: resume
  inputPath: testdata/pre_v0.6_paused_rollout.yaml
  expectedOutputPath: testdata/pre_v0.6_not_paused_rollout.yaml
- action: resume
  inputPath: testdata/has_pause_condition_rollout.yaml
  expectedOutputPath: testdata/no_pause_condition_rollout.yaml
- action: abort
  inputPath: testdata/has_pause_condition_rollout.yaml
  expectedOutputPath: testdata/has_pause_condition_rollout_aborted.yaml
- action: restart
  inputPath: testdata/rollout_not_restarted.yaml
  expectedOutputPath: testdata/rollout_restarted.yaml
- action: retry
  inputPath: testdata/v0.9_aborted_rollout.yaml
  expectedOutputPath: testdata/retried_rollout.yaml
- action: promote-full
  inputPath: testdata/v0.9_aborted_rollout.yaml
  expectedOutputPath: testdata/v0.9_promote-full_rollout.yaml
- action: promote-full
  inputPath: testdata/aborted_rollout.yaml
  expectedOutputPath: testdata/promote-full_rollout.yaml
- action: skip-current-step
  inputPath: testdata/rollout-step1.yaml
  expectedOutputPath: testdata/rollout-step1-after-skip-current-step.yaml<|MERGE_RESOLUTION|>--- conflicted
+++ resolved
@@ -12,11 +12,9 @@
       disabled: true
     - name: promote-full
       disabled: true
-<<<<<<< HEAD
     - name: skip-current-step
-=======
+      disabled: true
     - name: pause
->>>>>>> f763b2a9
       disabled: true
 - inputPath: testdata/pre_v0.6_not_paused_rollout.yaml
   result:
@@ -31,13 +29,10 @@
       disabled: true
     - name: promote-full
       disabled: true
-<<<<<<< HEAD
     - name: skip-current-step
       disabled: true
-=======
     - name: pause
       disabled: false
->>>>>>> f763b2a9
 - inputPath: testdata/pre_v0.6_nil_paused_rollout.yaml
   result:
     - name: restart
@@ -51,13 +46,10 @@
       disabled: true
     - name: promote-full
       disabled: true
-<<<<<<< HEAD
     - name: skip-current-step
       disabled: true
-=======
     - name: pause
       disabled: false
->>>>>>> f763b2a9
 - inputPath: testdata/has_pause_condition_rollout.yaml
   result:
     - name: restart
@@ -71,11 +63,9 @@
       disabled: true
     - name: promote-full
       disabled: false
-<<<<<<< HEAD
     - name: skip-current-step
-=======
+      disabled: false
     - name: pause
->>>>>>> f763b2a9
       disabled: false
 - inputPath: testdata/no_pause_condition_rollout.yaml
   result:
@@ -90,11 +80,9 @@
       disabled: true
     - name: promote-full
       disabled: false
-<<<<<<< HEAD
     - name: skip-current-step
-=======
+      disabled: false
     - name: pause
->>>>>>> f763b2a9
       disabled: false
 - inputPath: testdata/healthy_rollout.yaml
   result:
@@ -109,11 +97,9 @@
       disabled: true
     - name: promote-full
       disabled: true
-<<<<<<< HEAD
     - name: skip-current-step
-=======
+      disabled: true
     - name: pause
->>>>>>> f763b2a9
       disabled: true
 - inputPath: testdata/v0.9_aborted_rollout.yaml
   result:
@@ -128,13 +114,10 @@
       disabled: false
     - name: promote-full
       disabled: false
-<<<<<<< HEAD
     - name: skip-current-step
       disabled: false
-=======
     - name: pause
       disabled: true
->>>>>>> f763b2a9
 - inputPath: testdata/v0.9_aborted_bg_rollout.yaml
   result:
     - name: restart
@@ -148,11 +131,9 @@
       disabled: false
     - name: promote-full
       disabled: true
-<<<<<<< HEAD
     - name: skip-current-step
-=======
+      disabled: true
     - name: pause
->>>>>>> f763b2a9
       disabled: true
 - inputPath: testdata/aborted_bg_rollout.yaml
   result:
@@ -167,11 +148,9 @@
       disabled: false
     - name: promote-full
       disabled: false
-<<<<<<< HEAD
     - name: skip-current-step
-=======
+      disabled: true
     - name: pause
->>>>>>> f763b2a9
       disabled: true
 actionTests:
 - action: resume
